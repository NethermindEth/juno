--- conflicted
+++ resolved
@@ -278,25 +278,12 @@
 			if wait > c.maxWait {
 				wait = c.maxWait
 			}
-<<<<<<< HEAD
-			currentTimeout := c.timeouts.GetCurrentTimeout()
-=======
->>>>>>> 4f5744e4
 
 			c.log.Warnw("Failed query to feeder, retrying...",
 				"req", req.URL.String(),
 				"retryAfter", wait.String(),
 				"err", err,
 			)
-<<<<<<< HEAD
-
-			if currentTimeout < fastGrowThreshold {
-				c.log.Warnw("Timeouts can be updated via HTTP PUT request",
-					"timeout", currentTimeout.String(),
-					"hint", `Set --http-update-port and --http-update-host flags and make a PUT request to "/feeder/timeouts" with the bigger timeout`)
-			}
-=======
->>>>>>> 4f5744e4
 		}
 	}
 	return nil, err
