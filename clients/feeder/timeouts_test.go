--- conflicted
+++ resolved
@@ -153,14 +153,9 @@
 		mu: sync.RWMutex{},
 	}
 
-<<<<<<< HEAD
-	for _, tt := range tests {
-		t.Run(tt.name, func(t *testing.T) {
-			got := getDynamicTimeouts(tt.input)
-			assert.Equal(t, tt.want.curTimeout, got.curTimeout)
-			assert.Equal(t, tt.want.timeouts, got.timeouts)
-		})
-	}
+	got := getDynamicTimeouts(input)
+	assert.Equal(t, want.curTimeout, got.curTimeout)
+	assert.Equal(t, want.timeouts, got.timeouts)
 }
 
 func setupTimeoutTest(t *testing.T, ctx context.Context, method, path string, client *Client) *httptest.ResponseRecorder {
@@ -264,9 +259,4 @@
 		assert.Equal(t, http.StatusMethodNotAllowed, rr.Code)
 		assert.Equal(t, "Method not allowed\n", rr.Body.String())
 	})
-=======
-	got := getDynamicTimeouts(input)
-	assert.Equal(t, want.curTimeout, got.curTimeout)
-	assert.Equal(t, want.timeouts, got.timeouts)
->>>>>>> 37499c80
 }