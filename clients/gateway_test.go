package clients

import (
	"encoding/json"
<<<<<<< HEAD
	"math/big"
=======
	"net/http"
	"net/http/httptest"
	"net/url"
>>>>>>> 18f75890
	"os"
	"reflect"
	"testing"

	"github.com/NethermindEth/juno/core/felt"
	"github.com/stretchr/testify/assert"
)

func TestStateUpdateUnmarshal(t *testing.T) {
	jsonData := []byte(`{
  "block_hash": "0x47c3637b57c2b079b93c61539950c17e868a28f46cdef28f88521067f21e943",
  "new_root": "021870ba80540e7831fb21c591ee93481f5ae1bb71ff85a86ddd465be4eddee6",
  "old_root": "0000000000000000000000000000000000000000000000000000000000000000",
  "state_diff": {
    "storage_diffs": {
      "0x20cfa74ee3564b4cd5435cdace0f9c4d43b939620e4a0bb5076105df0a626c6": [
        {
          "key": "0x5",
          "value": "0x22b"
        }
      ]
    },
    "nonces": { 
		"0x37" : "0x44"
	},
    "deployed_contracts": [
      {
        "address": "0x20cfa74ee3564b4cd5435cdace0f9c4d43b939620e4a0bb5076105df0a626c6",
        "class_hash": "0x10455c752b86932ce552f2b0fe81a880746649b9aee7e0d842bf3f52378f9f8"
      }
	],
    "declared_contracts": [
		"0x3744"
	]
  }
}`)

	var update StateUpdate
	err := json.Unmarshal(jsonData, &update)
	assert.Equal(t, nil, err, "Unexpected error")
	expected, _ := new(felt.Felt).SetString("0x47c3637b57c2b079b93c61539950c17e868a28f46cdef28f88521067f21e943")
	assert.Equal(t, true, update.BlockHash.Equal(expected))
	expected, _ = new(felt.Felt).SetString("0x021870ba80540e7831fb21c591ee93481f5ae1bb71ff85a86ddd465be4eddee6")
	assert.Equal(t, true, update.NewRoot.Equal(expected))
	expected, _ = new(felt.Felt).SetString("0x0000000000000000000000000000000000000000000000000000000000000000")
	assert.Equal(t, true, update.OldRoot.Equal(expected))
	assert.Equal(t, 1, len(update.StateDiff.StorageDiffs))

	diffs, found := update.StateDiff.StorageDiffs["0x20cfa74ee3564b4cd5435cdace0f9c4d43b939620e4a0bb5076105df0a626c6"]
	assert.Equal(t, true, found)
	assert.Equal(t, 1, len(diffs))

	expected, _ = new(felt.Felt).SetString("0x5")
	assert.Equal(t, true, diffs[0].Key.Equal(expected))
	expected, _ = new(felt.Felt).SetString("0x22b")
	assert.Equal(t, true, diffs[0].Value.Equal(expected))

	assert.Equal(t, 1, len(update.StateDiff.DeployedContracts))
	expected, _ = new(felt.Felt).SetString("0x20cfa74ee3564b4cd5435cdace0f9c4d43b939620e4a0bb5076105df0a626c6")
	assert.Equal(t, true, update.StateDiff.DeployedContracts[0].Address.Equal(expected))
	expected, _ = new(felt.Felt).SetString("0x10455c752b86932ce552f2b0fe81a880746649b9aee7e0d842bf3f52378f9f8")
	assert.Equal(t, true, update.StateDiff.DeployedContracts[0].ClassHash.Equal(expected))

	assert.Equal(t, 1, len(update.StateDiff.DeclaredContracts))
	expected, _ = new(felt.Felt).SetString("0x3744")
	assert.Equal(t, true, update.StateDiff.DeclaredContracts[0].Equal(expected))

	assert.Equal(t, 1, len(update.StateDiff.Nonces))
	expected, _ = new(felt.Felt).SetString("0x44")
	value, ok := update.StateDiff.Nonces["0x37"]
	assert.Equal(t, true, ok)
	assert.Equal(t, true, value.Equal(expected))
}

func TestDeclareTransactionUnmarshal(t *testing.T) {
	declareJson := []byte(`{
      "transaction_hash":"0x93f542728e403f1edcea4a41f1509a39be35ebcad7d4b5aa77623e5e6480d",
      "version":"0x1",
      "max_fee":"0x5af3107a4000",
      "signature":[
         "0x516b5999b47509105675dd4c6ed9c373448038cfd00549fe868695916eee0ff",
         "0x6c0189aaa56bfcb2a3e97198d04bd7a9750a4354b88f4e5edf57cf4d966ddda"
      ],
      "nonce":"0x1d",
      "class_hash":"0x2ed6bb4d57ad27a22972b81feb9d09798ff8c273684376ec72c154d90343453",
      "sender_address":"0xb8a60857ed233885155f1d839086ca7ad03e6d4237cc10b085a4652a61a23",
      "type":"DECLARE"
   }`)
	var declareTx Transaction
	err := json.Unmarshal(declareJson, &declareTx)
	if err != nil {
		t.Error(err)
	}
	assert.Equal(t, "93f542728e403f1edcea4a41f1509a39be35ebcad7d4b5aa77623e5e6480d", declareTx.Hash.Text(16))
	assert.Equal(t, "1", declareTx.Version.Text(16))
	assert.Equal(t, "5af3107a4000", declareTx.MaxFee.Text(16))
	assert.Equal(t, "1d", declareTx.Nonce.Text(16))
	assert.Equal(t, "2ed6bb4d57ad27a22972b81feb9d09798ff8c273684376ec72c154d90343453", declareTx.ClassHash.Text(16))
	assert.Equal(t, "b8a60857ed233885155f1d839086ca7ad03e6d4237cc10b085a4652a61a23", declareTx.SenderAddress.Text(16))
	assert.Equal(t, "DECLARE", declareTx.Type)
	assert.Equal(t, 2, len(declareTx.Signature))
	assert.Equal(t, "516b5999b47509105675dd4c6ed9c373448038cfd00549fe868695916eee0ff", declareTx.Signature[0].Text(16))
	assert.Equal(t, "6c0189aaa56bfcb2a3e97198d04bd7a9750a4354b88f4e5edf57cf4d966ddda", declareTx.Signature[1].Text(16))
}

func TestInvokeTransactionUnmarshal(t *testing.T) {
	invokeJson := []byte(`{
      "transaction_hash":"0x631333277e88053336d8c302630b4420dc3ff24018a1c464da37d5e36ea19df",
      "version":"0x44",
      "max_fee":"0x37",
      "signature":[

      ],
      "contract_address":"0x17daeb497b6fe0f7adaa32b44677c3a9712b6856b792ad993fcef20aed21ac8",
      "entry_point_selector":"0x218f305395474a84a39307fa5297be118fe17bf65e27ac5e2de6617baa44c64",
      "calldata":[
         "0x346f2b6376b4b57f714ba187716fce9edff1361628cc54783ed0351538faa5e",
         "0x2"
      ],
      "type":"INVOKE_FUNCTION"
   }`)
	var invokeTx Transaction
	err := json.Unmarshal(invokeJson, &invokeTx)
	if err != nil {
		t.Error(err)
	}

	assert.Equal(t, "631333277e88053336d8c302630b4420dc3ff24018a1c464da37d5e36ea19df", invokeTx.Hash.Text(16))
	assert.Equal(t, "44", invokeTx.Version.Text(16))
	assert.Equal(t, "37", invokeTx.MaxFee.Text(16))
	assert.Equal(t, 0, len(invokeTx.Signature))
	assert.Equal(t, "17daeb497b6fe0f7adaa32b44677c3a9712b6856b792ad993fcef20aed21ac8", invokeTx.ContractAddress.Text(16))
	assert.Equal(t, "218f305395474a84a39307fa5297be118fe17bf65e27ac5e2de6617baa44c64", invokeTx.EntryPointSelector.Text(16))
	assert.Equal(t, 2, len(invokeTx.Calldata))
	assert.Equal(t, "346f2b6376b4b57f714ba187716fce9edff1361628cc54783ed0351538faa5e", invokeTx.Calldata[0].Text(16))
	assert.Equal(t, "2", invokeTx.Calldata[1].Text(16))
	assert.Equal(t, "INVOKE_FUNCTION", invokeTx.Type)
}

func TestDeployTransactionUnmarshal(t *testing.T) {
	deployJson := []byte(`{
      "transaction_hash":"0x6d3e06989ee2245139cd677f59b4da7f360a27b2b614a4eb088fdf5862d23ee",
      "version":"0x0",
      "contract_address":"0x7cc55b21de4b7d6d7389df3b27de950924ac976d263ac8d71022d0b18155fc",
      "contract_address_salt":"0x614b9e0c3cb7a8f4ed73b673eba239c41a172859bf129c4b269c4b8057e21d8",
      "class_hash":"0x3131fa018d520a037686ce3efddeab8f28895662f019ca3ca18a626650f7d1e",
      "constructor_calldata":[
         "0x69577e6756a99b584b5d1ce8e60650ae33b6e2b13541783458268f07da6b38a",
         "0x2dd76e7ad84dbed81c314ffe5e7a7cacfb8f4836f01af4e913f275f89a3de1a",
         "0x1",
         "0x614b9e0c3cb7a8f4ed73b673eba239c41a172859bf129c4b269c4b8057e21d8"
      ],
      "type":"DEPLOY"
   }`)
	var deployTx Transaction
	err := json.Unmarshal(deployJson, &deployTx)
	if err != nil {
		t.Error(err)
	}

	assert.Equal(t, "6d3e06989ee2245139cd677f59b4da7f360a27b2b614a4eb088fdf5862d23ee", deployTx.Hash.Text(16))
	assert.Equal(t, "0", deployTx.Version.Text(16))
	assert.Equal(t, "7cc55b21de4b7d6d7389df3b27de950924ac976d263ac8d71022d0b18155fc", deployTx.ContractAddress.Text(16))
	assert.Equal(t, "614b9e0c3cb7a8f4ed73b673eba239c41a172859bf129c4b269c4b8057e21d8", deployTx.ContractAddressSalt.Text(16))
	assert.Equal(t, "3131fa018d520a037686ce3efddeab8f28895662f019ca3ca18a626650f7d1e", deployTx.ClassHash.Text(16))
	assert.Equal(t, 4, len(deployTx.ConstructorCalldata))
	assert.Equal(t, "69577e6756a99b584b5d1ce8e60650ae33b6e2b13541783458268f07da6b38a", deployTx.ConstructorCalldata[0].Text(16))
	assert.Equal(t, "2dd76e7ad84dbed81c314ffe5e7a7cacfb8f4836f01af4e913f275f89a3de1a", deployTx.ConstructorCalldata[1].Text(16))
	assert.Equal(t, "1", deployTx.ConstructorCalldata[2].Text(16))
	assert.Equal(t, "614b9e0c3cb7a8f4ed73b673eba239c41a172859bf129c4b269c4b8057e21d8", deployTx.ConstructorCalldata[3].Text(16))
	assert.Equal(t, "DEPLOY", deployTx.Type)
}

func TestDeployAccountTransactionUnmarshal(t *testing.T) {
	deployJson := []byte(`{
      "transaction_hash":"0x32b272b6d0d584305a460197aa849b5c7a9a85903b66e9d3e1afa2427ef093e",
      "version":"0x1",
      "max_fee":"0x59f5f9f474b0",
      "signature":[
         "0x467ae89bbbbaa0139e8f8a02ddc614bd80252998f3c033239f59f9f2ab973c5",
         "0x92938929b5afcd596d651a6d28ed38baf90b000192897617d98de19d475331"
      ],
      "nonce":"0x0",
      "contract_address":"0x104714313388bd0ab569ac247fed6cf0b7a2c737105c00d64c23e24bd8dea40",
      "contract_address_salt":"0x25b9dbdab19b190a556aa42cdfbc07ad6ffe415031e42a8caffd4a2438d5cc3",
      "class_hash":"0x25ec026985a3bf9d0cc1fe17326b245dfdc3ff89b8fde106542a3ea56c5a918",
      "constructor_calldata":[
         "0x33434ad846cdd5f23eb73ff09fe6fddd568284a0fb7d1be20ee482f044dabe2",
         "0x79dc0da7c54b95f10aa182ad0a46400db63156920adb65eca2654c0945a463",
         "0x2",
         "0x25b9dbdab19b190a556aa42cdfbc07ad6ffe415031e42a8caffd4a2438d5cc3",
         "0x0"
      ],
      "type":"DEPLOY_ACCOUNT"
   }`)
	var deployTx Transaction
	err := json.Unmarshal(deployJson, &deployTx)
	if err != nil {
		t.Error(err)
	}

	assert.Equal(t, "32b272b6d0d584305a460197aa849b5c7a9a85903b66e9d3e1afa2427ef093e", deployTx.Hash.Text(16))
	assert.Equal(t, "1", deployTx.Version.Text(16))
	assert.Equal(t, "59f5f9f474b0", deployTx.MaxFee.Text(16))
	assert.Equal(t, 2, len(deployTx.Signature))
	assert.Equal(t, "467ae89bbbbaa0139e8f8a02ddc614bd80252998f3c033239f59f9f2ab973c5", deployTx.Signature[0].Text(16))
	assert.Equal(t, "92938929b5afcd596d651a6d28ed38baf90b000192897617d98de19d475331", deployTx.Signature[1].Text(16))
	assert.Equal(t, "0", deployTx.Nonce.Text(16))
	assert.Equal(t, "104714313388bd0ab569ac247fed6cf0b7a2c737105c00d64c23e24bd8dea40", deployTx.ContractAddress.Text(16))
	assert.Equal(t, "25b9dbdab19b190a556aa42cdfbc07ad6ffe415031e42a8caffd4a2438d5cc3", deployTx.ContractAddressSalt.Text(16))
	assert.Equal(t, "25ec026985a3bf9d0cc1fe17326b245dfdc3ff89b8fde106542a3ea56c5a918", deployTx.ClassHash.Text(16))

	assert.Equal(t, 5, len(deployTx.ConstructorCalldata))
	assert.Equal(t, "33434ad846cdd5f23eb73ff09fe6fddd568284a0fb7d1be20ee482f044dabe2", deployTx.ConstructorCalldata[0].Text(16))
	assert.Equal(t, "79dc0da7c54b95f10aa182ad0a46400db63156920adb65eca2654c0945a463", deployTx.ConstructorCalldata[1].Text(16))
	assert.Equal(t, "2", deployTx.ConstructorCalldata[2].Text(16))
	assert.Equal(t, "25b9dbdab19b190a556aa42cdfbc07ad6ffe415031e42a8caffd4a2438d5cc3", deployTx.ConstructorCalldata[3].Text(16))
	assert.Equal(t, "0", deployTx.ConstructorCalldata[4].Text(16))
	assert.Equal(t, "DEPLOY_ACCOUNT", deployTx.Type)
}

func TestL1HandlerTransactionUnmarshal(t *testing.T) {
	handlerJson := []byte(`{
      "transaction_hash":"0x218adbb5aea7985d67fe49b45d44a991380b63db41622f9f4adc36274d02190",
      "version":"0x0",
      "contract_address":"0x73314940630fd6dcda0d772d4c972c4e0a9946bef9dabf4ef84eda8ef542b82",
      "entry_point_selector":"0x2d757788a8d8d6f21d1cd40bce38a8222d70654214e96ff95d8086e684fbee5",
      "nonce":"0x1654d",
      "calldata":[
         "0xae0ee0a63a2ce6baeeffe56e7714fb4efe48d419",
         "0x218559e75713ca564d6eaf043b73388e9ac7c2f459ef8905988052051d3ef5e",
         "0x2386f26fc10000",
         "0x0"
      ],
      "type":"L1_HANDLER"
   }`)
	var handlerTx Transaction
	err := json.Unmarshal(handlerJson, &handlerTx)
	if err != nil {
		t.Error(err)
	}

	assert.Equal(t, "218adbb5aea7985d67fe49b45d44a991380b63db41622f9f4adc36274d02190", handlerTx.Hash.Text(16))
	assert.Equal(t, "0", handlerTx.Version.Text(16))
	assert.Equal(t, "73314940630fd6dcda0d772d4c972c4e0a9946bef9dabf4ef84eda8ef542b82", handlerTx.ContractAddress.Text(16))
	assert.Equal(t, "2d757788a8d8d6f21d1cd40bce38a8222d70654214e96ff95d8086e684fbee5", handlerTx.EntryPointSelector.Text(16))
	assert.Equal(t, "1654d", handlerTx.Nonce.Text(16))
	assert.Equal(t, 4, len(handlerTx.Calldata))
	assert.Equal(t, "ae0ee0a63a2ce6baeeffe56e7714fb4efe48d419", handlerTx.Calldata[0].Text(16))
	assert.Equal(t, "218559e75713ca564d6eaf043b73388e9ac7c2f459ef8905988052051d3ef5e", handlerTx.Calldata[1].Text(16))
	assert.Equal(t, "2386f26fc10000", handlerTx.Calldata[2].Text(16))
	assert.Equal(t, "0", handlerTx.Calldata[3].Text(16))
	assert.Equal(t, "L1_HANDLER", handlerTx.Type)
}

func TestBlockUnmarshal(t *testing.T) {
	blockJson, err := os.ReadFile("testdata/block_11817.json")
	if err != nil {
		t.Error(err)
	}

	var block Block
	err = json.Unmarshal(blockJson, &block)
	if err != nil {
		t.Error(err)
	}

	assert.Equal(t, "24c692acaed3b486990bd9d2b2fbbee802b37b3bd79c59f295bad3277200a83", block.Hash.Text(16))
	assert.Equal(t, "3873ccb937f14429b169c654dda28886d2cc2d6ea17b3cff9748fe5cfdb67e0", block.ParentHash.Text(16))
	assert.Equal(t, uint64(11817), block.Number)
	assert.Equal(t, "3df24be7b5fed6b41de08d38686b6142944119ca2a345c38793590d6804bba4", block.StateRoot.Text(16))
	assert.Equal(t, "ACCEPTED_ON_L2", block.Status)
	assert.Equal(t, "27ad16775", block.GasPrice.Text(16))
	assert.Equal(t, 52, len(block.Transactions))
	assert.Equal(t, 52, len(block.Receipts))
	assert.Equal(t, uint64(1669465009), block.Timestamp)
	assert.Equal(t, "0.10.1", block.Version)
	assert.Equal(t, "5dcd266a80b8a5f29f04d779c6b166b80150c24f2180a75e82427242dab20a9", block.SequencerAddress.Text(16))
}

func TestClassUnmarshal(t *testing.T) {
	classJson, err := os.ReadFile("testdata/class_01efa8f8.json")
	if err != nil {
		t.Error(err)
	}

	var class ClassDefinition
	err = json.Unmarshal(classJson, &class)
	if err != nil {
		t.Error(err)
	}

	assert.Equal(t, 1, len(class.EntryPoints.Constructor))
	assert.Equal(t, "a1", class.EntryPoints.Constructor[0].Offset.Text(16))
	assert.Equal(t, "28ffe4ff0f226a9107253e17a904099aa4f63a02a5621de0576e5aa71bc5194", class.EntryPoints.Constructor[0].Selector.Text(16))
	assert.Equal(t, 1, len(class.EntryPoints.L1Handler))
	assert.Equal(t, 1, len(class.EntryPoints.External))
	assert.Equal(t, 250, len(class.Program.Data))
	assert.Equal(t, []string{"pedersen", "range_check"}, class.Program.Builtins)
	assert.Equal(t, "0.10.1", class.Program.CompilerVersion)
}

<<<<<<< HEAD
func TestTransactionReceiptUnmarshal(t *testing.T) {
	receiptJson, err := os.ReadFile("transactionReceipt_0x3a4c33f7ae312f1a7cbef030eebb15f3ec42e0a889e622aac83e96b07a7dc25.json")
=======
func TestNewGatewayClient(t *testing.T) {
	baseUrl := "https://mock_gateway.io"
	gatewayClient := NewGatewayClient(baseUrl)
	assert.Equal(t, baseUrl+feederGatewayPath, gatewayClient.baseUrl)
}

func TestBuildQueryString(t *testing.T) {
	baseUrl := "https://mock_gateway.io"
	gatewayClient := NewGatewayClient(baseUrl)
	endpoint := ""
	args := make(map[string]string)
	args["a"] = "b"
	query := gatewayClient.buildQueryString(endpoint, args)
	feederGatewayUrl := baseUrl + feederGatewayPath
	assert.Equal(t, feederGatewayUrl, gatewayClient.baseUrl)
	assert.Equal(t, feederGatewayUrl+"?a=b", query)
}

func TestBuildQueryString_WithErrorUrl(t *testing.T) {
	defer func() {
		if r := recover(); r == nil {
			t.Errorf("The code did not panic")
		}
	}()
	baseUrl := "https\t://mock_gateway.io"
	gatewayClient := NewGatewayClient(baseUrl)
	gatewayClient.buildQueryString("/test_fail", map[string]string{})
}

func TestGetStateUpdate(t *testing.T) {
	jsonData := []byte(`{
		"block_hash": "0x47c3637b57c2b079b93c61539950c17e868a28f46cdef28f88521067f21e943",
		"new_root": "021870ba80540e7831fb21c591ee93481f5ae1bb71ff85a86ddd465be4eddee6",
		"old_root": "0000000000000000000000000000000000000000000000000000000000000000",
		"state_diff": {
		  "storage_diffs": {
			"0x20cfa74ee3564b4cd5435cdace0f9c4d43b939620e4a0bb5076105df0a626c6": [
			  {
				"key": "0x5",
				"value": "0x22b"
			  }
			]
		  },
		  "nonces": {
			"0x37" : "0x44"
		  },
		  "deployed_contracts": [
			{
			  "address": "0x20cfa74ee3564b4cd5435cdace0f9c4d43b939620e4a0bb5076105df0a626c6",
			  "class_hash": "0x10455c752b86932ce552f2b0fe81a880746649b9aee7e0d842bf3f52378f9f8"
			}
		  ],
		  "declared_contracts": [
				"0x3744"
		  ]
		}
	  }`)

	var update StateUpdate
	err := json.Unmarshal(jsonData, &update)
	assert.Equal(t, nil, err, "Unexpected error")

	srv := httptest.NewServer(http.HandlerFunc(func(w http.ResponseWriter, r *http.Request) {
		switch r.URL.Path {
		case feederGatewayPath + "get_state_update":
			{
				queryMap, err := url.ParseQuery(r.URL.RawQuery)
				assert.Equal(t, nil, err, "No Query value")
				queryBlockNumebr := queryMap["blockNumber"]
				t.Log(queryBlockNumebr[0])
				if queryBlockNumebr[0] == "10" {
					w.WriteHeader(200)
					marshedUpdate, _ := json.Marshal(update)
					w.Write(marshedUpdate)
				} else {
					w.WriteHeader(404)
				}
			}
		}
	}))
	defer srv.Close()
	gatewayClient := NewGatewayClient(srv.URL)

	t.Run("Test normal case", func(t *testing.T) {
		stateUpdate, err := gatewayClient.GetStateUpdate(10)
		assert.Equal(t, nil, err, "Unexpected error")
		assert.Equal(t, update, *stateUpdate)
	})
	t.Run("Test block number out of boundary", func(t *testing.T) {
		stateUpdate, err := gatewayClient.GetStateUpdate(1000000)
		assert.Nil(t, stateUpdate, "Unexpected error")
		assert.NotNil(t, err)
	})
}

func TestGet(t *testing.T) {
	srv := httptest.NewServer(http.HandlerFunc(func(w http.ResponseWriter, r *http.Request) {
		if r.URL.Path == "/normal_get" {
			w.WriteHeader(200)
			w.Write([]byte(r.URL.Path))
		} else {
			w.WriteHeader(404)
		}
	}))
	defer srv.Close()
	t.Run("Test normal get", func(t *testing.T) {
		gatewayClient := NewGatewayClient(srv.URL)
		expectPath := "/normal_get"
		path, err := gatewayClient.get(srv.URL + expectPath)
		assert.Equal(t, nil, err)
		assert.Equal(t, expectPath, string(path))
	})
	t.Run("Test unnormal get", func(t *testing.T) {
		gatewayClient := NewGatewayClient(srv.URL)
		expectPath := "/unnormal_get"
		path, err := gatewayClient.get("https\t://" + expectPath)
		assert.Nil(t, path)
		assert.NotNil(t, err)
	})
}

func TestGetTransaction(t *testing.T) {
	jsonTransactionStatus := []byte(`{
		"block_hash": "0x0",
		"block_number": 0,
		"status": "ACCEPTED_ON_L2",
		"transaction": {
			"calldata": [
				"0x1",
				"0x20cfa74ee3564b4cd5435cdace0f9c4d43b939620e4a0bb5076105df0a626c6",
				"0x362398bec32bc0ebb411203221a35a0301193a96f317ebe5e40be9f60d15320",
				"0x0",
				"0x1",
				"0x1",
				"0x4d2"
			],
			"contract_address": "0x20cfa74ee3564b4cd5435cdace0f9c4d43b939620e4a0bb5076105df0a626c6",
			"max_fee": "0x0",
			"nonce": "0x3",
			"signature": [
				"0x26ee1f973def2e6d5c7f32aaad96c84dab32df6a62ee0e8b530a72bc5478fe6",
				"0x502b15e440cc2a8a1966f0c973015096715e366fde36a4659c56f84249688e"
			],
			"transaction_hash": "0x69d743891f69d758928e163eff1e3d7256752f549f134974d4aa8d26d5d7da8",
			"type": "INVOKE_FUNCTION",
			"version": "0x1"
		},
		"transaction_index": 1
	}
	`)
	var transactionStatus TransactionStatus
	err := json.Unmarshal(jsonTransactionStatus, &transactionStatus)
	assert.NoError(t, err)

	srv := httptest.NewServer(http.HandlerFunc(func(w http.ResponseWriter, r *http.Request) {
		switch r.URL.Path {
		case feederGatewayPath + "get_transaction":
			{
				queryMap, err := url.ParseQuery(r.URL.RawQuery)
				assert.Equal(t, nil, err, "No Query value")
				transactionHash := queryMap["transactionHash"]
				t.Log(transactionHash[0])
				if transactionHash[0] == "0x0" {
					w.WriteHeader(200)
					marshaledStr, _ := json.Marshal(transactionStatus)
					w.Write(marshaledStr)

				} else {
					w.WriteHeader(404)
				}
			}
		}
	}))
	defer srv.Close()
	t.Run("Test normal case", func(t *testing.T) {
		transaction_hash, _ := new(felt.Felt).SetString("0x00")
		gatewayClient := NewGatewayClient(srv.URL)
		actualStatus, err := gatewayClient.GetTransaction(transaction_hash)
		assert.Equal(t, nil, err, "Unexpected error")
		assert.Equal(t, *actualStatus, transactionStatus)
	})
	t.Run("Test case when transaction_hash not exit", func(t *testing.T) {
		transaction_hash, _ := new(felt.Felt).SetString("0xffff")
		gatewayClient := NewGatewayClient(srv.URL)
		actualStatus, err := gatewayClient.GetTransaction(transaction_hash)
		assert.Nil(t, actualStatus, "Unexpected error")
		assert.NotNil(t, err)
	})
}

func TestGetBlock(t *testing.T) {
	blockJson, err := os.ReadFile("testdata/block_11817.json")
>>>>>>> 18f75890
	if err != nil {
		t.Error(err)
	}

<<<<<<< HEAD
	var txReceipt TransactionReceipt
	err = json.Unmarshal(receiptJson, &txReceipt)
=======
	var block Block
	err = json.Unmarshal(blockJson, &block)
>>>>>>> 18f75890
	if err != nil {
		t.Error(err)
	}

<<<<<<< HEAD
	assert.Equal(t, "ACCEPTED_ON_L1", txReceipt.Status)
	assert.Equal(t, "1f06e1b81983c367980afae4058bf557d328b248d7a3c300844a66047eb7a14", txReceipt.BlockHash.Text(16))
	assert.Equal(t, new(big.Int).SetUint64(414222), txReceipt.BlockNumber)
	assert.Equal(t, new(big.Int).SetUint64(10), txReceipt.TransactionIndex)
	assert.Equal(t, "3a4c33f7ae312f1a7cbef030eebb15f3ec42e0a889e622aac83e96b07a7dc25", txReceipt.TransactionHash.Text(16))
	assert.Equal(t, 0, len(txReceipt.L2ToL1Message))
	assert.Equal(t, 3, len(txReceipt.Events))

	eventFromAddress, _ := new(felt.Felt).SetString("0x7a0d2f2535753e269d6f9cd9c505a97e791986ae6f49ac755cf5a50948687c1")
	eventKey, _ := new(felt.Felt).SetString("0x1b72f5458ad1fbe340a47b5b8aa953d105fe3b269affcf38fa8703f31194bf")
	eventData, _ := new(felt.Felt).SetString(("0x234330f915ff0e9e5ea264a544e053272114fad64b1968d22e25630403bdc88"))

	eventExpected := Event{eventFromAddress, []*felt.Felt{eventData}, []*felt.Felt{eventKey}}
	assert.Equal(t, eventExpected, *txReceipt.Events[0])

	type builtIn struct {
		Pedersen   uint64 `json:"pedersen_builtin"`
		RangeCheck uint64 `json:"range_check_builtin"`
		Bitwise    uint64 `json:"bitwise_builtin"`
		Output     uint64 `json:"output_builtin"`
		Ecsda      uint64 `json:"ecdsa_builtin"`
		EcOp       uint64 `json:"ec_op_builtin"`
	}

	executionResourceExpected := ExecutionResources{596, builtIn{0, 4, 0, 0, 1, 0}, 5}
	executionResourceActual := *txReceipt.ExecutionResources

	assert.Equal(t, executionResourceExpected, executionResourceActual)
	assert.Equal(t, "30e15940", txReceipt.ActualFee.Text(16))
}

func TestClassDefinitionUnmarshal(t *testing.T) {
	classJson, err := os.ReadFile("classDefinition_0x05b8ed9ac0c16cfa75e1541813217e791e04daee4647f3f34dc9746b2d341866.json")
=======
	srv := httptest.NewServer(http.HandlerFunc(func(w http.ResponseWriter, r *http.Request) {
		switch r.URL.Path {
		case feederGatewayPath + "get_block":
			{
				queryMap, err := url.ParseQuery(r.URL.RawQuery)
				assert.Equal(t, nil, err, "No Query value")
				queryBlockNumebr := queryMap["blockNumber"]
				t.Log(queryBlockNumebr[0])
				if queryBlockNumebr[0] == "11817" {
					w.WriteHeader(200)
					marshaledStr, _ := json.Marshal(block)
					w.Write(marshaledStr)
				} else {
					w.WriteHeader(404)
				}
			}
		}
	}))
	defer srv.Close()
	gatewayClient := NewGatewayClient(srv.URL)

	t.Run("Test normal case", func(t *testing.T) {
		blcokNumber := uint64(11817)
		actualBlock, err := gatewayClient.GetBlock(blcokNumber)
		assert.Equal(t, nil, err, "Unexpected error")
		assert.Equal(t, *actualBlock, block)
	})
	t.Run("Test block number out of boundary", func(t *testing.T) {
		blcokNumber := uint64(1000000)

		actualBlock, err := gatewayClient.GetBlock(blcokNumber)
		assert.Nil(t, actualBlock, "Unexpected error")
		assert.NotNil(t, err)
	})
}

func TestGetClassDefinition(t *testing.T) {
	classJson, err := os.ReadFile("testdata/class_01efa8f8.json")
>>>>>>> 18f75890
	if err != nil {
		t.Error(err)
	}

	var class ClassDefinition
	err = json.Unmarshal(classJson, &class)
	if err != nil {
		t.Error(err)
	}
<<<<<<< HEAD
	assert.Equal(t, 15, len(class.Abi))
	assert.Equal(t, 1, len(class.EntryPoints.Constructor))
	assert.Equal(t, 11, len(class.EntryPoints.External))
	assert.Equal(t, 0, len(class.EntryPoints.L1Handler))

	assert.Equal(t, 17, len(class.Program.Attributes))
	assert.Equal(t, []string{"pedersen", "range_check"}, class.Program.Builtins)
	assert.Equal(t, "0.10.1", class.Program.CompilerVersion)
	assert.Equal(t, 1369, len(class.Program.Data))
	assert.Equal(t, nil, class.Program.DebugInfo)
	assert.Equal(t, 29, len(class.Program.Hints))

	hints := class.Program.Hints[0].([]any)
	assert.Equal(t, 1, len(hints))
	assert.Equal(t, "0x800000000000011000000000000000000000000000000000000000000000001", class.Program.Prime)

	assert.Equal(t, 15, len(class.Abi))
}

func TestClassDefinitionFieldOrder(t *testing.T) {
	var class ClassDefinition
	c := reflect.ValueOf(class)
	typeOfClass := c.Type()

	prevField := ""
	for i := 0; i < c.NumField(); i++ {
		fieldName := typeOfClass.Field(i).Name
		assert.Equal(t, true, fieldName > prevField)
		prevField = fieldName
	}
}

func TestAbiFieldOrder(t *testing.T) {
	var abi Abi
	c := reflect.ValueOf(abi)
	typeOfClass := c.Type()

	prevField := ""
	for i := 0; i < c.NumField(); i++ {
		fieldName := typeOfClass.Field(i).Name
		assert.Equal(t, true, fieldName > prevField)
		prevField = fieldName
	}
=======

	srv := httptest.NewServer(http.HandlerFunc(func(w http.ResponseWriter, r *http.Request) {
		switch r.URL.Path {
		case feederGatewayPath + "get_class_by_hash":
			{
				queryMap, err := url.ParseQuery(r.URL.RawQuery)
				assert.Equal(t, nil, err, "No Query value")
				classHash := queryMap["classHash"]
				t.Log(classHash[0])
				inputClassFelt, _ := new(felt.Felt).SetString(classHash[0])
				serverClassFelt, _ := new(felt.Felt).SetString("0x01efa8f8")
				if inputClassFelt.Equal(serverClassFelt) {
					w.WriteHeader(200)
					marshaledStr, _ := json.Marshal(class)
					w.Write(marshaledStr)
				} else {
					w.WriteHeader(404)
				}
			}
		}
	}))
	defer srv.Close()
	gatewayClient := NewGatewayClient(srv.URL)

	t.Run("Test normal case", func(t *testing.T) {
		classHash, _ := new(felt.Felt).SetString("0x01efa8f8")

		actualClass, err := gatewayClient.GetClassDefinition(classHash)
		assert.Equal(t, nil, err, "Unexpected error")
		assert.Equal(t, *actualClass, class)
	})
	t.Run("Test classHash not find", func(t *testing.T) {
		classHash, _ := new(felt.Felt).SetString("0x000")
		actualClass, err := gatewayClient.GetClassDefinition(classHash)
		assert.Nil(t, actualClass, "Unexpected error")
		assert.NotNil(t, err)
	})
>>>>>>> 18f75890
}<|MERGE_RESOLUTION|>--- conflicted
+++ resolved
@@ -2,13 +2,10 @@
 
 import (
 	"encoding/json"
-<<<<<<< HEAD
 	"math/big"
-=======
 	"net/http"
 	"net/http/httptest"
 	"net/url"
->>>>>>> 18f75890
 	"os"
 	"reflect"
 	"testing"
@@ -311,10 +308,6 @@
 	assert.Equal(t, "0.10.1", class.Program.CompilerVersion)
 }
 
-<<<<<<< HEAD
-func TestTransactionReceiptUnmarshal(t *testing.T) {
-	receiptJson, err := os.ReadFile("transactionReceipt_0x3a4c33f7ae312f1a7cbef030eebb15f3ec42e0a889e622aac83e96b07a7dc25.json")
-=======
 func TestNewGatewayClient(t *testing.T) {
 	baseUrl := "https://mock_gateway.io"
 	gatewayClient := NewGatewayClient(baseUrl)
@@ -507,57 +500,16 @@
 
 func TestGetBlock(t *testing.T) {
 	blockJson, err := os.ReadFile("testdata/block_11817.json")
->>>>>>> 18f75890
-	if err != nil {
-		t.Error(err)
-	}
-
-<<<<<<< HEAD
-	var txReceipt TransactionReceipt
-	err = json.Unmarshal(receiptJson, &txReceipt)
-=======
+	if err != nil {
+		t.Error(err)
+	}
+
 	var block Block
 	err = json.Unmarshal(blockJson, &block)
->>>>>>> 18f75890
-	if err != nil {
-		t.Error(err)
-	}
-
-<<<<<<< HEAD
-	assert.Equal(t, "ACCEPTED_ON_L1", txReceipt.Status)
-	assert.Equal(t, "1f06e1b81983c367980afae4058bf557d328b248d7a3c300844a66047eb7a14", txReceipt.BlockHash.Text(16))
-	assert.Equal(t, new(big.Int).SetUint64(414222), txReceipt.BlockNumber)
-	assert.Equal(t, new(big.Int).SetUint64(10), txReceipt.TransactionIndex)
-	assert.Equal(t, "3a4c33f7ae312f1a7cbef030eebb15f3ec42e0a889e622aac83e96b07a7dc25", txReceipt.TransactionHash.Text(16))
-	assert.Equal(t, 0, len(txReceipt.L2ToL1Message))
-	assert.Equal(t, 3, len(txReceipt.Events))
-
-	eventFromAddress, _ := new(felt.Felt).SetString("0x7a0d2f2535753e269d6f9cd9c505a97e791986ae6f49ac755cf5a50948687c1")
-	eventKey, _ := new(felt.Felt).SetString("0x1b72f5458ad1fbe340a47b5b8aa953d105fe3b269affcf38fa8703f31194bf")
-	eventData, _ := new(felt.Felt).SetString(("0x234330f915ff0e9e5ea264a544e053272114fad64b1968d22e25630403bdc88"))
-
-	eventExpected := Event{eventFromAddress, []*felt.Felt{eventData}, []*felt.Felt{eventKey}}
-	assert.Equal(t, eventExpected, *txReceipt.Events[0])
-
-	type builtIn struct {
-		Pedersen   uint64 `json:"pedersen_builtin"`
-		RangeCheck uint64 `json:"range_check_builtin"`
-		Bitwise    uint64 `json:"bitwise_builtin"`
-		Output     uint64 `json:"output_builtin"`
-		Ecsda      uint64 `json:"ecdsa_builtin"`
-		EcOp       uint64 `json:"ec_op_builtin"`
-	}
-
-	executionResourceExpected := ExecutionResources{596, builtIn{0, 4, 0, 0, 1, 0}, 5}
-	executionResourceActual := *txReceipt.ExecutionResources
-
-	assert.Equal(t, executionResourceExpected, executionResourceActual)
-	assert.Equal(t, "30e15940", txReceipt.ActualFee.Text(16))
-}
-
-func TestClassDefinitionUnmarshal(t *testing.T) {
-	classJson, err := os.ReadFile("classDefinition_0x05b8ed9ac0c16cfa75e1541813217e791e04daee4647f3f34dc9746b2d341866.json")
-=======
+	if err != nil {
+		t.Error(err)
+	}
+
 	srv := httptest.NewServer(http.HandlerFunc(func(w http.ResponseWriter, r *http.Request) {
 		switch r.URL.Path {
 		case feederGatewayPath + "get_block":
@@ -596,7 +548,6 @@
 
 func TestGetClassDefinition(t *testing.T) {
 	classJson, err := os.ReadFile("testdata/class_01efa8f8.json")
->>>>>>> 18f75890
 	if err != nil {
 		t.Error(err)
 	}
@@ -606,51 +557,6 @@
 	if err != nil {
 		t.Error(err)
 	}
-<<<<<<< HEAD
-	assert.Equal(t, 15, len(class.Abi))
-	assert.Equal(t, 1, len(class.EntryPoints.Constructor))
-	assert.Equal(t, 11, len(class.EntryPoints.External))
-	assert.Equal(t, 0, len(class.EntryPoints.L1Handler))
-
-	assert.Equal(t, 17, len(class.Program.Attributes))
-	assert.Equal(t, []string{"pedersen", "range_check"}, class.Program.Builtins)
-	assert.Equal(t, "0.10.1", class.Program.CompilerVersion)
-	assert.Equal(t, 1369, len(class.Program.Data))
-	assert.Equal(t, nil, class.Program.DebugInfo)
-	assert.Equal(t, 29, len(class.Program.Hints))
-
-	hints := class.Program.Hints[0].([]any)
-	assert.Equal(t, 1, len(hints))
-	assert.Equal(t, "0x800000000000011000000000000000000000000000000000000000000000001", class.Program.Prime)
-
-	assert.Equal(t, 15, len(class.Abi))
-}
-
-func TestClassDefinitionFieldOrder(t *testing.T) {
-	var class ClassDefinition
-	c := reflect.ValueOf(class)
-	typeOfClass := c.Type()
-
-	prevField := ""
-	for i := 0; i < c.NumField(); i++ {
-		fieldName := typeOfClass.Field(i).Name
-		assert.Equal(t, true, fieldName > prevField)
-		prevField = fieldName
-	}
-}
-
-func TestAbiFieldOrder(t *testing.T) {
-	var abi Abi
-	c := reflect.ValueOf(abi)
-	typeOfClass := c.Type()
-
-	prevField := ""
-	for i := 0; i < c.NumField(); i++ {
-		fieldName := typeOfClass.Field(i).Name
-		assert.Equal(t, true, fieldName > prevField)
-		prevField = fieldName
-	}
-=======
 
 	srv := httptest.NewServer(http.HandlerFunc(func(w http.ResponseWriter, r *http.Request) {
 		switch r.URL.Path {
@@ -688,5 +594,103 @@
 		assert.Nil(t, actualClass, "Unexpected error")
 		assert.NotNil(t, err)
 	})
->>>>>>> 18f75890
+}
+
+func TestTransactionReceiptUnmarshal(t *testing.T) {
+	receiptJson, err := os.ReadFile("transactionReceipt_0x3a4c33f7ae312f1a7cbef030eebb15f3ec42e0a889e622aac83e96b07a7dc25.json")
+	if err != nil {
+		t.Error(err)
+	}
+
+	var txReceipt TransactionReceipt
+	err = json.Unmarshal(receiptJson, &txReceipt)
+	if err != nil {
+		t.Error(err)
+	}
+
+	assert.Equal(t, "ACCEPTED_ON_L1", txReceipt.Status)
+	assert.Equal(t, "1f06e1b81983c367980afae4058bf557d328b248d7a3c300844a66047eb7a14", txReceipt.BlockHash.Text(16))
+	assert.Equal(t, new(big.Int).SetUint64(414222), txReceipt.BlockNumber)
+	assert.Equal(t, new(big.Int).SetUint64(10), txReceipt.TransactionIndex)
+	assert.Equal(t, "3a4c33f7ae312f1a7cbef030eebb15f3ec42e0a889e622aac83e96b07a7dc25", txReceipt.TransactionHash.Text(16))
+	assert.Equal(t, 0, len(txReceipt.L2ToL1Message))
+	assert.Equal(t, 3, len(txReceipt.Events))
+
+	eventFromAddress, _ := new(felt.Felt).SetString("0x7a0d2f2535753e269d6f9cd9c505a97e791986ae6f49ac755cf5a50948687c1")
+	eventKey, _ := new(felt.Felt).SetString("0x1b72f5458ad1fbe340a47b5b8aa953d105fe3b269affcf38fa8703f31194bf")
+	eventData, _ := new(felt.Felt).SetString(("0x234330f915ff0e9e5ea264a544e053272114fad64b1968d22e25630403bdc88"))
+
+	eventExpected := Event{eventFromAddress, []*felt.Felt{eventData}, []*felt.Felt{eventKey}}
+	assert.Equal(t, eventExpected, *txReceipt.Events[0])
+
+	type builtIn struct {
+		Pedersen   uint64 `json:"pedersen_builtin"`
+		RangeCheck uint64 `json:"range_check_builtin"`
+		Bitwise    uint64 `json:"bitwise_builtin"`
+		Output     uint64 `json:"output_builtin"`
+		Ecsda      uint64 `json:"ecdsa_builtin"`
+		EcOp       uint64 `json:"ec_op_builtin"`
+	}
+
+	executionResourceExpected := ExecutionResources{596, builtIn{0, 4, 0, 0, 1, 0}, 5}
+	executionResourceActual := *txReceipt.ExecutionResources
+
+	assert.Equal(t, executionResourceExpected, executionResourceActual)
+	assert.Equal(t, "30e15940", txReceipt.ActualFee.Text(16))
+}
+
+func TestClassDefinitionUnmarshal(t *testing.T) {
+	classJson, err := os.ReadFile("classDefinition_0x05b8ed9ac0c16cfa75e1541813217e791e04daee4647f3f34dc9746b2d341866.json")
+	if err != nil {
+		t.Error(err)
+	}
+
+	var class ClassDefinition
+	err = json.Unmarshal(classJson, &class)
+	if err != nil {
+		t.Error(err)
+	}
+	assert.Equal(t, 15, len(class.Abi))
+	assert.Equal(t, 1, len(class.EntryPoints.Constructor))
+	assert.Equal(t, 11, len(class.EntryPoints.External))
+	assert.Equal(t, 0, len(class.EntryPoints.L1Handler))
+
+	assert.Equal(t, 17, len(class.Program.Attributes))
+	assert.Equal(t, []string{"pedersen", "range_check"}, class.Program.Builtins)
+	assert.Equal(t, "0.10.1", class.Program.CompilerVersion)
+	assert.Equal(t, 1369, len(class.Program.Data))
+	assert.Equal(t, nil, class.Program.DebugInfo)
+	assert.Equal(t, 29, len(class.Program.Hints))
+
+	hints := class.Program.Hints[0].([]any)
+	assert.Equal(t, 1, len(hints))
+	assert.Equal(t, "0x800000000000011000000000000000000000000000000000000000000000001", class.Program.Prime)
+
+	assert.Equal(t, 15, len(class.Abi))
+}
+
+func TestClassDefinitionFieldOrder(t *testing.T) {
+	var class ClassDefinition
+	c := reflect.ValueOf(class)
+	typeOfClass := c.Type()
+
+	prevField := ""
+	for i := 0; i < c.NumField(); i++ {
+		fieldName := typeOfClass.Field(i).Name
+		assert.Equal(t, true, fieldName > prevField)
+		prevField = fieldName
+	}
+}
+
+func TestAbiFieldOrder(t *testing.T) {
+	var abi Abi
+	c := reflect.ValueOf(abi)
+	typeOfClass := c.Type()
+
+	prevField := ""
+	for i := 0; i < c.NumField(); i++ {
+		fieldName := typeOfClass.Field(i).Name
+		assert.Equal(t, true, fieldName > prevField)
+		prevField = fieldName
+	}
 }