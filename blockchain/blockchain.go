--- conflicted
+++ resolved
@@ -48,43 +48,13 @@
 	Network() *utils.Network
 }
 
-<<<<<<< HEAD
 type StateProvider interface {
 	HeadState() (commonstate.StateReader, StateCloser, error)
 	StateAtBlockHash(blockHash *felt.Felt) (commonstate.StateReader, StateCloser, error)
 	StateAtBlockNumber(blockNumber uint64) (commonstate.StateReader, StateCloser, error)
 }
 
-var (
-	ErrParentDoesNotMatchHead = errors.New("block's parent hash does not match head block hash")
-	SupportedStarknetVersion  = semver.MustParse("0.14.0")
-)
-
-func CheckBlockVersion(protocolVersion string) error {
-	blockVer, err := core.ParseBlockVersion(protocolVersion)
-	if err != nil {
-		return err
-	}
-
-	// We ignore changes in patch part of the version
-	blockVerMM, supportedVerMM := copyWithoutPatch(blockVer), copyWithoutPatch(SupportedStarknetVersion)
-	if blockVerMM.GreaterThan(supportedVerMM) {
-		return errors.New("unsupported block version")
-	}
-
-	return nil
-}
-
-func copyWithoutPatch(v *semver.Version) *semver.Version {
-	if v == nil {
-		return nil
-	}
-
-	return semver.New(v.Major(), v.Minor(), 0, v.Prerelease(), v.Metadata())
-}
-=======
 var ErrParentDoesNotMatchHead = errors.New("block's parent hash does not match head block hash")
->>>>>>> 1fed2118
 
 var _ Reader = (*Blockchain)(nil)
 
