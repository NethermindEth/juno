package blockchain

import (
	"errors"
	"fmt"

	"github.com/NethermindEth/juno/core"
	"github.com/NethermindEth/juno/core/felt"
	"github.com/NethermindEth/juno/core/state"
	"github.com/NethermindEth/juno/core/state/statefactory"
	"github.com/NethermindEth/juno/core/trie2/triedb"
	"github.com/NethermindEth/juno/db"
	"github.com/NethermindEth/juno/feed"
	"github.com/NethermindEth/juno/utils"
	"github.com/ethereum/go-ethereum/common"
)

type L1HeadSubscription struct {
	*feed.Subscription[*core.L1Head]
}

//go:generate mockgen -destination=../mocks/mock_blockchain.go -package=mocks github.com/NethermindEth/juno/blockchain Reader
type Reader interface {
	StateProvider
	Height() (height uint64, err error)

	Head() (head *core.Block, err error)
	L1Head() (core.L1Head, error)
	SubscribeL1Head() L1HeadSubscription
	BlockByNumber(number uint64) (block *core.Block, err error)
	BlockByHash(hash *felt.Felt) (block *core.Block, err error)

	HeadsHeader() (header *core.Header, err error)
	BlockHeaderByNumber(number uint64) (header *core.Header, err error)
	BlockHeaderByHash(hash *felt.Felt) (header *core.Header, err error)

	TransactionByHash(hash *felt.Felt) (transaction core.Transaction, err error)
	TransactionByBlockNumberAndIndex(blockNumber, index uint64) (transaction core.Transaction, err error)
	Receipt(hash *felt.Felt) (receipt *core.TransactionReceipt, blockHash *felt.Felt, blockNumber uint64, err error)
	StateUpdateByNumber(number uint64) (update *core.StateUpdate, err error)
	StateUpdateByHash(hash *felt.Felt) (update *core.StateUpdate, err error)
	L1HandlerTxnHash(msgHash *common.Hash) (l1HandlerTxnHash felt.Felt, err error)

	BlockCommitmentsByNumber(blockNumber uint64) (*core.BlockCommitments, error)

	EventFilter(
		from *felt.Felt,
		keys [][]felt.Felt,
		pendingDataFn func() (core.PendingData, error),
	) (EventFilterer, error)

	Network() *utils.Network
}

type StateProvider interface {
	HeadState() (core.CommonStateReader, StateCloser, error)
	StateAtBlockHash(blockHash *felt.Felt) (core.CommonStateReader, StateCloser, error)
	StateAtBlockNumber(blockNumber uint64) (core.CommonStateReader, StateCloser, error)
}

var ErrParentDoesNotMatchHead = errors.New("block's parent hash does not match head block hash")

var _ Reader = (*Blockchain)(nil)

// Blockchain is responsible for keeping track of all things related to the Starknet blockchain
type Blockchain struct {
	network       *utils.Network
	database      db.KeyValueStore
	trieDB        *triedb.Database
	stateDB       *state.StateDB
	listener      EventListener
	l1HeadFeed    *feed.Feed[*core.L1Head]
	cachedFilters *AggregatedBloomFilterCache
	runningFilter *core.RunningEventFilter
	StateFactory  *statefactory.StateFactory
}

func New(database db.KeyValueStore, network *utils.Network, stateVersion bool) *Blockchain {
	trieDB, err := triedb.New(database, nil) // TODO: handle hashdb
	if err != nil {
		panic(err)
	}
	stateDB := state.NewStateDB(database, trieDB)

	stateFactory, err := statefactory.NewStateFactory(stateVersion, trieDB, stateDB)
	if err != nil {
		panic(err)
	}

	cachedFilters := NewAggregatedBloomCache(AggregatedBloomFilterCacheSize)
	fallback := func(key EventFiltersCacheKey) (core.AggregatedBloomFilter, error) {
		return core.GetAggregatedBloomFilter(database, key.fromBlock, key.toBlock)
	}
	cachedFilters.WithFallback(fallback)

	runningFilter := core.NewRunningEventFilterLazy(database)

	return &Blockchain{
		database:      database,
		trieDB:        trieDB,
		stateDB:       stateDB,
		network:       network,
		listener:      &SelectiveListener{},
		l1HeadFeed:    feed.New[*core.L1Head](),
		cachedFilters: &cachedFilters,
		runningFilter: runningFilter,
		StateFactory:  stateFactory,
	}
}

func (b *Blockchain) WithListener(listener EventListener) *Blockchain {
	b.listener = listener
	return b
}

func (b *Blockchain) Network() *utils.Network {
	return b.network
}

// StateCommitment returns the latest block state commitment.
// If blockchain is empty zero felt is returned.
func (b *Blockchain) StateCommitment() (felt.Felt, error) {
	b.listener.OnRead("StateCommitment")
	batch := b.database.NewIndexedBatch() // this is a hack because we don't need to write to the db
	return core.NewState(batch).Commitment()
}

// Height returns the latest block height. If blockchain is empty nil is returned.
func (b *Blockchain) Height() (uint64, error) {
	b.listener.OnRead("Height")
	return core.GetChainHeight(b.database)
}

func (b *Blockchain) Head() (*core.Block, error) {
	b.listener.OnRead("Head")
	curHeight, err := core.GetChainHeight(b.database)
	if err != nil {
		return nil, err
	}

	txn := b.database.NewIndexedBatch()
	return core.GetBlockByNumber(txn, curHeight)
}

func (b *Blockchain) HeadsHeader() (*core.Header, error) {
	b.listener.OnRead("HeadsHeader")
	height, err := core.GetChainHeight(b.database)
	if err != nil {
		return nil, err
	}

	return core.GetBlockHeaderByNumber(b.database, height)
}

func headsHeader(txn db.KeyValueReader) (*core.Header, error) {
	height, err := core.GetChainHeight(txn)
	if err != nil {
		return nil, err
	}

	return core.GetBlockHeaderByNumber(txn, height)
}

func (b *Blockchain) BlockByNumber(number uint64) (*core.Block, error) {
	b.listener.OnRead("BlockByNumber")
	txn := b.database.NewIndexedBatch()
	return core.GetBlockByNumber(txn, number)
}

func (b *Blockchain) BlockHeaderByNumber(number uint64) (*core.Header, error) {
	b.listener.OnRead("BlockHeaderByNumber")
	return core.GetBlockHeaderByNumber(b.database, number)
}

func (b *Blockchain) BlockByHash(hash *felt.Felt) (*core.Block, error) {
	b.listener.OnRead("BlockByHash")
	blockNum, err := core.GetBlockHeaderNumberByHash(b.database, hash)
	if err != nil {
		return nil, err
	}

	txn := b.database.NewIndexedBatch()
	return core.GetBlockByNumber(txn, blockNum)
}

func (b *Blockchain) BlockHeaderByHash(hash *felt.Felt) (*core.Header, error) {
	b.listener.OnRead("BlockHeaderByHash")
	return core.GetBlockHeaderByHash(b.database, hash)
}

func (b *Blockchain) StateUpdateByNumber(number uint64) (*core.StateUpdate, error) {
	b.listener.OnRead("StateUpdateByNumber")
	return core.GetStateUpdateByBlockNum(b.database, number)
}

func (b *Blockchain) StateUpdateByHash(hash *felt.Felt) (*core.StateUpdate, error) {
	b.listener.OnRead("StateUpdateByHash")
	return core.GetStateUpdateByHash(b.database, hash)
}

func (b *Blockchain) L1HandlerTxnHash(msgHash *common.Hash) (felt.Felt, error) {
	b.listener.OnRead("L1HandlerTxnHash")
	return core.GetL1HandlerTxnHashByMsgHash(b.database, msgHash.Bytes())
}

// TransactionByBlockNumberAndIndex gets the transaction for a given block number and index.
func (b *Blockchain) TransactionByBlockNumberAndIndex(blockNumber, index uint64) (core.Transaction, error) {
	b.listener.OnRead("TransactionByBlockNumberAndIndex")
	return core.GetTxByBlockNumIndex(b.database, blockNumber, index)
}

// TransactionByHash gets the transaction for a given hash.
func (b *Blockchain) TransactionByHash(hash *felt.Felt) (core.Transaction, error) {
	b.listener.OnRead("TransactionByHash")
	return core.GetTxByHash(b.database, hash)
}

// Receipt gets the transaction receipt for a given transaction hash.
func (b *Blockchain) Receipt(hash *felt.Felt) (*core.TransactionReceipt, *felt.Felt, uint64, error) {
	b.listener.OnRead("Receipt")
	bnIndex, err := core.GetTxBlockNumIndexByHash(b.database, hash)
	if err != nil {
		return nil, nil, 0, err
	}

	receipt, err := core.GetReceiptByHash(b.database, hash)
	if err != nil {
		return nil, nil, 0, err
	}

	header, err := core.GetBlockHeaderByNumber(b.database, bnIndex.Number)
	if err != nil {
		return nil, nil, 0, err
	}

	return receipt, header.Hash, header.Number, nil
}

func (b *Blockchain) SubscribeL1Head() L1HeadSubscription {
	return L1HeadSubscription{b.l1HeadFeed.Subscribe()}
}

func (b *Blockchain) L1Head() (core.L1Head, error) {
	b.listener.OnRead("L1Head")
	return core.GetL1Head(b.database)
}

func (b *Blockchain) SetL1Head(update *core.L1Head) error {
	b.l1HeadFeed.Send(update)
	return core.WriteL1Head(b.database, update)
}

// Store takes a block and state update and performs sanity checks before putting in the database.
func (b *Blockchain) Store(
	block *core.Block,
	blockCommitments *core.BlockCommitments,
	stateUpdate *core.StateUpdate,
	newClasses map[felt.Felt]core.ClassDefinition,
) error {
	// old state
	// TODO(maksymmalick): remove this once we have a new state implementation
	if !b.StateFactory.UseNewState {
		return b.deprecatedStore(block, blockCommitments, stateUpdate, newClasses)
	}

	return b.store(block, blockCommitments, stateUpdate, newClasses)
}

func (b *Blockchain) deprecatedStore(
	block *core.Block,
	blockCommitments *core.BlockCommitments,
	stateUpdate *core.StateUpdate,
	newClasses map[felt.Felt]core.ClassDefinition,
) error {
	err := b.database.Update(func(txn db.IndexedBatch) error {
		if err := verifyBlock(txn, block); err != nil {
			return err
		}

		state := core.NewState(txn)
		if err := state.Update(block.Number, stateUpdate, newClasses, false, true); err != nil {
			return err
		}
		if err := core.WriteBlockHeader(txn, block.Header); err != nil {
			return err
		}

		for i, tx := range block.Transactions {
			if err := core.WriteTxAndReceipt(txn, block.Number, uint64(i), tx,
				block.Receipts[i]); err != nil {
				return err
			}
		}

		if err := core.WriteStateUpdateByBlockNum(txn, block.Number, stateUpdate); err != nil {
			return err
		}

		if err := core.WriteBlockCommitment(txn, block.Number, blockCommitments); err != nil {
			return err
		}

		if err := core.WriteL1HandlerMsgHashes(txn, block.Transactions); err != nil {
			return err
		}

		err := storeCasmClassHashesV2ForBlock(txn, block.ProtocolVersion, newClasses, stateUpdate)
		if err != nil {
			return err
		}

		return core.WriteChainHeight(txn, block.Number)
	})
	if err != nil {
		return err
	}

	return b.runningFilter.Insert(
		block.EventsBloom,
		block.Number,
	)
}

<<<<<<< HEAD
func (b *Blockchain) store(
	block *core.Block,
	blockCommitments *core.BlockCommitments,
	stateUpdate *core.StateUpdate,
	newClasses map[felt.Felt]core.ClassDefinition,
) error {
	// TODO(weiihann): handle unexpected shutdown
	if err := verifyBlock(b.database, block); err != nil {
		return err
	}
	state, err := b.StateFactory.NewState(stateUpdate.OldRoot, nil)
	if err != nil {
		return err
	}
	if err := state.Update(block.Number, stateUpdate, newClasses, false, true); err != nil {
		return err
	}
	batch := b.database.NewBatch()
	if err := core.WriteBlockHeader(batch, block.Header); err != nil {
		return err
	}
	for i, tx := range block.Transactions {
		if err := core.WriteTxAndReceipt(batch, block.Number, uint64(i), tx,
			block.Receipts[i]); err != nil {
			return err
		}
	}
	if err := core.WriteStateUpdateByBlockNum(batch, block.Number, stateUpdate); err != nil {
		return err
	}

	if err := core.WriteBlockCommitment(batch, block.Number, blockCommitments); err != nil {
		return err
	}

	if err := core.WriteL1HandlerMsgHashes(batch, block.Transactions); err != nil {
		return err
	}

	if err := core.WriteChainHeight(batch, block.Number); err != nil {
		return err
	}

	if err := batch.Write(); err != nil {
		return err
	}

	return b.runningFilter.Insert(block.EventsBloom, block.Number)
=======
// storeCasmClassHashesV2ForBlock stores CASM class hashes V2 based on the block version.
// For versions < 0.14.1, it computes hashes from class definitions.
// For versions >= 0.14.1, it uses pre-computed hashes from the state update.
func storeCasmClassHashesV2ForBlock(
	txn db.IndexedBatch,
	protocolVersion string,
	newClasses map[felt.Felt]core.ClassDefinition,
	stateUpdate *core.StateUpdate,
) error {
	ver, err := core.ParseBlockVersion(protocolVersion)
	if err != nil {
		return err
	}
	if ver.LessThan(core.Ver0_14_1) {
		// Pre-compute blake2s CASM class hashes of declared classes in this block and
		// store them in order to avoid computing them during simulation.
		return computeAndStoreCasmClassHashesV2(txn, newClasses)
	}
	return storeCasmClassHashesV2(txn, stateUpdate.StateDiff.DeclaredV1Classes)
}

// computeAndStoreCasmClassHashesV2 computes and stores CASM class hashes V2 from class definitions.
func computeAndStoreCasmClassHashesV2(
	txn db.IndexedBatch,
	declaredClasses map[felt.Felt]core.ClassDefinition,
) error {
	for classHash, classDefinition := range declaredClasses {
		sierraClass, ok := classDefinition.(*core.SierraClass)
		if !ok {
			// We don't have CASM classes for deprecated Cairo class
			continue
		}

		casmHashV2 := felt.CasmClassHash(sierraClass.Compiled.Hash(core.HashVersionV2))
		sierraClassHash := felt.SierraClassHash(classHash)
		if err := core.WriteCasmClassHashV2(txn, &sierraClassHash, &casmHashV2); err != nil {
			return err
		}
	}
	return nil
}

// storeCasmClassHashesV2 stores pre-computed CASM class hashes V2 from the state update.
func storeCasmClassHashesV2(
	txn db.IndexedBatch,
	declaredV1Classes map[felt.Felt]*felt.Felt,
) error {
	for classHash, casmClassHashV2 := range declaredV1Classes {
		casmHashV2 := felt.CasmClassHash(*casmClassHashV2)
		sierraClassHash := felt.SierraClassHash(classHash)
		if err := core.WriteCasmClassHashV2(txn, &sierraClassHash, &casmHashV2); err != nil {
			return err
		}
	}
	return nil
>>>>>>> 80c53a49
}

// VerifyBlock assumes the block has already been sanity-checked.
func (b *Blockchain) VerifyBlock(block *core.Block) error {
	return verifyBlock(b.database, block)
}

func verifyBlock(txn db.KeyValueReader, block *core.Block) error {
	if err := core.CheckBlockVersion(block.ProtocolVersion); err != nil {
		return err
	}

	expectedBlockNumber := uint64(0)
	expectedParentHash := &felt.Zero

	h, err := headsHeader(txn)
	if err == nil {
		expectedBlockNumber = h.Number + 1
		expectedParentHash = h.Hash
	} else if !errors.Is(err, db.ErrKeyNotFound) {
		return err
	}

	if expectedBlockNumber != block.Number {
		return fmt.Errorf("expected block #%d, got block #%d", expectedBlockNumber, block.Number)
	}
	if !block.ParentHash.Equal(expectedParentHash) {
		return ErrParentDoesNotMatchHead
	}

	return nil
}

func (b *Blockchain) BlockCommitmentsByNumber(blockNumber uint64) (*core.BlockCommitments, error) {
	b.listener.OnRead("BlockCommitmentsByNumber")
	return core.GetBlockCommitmentByBlockNum(b.database, blockNumber)
}

// SanityCheckNewHeight checks integrity of a block and resulting state update
func (b *Blockchain) SanityCheckNewHeight(block *core.Block, stateUpdate *core.StateUpdate,
	newClasses map[felt.Felt]core.ClassDefinition,
) (*core.BlockCommitments, error) {
	if !block.Hash.Equal(stateUpdate.BlockHash) {
		return nil, errors.New("block hashes do not match")
	}
	if !block.GlobalStateRoot.Equal(stateUpdate.NewRoot) {
		return nil, errors.New("block's GlobalStateRoot does not match state update's NewRoot")
	}

	if err := core.VerifyClassHashes(newClasses); err != nil {
		return nil, err
	}

	return core.VerifyBlockHash(block, b.network, stateUpdate.StateDiff)
}

type StateCloser = func() error

var noopStateCloser = func() error { return nil } // TODO: remove this once we refactor the state

// HeadState returns a StateReader that provides a stable view to the latest state
func (b *Blockchain) HeadState() (core.CommonStateReader, StateCloser, error) {
	b.listener.OnRead("HeadState")
	txn := b.database.NewIndexedBatch()

	height, err := core.GetChainHeight(txn)
	if err != nil {
		return nil, nil, err
	}

	header, err := core.GetBlockHeaderByNumber(txn, height)
	if err != nil {
		return nil, nil, err
	}

	state, err := b.StateFactory.NewState(header.GlobalStateRoot, txn)

	return state, noopStateCloser, err
}

// StateAtBlockNumber returns a StateReader that provides a stable view to the state at the given block number
func (b *Blockchain) StateAtBlockNumber(
	blockNumber uint64,
) (core.CommonStateReader, StateCloser, error) {
	b.listener.OnRead("StateAtBlockNumber")
	txn := b.database.NewIndexedBatch()

	_, err := core.GetBlockHeaderByNumber(txn, blockNumber)
	if err != nil {
		return nil, nil, err
	}

	if !b.StateFactory.UseNewState {
		deprecatedState := core.NewState(txn)
		snapshot := core.NewStateSnapshot(deprecatedState, blockNumber)
		return snapshot, noopStateCloser, nil
	}

	height, err := core.GetChainHeight(txn)
	if err != nil {
		return nil, nil, err
	}

	header, err := core.GetBlockHeaderByNumber(txn, height)
	if err != nil {
		return nil, nil, err
	}

	history, err := state.NewStateHistory(blockNumber, header.GlobalStateRoot, b.stateDB)
	if err != nil {
		return nil, nil, err
	}
	return &history, noopStateCloser, nil
}

// StateAtBlockHash returns a StateReader that provides a stable view to the state at the given block hash
func (b *Blockchain) StateAtBlockHash(
	blockHash *felt.Felt,
) (core.CommonStateReader, StateCloser, error) {
	b.listener.OnRead("StateAtBlockHash")
	if blockHash.IsZero() {
		emptyState, err := b.StateFactory.EmptyState()
		return emptyState, noopStateCloser, err
	}

	txn := b.database.NewIndexedBatch()
	header, err := core.GetBlockHeaderByHash(txn, blockHash)
	if err != nil {
		return nil, nil, err
	}
	if !b.StateFactory.UseNewState {
		deprecatedState := core.NewState(txn)
		snapshot := core.NewStateSnapshot(deprecatedState, header.Number)
		return snapshot, noopStateCloser, nil
	}

	height, err := core.GetChainHeight(txn)
	if err != nil {
		return nil, nil, err
	}

	headHeader, err := core.GetBlockHeaderByNumber(txn, height)
	if err != nil {
		return nil, nil, err
	}

	history, err := state.NewStateHistory(header.Number, headHeader.GlobalStateRoot, b.stateDB)
	if err != nil {
		return nil, nil, err
	}
	return &history, noopStateCloser, nil
}

// EventFilter returns an EventFilter object that is tied to a snapshot of the blockchain
func (b *Blockchain) EventFilter(
	from *felt.Felt,
	keys [][]felt.Felt,
	pendingDataFn func() (core.PendingData, error),
) (EventFilterer, error) {
	b.listener.OnRead("EventFilter")
	latest, err := core.GetChainHeight(b.database)
	if err != nil {
		return nil, err
	}

	return newEventFilter(
		b.database,
		from,
		keys,
		0,
		latest,
		pendingDataFn,
		b.cachedFilters,
		b.runningFilter,
	), nil
}

// RevertHead reverts the head block
func (b *Blockchain) RevertHead() error {
	if !b.StateFactory.UseNewState {
		return b.database.Update(b.deprecatedRevertHead)
	}
	return b.revertHead()
}

func (b *Blockchain) GetReverseStateDiff() (core.StateDiff, error) {
	if !b.StateFactory.UseNewState {
		reverseStateDiff, err := b.deprecatedGetReverseStateDiff()
		if err != nil {
			return core.StateDiff{}, err
		}
		return *reverseStateDiff, nil
	}

	return b.getReverseStateDiff()
}

// TODO(maksymmalick): remove this once we have a new state integrated
func (b *Blockchain) deprecatedGetReverseStateDiff() (*core.StateDiff, error) {
	var reverseStateDiff *core.StateDiff

	txn := b.database.NewIndexedBatch()
	blockNum, err := core.GetChainHeight(txn)
	if err != nil {
		return nil, err
	}

	stateUpdate, err := core.GetStateUpdateByBlockNum(txn, blockNum)
	if err != nil {
		return nil, err
	}

	state := core.NewState(txn)
	reverseStateDiff, err = state.GetReverseStateDiff(blockNum, stateUpdate.StateDiff)
	if err != nil {
		return nil, err
	}

	return reverseStateDiff, nil
}

func (b *Blockchain) getReverseStateDiff() (core.StateDiff, error) {
	var ret core.StateDiff

	blockNum, err := core.GetChainHeight(b.database)
	if err != nil {
		return ret, err
	}
	stateUpdate, err := core.GetStateUpdateByBlockNum(b.database, blockNum)
	if err != nil {
		return ret, err
	}
	state, err := state.New(stateUpdate.NewRoot, b.stateDB)
	if err != nil {
		return ret, err
	}

	ret, err = state.GetReverseStateDiff(blockNum, stateUpdate.StateDiff)
	if err != nil {
		return ret, err
	}

	return ret, nil
}

func (b *Blockchain) deprecatedRevertHead(txn db.IndexedBatch) error {
	blockNumber, err := core.GetChainHeight(txn)
	if err != nil {
		return err
	}

	stateUpdate, err := core.GetStateUpdateByBlockNum(txn, blockNumber)
	if err != nil {
		return err
	}

	state := core.NewState(txn)
	// revert state
	if err = state.Revert(blockNumber, stateUpdate); err != nil {
		return err
	}

	header, err := core.GetBlockHeaderByNumber(txn, blockNumber)
	if err != nil {
		return err
	}

	genesisBlock := blockNumber == 0

	// remove block header
	for _, key := range [][]byte{
		db.BlockHeaderByNumberKey(header.Number),
		db.BlockHeaderNumbersByHashKey(header.Hash),
		db.BlockCommitmentsKey(header.Number),
	} {
		if err = txn.Delete(key); err != nil {
			return err
		}
	}

	if err = core.DeleteTxsAndReceipts(txn, txn, blockNumber, header.TransactionCount); err != nil {
		return err
	}

	// remove state update
	if err = core.DeleteStateUpdateByBlockNum(txn, blockNumber); err != nil {
		return err
	}

	// Revert chain height.
	if genesisBlock {
		return core.DeleteChainHeight(txn)
	}

	err = core.WriteChainHeight(txn, blockNumber-1)
	if err != nil {
		return err
	}

	// Remove the block events bloom from the cache
	return b.runningFilter.OnReorg()
}

// RevertHead reverts the head block
func (b *Blockchain) revertHead() error {
	blockNumber, err := core.GetChainHeight(b.database)
	if err != nil {
		return err
	}
	stateUpdate, err := core.GetStateUpdateByBlockNum(b.database, blockNumber)
	if err != nil {
		return err
	}
	state, err := state.New(stateUpdate.NewRoot, b.stateDB)
	if err != nil {
		return err
	}
	// revert state
	if err = state.Revert(blockNumber, stateUpdate); err != nil {
		return err
	}
	header, err := core.GetBlockHeaderByNumber(b.database, blockNumber)
	if err != nil {
		return err
	}
	genesisBlock := blockNumber == 0

	batch := b.database.NewBatch()
	for _, key := range [][]byte{
		db.BlockHeaderByNumberKey(header.Number),
		db.BlockHeaderNumbersByHashKey(header.Hash),
		db.BlockCommitmentsKey(header.Number),
	} {
		if err = batch.Delete(key); err != nil {
			return err
		}
	}
	if err = core.DeleteTxsAndReceipts(
		b.database,
		batch,
		blockNumber,
		header.TransactionCount,
	); err != nil {
		return err
	}
	if err = core.DeleteStateUpdateByBlockNum(batch, blockNumber); err != nil {
		return err
	}
	if genesisBlock {
		if err := core.DeleteChainHeight(batch); err != nil {
			return err
		}
	} else {
		if err := core.WriteChainHeight(batch, blockNumber-1); err != nil {
			return err
		}
	}
	return batch.Write()
}

type SimulateResult struct {
	BlockCommitments *core.BlockCommitments
	ConcatCount      felt.Felt
}

// Simulate returns what the new completed header and state update would be if the
// provided block was added to the chain.
func (b *Blockchain) Simulate(
	block *core.Block,
	stateUpdate *core.StateUpdate,
	newClasses map[felt.Felt]core.ClassDefinition,
	sign utils.BlockSignFunc,
) (SimulateResult, error) {
	// Simulate without commit
	txn := b.database.NewIndexedBatch()
	defer txn.Reset()
	if err := b.updateStateRoots(txn, block, stateUpdate, newClasses, false); err != nil {
		return SimulateResult{}, err
	}

	commitments, err := b.updateBlockHash(block, stateUpdate)
	if err != nil {
		return SimulateResult{}, err
	}

	concatCount := core.ConcatCounts(
		block.TransactionCount,
		block.EventCount,
		stateUpdate.StateDiff.Length(),
		block.L1DAMode,
	)

	if err := b.signBlock(block, stateUpdate, sign); err != nil {
		return SimulateResult{}, err
	}

	return SimulateResult{
		BlockCommitments: commitments,
		ConcatCount:      concatCount,
	}, nil
}

// Finalise checks the block correctness and appends it to the chain
func (b *Blockchain) Finalise(
	block *core.Block,
	stateUpdate *core.StateUpdate,
	newClasses map[felt.Felt]core.ClassDefinition,
	sign utils.BlockSignFunc,
) error {
	if !b.StateFactory.UseNewState {
		err := b.database.Update(func(txn db.IndexedBatch) error {
			if err := b.updateStateRoots(txn, block, stateUpdate, newClasses, true); err != nil {
				return err
			}
			commitments, err := b.updateBlockHash(block, stateUpdate)
			if err != nil {
				return err
			}
			if err := b.signBlock(block, stateUpdate, sign); err != nil {
				return err
			}
			if err := b.storeBlockData(txn, block, stateUpdate, commitments); err != nil {
				return err
			}
			return core.WriteChainHeight(txn, block.Number)
		})
		if err != nil {
			return err
		}

		return b.runningFilter.Insert(block.EventsBloom, block.Number)
	} else {
		batch := b.database.NewBatch()
		if err := b.updateStateRoots(nil, block, stateUpdate, newClasses, true); err != nil {
			return err
		}
		commitments, err := b.updateBlockHash(block, stateUpdate)
		if err != nil {
			return err
		}
		if err := b.signBlock(block, stateUpdate, sign); err != nil {
			return err
		}
		if err := b.storeBlockData(batch, block, stateUpdate, commitments); err != nil {
			return err
		}
<<<<<<< HEAD
		if err := core.WriteChainHeight(batch, block.Number); err != nil {
			return err
		}
		if err := batch.Write(); err != nil {
			return err
		}
		return b.runningFilter.Insert(block.EventsBloom, block.Number)
=======

		err = storeCasmClassHashesV2ForBlock(txn, block.ProtocolVersion, newClasses, stateUpdate)
		if err != nil {
			return err
		}

		return core.WriteChainHeight(txn, block.Number)
	})
	if err != nil {
		return err
>>>>>>> 80c53a49
	}
}

// updateStateRoots computes and updates state roots in the block and state update
func (b *Blockchain) updateStateRoots(
	txn db.IndexedBatch,
	block *core.Block,
	stateUpdate *core.StateUpdate,
	newClasses map[felt.Felt]core.ClassDefinition,
	flushChanges bool,
) error {
	var height uint64
	var err error
	if height, err = core.GetChainHeight(b.database); err != nil {
		height = 0
	}

	header, _ := core.GetBlockHeaderByNumber(b.database, height)
	var stateRoot *felt.Felt
	if header != nil {
		stateRoot = header.GlobalStateRoot
	} else {
		stateRoot = &felt.Zero
	}

	state, err := b.StateFactory.NewState(stateRoot, txn)
	if err != nil {
		return err
	}

	// Get old state root
	oldStateRoot, err := state.Commitment()
	if err != nil {
		return err
	}
	stateUpdate.OldRoot = &oldStateRoot

	// Apply state update
	if err = state.Update(block.Number, stateUpdate, newClasses, true, flushChanges); err != nil {
		return err
	}

	// Get new state root
	newStateRoot, err := state.Commitment()
	if err != nil {
		return err
	}

	block.GlobalStateRoot = &newStateRoot
	stateUpdate.NewRoot = block.GlobalStateRoot

	return nil
}

// updateBlockHash computes and sets the block hash and commitments
func (b *Blockchain) updateBlockHash(block *core.Block, stateUpdate *core.StateUpdate) (*core.BlockCommitments, error) {
	blockHash, commitments, err := core.BlockHash(
		block,
		stateUpdate.StateDiff,
		b.network,
		block.SequencerAddress,
	)
	if err != nil {
		return nil, err
	}
	block.Hash = &blockHash
	stateUpdate.BlockHash = &blockHash
	return commitments, nil
}

// signBlock applies the signature to the block if a signing function is provided
func (b *Blockchain) signBlock(
	block *core.Block,
	stateUpdate *core.StateUpdate,
	sign utils.BlockSignFunc,
) error {
	if sign == nil {
		return nil
	}
	commitment := stateUpdate.StateDiff.Commitment()
	sig, err := sign(block.Hash, &commitment)
	if err != nil {
		return err
	}

	block.Signatures = [][]*felt.Felt{sig}

	return nil
}

// storeBlockData persists all block-related data to the database
func (b *Blockchain) storeBlockData(
	w db.KeyValueWriter,
	block *core.Block,
	stateUpdate *core.StateUpdate,
	commitments *core.BlockCommitments,
) error {
	// Store block header
	if err := core.WriteBlockHeader(w, block.Header); err != nil {
		return err
	}

	// Store transactions and receipts
	for i, tx := range block.Transactions {
		if err := core.WriteTxAndReceipt(w, block.Number, uint64(i), tx, block.Receipts[i]); err != nil {
			return err
		}
	}

	// Store state update
	if err := core.WriteStateUpdateByBlockNum(w, block.Number, stateUpdate); err != nil {
		return err
	}

	// Store block commitments
	if err := core.WriteBlockCommitment(w, block.Number, commitments); err != nil {
		return err
	}

	// Store L1 handler message hashes
	if err := core.WriteL1HandlerMsgHashes(w, block.Transactions); err != nil {
		return err
	}

	return nil
}

func (b *Blockchain) StoreGenesis(
	diff *core.StateDiff,
	classes map[felt.Felt]core.ClassDefinition,
) error {
	receipts := make([]*core.TransactionReceipt, 0)

	block := &core.Block{
		Header: &core.Header{
			ParentHash:       &felt.Zero,
			Number:           0,
			SequencerAddress: &felt.Zero,
			EventsBloom:      core.EventsBloom(receipts),
			L1GasPriceETH:    &felt.Zero,
			L1GasPriceSTRK:   &felt.Zero,
		},
		Transactions: make([]core.Transaction, 0),
		Receipts:     receipts,
	}
	stateUpdate := &core.StateUpdate{
		OldRoot:   &felt.Zero,
		StateDiff: diff,
	}
	newClasses := classes

	err := b.Finalise(block, stateUpdate, newClasses, nil)
	if err != nil {
		return err
	}

	return b.runningFilter.Insert(block.EventsBloom, block.Number)
}

func (b *Blockchain) WriteRunningEventFilter() error {
	return b.runningFilter.Write()
}

func (b *Blockchain) Stop() error {
	if b.trieDB.Scheme() == triedb.PathScheme && b.StateFactory.UseNewState {
		head, err := b.HeadsHeader()
		if err != nil {
			return err
		}

		stateUpdate, err := b.StateUpdateByNumber(head.Number)
		if err != nil {
			return err
		}

		return b.trieDB.Journal(stateUpdate.NewRoot)
	}
	return nil
}<|MERGE_RESOLUTION|>--- conflicted
+++ resolved
@@ -321,7 +321,6 @@
 	)
 }
 
-<<<<<<< HEAD
 func (b *Blockchain) store(
 	block *core.Block,
 	blockCommitments *core.BlockCommitments,
@@ -370,7 +369,8 @@
 	}
 
 	return b.runningFilter.Insert(block.EventsBloom, block.Number)
-=======
+}
+
 // storeCasmClassHashesV2ForBlock stores CASM class hashes V2 based on the block version.
 // For versions < 0.14.1, it computes hashes from class definitions.
 // For versions >= 0.14.1, it uses pre-computed hashes from the state update.
@@ -426,7 +426,6 @@
 		}
 	}
 	return nil
->>>>>>> 80c53a49
 }
 
 // VerifyBlock assumes the block has already been sanity-checked.
@@ -851,6 +850,10 @@
 			if err := b.storeBlockData(txn, block, stateUpdate, commitments); err != nil {
 				return err
 			}
+      err = storeCasmClassHashesV2ForBlock(txn, block.ProtocolVersion, newClasses, stateUpdate)
+      if err != nil {
+        return err
+      }
 			return core.WriteChainHeight(txn, block.Number)
 		})
 		if err != nil {
@@ -873,7 +876,10 @@
 		if err := b.storeBlockData(batch, block, stateUpdate, commitments); err != nil {
 			return err
 		}
-<<<<<<< HEAD
+    err = storeCasmClassHashesV2ForBlock(txn, block.ProtocolVersion, newClasses, stateUpdate)
+		if err != nil {
+			return err
+		}
 		if err := core.WriteChainHeight(batch, block.Number); err != nil {
 			return err
 		}
@@ -881,18 +887,6 @@
 			return err
 		}
 		return b.runningFilter.Insert(block.EventsBloom, block.Number)
-=======
-
-		err = storeCasmClassHashesV2ForBlock(txn, block.ProtocolVersion, newClasses, stateUpdate)
-		if err != nil {
-			return err
-		}
-
-		return core.WriteChainHeight(txn, block.Number)
-	})
-	if err != nil {
-		return err
->>>>>>> 80c53a49
 	}
 }
 
