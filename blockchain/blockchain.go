package blockchain

import (
	"bytes"
	"encoding/binary"
	"errors"
	"fmt"
	"sync/atomic"

	"github.com/Masterminds/semver/v3"
	"github.com/NethermindEth/juno/core"
	"github.com/NethermindEth/juno/core/felt"
	"github.com/NethermindEth/juno/db"
	"github.com/NethermindEth/juno/encoder"
	"github.com/NethermindEth/juno/utils"
)

//go:generate mockgen -destination=../mocks/mock_blockchain.go -package=mocks github.com/NethermindEth/juno/blockchain Reader
type Reader interface {
	Height() (height uint64, err error)

	Head() (head *core.Block, err error)
	L1Head() (*core.L1Head, error)
	BlockByNumber(number uint64) (block *core.Block, err error)
	BlockByHash(hash *felt.Felt) (block *core.Block, err error)

	HeadsHeader() (header *core.Header, err error)
	BlockHeaderByNumber(number uint64) (header *core.Header, err error)
	BlockHeaderByHash(hash *felt.Felt) (header *core.Header, err error)

	TransactionByHash(hash *felt.Felt) (transaction core.Transaction, err error)
	TransactionByBlockNumberAndIndex(blockNumber, index uint64) (transaction core.Transaction, err error)
	Receipt(hash *felt.Felt) (receipt *core.TransactionReceipt, blockHash *felt.Felt, blockNumber uint64, err error)
	StateUpdateByNumber(number uint64) (update *core.StateUpdate, err error)
	StateUpdateByHash(hash *felt.Felt) (update *core.StateUpdate, err error)

	HeadState() (core.StateReader, StateCloser, error)
	StateAtBlockHash(blockHash *felt.Felt) (core.StateReader, StateCloser, error)
	StateAtBlockNumber(blockNumber uint64) (core.StateReader, StateCloser, error)
	PendingState() (core.StateReader, StateCloser, error)

	BlockCommitmentsByNumber(blockNumber uint64) (*core.BlockCommitments, error)

	EventFilter(from *felt.Felt, keys [][]felt.Felt) (*EventFilter, error)

	Pending() (Pending, error)

	Network() utils.Network
}

var (
	ErrParentDoesNotMatchHead = errors.New("block's parent hash does not match head block hash")
	supportedStarknetVersion  = semver.MustParse("0.13.0")
)

func checkBlockVersion(protocolVersion string) error {
	blockVer, err := core.ParseBlockVersion(protocolVersion)
	if err != nil {
		return err
	}

	if blockVer.GreaterThan(supportedStarknetVersion) {
		return errors.New("unsupported block version")
	}

	return nil
}

var _ Reader = (*Blockchain)(nil)

// Blockchain is responsible for keeping track of all things related to the Starknet blockchain
type Blockchain struct {
	network  utils.Network
	database db.DB

	listener EventListener

	cachedPending atomic.Pointer[Pending]
}

<<<<<<< HEAD
func New(database db.DB, network *utils.Network, log utils.SimpleLogger) *Blockchain {
	RegisterCoreTypesToEncoder()
	return &Blockchain{
		database: database,
		network:  *network,
		log:      log,
=======
func New(database db.DB, network utils.Network) *Blockchain {
	RegisterCoreTypesToEncoder()
	return &Blockchain{
		database: database,
		network:  network,
>>>>>>> ef131d11
		listener: &SelectiveListener{},
	}
}

func (b *Blockchain) WithListener(listener EventListener) *Blockchain {
	b.listener = listener
	return b
}

func (b *Blockchain) Network() utils.Network {
	return b.network
}

// StateCommitment returns the latest block state commitment.
// If blockchain is empty zero felt is returned.
func (b *Blockchain) StateCommitment() (*felt.Felt, error) {
	b.listener.OnRead("StateCommitment")
	var commitment *felt.Felt
	return commitment, b.database.View(func(txn db.Transaction) error {
		var err error
		commitment, err = core.NewState(txn).Root()
		return err
	})
}

// Height returns the latest block height. If blockchain is empty nil is returned.
func (b *Blockchain) Height() (uint64, error) {
	b.listener.OnRead("Height")
	var height uint64
	return height, b.database.View(func(txn db.Transaction) error {
		var err error
		height, err = chainHeight(txn)
		return err
	})
}

func chainHeight(txn db.Transaction) (uint64, error) {
	var height uint64
	return height, txn.Get(db.ChainHeight.Key(), func(val []byte) error {
		height = binary.BigEndian.Uint64(val)
		return nil
	})
}

func (b *Blockchain) Head() (*core.Block, error) {
	b.listener.OnRead("Head")
	var h *core.Block
	return h, b.database.View(func(txn db.Transaction) error {
		var err error
		h, err = head(txn)
		return err
	})
}

func (b *Blockchain) HeadsHeader() (*core.Header, error) {
	b.listener.OnRead("HeadsHeader")
	var header *core.Header

	return header, b.database.View(func(txn db.Transaction) error {
		var err error
		header, err = headsHeader(txn)
		return err
	})
}

func head(txn db.Transaction) (*core.Block, error) {
	height, err := chainHeight(txn)
	if err != nil {
		return nil, err
	}
	return BlockByNumber(txn, height)
}

func headsHeader(txn db.Transaction) (*core.Header, error) {
	height, err := chainHeight(txn)
	if err != nil {
		return nil, err
	}

	return blockHeaderByNumber(txn, height)
}

func (b *Blockchain) BlockByNumber(number uint64) (*core.Block, error) {
	b.listener.OnRead("BlockByNumber")
	var block *core.Block
	return block, b.database.View(func(txn db.Transaction) error {
		var err error
		block, err = BlockByNumber(txn, number)
		return err
	})
}

func (b *Blockchain) BlockHeaderByNumber(number uint64) (*core.Header, error) {
	b.listener.OnRead("BlockHeaderByNumber")
	var header *core.Header
	return header, b.database.View(func(txn db.Transaction) error {
		var err error
		header, err = blockHeaderByNumber(txn, number)
		return err
	})
}

func (b *Blockchain) BlockByHash(hash *felt.Felt) (*core.Block, error) {
	b.listener.OnRead("BlockByHash")
	var block *core.Block
	return block, b.database.View(func(txn db.Transaction) error {
		var err error
		block, err = blockByHash(txn, hash)
		return err
	})
}

func (b *Blockchain) BlockHeaderByHash(hash *felt.Felt) (*core.Header, error) {
	b.listener.OnRead("BlockHeaderByHash")
	var header *core.Header
	return header, b.database.View(func(txn db.Transaction) error {
		var err error
		header, err = blockHeaderByHash(txn, hash)
		return err
	})
}

func (b *Blockchain) StateUpdateByNumber(number uint64) (*core.StateUpdate, error) {
	b.listener.OnRead("StateUpdateByNumber")
	var update *core.StateUpdate
	return update, b.database.View(func(txn db.Transaction) error {
		var err error
		update, err = stateUpdateByNumber(txn, number)
		return err
	})
}

func (b *Blockchain) StateUpdateByHash(hash *felt.Felt) (*core.StateUpdate, error) {
	b.listener.OnRead("StateUpdateByHash")
	var update *core.StateUpdate
	return update, b.database.View(func(txn db.Transaction) error {
		var err error
		update, err = stateUpdateByHash(txn, hash)
		return err
	})
}

// TransactionByBlockNumberAndIndex gets the transaction for a given block number and index.
func (b *Blockchain) TransactionByBlockNumberAndIndex(blockNumber, index uint64) (core.Transaction, error) {
	b.listener.OnRead("TransactionByBlockNumberAndIndex")
	var transaction core.Transaction
	return transaction, b.database.View(func(txn db.Transaction) error {
		var err error
		transaction, err = transactionByBlockNumberAndIndex(txn, &txAndReceiptDBKey{blockNumber, index})
		return err
	})
}

// TransactionByHash gets the transaction for a given hash.
func (b *Blockchain) TransactionByHash(hash *felt.Felt) (core.Transaction, error) {
	b.listener.OnRead("TransactionByHash")
	var transaction core.Transaction
	return transaction, b.database.View(func(txn db.Transaction) error {
		var err error
		transaction, err = transactionByHash(txn, hash)

		// not found in the canonical blocks, try pending
		if errors.Is(err, db.ErrKeyNotFound) {
			var pending Pending
			pending, err = b.pendingBlock(txn)
			if err != nil {
				return err
			}

			for _, t := range pending.Block.Transactions {
				if hash.Equal(t.Hash()) {
					transaction = t
					return nil
				}
			}
			return db.ErrKeyNotFound
		}

		return err
	})
}

// Receipt gets the transaction receipt for a given transaction hash.
func (b *Blockchain) Receipt(hash *felt.Felt) (*core.TransactionReceipt, *felt.Felt, uint64, error) {
	b.listener.OnRead("Receipt")
	var (
		receipt     *core.TransactionReceipt
		blockHash   *felt.Felt
		blockNumber uint64
	)
	return receipt, blockHash, blockNumber, b.database.View(func(txn db.Transaction) error {
		var err error
		receipt, blockHash, blockNumber, err = receiptByHash(txn, hash)

		// not found in the canonical blocks, try pending
		if errors.Is(err, db.ErrKeyNotFound) {
			var pending Pending
			pending, err = b.pendingBlock(txn)
			if err != nil {
				return err
			}

			for i, t := range pending.Block.Transactions {
				if hash.Equal(t.Hash()) {
					receipt = pending.Block.Receipts[i]
					blockHash = nil
					blockNumber = 0
					return nil
				}
			}
			return db.ErrKeyNotFound
		}

		return err
	})
}

func (b *Blockchain) L1Head() (*core.L1Head, error) {
	b.listener.OnRead("L1Head")
	var update *core.L1Head

	return update, b.database.View(func(txn db.Transaction) error {
		var err error
		update, err = l1Head(txn)
		return err
	})
}

func l1Head(txn db.Transaction) (*core.L1Head, error) {
	var update *core.L1Head
	if err := txn.Get(db.L1Height.Key(), func(updateBytes []byte) error {
		return encoder.Unmarshal(updateBytes, &update)
	}); err != nil {
		return nil, err
	}
	return update, nil
}

func (b *Blockchain) SetL1Head(update *core.L1Head) error {
	updateBytes, err := encoder.Marshal(update)
	if err != nil {
		return err
	}
	return b.database.Update(func(txn db.Transaction) error {
		return txn.Set(db.L1Height.Key(), updateBytes)
	})
}

// Store takes a block and state update and performs sanity checks before putting in the database.
func (b *Blockchain) Store(block *core.Block, blockCommitments *core.BlockCommitments,
	stateUpdate *core.StateUpdate, newClasses map[felt.Felt]core.Class,
) error {
	return b.database.Update(func(txn db.Transaction) error {
		if err := verifyBlock(txn, block); err != nil {
			return err
		}
		if err := core.NewState(txn).Update(block.Number, stateUpdate, newClasses); err != nil {
			return err
		}
		if err := StoreBlockHeader(txn, block.Header); err != nil {
			return err
		}

		for i, tx := range block.Transactions {
			if err := storeTransactionAndReceipt(txn, block.Number, uint64(i), tx,
				block.Receipts[i]); err != nil {
				return err
			}
		}

		if err := storeStateUpdate(txn, block.Number, stateUpdate); err != nil {
			return err
		}

		if err := StoreBlockCommitments(txn, block.Number, blockCommitments); err != nil {
			return err
		}

		if err := b.storeEmptyPending(txn, block.Header); err != nil {
			return err
		}

		// Head of the blockchain is maintained as follows:
		// [db.ChainHeight]() -> (BlockNumber)
		heightBin := core.MarshalBlockNumber(block.Number)
		return txn.Set(db.ChainHeight.Key(), heightBin)
	})
}

// VerifyBlock assumes the block has already been sanity-checked.
func (b *Blockchain) VerifyBlock(block *core.Block) error {
	return b.database.View(func(txn db.Transaction) error {
		return verifyBlock(txn, block)
	})
}

func verifyBlock(txn db.Transaction, block *core.Block) error {
	if err := checkBlockVersion(block.ProtocolVersion); err != nil {
		return err
	}

	expectedBlockNumber := uint64(0)
	expectedParentHash := &felt.Zero

	h, err := headsHeader(txn)
	if err == nil {
		expectedBlockNumber = h.Number + 1
		expectedParentHash = h.Hash
	} else if !errors.Is(err, db.ErrKeyNotFound) {
		return err
	}

	if expectedBlockNumber != block.Number {
		return fmt.Errorf("expected block #%d, got block #%d", expectedBlockNumber, block.Number)
	}
	if !block.ParentHash.Equal(expectedParentHash) {
		return ErrParentDoesNotMatchHead
	}

	return nil
}

func StoreBlockCommitments(txn db.Transaction, blockNumber uint64, commitments *core.BlockCommitments) error {
	numBytes := core.MarshalBlockNumber(blockNumber)

	commitmentBytes, err := encoder.Marshal(commitments)
	if err != nil {
		return err
	}

	return txn.Set(db.BlockCommitments.Key(numBytes), commitmentBytes)
}

func (b *Blockchain) BlockCommitmentsByNumber(blockNumber uint64) (*core.BlockCommitments, error) {
	b.listener.OnRead("BlockCommitmentsByNumber")
	var commitments *core.BlockCommitments
	return commitments, b.database.View(func(txn db.Transaction) error {
		var err error
		commitments, err = blockCommitmentsByNumber(txn, blockNumber)
		return err
	})
}

func blockCommitmentsByNumber(txn db.Transaction, blockNumber uint64) (*core.BlockCommitments, error) {
	numBytes := core.MarshalBlockNumber(blockNumber)

	var commitments *core.BlockCommitments
	if err := txn.Get(db.BlockCommitments.Key(numBytes), func(val []byte) error {
		commitments = new(core.BlockCommitments)
		return encoder.Unmarshal(val, commitments)
	}); err != nil {
		return nil, err
	}
	return commitments, nil
}

// StoreBlockHeader stores the given block in the database.
// The db storage for blocks is maintained by two buckets as follows:
//
// [db.BlockHeaderNumbersByHash](BlockHash) -> (BlockNumber)
// [db.BlockHeadersByNumber](BlockNumber) -> (BlockHeader)
//
// "[]" is the db prefix to represent a bucket
// "()" are additional keys appended to the prefix or multiple values marshalled together
// "->" represents a key value pair.
func StoreBlockHeader(txn db.Transaction, header *core.Header) error {
	numBytes := core.MarshalBlockNumber(header.Number)

	if err := txn.Set(db.BlockHeaderNumbersByHash.Key(header.Hash.Marshal()), numBytes); err != nil {
		return err
	}

	headerBytes, err := encoder.Marshal(header)
	if err != nil {
		return err
	}

	if err = txn.Set(db.BlockHeadersByNumber.Key(numBytes), headerBytes); err != nil {
		return err
	}

	return nil
}

// blockHeaderByNumber retrieves a block header from database by its number
func blockHeaderByNumber(txn db.Transaction, number uint64) (*core.Header, error) {
	numBytes := core.MarshalBlockNumber(number)

	var header *core.Header
	if err := txn.Get(db.BlockHeadersByNumber.Key(numBytes), func(val []byte) error {
		header = new(core.Header)
		return encoder.Unmarshal(val, header)
	}); err != nil {
		return nil, err
	}
	return header, nil
}

func blockHeaderByHash(txn db.Transaction, hash *felt.Felt) (*core.Header, error) {
	var header *core.Header
	return header, txn.Get(db.BlockHeaderNumbersByHash.Key(hash.Marshal()), func(val []byte) error {
		var err error
		header, err = blockHeaderByNumber(txn, binary.BigEndian.Uint64(val))
		return err
	})
}

// BlockByNumber retrieves a block from database by its number
func BlockByNumber(txn db.Transaction, number uint64) (*core.Block, error) {
	header, err := blockHeaderByNumber(txn, number)
	if err != nil {
		return nil, err
	}

	block := new(core.Block)
	block.Header = header
	block.Transactions, err = transactionsByBlockNumber(txn, number)
	if err != nil {
		return nil, err
	}

	block.Receipts, err = receiptsByBlockNumber(txn, number)
	if err != nil {
		return nil, err
	}
	return block, nil
}

func transactionsByBlockNumber(txn db.Transaction, number uint64) ([]core.Transaction, error) {
	iterator, err := txn.NewIterator()
	if err != nil {
		return nil, err
	}

	var txs []core.Transaction
	numBytes := core.MarshalBlockNumber(number)

	prefix := db.TransactionsByBlockNumberAndIndex.Key(numBytes)
	for iterator.Seek(prefix); iterator.Valid(); iterator.Next() {
		if !bytes.Equal(iterator.Key()[:len(prefix)], prefix) {
			break
		}

		val, vErr := iterator.Value()
		if vErr != nil {
			return nil, utils.RunAndWrapOnError(iterator.Close, vErr)
		}

		var tx core.Transaction
		if err = encoder.Unmarshal(val, &tx); err != nil {
			return nil, utils.RunAndWrapOnError(iterator.Close, err)
		}

		txs = append(txs, tx)
	}

	if err = iterator.Close(); err != nil {
		return nil, err
	}

	return txs, nil
}

func receiptsByBlockNumber(txn db.Transaction, number uint64) ([]*core.TransactionReceipt, error) {
	iterator, err := txn.NewIterator()
	if err != nil {
		return nil, err
	}

	var receipts []*core.TransactionReceipt
	numBytes := core.MarshalBlockNumber(number)

	prefix := db.ReceiptsByBlockNumberAndIndex.Key(numBytes)
	for iterator.Seek(prefix); iterator.Valid(); iterator.Next() {
		if !bytes.Equal(iterator.Key()[:len(prefix)], prefix) {
			break
		}

		val, vErr := iterator.Value()
		if vErr != nil {
			return nil, utils.RunAndWrapOnError(iterator.Close, vErr)
		}

		receipt := new(core.TransactionReceipt)
		if err = encoder.Unmarshal(val, receipt); err != nil {
			return nil, utils.RunAndWrapOnError(iterator.Close, err)
		}

		receipts = append(receipts, receipt)
	}

	if err = iterator.Close(); err != nil {
		return nil, err
	}

	return receipts, nil
}

// blockByHash retrieves a block from database by its hash
func blockByHash(txn db.Transaction, hash *felt.Felt) (*core.Block, error) {
	var block *core.Block
	return block, txn.Get(db.BlockHeaderNumbersByHash.Key(hash.Marshal()), func(val []byte) error {
		var err error
		block, err = BlockByNumber(txn, binary.BigEndian.Uint64(val))
		return err
	})
}

func storeStateUpdate(txn db.Transaction, blockNumber uint64, update *core.StateUpdate) error {
	numBytes := core.MarshalBlockNumber(blockNumber)

	updateBytes, err := encoder.Marshal(update)
	if err != nil {
		return err
	}

	return txn.Set(db.StateUpdatesByBlockNumber.Key(numBytes), updateBytes)
}

func stateUpdateByNumber(txn db.Transaction, blockNumber uint64) (*core.StateUpdate, error) {
	numBytes := core.MarshalBlockNumber(blockNumber)

	var update *core.StateUpdate
	if err := txn.Get(db.StateUpdatesByBlockNumber.Key(numBytes), func(val []byte) error {
		update = new(core.StateUpdate)
		return encoder.Unmarshal(val, update)
	}); err != nil {
		return nil, err
	}
	return update, nil
}

func stateUpdateByHash(txn db.Transaction, hash *felt.Felt) (*core.StateUpdate, error) {
	var update *core.StateUpdate
	return update, txn.Get(db.BlockHeaderNumbersByHash.Key(hash.Marshal()), func(val []byte) error {
		var err error
		update, err = stateUpdateByNumber(txn, binary.BigEndian.Uint64(val))
		return err
	})
}

// SanityCheckNewHeight checks integrity of a block and resulting state update
func (b *Blockchain) SanityCheckNewHeight(block *core.Block, stateUpdate *core.StateUpdate,
	newClasses map[felt.Felt]core.Class,
) (*core.BlockCommitments, error) {
	if !block.Hash.Equal(stateUpdate.BlockHash) {
		return nil, errors.New("block hashes do not match")
	}
	if !block.GlobalStateRoot.Equal(stateUpdate.NewRoot) {
		return nil, errors.New("block's GlobalStateRoot does not match state update's NewRoot")
	}

	if err := core.VerifyClassHashes(newClasses); err != nil {
		return nil, err
	}

	return core.VerifyBlockHash(block, &b.network)
}

type txAndReceiptDBKey struct {
	Number uint64
	Index  uint64
}

func (t *txAndReceiptDBKey) MarshalBinary() []byte {
	return binary.BigEndian.AppendUint64(binary.BigEndian.AppendUint64([]byte{}, t.Number), t.Index)
}

func (t *txAndReceiptDBKey) UnmarshalBinary(data []byte) error {
	r := bytes.NewReader(data)
	if err := binary.Read(r, binary.BigEndian, &t.Number); err != nil {
		return err
	}
	return binary.Read(r, binary.BigEndian, &t.Index)
}

// storeTransactionAndReceipt stores the given transaction receipt in the database.
// The db storage for transaction and receipts is maintained by three buckets as follows:
//
// [db.TransactionBlockNumbersAndIndicesByHash](TransactionHash) -> (BlockNumber, Index)
// [db.TransactionsByBlockNumberAndIndex](BlockNumber, Index) -> Transaction
// [db.ReceiptsByBlockNumberAndIndex](BlockNumber, Index) -> Receipt
//
// Note: we are using the same transaction hash bucket which keeps track of block number and
// index for both transactions and receipts since transaction and its receipt share the same hash.
// "[]" is the db prefix to represent a bucket
// "()" are additional keys appended to the prefix or multiple values marshalled together
// "->" represents a key value pair.
func storeTransactionAndReceipt(txn db.Transaction, number, i uint64, t core.Transaction, r *core.TransactionReceipt) error {
	bnIndexBytes := (&txAndReceiptDBKey{number, i}).MarshalBinary()

	if err := txn.Set(db.TransactionBlockNumbersAndIndicesByHash.Key((r.TransactionHash).Marshal()),
		bnIndexBytes); err != nil {
		return err
	}

	txnBytes, err := encoder.Marshal(t)
	if err != nil {
		return err
	}
	if err = txn.Set(db.TransactionsByBlockNumberAndIndex.Key(bnIndexBytes), txnBytes); err != nil {
		return err
	}

	rBytes, err := encoder.Marshal(r)
	if err != nil {
		return err
	}
	return txn.Set(db.ReceiptsByBlockNumberAndIndex.Key(bnIndexBytes), rBytes)
}

// transactionBlockNumberAndIndexByHash gets the block number and index for a given transaction hash
func transactionBlockNumberAndIndexByHash(txn db.Transaction, hash *felt.Felt) (*txAndReceiptDBKey, error) {
	var bnIndex *txAndReceiptDBKey
	if err := txn.Get(db.TransactionBlockNumbersAndIndicesByHash.Key(hash.Marshal()), func(val []byte) error {
		bnIndex = new(txAndReceiptDBKey)
		return bnIndex.UnmarshalBinary(val)
	}); err != nil {
		return nil, err
	}
	return bnIndex, nil
}

// transactionByBlockNumberAndIndex gets the transaction for a given block number and index.
func transactionByBlockNumberAndIndex(txn db.Transaction, bnIndex *txAndReceiptDBKey) (core.Transaction, error) {
	var transaction core.Transaction
	err := txn.Get(db.TransactionsByBlockNumberAndIndex.Key(bnIndex.MarshalBinary()), func(val []byte) error {
		return encoder.Unmarshal(val, &transaction)
	})
	return transaction, err
}

// transactionByHash gets the transaction for a given hash.
func transactionByHash(txn db.Transaction, hash *felt.Felt) (core.Transaction, error) {
	bnIndex, err := transactionBlockNumberAndIndexByHash(txn, hash)
	if err != nil {
		return nil, err
	}
	return transactionByBlockNumberAndIndex(txn, bnIndex)
}

// receiptByHash gets the transaction receipt for a given hash.
func receiptByHash(txn db.Transaction, hash *felt.Felt) (*core.TransactionReceipt, *felt.Felt, uint64, error) {
	bnIndex, err := transactionBlockNumberAndIndexByHash(txn, hash)
	if err != nil {
		return nil, nil, 0, err
	}

	receipt, err := receiptByBlockNumberAndIndex(txn, bnIndex)
	if err != nil {
		return nil, nil, 0, err
	}

	header, err := blockHeaderByNumber(txn, bnIndex.Number)
	if err != nil {
		return nil, nil, 0, err
	}

	return receipt, header.Hash, header.Number, nil
}

// receiptByBlockNumberAndIndex gets the transaction receipt for a given block number and index.
func receiptByBlockNumberAndIndex(txn db.Transaction, bnIndex *txAndReceiptDBKey) (*core.TransactionReceipt, error) {
	var r *core.TransactionReceipt
	err := txn.Get(db.ReceiptsByBlockNumberAndIndex.Key(bnIndex.MarshalBinary()), func(val []byte) error {
		return encoder.Unmarshal(val, &r)
	})
	return r, err
}

type StateCloser = func() error

// HeadState returns a StateReader that provides a stable view to the latest state
func (b *Blockchain) HeadState() (core.StateReader, StateCloser, error) {
	b.listener.OnRead("HeadState")
	txn, err := b.database.NewTransaction(false)
	if err != nil {
		return nil, nil, err
	}

	_, err = chainHeight(txn)
	if err != nil {
		return nil, nil, utils.RunAndWrapOnError(txn.Discard, err)
	}

	return core.NewState(txn), txn.Discard, nil
}

// StateAtBlockNumber returns a StateReader that provides a stable view to the state at the given block number
func (b *Blockchain) StateAtBlockNumber(blockNumber uint64) (core.StateReader, StateCloser, error) {
	b.listener.OnRead("StateAtBlockNumber")
	txn, err := b.database.NewTransaction(false)
	if err != nil {
		return nil, nil, err
	}

	_, err = blockHeaderByNumber(txn, blockNumber)
	if err != nil {
		return nil, nil, utils.RunAndWrapOnError(txn.Discard, err)
	}

	return core.NewStateSnapshot(core.NewState(txn), blockNumber), txn.Discard, nil
}

// StateAtBlockHash returns a StateReader that provides a stable view to the state at the given block hash
func (b *Blockchain) StateAtBlockHash(blockHash *felt.Felt) (core.StateReader, StateCloser, error) {
	b.listener.OnRead("StateAtBlockHash")
	if blockHash.IsZero() {
		txn := db.NewMemTransaction()
		emptyState := core.NewState(txn)
		return emptyState, txn.Discard, nil
	}

	txn, err := b.database.NewTransaction(false)
	if err != nil {
		return nil, nil, err
	}

	header, err := blockHeaderByHash(txn, blockHash)
	if err != nil {
		return nil, nil, utils.RunAndWrapOnError(txn.Discard, err)
	}

	return core.NewStateSnapshot(core.NewState(txn), header.Number), txn.Discard, nil
}

// EventFilter returns an EventFilter object that is tied to a snapshot of the blockchain
func (b *Blockchain) EventFilter(from *felt.Felt, keys [][]felt.Felt) (*EventFilter, error) {
	b.listener.OnRead("EventFilter")
	txn, err := b.database.NewTransaction(false)
	if err != nil {
		return nil, err
	}

	latest, err := chainHeight(txn)
	if err != nil {
		return nil, err
	}

	return newEventFilter(txn, from, keys, 0, latest), nil
}

// RevertHead reverts the head block
func (b *Blockchain) RevertHead() error {
	return b.database.Update(b.revertHead)
}

func (b *Blockchain) revertHead(txn db.Transaction) error {
	blockNumber, err := chainHeight(txn)
	if err != nil {
		return err
	}
	numBytes := core.MarshalBlockNumber(blockNumber)

	stateUpdate, err := stateUpdateByNumber(txn, blockNumber)
	if err != nil {
		return err
	}

	state := core.NewState(txn)
	// revert state
	if err = state.Revert(blockNumber, stateUpdate); err != nil {
		return err
	}

	header, err := blockHeaderByNumber(txn, blockNumber)
	if err != nil {
		return err
	}

	genesisBlock := blockNumber == 0

	// remove block header
	for _, key := range [][]byte{
		db.BlockHeadersByNumber.Key(numBytes),
		db.BlockHeaderNumbersByHash.Key(header.Hash.Marshal()),
		db.BlockCommitments.Key(numBytes),
	} {
		if err = txn.Delete(key); err != nil {
			return err
		}
	}

	if err = removeTxsAndReceipts(txn, blockNumber, header.TransactionCount); err != nil {
		return err
	}

	// remove state update
	if err = txn.Delete(db.StateUpdatesByBlockNumber.Key(numBytes)); err != nil {
		return err
	}

	// Revert chain height and pending.

	if genesisBlock {
		if err = txn.Delete(db.Pending.Key()); err != nil {
			return err
		}
		return txn.Delete(db.ChainHeight.Key())
	}

	var newHeader *core.Header
	newHeader, err = blockHeaderByNumber(txn, blockNumber-1)
	if err != nil {
		return err
	}
	if err := b.storeEmptyPending(txn, newHeader); err != nil {
		return err
	}

	heightBin := core.MarshalBlockNumber(blockNumber - 1)
	return txn.Set(db.ChainHeight.Key(), heightBin)
}

func removeTxsAndReceipts(txn db.Transaction, blockNumber, numTxs uint64) error {
	blockIDAndIndex := txAndReceiptDBKey{
		Number: blockNumber,
	}
	// remove txs and receipts
	for i := uint64(0); i < numTxs; i++ {
		blockIDAndIndex.Index = i
		reorgedTxn, err := transactionByBlockNumberAndIndex(txn, &blockIDAndIndex)
		if err != nil {
			return err
		}

		keySuffix := blockIDAndIndex.MarshalBinary()
		if err = txn.Delete(db.TransactionsByBlockNumberAndIndex.Key(keySuffix)); err != nil {
			return err
		}
		if err = txn.Delete(db.ReceiptsByBlockNumberAndIndex.Key(keySuffix)); err != nil {
			return err
		}
		if err = txn.Delete(db.TransactionBlockNumbersAndIndicesByHash.Key(reorgedTxn.Hash().Marshal())); err != nil {
			return err
		}
	}

	return nil
}

func (b *Blockchain) storeEmptyPending(txn db.Transaction, latestHeader *core.Header) error {
	receipts := make([]*core.TransactionReceipt, 0)
	pendingBlock := &core.Block{
		Header: &core.Header{
			ParentHash:       latestHeader.Hash,
			SequencerAddress: latestHeader.SequencerAddress,
			Timestamp:        latestHeader.Timestamp + 1,
			ProtocolVersion:  latestHeader.ProtocolVersion,
			EventsBloom:      core.EventsBloom(receipts),
			GasPrice:         latestHeader.GasPrice,
			GasPriceSTRK:     latestHeader.GasPriceSTRK,
		},
		Transactions: make([]core.Transaction, 0),
		Receipts:     receipts,
	}

	stateDiff, err := MakeStateDiffForEmptyBlock(b, latestHeader.Number+1)
	if err != nil {
		return err
	}

	emptyPending := &Pending{
		Block: pendingBlock,
		StateUpdate: &core.StateUpdate{
			OldRoot:   latestHeader.GlobalStateRoot,
			StateDiff: stateDiff,
		},
		NewClasses: make(map[felt.Felt]core.Class, 0),
	}
	return b.storePending(txn, emptyPending)
}

// StorePending stores a pending block given that it is for the next height
func (b *Blockchain) StorePending(pending *Pending) error {
	return b.database.Update(func(txn db.Transaction) error {
		expectedParentHash := new(felt.Felt)
		h, err := headsHeader(txn)
		if err != nil && !errors.Is(err, db.ErrKeyNotFound) {
			return err
		} else if err == nil {
			expectedParentHash = h.Hash
		}

		if !expectedParentHash.Equal(pending.Block.ParentHash) {
			return ErrParentDoesNotMatchHead
		}

		existingPending, err := b.pendingBlock(txn)
		if err == nil && existingPending.Block.TransactionCount >= pending.Block.TransactionCount {
			return nil // ignore the incoming pending if it has fewer transactions than the one we already have
		}

		return b.storePending(txn, pending)
	})
}

func (b *Blockchain) storePending(txn db.Transaction, pending *Pending) error {
	if err := storePending(txn, pending); err != nil {
		return err
	}
	b.cachedPending.Store(pending)
	return nil
}

func storePending(txn db.Transaction, pending *Pending) error {
	pendingBytes, err := encoder.Marshal(pending)
	if err != nil {
		return err
	}
	return txn.Set(db.Pending.Key(), pendingBytes)
}

func (b *Blockchain) pendingBlock(txn db.Transaction) (Pending, error) {
	if cachedPending := b.cachedPending.Load(); cachedPending != nil {
		expectedParentHash := &felt.Zero
		if head, err := headsHeader(txn); err == nil {
			expectedParentHash = head.Hash
		}
		if cachedPending.Block.ParentHash.Equal(expectedParentHash) {
			return *cachedPending, nil
		}
	}

	// Either cachedPending was nil or wasn't consistent with the HEAD we have
	// in the database, so read it directly from the database
	return pendingBlock(txn)
}

func pendingBlock(txn db.Transaction) (Pending, error) {
	var pending Pending
	err := txn.Get(db.Pending.Key(), func(bytes []byte) error {
		return encoder.Unmarshal(bytes, &pending)
	})
	return pending, err
}

// Pending returns the pending block from the database
func (b *Blockchain) Pending() (Pending, error) {
	b.listener.OnRead("Pending")
	var pending Pending
	return pending, b.database.View(func(txn db.Transaction) error {
		var err error
		pending, err = b.pendingBlock(txn)
		return err
	})
}

// PendingState returns the state resulting from execution of the pending block
func (b *Blockchain) PendingState() (core.StateReader, StateCloser, error) {
	b.listener.OnRead("PendingState")
	txn, err := b.database.NewTransaction(false)
	if err != nil {
		return nil, nil, err
	}

	pending, err := b.pendingBlock(txn)
	if err != nil {
		return nil, nil, utils.RunAndWrapOnError(txn.Discard, err)
	}

	return NewPendingState(
		pending.StateUpdate.StateDiff,
		pending.NewClasses,
		core.NewState(txn),
	), txn.Discard, nil
}

func MakeStateDiffForEmptyBlock(bc Reader, blockNumber uint64) (*core.StateDiff, error) {
	stateDiff := core.EmptyStateDiff()

	const blockHashLag = 10
	if blockNumber < blockHashLag {
		return stateDiff, nil
	}

	header, err := bc.BlockHeaderByNumber(blockNumber - blockHashLag)
	if err != nil {
		return nil, err
	}

	blockHashStorageContract := new(felt.Felt).SetUint64(1)
	stateDiff.StorageDiffs[*blockHashStorageContract] = map[felt.Felt]*felt.Felt{
		*new(felt.Felt).SetUint64(header.Number): header.Hash,
	}
	return stateDiff, nil
}<|MERGE_RESOLUTION|>--- conflicted
+++ resolved
@@ -78,20 +78,11 @@
 	cachedPending atomic.Pointer[Pending]
 }
 
-<<<<<<< HEAD
-func New(database db.DB, network *utils.Network, log utils.SimpleLogger) *Blockchain {
+func New(database db.DB, network *utils.Network) *Blockchain {
 	RegisterCoreTypesToEncoder()
 	return &Blockchain{
 		database: database,
 		network:  *network,
-		log:      log,
-=======
-func New(database db.DB, network utils.Network) *Blockchain {
-	RegisterCoreTypesToEncoder()
-	return &Blockchain{
-		database: database,
-		network:  network,
->>>>>>> ef131d11
 		listener: &SelectiveListener{},
 	}
 }
