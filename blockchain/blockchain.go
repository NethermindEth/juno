package blockchain

import (
	"errors"
	"fmt"

	"github.com/Masterminds/semver/v3"
	"github.com/NethermindEth/juno/core"
	"github.com/NethermindEth/juno/core/felt"
	"github.com/NethermindEth/juno/db"
	"github.com/NethermindEth/juno/db/memory"
	"github.com/NethermindEth/juno/feed"
	"github.com/NethermindEth/juno/utils"
	"github.com/ethereum/go-ethereum/common"
)

type L1HeadSubscription struct {
	*feed.Subscription[*core.L1Head]
}

//go:generate mockgen -destination=../mocks/mock_blockchain.go -package=mocks github.com/NethermindEth/juno/blockchain Reader
type Reader interface {
	Height() (height uint64, err error)

	Head() (head *core.Block, err error)
	L1Head() (*core.L1Head, error)
	SubscribeL1Head() L1HeadSubscription
	BlockByNumber(number uint64) (block *core.Block, err error)
	BlockByHash(hash *felt.Felt) (block *core.Block, err error)

	HeadsHeader() (header *core.Header, err error)
	BlockHeaderByNumber(number uint64) (header *core.Header, err error)
	BlockHeaderByHash(hash *felt.Felt) (header *core.Header, err error)

	TransactionByHash(hash *felt.Felt) (transaction core.Transaction, err error)
	TransactionByBlockNumberAndIndex(blockNumber, index uint64) (transaction core.Transaction, err error)
	Receipt(hash *felt.Felt) (receipt *core.TransactionReceipt, blockHash *felt.Felt, blockNumber uint64, err error)
	StateUpdateByNumber(number uint64) (update *core.StateUpdate, err error)
	StateUpdateByHash(hash *felt.Felt) (update *core.StateUpdate, err error)
	L1HandlerTxnHash(msgHash *common.Hash) (l1HandlerTxnHash *felt.Felt, err error)

	HeadState() (core.StateReader, StateCloser, error)
	StateAtBlockHash(blockHash *felt.Felt) (core.StateReader, StateCloser, error)
	StateAtBlockNumber(blockNumber uint64) (core.StateReader, StateCloser, error)

	BlockCommitmentsByNumber(blockNumber uint64) (*core.BlockCommitments, error)

	EventFilter(from *felt.Felt, keys [][]felt.Felt) (EventFilterer, error)

	Network() *utils.Network
}

var (
	ErrParentDoesNotMatchHead = errors.New("block's parent hash does not match head block hash")
	SupportedStarknetVersion  = semver.MustParse("0.13.3")
)

func CheckBlockVersion(protocolVersion string) error {
	blockVer, err := core.ParseBlockVersion(protocolVersion)
	if err != nil {
		return err
	}

	// We ignore changes in patch part of the version
	blockVerMM, supportedVerMM := copyWithoutPatch(blockVer), copyWithoutPatch(SupportedStarknetVersion)
	if blockVerMM.GreaterThan(supportedVerMM) {
		return errors.New("unsupported block version")
	}

	return nil
}

func copyWithoutPatch(v *semver.Version) *semver.Version {
	if v == nil {
		return nil
	}

	return semver.New(v.Major(), v.Minor(), 0, v.Prerelease(), v.Metadata())
}

var _ Reader = (*Blockchain)(nil)

// Blockchain is responsible for keeping track of all things related to the Starknet blockchain
type Blockchain struct {
	network        *utils.Network
	database       db.KeyValueStore
	listener       EventListener
	l1HeadFeed     *feed.Feed[*core.L1Head]
	pendingBlockFn func() *core.Block
	cachedFilters  *AggregatedBloomFilterCache
	runningFilter  *core.RunningEventFilter
}

func New(database db.KeyValueStore, network *utils.Network) *Blockchain {
	cachedFilters := NewAggregatedBloomCache(AggregatedBloomFilterCacheSize)
	fallback := func(key EventFiltersCacheKey) (core.AggregatedBloomFilter, error) {
		return core.GetAggregatedBloomFilter(database, key.fromBlock, key.toBlock)
	}
	cachedFilters.WithFallback(fallback)

	runningFilter := core.NewRunningEventFilterLazy(database)

	return &Blockchain{
		database:      database,
		network:       network,
		listener:      &SelectiveListener{},
		l1HeadFeed:    feed.New[*core.L1Head](),
		cachedFilters: &cachedFilters,
		runningFilter: runningFilter,
	}
}

func (b *Blockchain) WithPendingBlockFn(pendingBlockFn func() *core.Block) *Blockchain {
	b.pendingBlockFn = pendingBlockFn
	return b
}

func (b *Blockchain) WithListener(listener EventListener) *Blockchain {
	b.listener = listener
	return b
}

func (b *Blockchain) Network() *utils.Network {
	return b.network
}

// StateCommitment returns the latest block state commitment.
// If blockchain is empty zero felt is returned.
func (b *Blockchain) StateCommitment() (*felt.Felt, error) {
	b.listener.OnRead("StateCommitment")
	batch := b.database.NewIndexedBatch() // this is a hack because we don't need to write to the db
	return core.NewState(batch).Root()
}

// Height returns the latest block height. If blockchain is empty nil is returned.
func (b *Blockchain) Height() (uint64, error) {
	b.listener.OnRead("Height")
	return core.GetChainHeight(b.database)
}

func (b *Blockchain) Head() (*core.Block, error) {
	b.listener.OnRead("Head")
	curHeight, err := core.GetChainHeight(b.database)
	if err != nil {
		return nil, err
	}

	txn := b.database.NewIndexedBatch()
	return core.GetBlockByNumber(txn, curHeight)
}

func (b *Blockchain) HeadsHeader() (*core.Header, error) {
	b.listener.OnRead("HeadsHeader")
	height, err := core.GetChainHeight(b.database)
	if err != nil {
		return nil, err
	}

	return core.GetBlockHeaderByNumber(b.database, height)
}

func headsHeader(txn db.KeyValueReader) (*core.Header, error) {
	height, err := core.GetChainHeight(txn)
	if err != nil {
		return nil, err
	}

	return core.GetBlockHeaderByNumber(txn, height)
}

func (b *Blockchain) BlockByNumber(number uint64) (*core.Block, error) {
	b.listener.OnRead("BlockByNumber")
	txn := b.database.NewIndexedBatch()
	return core.GetBlockByNumber(txn, number)
}

func (b *Blockchain) BlockHeaderByNumber(number uint64) (*core.Header, error) {
	b.listener.OnRead("BlockHeaderByNumber")
	return core.GetBlockHeaderByNumber(b.database, number)
}

func (b *Blockchain) BlockByHash(hash *felt.Felt) (*core.Block, error) {
	b.listener.OnRead("BlockByHash")
	blockNum, err := core.GetBlockHeaderNumberByHash(b.database, hash)
	if err != nil {
		return nil, err
	}

	txn := b.database.NewIndexedBatch()
	return core.GetBlockByNumber(txn, blockNum)
}

func (b *Blockchain) BlockHeaderByHash(hash *felt.Felt) (*core.Header, error) {
	b.listener.OnRead("BlockHeaderByHash")
	return core.GetBlockHeaderByHash(b.database, hash)
}

func (b *Blockchain) StateUpdateByNumber(number uint64) (*core.StateUpdate, error) {
	b.listener.OnRead("StateUpdateByNumber")
	return core.GetStateUpdateByBlockNum(b.database, number)
}

func (b *Blockchain) StateUpdateByHash(hash *felt.Felt) (*core.StateUpdate, error) {
	b.listener.OnRead("StateUpdateByHash")
	return core.GetStateUpdateByHash(b.database, hash)
}

func (b *Blockchain) L1HandlerTxnHash(msgHash *common.Hash) (*felt.Felt, error) {
	b.listener.OnRead("L1HandlerTxnHash")
	txnHash, err := core.GetL1HandlerTxnHashByMsgHash(b.database, msgHash.Bytes())
	return &txnHash, err // TODO: return felt value
}

// TransactionByBlockNumberAndIndex gets the transaction for a given block number and index.
func (b *Blockchain) TransactionByBlockNumberAndIndex(blockNumber, index uint64) (core.Transaction, error) {
	b.listener.OnRead("TransactionByBlockNumberAndIndex")
	return core.GetTxByBlockNumIndex(b.database, blockNumber, index)
}

// TransactionByHash gets the transaction for a given hash.
func (b *Blockchain) TransactionByHash(hash *felt.Felt) (core.Transaction, error) {
	b.listener.OnRead("TransactionByHash")
	return core.GetTxByHash(b.database, hash)
}

// Receipt gets the transaction receipt for a given transaction hash.
func (b *Blockchain) Receipt(hash *felt.Felt) (*core.TransactionReceipt, *felt.Felt, uint64, error) {
	b.listener.OnRead("Receipt")
	bnIndex, err := core.GetTxBlockNumIndexByHash(b.database, hash)
	if err != nil {
		return nil, nil, 0, err
	}

	receipt, err := core.GetReceiptByHash(b.database, hash)
	if err != nil {
		return nil, nil, 0, err
	}

	header, err := core.GetBlockHeaderByNumber(b.database, bnIndex.Number)
	if err != nil {
		return nil, nil, 0, err
	}

	return receipt, header.Hash, header.Number, nil
}

func (b *Blockchain) SubscribeL1Head() L1HeadSubscription {
	return L1HeadSubscription{b.l1HeadFeed.Subscribe()}
}

func (b *Blockchain) L1Head() (*core.L1Head, error) {
	b.listener.OnRead("L1Head")
	l1Head, err := core.GetL1Head(b.database)
	return &l1Head, err // TODO: this should return a value
}

func (b *Blockchain) SetL1Head(update *core.L1Head) error {
	b.l1HeadFeed.Send(update)
	return core.WriteL1Head(b.database, update)
}

// Store takes a block and state update and performs sanity checks before putting in the database.
func (b *Blockchain) Store(block *core.Block, blockCommitments *core.BlockCommitments,
	stateUpdate *core.StateUpdate, newClasses map[felt.Felt]core.Class,
) error {
	err := b.database.Update(func(txn db.IndexedBatch) error {
		if err := verifyBlock(txn, block); err != nil {
			return err
		}

		if err := core.NewState(txn).Update(block.Number, stateUpdate, newClasses, false); err != nil {
			return err
		}
		if err := core.WriteBlockHeader(txn, block.Header); err != nil {
			return err
		}

		for i, tx := range block.Transactions {
			if err := core.WriteTxAndReceipt(txn, block.Number, uint64(i), tx,
				block.Receipts[i]); err != nil {
				return err
			}
		}

		if err := core.WriteStateUpdateByBlockNum(txn, block.Number, stateUpdate); err != nil {
			return err
		}

		if err := core.WriteBlockCommitment(txn, block.Number, blockCommitments); err != nil {
			return err
		}

		if err := core.WriteL1HandlerMsgHashes(txn, block.Transactions); err != nil {
			return err
		}

		return core.WriteChainHeight(txn, block.Number)
	})
	if err != nil {
		return err
	}

	return b.runningFilter.Insert(
		block.EventsBloom,
		block.Number,
	)
}

// VerifyBlock assumes the block has already been sanity-checked.
func (b *Blockchain) VerifyBlock(block *core.Block) error {
	return verifyBlock(b.database, block)
}

func verifyBlock(txn db.KeyValueReader, block *core.Block) error {
	if err := CheckBlockVersion(block.ProtocolVersion); err != nil {
		return err
	}

	expectedBlockNumber := uint64(0)
	expectedParentHash := &felt.Zero

	h, err := headsHeader(txn)
	if err == nil {
		expectedBlockNumber = h.Number + 1
		expectedParentHash = h.Hash
	} else if !errors.Is(err, db.ErrKeyNotFound) {
		return err
	}

	if expectedBlockNumber != block.Number {
		return fmt.Errorf("expected block #%d, got block #%d", expectedBlockNumber, block.Number)
	}
	if !block.ParentHash.Equal(expectedParentHash) {
		return ErrParentDoesNotMatchHead
	}

	return nil
}

func (b *Blockchain) BlockCommitmentsByNumber(blockNumber uint64) (*core.BlockCommitments, error) {
	b.listener.OnRead("BlockCommitmentsByNumber")
	return core.GetBlockCommitmentByBlockNum(b.database, blockNumber)
}

// SanityCheckNewHeight checks integrity of a block and resulting state update
func (b *Blockchain) SanityCheckNewHeight(block *core.Block, stateUpdate *core.StateUpdate,
	newClasses map[felt.Felt]core.Class,
) (*core.BlockCommitments, error) {
	if !block.Hash.Equal(stateUpdate.BlockHash) {
		return nil, errors.New("block hashes do not match")
	}
	if !block.GlobalStateRoot.Equal(stateUpdate.NewRoot) {
		return nil, errors.New("block's GlobalStateRoot does not match state update's NewRoot")
	}

	if err := core.VerifyClassHashes(newClasses); err != nil {
		return nil, err
	}

	return core.VerifyBlockHash(block, b.network, stateUpdate.StateDiff)
}

type StateCloser = func() error

var noopStateCloser = func() error { return nil } // TODO: remove this once we refactor the state

// HeadState returns a StateReader that provides a stable view to the latest state
func (b *Blockchain) HeadState() (core.StateReader, StateCloser, error) {
	b.listener.OnRead("HeadState")
	txn := b.database.NewIndexedBatch()

	_, err := core.GetChainHeight(txn)
	if err != nil {
		return nil, nil, err
	}

	return core.NewState(txn), noopStateCloser, nil
}

// StateAtBlockNumber returns a StateReader that provides a stable view to the state at the given block number
func (b *Blockchain) StateAtBlockNumber(blockNumber uint64) (core.StateReader, StateCloser, error) {
	b.listener.OnRead("StateAtBlockNumber")
	txn := b.database.NewIndexedBatch()

	_, err := core.GetBlockHeaderByNumber(txn, blockNumber)
	if err != nil {
		return nil, nil, err
	}

	return core.NewStateSnapshot(core.NewState(txn), blockNumber), noopStateCloser, nil
}

// StateAtBlockHash returns a StateReader that provides a stable view to the state at the given block hash
func (b *Blockchain) StateAtBlockHash(blockHash *felt.Felt) (core.StateReader, StateCloser, error) {
	b.listener.OnRead("StateAtBlockHash")
	if blockHash.IsZero() {
		memDB := memory.New()
		txn := memDB.NewIndexedBatch()
		emptyState := core.NewState(txn)
		return emptyState, noopStateCloser, nil
	}

	txn := b.database.NewIndexedBatch()
	header, err := core.GetBlockHeaderByHash(txn, blockHash)
	if err != nil {
		return nil, nil, err
	}

	return core.NewStateSnapshot(core.NewState(txn), header.Number), noopStateCloser, nil
}

// EventFilter returns an EventFilter object that is tied to a snapshot of the blockchain
func (b *Blockchain) EventFilter(from *felt.Felt, keys [][]felt.Felt) (EventFilterer, error) {
	b.listener.OnRead("EventFilter")
	latest, err := core.GetChainHeight(b.database)
	if err != nil {
		return nil, err
	}

	return newEventFilter(b.database, from, keys, 0, latest, b.pendingBlockFn, b.cachedFilters, b.runningFilter), nil
}

// RevertHead reverts the head block
func (b *Blockchain) RevertHead() error {
	return b.database.Update(b.revertHead)
}

func (b *Blockchain) GetReverseStateDiff() (*core.StateDiff, error) {
	var reverseStateDiff *core.StateDiff

	txn := b.database.NewIndexedBatch()
	blockNum, err := core.GetChainHeight(txn)
	if err != nil {
		return nil, err
	}

	stateUpdate, err := core.GetStateUpdateByBlockNum(txn, blockNum)
	if err != nil {
		return nil, err
	}

	state := core.NewState(txn)
	reverseStateDiff, err = state.GetReverseStateDiff(blockNum, stateUpdate.StateDiff)
	if err != nil {
		return nil, err
	}

	return reverseStateDiff, nil
}

func (b *Blockchain) revertHead(txn db.IndexedBatch) error {
	blockNumber, err := core.GetChainHeight(txn)
	if err != nil {
		return err
	}

	stateUpdate, err := core.GetStateUpdateByBlockNum(txn, blockNumber)
	if err != nil {
		return err
	}

	state := core.NewState(txn)
	// revert state
	if err = state.Revert(blockNumber, stateUpdate); err != nil {
		return err
	}

	header, err := core.GetBlockHeaderByNumber(txn, blockNumber)
	if err != nil {
		return err
	}

	genesisBlock := blockNumber == 0

	// remove block header
	for _, key := range [][]byte{
		db.BlockHeaderByNumberKey(header.Number),
		db.BlockHeaderNumbersByHashKey(header.Hash),
		db.BlockCommitmentsKey(header.Number),
	} {
		if err = txn.Delete(key); err != nil {
			return err
		}
	}

	if err = core.DeleteTxsAndReceipts(txn, blockNumber, header.TransactionCount); err != nil {
		return err
	}

	// remove state update
	if err = core.DeleteStateUpdateByBlockNum(txn, blockNumber); err != nil {
		return err
	}

	// Revert chain height.
	if genesisBlock {
		return core.DeleteChainHeight(txn)
	}

	err = core.WriteChainHeight(txn, blockNumber-1)
	if err != nil {
		return err
	}

	// Remove the block events bloom from the cache
	return b.runningFilter.OnReorg()
}

// Simulate returns what the new completed header and state update would be if the
// provided block was added to the chain.
func (b *Blockchain) Simulate(
	block *core.Block,
	stateUpdate *core.StateUpdate,
	newClasses map[felt.Felt]core.Class,
	sign utils.BlockSignFunc,
) (SimulateResult, error) {
	var newCommitments *core.BlockCommitments
	var concatCount *felt.Felt

	// Simulate without commit
	txn := b.database.NewIndexedBatch()
	defer txn.Reset()

	if err := b.updateStateRoots(txn, block, stateUpdate, newClasses); err != nil {
		return SimulateResult{}, err
	}
	blockHash, commitments, err := core.BlockHash(
		block,
		stateUpdate.StateDiff,
		b.network,
		block.SequencerAddress)
	if err != nil {
		return SimulateResult{}, err
	}
	block.Hash = blockHash
	stateUpdate.BlockHash = blockHash
	newCommitments = commitments

	concatCount = core.ConcatCounts(
		block.TransactionCount,
		block.EventCount,
		stateUpdate.StateDiff.Length(),
		block.L1DAMode)

	if err := b.signBlock(block, stateUpdate, sign); err != nil {
		return SimulateResult{}, err
	}

	return SimulateResult{
		Block:            block,
		StateUpdate:      stateUpdate,
		BlockCommitments: newCommitments,
		ConcatCount:      concatCount,
	}, nil
}

// StoreSimulated stores the simulated block. There is no need to recomute the state roots etc
func (b *Blockchain) StoreSimulated(
	block *core.Block,
	stateUpdate *core.StateUpdate,
	newClasses map[felt.Felt]core.Class,
	commitments *core.BlockCommitments,
	sign utils.BlockSignFunc,
) error {
	finaliseFn := func(txn db.IndexedBatch) error {
		if err := b.signBlock(block, stateUpdate, sign); err != nil {
			return err
		}
		if err := b.storeBlockData(txn, block, stateUpdate, commitments); err != nil {
			return err
		}
		return core.WriteChainHeight(txn, block.Number)
	}

	return b.database.Update(finaliseFn)
}

type SimulateResult struct {
	Block            *core.Block
	StateUpdate      *core.StateUpdate
	BlockCommitments *core.BlockCommitments
	ConcatCount      *felt.Felt
}

// Finalise checks the block correctness and appends it to the chain
func (b *Blockchain) Finalise(
	block *core.Block,
	stateUpdate *core.StateUpdate,
	newClasses map[felt.Felt]core.Class,
	sign utils.BlockSignFunc,
) error {
<<<<<<< HEAD
	finaliseFn := func(txn db.IndexedBatch) error {
=======
	err := b.database.Update(func(txn db.IndexedBatch) error {
>>>>>>> 0dc98882
		if err := b.updateStateRoots(txn, block, stateUpdate, newClasses); err != nil {
			return err
		}
		commitments, err := b.calculateBlockHash(block, stateUpdate)
		if err != nil {
			return err
		}
		if err := b.signBlock(block, stateUpdate, sign); err != nil {
			return err
		}
		if err := b.storeBlockData(txn, block, stateUpdate, commitments); err != nil {
			return err
		}
		return core.WriteChainHeight(txn, block.Number)
<<<<<<< HEAD
	}

	return b.database.Update(finaliseFn)
=======
	})
	if err != nil {
		return err
	}

	return b.runningFilter.Insert(block.EventsBloom, block.Number)
>>>>>>> 0dc98882
}

// updateStateRoots computes and updates state roots in the block and state update
func (b *Blockchain) updateStateRoots(
	txn db.IndexedBatch,
	block *core.Block,
	stateUpdate *core.StateUpdate,
	newClasses map[felt.Felt]core.Class,
) error {
	state := core.NewState(txn)

	// Get old state root
	oldStateRoot, err := state.Root()
	if err != nil {
		return err
	}
	stateUpdate.OldRoot = oldStateRoot

	// Apply state update
	if err = state.Update(block.Number, stateUpdate, newClasses, true); err != nil {
		return err
	}

	// Get new state root
	newStateRoot, err := state.Root()
	if err != nil {
		return err
	}

	block.GlobalStateRoot = newStateRoot
	stateUpdate.NewRoot = block.GlobalStateRoot

	return nil
}

// calculateBlockHash computes and sets the block hash and commitments
func (b *Blockchain) calculateBlockHash(block *core.Block, stateUpdate *core.StateUpdate) (*core.BlockCommitments, error) {
	blockHash, commitments, err := core.BlockHash(
		block,
		stateUpdate.StateDiff,
		b.network,
		block.SequencerAddress)
	if err != nil {
		return nil, err
	}
	block.Hash = blockHash
	stateUpdate.BlockHash = blockHash
	return commitments, nil
}

// signBlock applies the signature to the block if a signing function is provided
func (b *Blockchain) signBlock(
	block *core.Block,
	stateUpdate *core.StateUpdate,
	sign utils.BlockSignFunc,
) error {
	if sign == nil {
		return nil
	}
	sig, err := sign(block.Hash, stateUpdate.StateDiff.Commitment())
	if err != nil {
		return err
	}

	block.Signatures = [][]*felt.Felt{sig}

	return nil
}

// storeBlockData persists all block-related data to the database
func (b *Blockchain) storeBlockData(
	txn db.IndexedBatch,
	block *core.Block,
	stateUpdate *core.StateUpdate,
	commitments *core.BlockCommitments,
) error {
	// Store block header
	if err := core.WriteBlockHeader(txn, block.Header); err != nil {
		return err
	}

	// Store transactions and receipts
	for i, tx := range block.Transactions {
		if err := core.WriteTxAndReceipt(txn, block.Number, uint64(i), tx, block.Receipts[i]); err != nil {
			return err
		}
	}

	// Store state update
	if err := core.WriteStateUpdateByBlockNum(txn, block.Number, stateUpdate); err != nil {
		return err
	}

	// Store block commitments
	if err := core.WriteBlockCommitment(txn, block.Number, commitments); err != nil {
		return err
	}

	// Store L1 handler message hashes
	if err := core.WriteL1HandlerMsgHashes(txn, block.Transactions); err != nil {
		return err
	}

	return nil
}

func (b *Blockchain) StoreGenesis(
	diff *core.StateDiff,
	classes map[felt.Felt]core.Class,
) error {
	receipts := make([]*core.TransactionReceipt, 0)

	block := &core.Block{
		Header: &core.Header{
			ParentHash:       &felt.Zero,
			Number:           0,
			SequencerAddress: &felt.Zero,
			EventsBloom:      core.EventsBloom(receipts),
			L1GasPriceETH:    &felt.Zero,
			L1GasPriceSTRK:   &felt.Zero,
		},
		Transactions: make([]core.Transaction, 0),
		Receipts:     receipts,
	}
	stateUpdate := &core.StateUpdate{
		OldRoot:   &felt.Zero,
		StateDiff: diff,
	}
	newClasses := classes

	err := b.Finalise(block, stateUpdate, newClasses, nil)
	if err != nil {
		return err
	}

	return b.runningFilter.Insert(block.EventsBloom, block.Number)
}

func (b *Blockchain) WriteRunningEventFilter() error {
	return b.runningFilter.Write()
}<|MERGE_RESOLUTION|>--- conflicted
+++ resolved
@@ -589,11 +589,7 @@
 	newClasses map[felt.Felt]core.Class,
 	sign utils.BlockSignFunc,
 ) error {
-<<<<<<< HEAD
-	finaliseFn := func(txn db.IndexedBatch) error {
-=======
 	err := b.database.Update(func(txn db.IndexedBatch) error {
->>>>>>> 0dc98882
 		if err := b.updateStateRoots(txn, block, stateUpdate, newClasses); err != nil {
 			return err
 		}
@@ -608,18 +604,12 @@
 			return err
 		}
 		return core.WriteChainHeight(txn, block.Number)
-<<<<<<< HEAD
-	}
-
-	return b.database.Update(finaliseFn)
-=======
 	})
 	if err != nil {
 		return err
 	}
 
 	return b.runningFilter.Insert(block.EventsBloom, block.Number)
->>>>>>> 0dc98882
 }
 
 // updateStateRoots computes and updates state roots in the block and state update
