package blockchain

import (
	"bytes"
	"encoding/binary"
	"errors"
	"fmt"

	"github.com/Masterminds/semver/v3"
	"github.com/NethermindEth/juno/core"
	"github.com/NethermindEth/juno/core/felt"
	"github.com/NethermindEth/juno/db"
	"github.com/NethermindEth/juno/encoder"
	"github.com/NethermindEth/juno/utils"
	"github.com/ethereum/go-ethereum/common"
)

//go:generate mockgen -destination=../mocks/mock_blockchain.go -package=mocks github.com/NethermindEth/juno/blockchain Reader
type Reader interface {
	Height() (height uint64, err error)

	Head() (head *core.Block, err error)
	L1Head() (*core.L1Head, error)
	BlockByNumber(number uint64) (block *core.Block, err error)
	BlockByHash(hash *felt.Felt) (block *core.Block, err error)

	HeadsHeader() (header *core.Header, err error)
	BlockHeaderByNumber(number uint64) (header *core.Header, err error)
	BlockHeaderByHash(hash *felt.Felt) (header *core.Header, err error)

	TransactionByHash(hash *felt.Felt) (transaction core.Transaction, err error)
	TransactionByBlockNumberAndIndex(blockNumber, index uint64) (transaction core.Transaction, err error)
	Receipt(hash *felt.Felt) (receipt *core.TransactionReceipt, blockHash *felt.Felt, blockNumber uint64, err error)
	StateUpdateByNumber(number uint64) (update *core.StateUpdate, err error)
	StateUpdateByHash(hash *felt.Felt) (update *core.StateUpdate, err error)
	L1HandlerTxnHash(msgHash *common.Hash) (l1HandlerTxnHash *felt.Felt, err error)

	HeadState() (core.StateReader, StateCloser, error)
	StateAtBlockHash(blockHash *felt.Felt) (core.StateReader, StateCloser, error)
	StateAtBlockNumber(blockNumber uint64) (core.StateReader, StateCloser, error)

	BlockCommitmentsByNumber(blockNumber uint64) (*core.BlockCommitments, error)

	EventFilter(from *felt.Felt, keys [][]felt.Felt) (EventFilterer, error)

	Network() *utils.Network
}

var (
	ErrParentDoesNotMatchHead = errors.New("block's parent hash does not match head block hash")
	ErrPendingBlockNotFound   = errors.New("pending block not found")
	SupportedStarknetVersion  = semver.MustParse("0.13.3")
)

func CheckBlockVersion(protocolVersion string) error {
	blockVer, err := core.ParseBlockVersion(protocolVersion)
	if err != nil {
		return err
	}

	// We ignore changes in patch part of the version
	blockVerMM, supportedVerMM := copyWithoutPatch(blockVer), copyWithoutPatch(SupportedStarknetVersion)
	if blockVerMM.GreaterThan(supportedVerMM) {
		return errors.New("unsupported block version")
	}

	return nil
}

func copyWithoutPatch(v *semver.Version) *semver.Version {
	if v == nil {
		return nil
	}

	return semver.New(v.Major(), v.Minor(), 0, v.Prerelease(), v.Metadata())
}

var _ Reader = (*Blockchain)(nil)

// Blockchain is responsible for keeping track of all things related to the Starknet blockchain
type Blockchain struct {
	network        *utils.Network
	database       db.DB
	listener       EventListener
	pendingBlockFn func() *core.Block
}

func New(database db.DB, network *utils.Network, pendingBlockFn func() *core.Block) *Blockchain {
	RegisterCoreTypesToEncoder()
	return &Blockchain{
		database:       database,
		network:        network,
		listener:       &SelectiveListener{},
		pendingBlockFn: pendingBlockFn,
	}
}

func (b *Blockchain) WithListener(listener EventListener) *Blockchain {
	b.listener = listener
	return b
}

func (b *Blockchain) Network() *utils.Network {
	return b.network
}

// StateCommitment returns the latest block state commitment.
// If blockchain is empty zero felt is returned.
func (b *Blockchain) StateCommitment() (*felt.Felt, error) {
	b.listener.OnRead("StateCommitment")
	var commitment *felt.Felt
	return commitment, b.database.View(func(txn db.Transaction) error {
		var err error
		commitment, err = core.NewState(txn).Root()
		return err
	})
}

// Height returns the latest block height. If blockchain is empty nil is returned.
func (b *Blockchain) Height() (uint64, error) {
	b.listener.OnRead("Height")
	var height uint64
	return height, b.database.View(func(txn db.Transaction) error {
		var err error
		height, err = ChainHeight(txn)
		return err
	})
}

func ChainHeight(txn db.Transaction) (uint64, error) {
	var height uint64
	return height, txn.Get(db.ChainHeight.Key(), func(val []byte) error {
		height = binary.BigEndian.Uint64(val)
		return nil
	})
}

func (b *Blockchain) Head() (*core.Block, error) {
	b.listener.OnRead("Head")
	var h *core.Block
	return h, b.database.View(func(txn db.Transaction) error {
		var err error
		h, err = head(txn)
		return err
	})
}

func (b *Blockchain) HeadsHeader() (*core.Header, error) {
	b.listener.OnRead("HeadsHeader")
	var header *core.Header

	return header, b.database.View(func(txn db.Transaction) error {
		var err error
		header, err = headsHeader(txn)
		return err
	})
}

func head(txn db.Transaction) (*core.Block, error) {
	height, err := ChainHeight(txn)
	if err != nil {
		return nil, err
	}
	return BlockByNumber(txn, height)
}

func headsHeader(txn db.Transaction) (*core.Header, error) {
	height, err := ChainHeight(txn)
	if err != nil {
		return nil, err
	}

	return blockHeaderByNumber(txn, height)
}

func (b *Blockchain) BlockByNumber(number uint64) (*core.Block, error) {
	b.listener.OnRead("BlockByNumber")
	var block *core.Block
	return block, b.database.View(func(txn db.Transaction) error {
		var err error
		block, err = BlockByNumber(txn, number)
		return err
	})
}

func (b *Blockchain) BlockHeaderByNumber(number uint64) (*core.Header, error) {
	b.listener.OnRead("BlockHeaderByNumber")
	var header *core.Header
	return header, b.database.View(func(txn db.Transaction) error {
		var err error
		header, err = blockHeaderByNumber(txn, number)
		return err
	})
}

func (b *Blockchain) BlockByHash(hash *felt.Felt) (*core.Block, error) {
	b.listener.OnRead("BlockByHash")
	var block *core.Block
	return block, b.database.View(func(txn db.Transaction) error {
		var err error
		block, err = blockByHash(txn, hash)
		return err
	})
}

func (b *Blockchain) BlockHeaderByHash(hash *felt.Felt) (*core.Header, error) {
	b.listener.OnRead("BlockHeaderByHash")
	var header *core.Header
	return header, b.database.View(func(txn db.Transaction) error {
		var err error
		header, err = blockHeaderByHash(txn, hash)
		return err
	})
}

func (b *Blockchain) StateUpdateByNumber(number uint64) (*core.StateUpdate, error) {
	b.listener.OnRead("StateUpdateByNumber")
	var update *core.StateUpdate
	return update, b.database.View(func(txn db.Transaction) error {
		var err error
		update, err = stateUpdateByNumber(txn, number)
		return err
	})
}

func (b *Blockchain) StateUpdateByHash(hash *felt.Felt) (*core.StateUpdate, error) {
	b.listener.OnRead("StateUpdateByHash")
	var update *core.StateUpdate
	return update, b.database.View(func(txn db.Transaction) error {
		var err error
		update, err = stateUpdateByHash(txn, hash)
		return err
	})
}

func (b *Blockchain) L1HandlerTxnHash(msgHash *common.Hash) (*felt.Felt, error) {
	b.listener.OnRead("L1HandlerTxnHash")
	var l1HandlerTxnHash *felt.Felt
	return l1HandlerTxnHash, b.database.View(func(txn db.Transaction) error {
		var err error
		l1HandlerTxnHash, err = l1HandlerTxnHashByMsgHash(txn, msgHash)
		return err
	})
}

// TransactionByBlockNumberAndIndex gets the transaction for a given block number and index.
func (b *Blockchain) TransactionByBlockNumberAndIndex(blockNumber, index uint64) (core.Transaction, error) {
	b.listener.OnRead("TransactionByBlockNumberAndIndex")
	var transaction core.Transaction
	return transaction, b.database.View(func(txn db.Transaction) error {
		var err error
		transaction, err = transactionByBlockNumberAndIndex(txn, &txAndReceiptDBKey{blockNumber, index})
		return err
	})
}

// TransactionByHash gets the transaction for a given hash.
func (b *Blockchain) TransactionByHash(hash *felt.Felt) (core.Transaction, error) {
	b.listener.OnRead("TransactionByHash")
	var transaction core.Transaction
	return transaction, b.database.View(func(txn db.Transaction) error {
		var err error
		transaction, err = transactionByHash(txn, hash)
		return err
	})
}

// Receipt gets the transaction receipt for a given transaction hash.
func (b *Blockchain) Receipt(hash *felt.Felt) (*core.TransactionReceipt, *felt.Felt, uint64, error) {
	b.listener.OnRead("Receipt")
	var (
		receipt     *core.TransactionReceipt
		blockHash   *felt.Felt
		blockNumber uint64
	)
	return receipt, blockHash, blockNumber, b.database.View(func(txn db.Transaction) error {
		var err error
		receipt, blockHash, blockNumber, err = receiptByHash(txn, hash)
		return err
	})
}

func (b *Blockchain) L1Head() (*core.L1Head, error) {
	b.listener.OnRead("L1Head")
	var update *core.L1Head

	return update, b.database.View(func(txn db.Transaction) error {
		var err error
		update, err = l1Head(txn)
		return err
	})
}

func l1Head(txn db.Transaction) (*core.L1Head, error) {
	var update *core.L1Head
	if err := txn.Get(db.L1Height.Key(), func(updateBytes []byte) error {
		return encoder.Unmarshal(updateBytes, &update)
	}); err != nil {
		return nil, err
	}
	return update, nil
}

func (b *Blockchain) SetL1Head(update *core.L1Head) error {
	updateBytes, err := encoder.Marshal(update)
	if err != nil {
		return err
	}
	return b.database.Update(func(txn db.Transaction) error {
		return txn.Set(db.L1Height.Key(), updateBytes)
	})
}

// Store takes a block and state update and performs sanity checks before putting in the database.
func (b *Blockchain) Store(block *core.Block, blockCommitments *core.BlockCommitments,
	stateUpdate *core.StateUpdate, newClasses map[felt.Felt]core.Class,
) error {
	return b.database.Update(func(txn db.Transaction) error {
		if err := verifyBlock(txn, block); err != nil {
			return err
		}

		state := core.NewState(txn)
		if err := state.Update(block.Number, stateUpdate.StateDiff, newClasses); err != nil {
			return err
		}
		stateRoot, err := state.Root()
		if err != nil {
			return err
		}

		if !stateRoot.Equal(stateUpdate.NewRoot) {
			return fmt.Errorf("new state root does not match expected root")
		}
		if err := StoreBlockHeader(txn, block.Header); err != nil {
			return err
		}

		for i, tx := range block.Transactions {
			if err := storeTransactionAndReceipt(txn, block.Number, uint64(i), tx,
				block.Receipts[i]); err != nil {
				return err
			}
		}

		if err := storeStateUpdate(txn, block.Number, stateUpdate); err != nil {
			return err
		}

		if err := StoreBlockCommitments(txn, block.Number, blockCommitments); err != nil {
			return err
		}

		if err := StoreL1HandlerMsgHashes(txn, block.Transactions); err != nil {
			return err
		}

		// Head of the blockchain is maintained as follows:
		// [db.ChainHeight]() -> (BlockNumber)
		heightBin := core.MarshalBlockNumber(block.Number)
		return txn.Set(db.ChainHeight.Key(), heightBin)
	})
}

// VerifyBlock assumes the block has already been sanity-checked.
func (b *Blockchain) VerifyBlock(block *core.Block) error {
	return b.database.View(func(txn db.Transaction) error {
		return verifyBlock(txn, block)
	})
}

func verifyBlock(txn db.Transaction, block *core.Block) error {
	if err := CheckBlockVersion(block.ProtocolVersion); err != nil {
		return err
	}

	expectedBlockNumber := uint64(0)
	expectedParentHash := &felt.Zero

	h, err := headsHeader(txn)
	if err == nil {
		expectedBlockNumber = h.Number + 1
		expectedParentHash = h.Hash
	} else if !errors.Is(err, db.ErrKeyNotFound) {
		return err
	}

	if expectedBlockNumber != block.Number {
		return fmt.Errorf("expected block #%d, got block #%d", expectedBlockNumber, block.Number)
	}
	if !block.ParentHash.Equal(expectedParentHash) {
		return ErrParentDoesNotMatchHead
	}

	return nil
}

func StoreBlockCommitments(txn db.Transaction, blockNumber uint64, commitments *core.BlockCommitments) error {
	numBytes := core.MarshalBlockNumber(blockNumber)

	commitmentBytes, err := encoder.Marshal(commitments)
	if err != nil {
		return err
	}

	return txn.Set(db.BlockCommitments.Key(numBytes), commitmentBytes)
}

func (b *Blockchain) BlockCommitmentsByNumber(blockNumber uint64) (*core.BlockCommitments, error) {
	b.listener.OnRead("BlockCommitmentsByNumber")
	var commitments *core.BlockCommitments
	return commitments, b.database.View(func(txn db.Transaction) error {
		var err error
		commitments, err = blockCommitmentsByNumber(txn, blockNumber)
		return err
	})
}

func blockCommitmentsByNumber(txn db.Transaction, blockNumber uint64) (*core.BlockCommitments, error) {
	numBytes := core.MarshalBlockNumber(blockNumber)

	var commitments *core.BlockCommitments
	if err := txn.Get(db.BlockCommitments.Key(numBytes), func(val []byte) error {
		commitments = new(core.BlockCommitments)
		return encoder.Unmarshal(val, commitments)
	}); err != nil {
		return nil, err
	}
	return commitments, nil
}

// StoreBlockHeader stores the given block in the database.
// The db storage for blocks is maintained by two buckets as follows:
//
// [db.BlockHeaderNumbersByHash](BlockHash) -> (BlockNumber)
// [db.BlockHeadersByNumber](BlockNumber) -> (BlockHeader)
//
// "[]" is the db prefix to represent a bucket
// "()" are additional keys appended to the prefix or multiple values marshalled together
// "->" represents a key value pair.
func StoreBlockHeader(txn db.Transaction, header *core.Header) error {
	numBytes := core.MarshalBlockNumber(header.Number)

	if err := txn.Set(db.BlockHeaderNumbersByHash.Key(header.Hash.Marshal()), numBytes); err != nil {
		return err
	}

	headerBytes, err := encoder.Marshal(header)
	if err != nil {
		return err
	}

	return txn.Set(db.BlockHeadersByNumber.Key(numBytes), headerBytes)
}

// blockHeaderByNumber retrieves a block header from database by its number
func blockHeaderByNumber(txn db.Transaction, number uint64) (*core.Header, error) {
	numBytes := core.MarshalBlockNumber(number)

	var header *core.Header
	if err := txn.Get(db.BlockHeadersByNumber.Key(numBytes), func(val []byte) error {
		header = new(core.Header)
		return encoder.Unmarshal(val, header)
	}); err != nil {
		return nil, err
	}
	return header, nil
}

func blockHeaderByHash(txn db.Transaction, hash *felt.Felt) (*core.Header, error) {
	var header *core.Header
	return header, txn.Get(db.BlockHeaderNumbersByHash.Key(hash.Marshal()), func(val []byte) error {
		var err error
		header, err = blockHeaderByNumber(txn, binary.BigEndian.Uint64(val))
		return err
	})
}

// BlockByNumber retrieves a block from database by its number
func BlockByNumber(txn db.Transaction, number uint64) (*core.Block, error) {
	header, err := blockHeaderByNumber(txn, number)
	if err != nil {
		return nil, err
	}

	block := new(core.Block)
	block.Header = header
	block.Transactions, err = TransactionsByBlockNumber(txn, number)
	if err != nil {
		return nil, err
	}

	block.Receipts, err = receiptsByBlockNumber(txn, number)
	if err != nil {
		return nil, err
	}
	return block, nil
}

func TransactionsByBlockNumber(txn db.Transaction, number uint64) ([]core.Transaction, error) {
	iterator, err := txn.NewIterator()
	if err != nil {
		return nil, err
	}

	txs := []core.Transaction{}
	numBytes := core.MarshalBlockNumber(number)

	prefix := db.TransactionsByBlockNumberAndIndex.Key(numBytes)
	for iterator.Seek(prefix); iterator.Valid(); iterator.Next() {
		if !bytes.HasPrefix(iterator.Key(), prefix) {
			break
		}

		val, vErr := iterator.Value()
		if vErr != nil {
			return nil, utils.RunAndWrapOnError(iterator.Close, vErr)
		}

		var tx core.Transaction
		if err = encoder.Unmarshal(val, &tx); err != nil {
			return nil, utils.RunAndWrapOnError(iterator.Close, err)
		}

		txs = append(txs, tx)
	}

	if err = iterator.Close(); err != nil {
		return nil, err
	}

	return txs, nil
}

func receiptsByBlockNumber(txn db.Transaction, number uint64) ([]*core.TransactionReceipt, error) {
	iterator, err := txn.NewIterator()
	if err != nil {
		return nil, err
	}

	receipts := []*core.TransactionReceipt{}
	numBytes := core.MarshalBlockNumber(number)

	prefix := db.ReceiptsByBlockNumberAndIndex.Key(numBytes)
	for iterator.Seek(prefix); iterator.Valid(); iterator.Next() {
		if !bytes.HasPrefix(iterator.Key(), prefix) {
			break
		}

		val, vErr := iterator.Value()
		if vErr != nil {
			return nil, utils.RunAndWrapOnError(iterator.Close, vErr)
		}

		receipt := new(core.TransactionReceipt)
		if err = encoder.Unmarshal(val, receipt); err != nil {
			return nil, utils.RunAndWrapOnError(iterator.Close, err)
		}

		receipts = append(receipts, receipt)
	}

	if err = iterator.Close(); err != nil {
		return nil, err
	}

	return receipts, nil
}

// blockByHash retrieves a block from database by its hash
func blockByHash(txn db.Transaction, hash *felt.Felt) (*core.Block, error) {
	var block *core.Block
	return block, txn.Get(db.BlockHeaderNumbersByHash.Key(hash.Marshal()), func(val []byte) error {
		var err error
		block, err = BlockByNumber(txn, binary.BigEndian.Uint64(val))
		return err
	})
}

func StoreL1HandlerMsgHashes(dbTxn db.Transaction, blockTxns []core.Transaction) error {
	for _, txn := range blockTxns {
		if l1Handler, ok := (txn).(*core.L1HandlerTransaction); ok {
			err := dbTxn.Set(db.L1HandlerTxnHashByMsgHash.Key(l1Handler.MessageHash()), txn.Hash().Marshal())
			if err != nil {
				return err
			}
		}
	}
	return nil
}

func storeStateUpdate(txn db.Transaction, blockNumber uint64, update *core.StateUpdate) error {
	numBytes := core.MarshalBlockNumber(blockNumber)

	updateBytes, err := encoder.Marshal(update)
	if err != nil {
		return err
	}

	return txn.Set(db.StateUpdatesByBlockNumber.Key(numBytes), updateBytes)
}

func stateUpdateByNumber(txn db.Transaction, blockNumber uint64) (*core.StateUpdate, error) {
	numBytes := core.MarshalBlockNumber(blockNumber)

	var update *core.StateUpdate
	if err := txn.Get(db.StateUpdatesByBlockNumber.Key(numBytes), func(val []byte) error {
		update = new(core.StateUpdate)
		return encoder.Unmarshal(val, update)
	}); err != nil {
		return nil, err
	}
	return update, nil
}

func stateUpdateByHash(txn db.Transaction, hash *felt.Felt) (*core.StateUpdate, error) {
	var update *core.StateUpdate
	return update, txn.Get(db.BlockHeaderNumbersByHash.Key(hash.Marshal()), func(val []byte) error {
		var err error
		update, err = stateUpdateByNumber(txn, binary.BigEndian.Uint64(val))
		return err
	})
}

func l1HandlerTxnHashByMsgHash(txn db.Transaction, l1HandlerMsgHash *common.Hash) (*felt.Felt, error) {
	l1HandlerTxnHash := new(felt.Felt)
	return l1HandlerTxnHash, txn.Get(db.L1HandlerTxnHashByMsgHash.Key(l1HandlerMsgHash.Bytes()), func(val []byte) error {
		l1HandlerTxnHash.Unmarshal(val)
		return nil
	})
}

// SanityCheckNewHeight checks integrity of a block and resulting state update
func (b *Blockchain) SanityCheckNewHeight(block *core.Block, stateUpdate *core.StateUpdate,
	newClasses map[felt.Felt]core.Class,
) (*core.BlockCommitments, error) {
	if !block.Hash.Equal(stateUpdate.BlockHash) {
		return nil, errors.New("block hashes do not match")
	}
	if !block.GlobalStateRoot.Equal(stateUpdate.NewRoot) {
		return nil, errors.New("block's GlobalStateRoot does not match state update's NewRoot")
	}

	if err := core.VerifyClassHashes(newClasses); err != nil {
		return nil, err
	}

	return core.VerifyBlockHash(block, b.network, stateUpdate.StateDiff)
}

type txAndReceiptDBKey struct {
	Number uint64
	Index  uint64
}

func (t *txAndReceiptDBKey) MarshalBinary() []byte {
	return binary.BigEndian.AppendUint64(binary.BigEndian.AppendUint64([]byte{}, t.Number), t.Index)
}

func (t *txAndReceiptDBKey) UnmarshalBinary(data []byte) error {
	r := bytes.NewReader(data)
	if err := binary.Read(r, binary.BigEndian, &t.Number); err != nil {
		return err
	}
	return binary.Read(r, binary.BigEndian, &t.Index)
}

// storeTransactionAndReceipt stores the given transaction receipt in the database.
// The db storage for transaction and receipts is maintained by three buckets as follows:
//
// [db.TransactionBlockNumbersAndIndicesByHash](TransactionHash) -> (BlockNumber, Index)
// [db.TransactionsByBlockNumberAndIndex](BlockNumber, Index) -> Transaction
// [db.ReceiptsByBlockNumberAndIndex](BlockNumber, Index) -> Receipt
//
// Note: we are using the same transaction hash bucket which keeps track of block number and
// index for both transactions and receipts since transaction and its receipt share the same hash.
// "[]" is the db prefix to represent a bucket
// "()" are additional keys appended to the prefix or multiple values marshalled together
// "->" represents a key value pair.
func storeTransactionAndReceipt(txn db.Transaction, number, i uint64, t core.Transaction, r *core.TransactionReceipt) error {
	bnIndexBytes := (&txAndReceiptDBKey{number, i}).MarshalBinary()

	if err := txn.Set(db.TransactionBlockNumbersAndIndicesByHash.Key((r.TransactionHash).Marshal()),
		bnIndexBytes); err != nil {
		return err
	}

	txnBytes, err := encoder.Marshal(t)
	if err != nil {
		return err
	}
	if err = txn.Set(db.TransactionsByBlockNumberAndIndex.Key(bnIndexBytes), txnBytes); err != nil {
		return err
	}

	rBytes, err := encoder.Marshal(r)
	if err != nil {
		return err
	}
	return txn.Set(db.ReceiptsByBlockNumberAndIndex.Key(bnIndexBytes), rBytes)
}

// transactionBlockNumberAndIndexByHash gets the block number and index for a given transaction hash
func transactionBlockNumberAndIndexByHash(txn db.Transaction, hash *felt.Felt) (*txAndReceiptDBKey, error) {
	var bnIndex *txAndReceiptDBKey
	if err := txn.Get(db.TransactionBlockNumbersAndIndicesByHash.Key(hash.Marshal()), func(val []byte) error {
		bnIndex = new(txAndReceiptDBKey)
		return bnIndex.UnmarshalBinary(val)
	}); err != nil {
		return nil, err
	}
	return bnIndex, nil
}

// transactionByBlockNumberAndIndex gets the transaction for a given block number and index.
func transactionByBlockNumberAndIndex(txn db.Transaction, bnIndex *txAndReceiptDBKey) (core.Transaction, error) {
	var transaction core.Transaction
	err := txn.Get(db.TransactionsByBlockNumberAndIndex.Key(bnIndex.MarshalBinary()), func(val []byte) error {
		return encoder.Unmarshal(val, &transaction)
	})
	return transaction, err
}

// transactionByHash gets the transaction for a given hash.
func transactionByHash(txn db.Transaction, hash *felt.Felt) (core.Transaction, error) {
	bnIndex, err := transactionBlockNumberAndIndexByHash(txn, hash)
	if err != nil {
		return nil, err
	}
	return transactionByBlockNumberAndIndex(txn, bnIndex)
}

// receiptByHash gets the transaction receipt for a given hash.
func receiptByHash(txn db.Transaction, hash *felt.Felt) (*core.TransactionReceipt, *felt.Felt, uint64, error) {
	bnIndex, err := transactionBlockNumberAndIndexByHash(txn, hash)
	if err != nil {
		return nil, nil, 0, err
	}

	receipt, err := receiptByBlockNumberAndIndex(txn, bnIndex)
	if err != nil {
		return nil, nil, 0, err
	}

	header, err := blockHeaderByNumber(txn, bnIndex.Number)
	if err != nil {
		return nil, nil, 0, err
	}

	return receipt, header.Hash, header.Number, nil
}

// receiptByBlockNumberAndIndex gets the transaction receipt for a given block number and index.
func receiptByBlockNumberAndIndex(txn db.Transaction, bnIndex *txAndReceiptDBKey) (*core.TransactionReceipt, error) {
	var r *core.TransactionReceipt
	err := txn.Get(db.ReceiptsByBlockNumberAndIndex.Key(bnIndex.MarshalBinary()), func(val []byte) error {
		return encoder.Unmarshal(val, &r)
	})
	return r, err
}

type StateCloser = func() error

// HeadState returns a StateReader that provides a stable view to the latest state
func (b *Blockchain) HeadState() (core.StateReader, StateCloser, error) {
	b.listener.OnRead("HeadState")
	txn, err := b.database.NewTransaction(false)
	if err != nil {
		return nil, nil, err
	}

	_, err = ChainHeight(txn)
	if err != nil {
		return nil, nil, utils.RunAndWrapOnError(txn.Discard, err)
	}

	return core.NewState(txn), txn.Discard, nil
}

// StateAtBlockNumber returns a StateReader that provides a stable view to the state at the given block number
func (b *Blockchain) StateAtBlockNumber(blockNumber uint64) (core.StateReader, StateCloser, error) {
	b.listener.OnRead("StateAtBlockNumber")
	txn, err := b.database.NewTransaction(false)
	if err != nil {
		return nil, nil, err
	}

	_, err = blockHeaderByNumber(txn, blockNumber)
	if err != nil {
		return nil, nil, utils.RunAndWrapOnError(txn.Discard, err)
	}

	return core.NewStateSnapshot(core.NewState(txn), blockNumber), txn.Discard, nil
}

// StateAtBlockHash returns a StateReader that provides a stable view to the state at the given block hash
func (b *Blockchain) StateAtBlockHash(blockHash *felt.Felt) (core.StateReader, StateCloser, error) {
	b.listener.OnRead("StateAtBlockHash")
	if blockHash.IsZero() {
		txn := db.NewMemTransaction()
		emptyState := core.NewState(txn)
		return emptyState, txn.Discard, nil
	}

	txn, err := b.database.NewTransaction(false)
	if err != nil {
		return nil, nil, err
	}

	header, err := blockHeaderByHash(txn, blockHash)
	if err != nil {
		return nil, nil, utils.RunAndWrapOnError(txn.Discard, err)
	}

	return core.NewStateSnapshot(core.NewState(txn), header.Number), txn.Discard, nil
}

// EventFilter returns an EventFilter object that is tied to a snapshot of the blockchain
func (b *Blockchain) EventFilter(from *felt.Felt, keys [][]felt.Felt) (EventFilterer, error) {
	b.listener.OnRead("EventFilter")
	txn, err := b.database.NewTransaction(false)
	if err != nil {
		return nil, err
	}

	latest, err := ChainHeight(txn)
	if err != nil {
		return nil, err
	}

	return newEventFilter(txn, from, keys, 0, latest, b.pendingBlockFn), nil
}

// RevertHead reverts the head block
func (b *Blockchain) RevertHead() error {
	return b.database.Update(b.revertHead)
}

func (b *Blockchain) GetReverseStateDiff() (*core.StateDiff, error) {
	var reverseStateDiff *core.StateDiff
	return reverseStateDiff, b.database.View(func(txn db.Transaction) error {
		blockNumber, err := ChainHeight(txn)
		if err != nil {
			return err
		}
		stateUpdate, err := stateUpdateByNumber(txn, blockNumber)
		if err != nil {
			return err
		}
		state := core.NewState(txn)
		reverseStateDiff, err = state.GetReverseStateDiff(blockNumber, stateUpdate.StateDiff)
		return err
	})
}

func (b *Blockchain) revertHead(txn db.Transaction) error {
	blockNumber, err := ChainHeight(txn)
	if err != nil {
		return err
	}
	numBytes := core.MarshalBlockNumber(blockNumber)

	stateUpdate, err := stateUpdateByNumber(txn, blockNumber)
	if err != nil {
		return err
	}

	state := core.NewState(txn)
	// revert state
	if err = state.Revert(blockNumber, stateUpdate); err != nil {
		return err
	}

	if err = b.verifyStateUpdateRoot(state, stateUpdate.OldRoot); err != nil {
		return err
	}

	header, err := blockHeaderByNumber(txn, blockNumber)
	if err != nil {
		return err
	}

	genesisBlock := blockNumber == 0

	// remove block header
	for _, key := range [][]byte{
		db.BlockHeadersByNumber.Key(numBytes),
		db.BlockHeaderNumbersByHash.Key(header.Hash.Marshal()),
		db.BlockCommitments.Key(numBytes),
	} {
		if err = txn.Delete(key); err != nil {
			return err
		}
	}

	if err = removeTxsAndReceipts(txn, blockNumber, header.TransactionCount); err != nil {
		return err
	}

	// remove state update
	if err = txn.Delete(db.StateUpdatesByBlockNumber.Key(numBytes)); err != nil {
		return err
	}

	// Revert chain height.
	if genesisBlock {
		return txn.Delete(db.ChainHeight.Key())
	}

	heightBin := core.MarshalBlockNumber(blockNumber - 1)
	return txn.Set(db.ChainHeight.Key(), heightBin)
}

func removeTxsAndReceipts(txn db.Transaction, blockNumber, numTxs uint64) error {
	blockIDAndIndex := txAndReceiptDBKey{
		Number: blockNumber,
	}
	// remove txs and receipts
	for i := uint64(0); i < numTxs; i++ {
		blockIDAndIndex.Index = i
		reorgedTxn, err := transactionByBlockNumberAndIndex(txn, &blockIDAndIndex)
		if err != nil {
			return err
		}

		keySuffix := blockIDAndIndex.MarshalBinary()
		if err = txn.Delete(db.TransactionsByBlockNumberAndIndex.Key(keySuffix)); err != nil {
			return err
		}
		if err = txn.Delete(db.ReceiptsByBlockNumberAndIndex.Key(keySuffix)); err != nil {
			return err
		}
		if err = txn.Delete(db.TransactionBlockNumbersAndIndicesByHash.Key(reorgedTxn.Hash().Marshal())); err != nil {
			return err
		}
		if l1handler, ok := reorgedTxn.(*core.L1HandlerTransaction); ok {
			if err = txn.Delete(db.L1HandlerTxnHashByMsgHash.Key(l1handler.MessageHash())); err != nil {
				return err
			}
		}
	}

	return nil
<<<<<<< HEAD
}

func (b *Blockchain) CleanPendingState() error {
	header, err := b.HeadsHeader()
	if err != nil {
		return err
	}
	txn, err := b.database.NewTransaction(true)
	if err != nil {
		return err
	}
	err = b.storeEmptyPending(txn, header)
	if err != nil {
		return err
	}
	return txn.Commit()
}

func (b *Blockchain) storeEmptyPending(txn db.Transaction, latestHeader *core.Header) error {
	receipts := make([]*core.TransactionReceipt, 0)
	pendingBlock := &core.Block{
		Header: &core.Header{
			ParentHash:       latestHeader.Hash,
			SequencerAddress: latestHeader.SequencerAddress,
			Number:           latestHeader.Number + 1,
			Timestamp:        uint64(time.Now().Unix()),
			ProtocolVersion:  latestHeader.ProtocolVersion,
			EventsBloom:      core.EventsBloom(receipts),
			GasPrice:         latestHeader.GasPrice,
			GasPriceSTRK:     latestHeader.GasPriceSTRK,
		},
		Transactions: make([]core.Transaction, 0),
		Receipts:     receipts,
	}

	stateDiff, err := MakeStateDiffForEmptyBlock(b, latestHeader.Number+1)
	if err != nil {
		return err
	}

	emptyPending := &Pending{
		Block: pendingBlock,
		StateUpdate: &core.StateUpdate{
			OldRoot:   latestHeader.GlobalStateRoot,
			StateDiff: stateDiff,
		},
		NewClasses: make(map[felt.Felt]core.Class, 0),
	}
	return b.storePending(txn, emptyPending)
}

// StorePending stores a pending block given that it is for the next height
func (b *Blockchain) StorePending(pending *Pending) error {
	return b.database.Update(func(txn db.Transaction) error {
		expectedParentHash := new(felt.Felt)
		h, err := headsHeader(txn)
		if err != nil && !errors.Is(err, db.ErrKeyNotFound) {
			return err
		} else if err == nil {
			expectedParentHash = h.Hash
		}

		if !expectedParentHash.Equal(pending.Block.ParentHash) {
			return ErrParentDoesNotMatchHead
		}

		if existingPending, err := b.pendingBlock(txn); err == nil {
			if existingPending.Block.TransactionCount >= pending.Block.TransactionCount {
				return nil // ignore the incoming pending if it has fewer transactions than the one we already have
			}
			pending.Block.Number = existingPending.Block.Number // Just in case the number is not set.
		} else if !errors.Is(err, db.ErrKeyNotFound) { // Allow StorePending before block zero.
			return err
		}

		return b.storePending(txn, pending)
	})
}

func (b *Blockchain) storePending(txn db.Transaction, pending *Pending) error {
	if err := storePending(txn, pending); err != nil {
		return err
	}
	b.cachedPending.Store(pending)
	return nil
}

func storePending(txn db.Transaction, pending *Pending) error {
	pendingBytes, err := encoder.Marshal(pending)
	if err != nil {
		return err
	}
	return txn.Set(db.Pending.Key(), pendingBytes)
}

func (b *Blockchain) pendingBlock(txn db.Transaction) (Pending, error) {
	if cachedPending := b.cachedPending.Load(); cachedPending != nil {
		expectedParentHash := &felt.Zero
		if head, err := headsHeader(txn); err == nil {
			expectedParentHash = head.Hash
		}
		if cachedPending.Block.ParentHash.Equal(expectedParentHash) {
			return *cachedPending, nil
		}
	}

	// Either cachedPending was nil or wasn't consistent with the HEAD we have
	// in the database, so read it directly from the database
	return pendingBlock(txn)
}

func pendingBlock(txn db.Transaction) (Pending, error) {
	var pending Pending
	err := txn.Get(db.Pending.Key(), func(bytes []byte) error {
		return encoder.Unmarshal(bytes, &pending)
	})
	return pending, err
}

// Pending returns the pending block from the database
func (b *Blockchain) Pending() (Pending, error) {
	b.listener.OnRead("Pending")
	var pending Pending
	return pending, b.database.View(func(txn db.Transaction) error {
		var err error
		pending, err = b.pendingBlock(txn)
		return err
	})
}

// PendingState returns the state resulting from execution of the pending block
func (b *Blockchain) PendingState() (core.StateReader, StateCloser, error) {
	b.listener.OnRead("PendingState")
	txn, err := b.database.NewTransaction(false)
	if err != nil {
		return nil, nil, err
	}

	pending, err := b.pendingBlock(txn)
	if err != nil {
		return nil, nil, utils.RunAndWrapOnError(txn.Discard, err)
	}

	return NewPendingState(
		pending.StateUpdate.StateDiff,
		pending.NewClasses,
		core.NewState(txn),
	), txn.Discard, nil
}

func MakeStateDiffForEmptyBlock(bc Reader, blockNumber uint64) (*core.StateDiff, error) {
	stateDiff := core.EmptyStateDiff()

	const blockHashLag = 10
	if blockNumber < blockHashLag {
		return stateDiff, nil
	}

	header, err := bc.BlockHeaderByNumber(blockNumber - blockHashLag)
	if err != nil {
		return nil, err
	}

	blockHashStorageContract := new(felt.Felt).SetUint64(1)
	stateDiff.StorageDiffs[*blockHashStorageContract] = map[felt.Felt]*felt.Felt{
		*new(felt.Felt).SetUint64(header.Number): header.Hash,
	}
	return stateDiff, nil
}

func (b *Blockchain) verifyStateUpdateRoot(s *core.State, root *felt.Felt) error {
	currentRoot, err := s.Root()
	if err != nil {
		return err
	}

	if !root.Equal(currentRoot) {
		return fmt.Errorf("state's current root: %s does not match the expected root: %s", currentRoot, root)
	}
	return nil
}

type BlockSignFunc func(blockHash, stateDiffCommitment *felt.Felt) ([]*felt.Felt, error)

// Finalise will calculate the state commitment and block hash for the given pending block and append it to the
// blockchain. In cases where the sequencer needs to re-generate another chain (eg Sepolia), the optional reference
// block and state update should be provided.
func (b *Blockchain) Finalise(pending *Pending, sign BlockSignFunc, refStateUpdate *core.StateUpdate, refBlock *core.Block) error {
	return b.database.Update(func(txn db.Transaction) error {
		var err error
		state := core.NewState(txn)
		oldStateRoot, err := state.Root()
		if err != nil {
			return err
		}
		pending.StateUpdate.OldRoot = oldStateRoot

		if err = state.Update(pending.Block.Number, pending.StateUpdate.StateDiff, pending.NewClasses); err != nil {
			return err
		}
		newStateRoot, err := state.Root()
		if err != nil {
			return err
		}
		pending.Block.GlobalStateRoot = newStateRoot
		pending.StateUpdate.NewRoot = pending.Block.GlobalStateRoot

		var commitments *core.BlockCommitments
		pending.Block.Hash, commitments, err = core.BlockHash(
			pending.Block,
			pending.StateUpdate.StateDiff,
			b.network,
			pending.Block.SequencerAddress)
		if err != nil {
			return err
		}
		pending.StateUpdate.BlockHash = pending.Block.Hash

		if refStateUpdate != nil && refBlock != nil {
			err := b.verifyAgainstReference(pending, commitments, refStateUpdate, refBlock)
			if err != nil {
				return err
			}
		}

		if sign != nil {
			sig, err := sign(pending.Block.Hash, pending.StateUpdate.StateDiff.Commitment())
			if err != nil {
				return err
			}
			pending.Block.Signatures = [][]*felt.Felt{sig}
		}

		if !newStateRoot.Equal(pending.Block.GlobalStateRoot) {
			return fmt.Errorf("new pe root does not match expected root")
		}

		if err := StoreBlockHeader(txn, pending.Block.Header); err != nil {
			return err
		}

		for i, tx := range pending.Block.Transactions {
			if err := storeTransactionAndReceipt(txn, pending.Block.Number, uint64(i), tx,
				pending.Block.Receipts[i]); err != nil {
				return err
			}
		}

		if err := storeStateUpdate(txn, pending.Block.Number, pending.StateUpdate); err != nil {
			return err
		}

		if err := StoreBlockCommitments(txn, pending.Block.Number, commitments); err != nil {
			return err
		}

		if err := StoreL1HandlerMsgHashes(txn, pending.Block.Transactions); err != nil {
			return err
		}

		if err := b.storeEmptyPending(txn, pending.Block.Header); err != nil {
			return err
		}

		// Head of the blockchain is maintained as follows:
		// [db.ChainHeight]() -> (BlockNumber)
		heightBin := core.MarshalBlockNumber(pending.Block.Number)
		return txn.Set(db.ChainHeight.Key(), heightBin)
	})
}

func (b *Blockchain) verifyAgainstReference(pending *Pending, commitments *core.BlockCommitments,
	refStateUpdate *core.StateUpdate, refBlock *core.Block,
) error {
	if err := b.validateStateDiff(refStateUpdate, pending.StateUpdate); err != nil {
		return err
	}
	if err := b.validateCommitments(refBlock, refStateUpdate, commitments); err != nil {
		return err
	}
	if err := b.validateHeader(refBlock.Header, pending.Block.Header); err != nil {
		return err
	}
	return nil
}

func (b *Blockchain) validateStateDiff(shadowStateUpdate, pendingStateUpdate *core.StateUpdate) error {
	_, diffFound := pendingStateUpdate.StateDiff.Diff(shadowStateUpdate.StateDiff, "sequencer", "sepolia")
	if diffFound {
		// Todo: make format nicely
		// fmt.Println(diffString)
		return fmt.Errorf("state diff validation failed")
	}
	return nil
}

func (b *Blockchain) validateCommitments(shadowBlock *core.Block, shadowStateUpdate *core.StateUpdate,
	sequenceCommitments *core.BlockCommitments,
) error {
	_, shadowCommitments, err := core.BlockHash(shadowBlock, shadowStateUpdate.StateDiff, b.network, nil)
	if err != nil {
		return fmt.Errorf("failed to compute the shadow commitments %s", err)
	}
	blockVer, err := core.ParseBlockVersion(shadowBlock.ProtocolVersion)
	if err != nil {
		return err
	}
	if blockVer.LessThan(semver.MustParse("0.13.2")) {
		// receipt commitment isn't needed for pre 0.13.2 blocks. see post07Hash().
		shadowCommitments.ReceiptCommitment = nil
	}

	if !shadowCommitments.TransactionCommitment.Equal(sequenceCommitments.TransactionCommitment) {
		return fmt.Errorf("transaction commitment mismatch: shadow commitment %v, sequence commitment %v",
			shadowCommitments.TransactionCommitment, sequenceCommitments.TransactionCommitment)
	}
	if !shadowCommitments.EventCommitment.Equal(sequenceCommitments.EventCommitment) {
		return fmt.Errorf("event commitment mismatch: shadow commitment %v, sequence commitment %v",
			shadowCommitments.EventCommitment, sequenceCommitments.EventCommitment)
	}
	if shadowCommitments.ReceiptCommitment != nil && !shadowCommitments.ReceiptCommitment.Equal(sequenceCommitments.ReceiptCommitment) {
		return fmt.Errorf("receipt commitment mismatch: shadow commitment %v, sequence commitment %v",
			shadowCommitments.ReceiptCommitment, sequenceCommitments.ReceiptCommitment)
	}
	if shadowCommitments.StateDiffCommitment != nil && !shadowCommitments.StateDiffCommitment.Equal(sequenceCommitments.StateDiffCommitment) {
		return fmt.Errorf("state diff commitment mismatch: shadow commitment %v, sequence commitment %v",
			shadowCommitments.StateDiffCommitment, sequenceCommitments.StateDiffCommitment)
	}
	return nil
}

func (b *Blockchain) validateHeader(shadowHeader, sequenceHeader *core.Header) error {
	if !shadowHeader.ParentHash.Equal(sequenceHeader.ParentHash) {
		return fmt.Errorf("parent hash mismatch: shadowHeader parent hash %v, sequenceHeader parent hash %v",
			shadowHeader.ParentHash, sequenceHeader.ParentHash)
	}
	if shadowHeader.Number != sequenceHeader.Number {
		return fmt.Errorf("block number mismatch: shadowHeader number %v, sequenceHeader number %v",
			shadowHeader.Number, sequenceHeader.Number)
	}
	if !shadowHeader.SequencerAddress.Equal(sequenceHeader.SequencerAddress) {
		return fmt.Errorf("sequencer address mismatch: shadowHeader sequencer address %v, sequenceHeader sequencer address %v",
			shadowHeader.SequencerAddress, sequenceHeader.SequencerAddress)
	}
	if shadowHeader.TransactionCount != sequenceHeader.TransactionCount {
		return fmt.Errorf("transaction count mismatch: shadowHeader transaction count %v, sequenceHeader transaction count %v",
			shadowHeader.TransactionCount, sequenceHeader.TransactionCount)
	}
	if shadowHeader.EventCount != sequenceHeader.EventCount {
		return fmt.Errorf("event count mismatch: shadowHeader event count %v, sequenceHeader event count %v",
			shadowHeader.EventCount, sequenceHeader.EventCount)
	}
	if shadowHeader.Timestamp != sequenceHeader.Timestamp {
		return fmt.Errorf("timestamp mismatch: shadowHeader timestamp %v, sequenceHeader timestamp %v",
			shadowHeader.Timestamp, sequenceHeader.Timestamp)
	}
	if shadowHeader.ProtocolVersion != sequenceHeader.ProtocolVersion {
		return fmt.Errorf("protocol version mismatch: shadowHeader protocol version %v, sequenceHeader protocol version %v",
			shadowHeader.ProtocolVersion, sequenceHeader.ProtocolVersion)
	}
	if !shadowHeader.GasPrice.Equal(sequenceHeader.GasPrice) {
		return fmt.Errorf("gas price mismatch: shadowHeader gas price %v, sequenceHeader gas price %v",
			shadowHeader.GasPrice, sequenceHeader.GasPrice)
	}
	if !shadowHeader.GasPriceSTRK.Equal(sequenceHeader.GasPriceSTRK) {
		return fmt.Errorf("gas price STRK mismatch: shadowHeader gas price STRK %v, sequenceHeader gas price STRK %v",
			shadowHeader.GasPriceSTRK, sequenceHeader.GasPriceSTRK)
	}
	if shadowHeader.L1DAMode != sequenceHeader.L1DAMode {
		return fmt.Errorf("L1 data availability mode mismatch: shadowHeader L1DAMode %v, sequenceHeader L1DAMode %v",
			shadowHeader.L1DAMode, sequenceHeader.L1DAMode)
	}
	if !shadowHeader.L1DataGasPrice.PriceInFri.Equal(sequenceHeader.L1DataGasPrice.PriceInFri) {
		return fmt.Errorf("L1 data gas PriceInFri mismatch: shadowHeader L1DataGasPrice %v, sequenceHeader L1DataGasPrice %v",
			shadowHeader.L1DataGasPrice, sequenceHeader.L1DataGasPrice)
	}
	if !shadowHeader.L1DataGasPrice.PriceInWei.Equal(sequenceHeader.L1DataGasPrice.PriceInWei) {
		return fmt.Errorf("L1 data gas PriceInFri mismatch: shadowHeader L1DataGasPrice %v, sequenceHeader L1DataGasPrice %v",
			shadowHeader.L1DataGasPrice, sequenceHeader.L1DataGasPrice)
	}
	if !shadowHeader.GlobalStateRoot.Equal(sequenceHeader.GlobalStateRoot) {
		return fmt.Errorf("global state root mismatch: shadowHeader global state root %v, sequenceHeader global state root %v",
			shadowHeader.GlobalStateRoot, sequenceHeader.GlobalStateRoot)
	}
	if !shadowHeader.Hash.Equal(sequenceHeader.Hash) {
		return fmt.Errorf("hash mismatch: shadowHeader hash %v, sequenceHeader hash %v", shadowHeader.Hash, sequenceHeader.Hash)
	}
	return nil
}

func (b *Blockchain) StoreGenesis(diff *core.StateDiff, classes map[felt.Felt]core.Class) error {
	receipts := make([]*core.TransactionReceipt, 0)
	pendingGenesis := Pending{
		Block: &core.Block{
			Header: &core.Header{
				ParentHash:       &felt.Zero,
				Number:           0,
				SequencerAddress: &felt.Zero,
				EventsBloom:      core.EventsBloom(receipts),
				GasPrice:         &felt.Zero,
				GasPriceSTRK:     &felt.Zero,
			},
			Transactions: make([]core.Transaction, 0),
			Receipts:     receipts,
		},
		StateUpdate: &core.StateUpdate{
			OldRoot:   &felt.Zero,
			StateDiff: diff,
		},
		NewClasses: classes,
	}
	return b.Finalise(&pendingGenesis, func(_, _ *felt.Felt) ([]*felt.Felt, error) {
		return nil, nil
	}, nil, nil)
=======
>>>>>>> 4ff174d8
}<|MERGE_RESOLUTION|>--- conflicted
+++ resolved
@@ -941,155 +941,6 @@
 	}
 
 	return nil
-<<<<<<< HEAD
-}
-
-func (b *Blockchain) CleanPendingState() error {
-	header, err := b.HeadsHeader()
-	if err != nil {
-		return err
-	}
-	txn, err := b.database.NewTransaction(true)
-	if err != nil {
-		return err
-	}
-	err = b.storeEmptyPending(txn, header)
-	if err != nil {
-		return err
-	}
-	return txn.Commit()
-}
-
-func (b *Blockchain) storeEmptyPending(txn db.Transaction, latestHeader *core.Header) error {
-	receipts := make([]*core.TransactionReceipt, 0)
-	pendingBlock := &core.Block{
-		Header: &core.Header{
-			ParentHash:       latestHeader.Hash,
-			SequencerAddress: latestHeader.SequencerAddress,
-			Number:           latestHeader.Number + 1,
-			Timestamp:        uint64(time.Now().Unix()),
-			ProtocolVersion:  latestHeader.ProtocolVersion,
-			EventsBloom:      core.EventsBloom(receipts),
-			GasPrice:         latestHeader.GasPrice,
-			GasPriceSTRK:     latestHeader.GasPriceSTRK,
-		},
-		Transactions: make([]core.Transaction, 0),
-		Receipts:     receipts,
-	}
-
-	stateDiff, err := MakeStateDiffForEmptyBlock(b, latestHeader.Number+1)
-	if err != nil {
-		return err
-	}
-
-	emptyPending := &Pending{
-		Block: pendingBlock,
-		StateUpdate: &core.StateUpdate{
-			OldRoot:   latestHeader.GlobalStateRoot,
-			StateDiff: stateDiff,
-		},
-		NewClasses: make(map[felt.Felt]core.Class, 0),
-	}
-	return b.storePending(txn, emptyPending)
-}
-
-// StorePending stores a pending block given that it is for the next height
-func (b *Blockchain) StorePending(pending *Pending) error {
-	return b.database.Update(func(txn db.Transaction) error {
-		expectedParentHash := new(felt.Felt)
-		h, err := headsHeader(txn)
-		if err != nil && !errors.Is(err, db.ErrKeyNotFound) {
-			return err
-		} else if err == nil {
-			expectedParentHash = h.Hash
-		}
-
-		if !expectedParentHash.Equal(pending.Block.ParentHash) {
-			return ErrParentDoesNotMatchHead
-		}
-
-		if existingPending, err := b.pendingBlock(txn); err == nil {
-			if existingPending.Block.TransactionCount >= pending.Block.TransactionCount {
-				return nil // ignore the incoming pending if it has fewer transactions than the one we already have
-			}
-			pending.Block.Number = existingPending.Block.Number // Just in case the number is not set.
-		} else if !errors.Is(err, db.ErrKeyNotFound) { // Allow StorePending before block zero.
-			return err
-		}
-
-		return b.storePending(txn, pending)
-	})
-}
-
-func (b *Blockchain) storePending(txn db.Transaction, pending *Pending) error {
-	if err := storePending(txn, pending); err != nil {
-		return err
-	}
-	b.cachedPending.Store(pending)
-	return nil
-}
-
-func storePending(txn db.Transaction, pending *Pending) error {
-	pendingBytes, err := encoder.Marshal(pending)
-	if err != nil {
-		return err
-	}
-	return txn.Set(db.Pending.Key(), pendingBytes)
-}
-
-func (b *Blockchain) pendingBlock(txn db.Transaction) (Pending, error) {
-	if cachedPending := b.cachedPending.Load(); cachedPending != nil {
-		expectedParentHash := &felt.Zero
-		if head, err := headsHeader(txn); err == nil {
-			expectedParentHash = head.Hash
-		}
-		if cachedPending.Block.ParentHash.Equal(expectedParentHash) {
-			return *cachedPending, nil
-		}
-	}
-
-	// Either cachedPending was nil or wasn't consistent with the HEAD we have
-	// in the database, so read it directly from the database
-	return pendingBlock(txn)
-}
-
-func pendingBlock(txn db.Transaction) (Pending, error) {
-	var pending Pending
-	err := txn.Get(db.Pending.Key(), func(bytes []byte) error {
-		return encoder.Unmarshal(bytes, &pending)
-	})
-	return pending, err
-}
-
-// Pending returns the pending block from the database
-func (b *Blockchain) Pending() (Pending, error) {
-	b.listener.OnRead("Pending")
-	var pending Pending
-	return pending, b.database.View(func(txn db.Transaction) error {
-		var err error
-		pending, err = b.pendingBlock(txn)
-		return err
-	})
-}
-
-// PendingState returns the state resulting from execution of the pending block
-func (b *Blockchain) PendingState() (core.StateReader, StateCloser, error) {
-	b.listener.OnRead("PendingState")
-	txn, err := b.database.NewTransaction(false)
-	if err != nil {
-		return nil, nil, err
-	}
-
-	pending, err := b.pendingBlock(txn)
-	if err != nil {
-		return nil, nil, utils.RunAndWrapOnError(txn.Discard, err)
-	}
-
-	return NewPendingState(
-		pending.StateUpdate.StateDiff,
-		pending.NewClasses,
-		core.NewState(txn),
-	), txn.Discard, nil
 }
 
 func MakeStateDiffForEmptyBlock(bc Reader, blockNumber uint64) (*core.StateDiff, error) {
@@ -1129,7 +980,14 @@
 // Finalise will calculate the state commitment and block hash for the given pending block and append it to the
 // blockchain. In cases where the sequencer needs to re-generate another chain (eg Sepolia), the optional reference
 // block and state update should be provided.
-func (b *Blockchain) Finalise(pending *Pending, sign BlockSignFunc, refStateUpdate *core.StateUpdate, refBlock *core.Block) error {
+func (b *Blockchain) Finalise(
+	block *core.Block,
+	stateUpdate *core.StateUpdate,
+	newClasses map[felt.Felt]core.Class,
+	sign BlockSignFunc,
+	refStateUpdate *core.StateUpdate,
+	refBlock *core.Block,
+) error {
 	return b.database.Update(func(txn db.Transaction) error {
 		var err error
 		state := core.NewState(txn)
@@ -1137,92 +995,89 @@
 		if err != nil {
 			return err
 		}
-		pending.StateUpdate.OldRoot = oldStateRoot
-
-		if err = state.Update(pending.Block.Number, pending.StateUpdate.StateDiff, pending.NewClasses); err != nil {
+		stateUpdate.OldRoot = oldStateRoot
+
+		if err = state.Update(block.Number, stateUpdate.StateDiff, newClasses); err != nil {
 			return err
 		}
 		newStateRoot, err := state.Root()
 		if err != nil {
 			return err
 		}
-		pending.Block.GlobalStateRoot = newStateRoot
-		pending.StateUpdate.NewRoot = pending.Block.GlobalStateRoot
+		block.GlobalStateRoot = newStateRoot
+		stateUpdate.NewRoot = block.GlobalStateRoot
 
 		var commitments *core.BlockCommitments
-		pending.Block.Hash, commitments, err = core.BlockHash(
-			pending.Block,
-			pending.StateUpdate.StateDiff,
+		block.Hash, commitments, err = core.BlockHash(
+			block,
+			stateUpdate.StateDiff,
 			b.network,
-			pending.Block.SequencerAddress)
+			block.SequencerAddress)
 		if err != nil {
 			return err
 		}
-		pending.StateUpdate.BlockHash = pending.Block.Hash
+		stateUpdate.BlockHash = block.Hash
 
 		if refStateUpdate != nil && refBlock != nil {
-			err := b.verifyAgainstReference(pending, commitments, refStateUpdate, refBlock)
+			err := b.verifyAgainstReference(block, stateUpdate, commitments, refStateUpdate, refBlock)
 			if err != nil {
 				return err
 			}
 		}
 
 		if sign != nil {
-			sig, err := sign(pending.Block.Hash, pending.StateUpdate.StateDiff.Commitment())
+			sig, err := sign(block.Hash, stateUpdate.StateDiff.Commitment())
 			if err != nil {
 				return err
 			}
-			pending.Block.Signatures = [][]*felt.Felt{sig}
-		}
-
-		if !newStateRoot.Equal(pending.Block.GlobalStateRoot) {
+			block.Signatures = [][]*felt.Felt{sig}
+		}
+
+		if !newStateRoot.Equal(block.GlobalStateRoot) {
 			return fmt.Errorf("new pe root does not match expected root")
 		}
 
-		if err := StoreBlockHeader(txn, pending.Block.Header); err != nil {
-			return err
-		}
-
-		for i, tx := range pending.Block.Transactions {
-			if err := storeTransactionAndReceipt(txn, pending.Block.Number, uint64(i), tx,
-				pending.Block.Receipts[i]); err != nil {
+		if err := StoreBlockHeader(txn, block.Header); err != nil {
+			return err
+		}
+
+		for i, tx := range block.Transactions {
+			if err := storeTransactionAndReceipt(txn, block.Number, uint64(i), tx,
+				block.Receipts[i]); err != nil {
 				return err
 			}
 		}
 
-		if err := storeStateUpdate(txn, pending.Block.Number, pending.StateUpdate); err != nil {
-			return err
-		}
-
-		if err := StoreBlockCommitments(txn, pending.Block.Number, commitments); err != nil {
-			return err
-		}
-
-		if err := StoreL1HandlerMsgHashes(txn, pending.Block.Transactions); err != nil {
-			return err
-		}
-
-		if err := b.storeEmptyPending(txn, pending.Block.Header); err != nil {
+		if err := storeStateUpdate(txn, block.Number, stateUpdate); err != nil {
+			return err
+		}
+
+		if err := StoreBlockCommitments(txn, block.Number, commitments); err != nil {
+			return err
+		}
+
+		if err := StoreL1HandlerMsgHashes(txn, block.Transactions); err != nil {
 			return err
 		}
 
 		// Head of the blockchain is maintained as follows:
 		// [db.ChainHeight]() -> (BlockNumber)
-		heightBin := core.MarshalBlockNumber(pending.Block.Number)
+		heightBin := core.MarshalBlockNumber(block.Number)
 		return txn.Set(db.ChainHeight.Key(), heightBin)
 	})
 }
 
-func (b *Blockchain) verifyAgainstReference(pending *Pending, commitments *core.BlockCommitments,
+func (b *Blockchain) verifyAgainstReference(block *core.Block,
+	stateUpdate *core.StateUpdate, commitments *core.BlockCommitments,
 	refStateUpdate *core.StateUpdate, refBlock *core.Block,
 ) error {
-	if err := b.validateStateDiff(refStateUpdate, pending.StateUpdate); err != nil {
+	if err := b.validateStateDiff(refStateUpdate, stateUpdate); err != nil {
 		return err
 	}
 	if err := b.validateCommitments(refBlock, refStateUpdate, commitments); err != nil {
 		return err
 	}
-	if err := b.validateHeader(refBlock.Header, pending.Block.Header); err != nil {
+	if err := b.validateHeader(refBlock.Header, block.Header); err != nil {
 		return err
 	}
 	return nil
@@ -1334,28 +1189,26 @@
 
 func (b *Blockchain) StoreGenesis(diff *core.StateDiff, classes map[felt.Felt]core.Class) error {
 	receipts := make([]*core.TransactionReceipt, 0)
-	pendingGenesis := Pending{
-		Block: &core.Block{
-			Header: &core.Header{
-				ParentHash:       &felt.Zero,
-				Number:           0,
-				SequencerAddress: &felt.Zero,
-				EventsBloom:      core.EventsBloom(receipts),
-				GasPrice:         &felt.Zero,
-				GasPriceSTRK:     &felt.Zero,
-			},
-			Transactions: make([]core.Transaction, 0),
-			Receipts:     receipts,
+
+	block := &core.Block{
+		Header: &core.Header{
+			ParentHash:       &felt.Zero,
+			Number:           0,
+			SequencerAddress: &felt.Zero,
+			EventsBloom:      core.EventsBloom(receipts),
+			GasPrice:         &felt.Zero,
+			GasPriceSTRK:     &felt.Zero,
 		},
-		StateUpdate: &core.StateUpdate{
-			OldRoot:   &felt.Zero,
-			StateDiff: diff,
-		},
-		NewClasses: classes,
-	}
-	return b.Finalise(&pendingGenesis, func(_, _ *felt.Felt) ([]*felt.Felt, error) {
+		Transactions: make([]core.Transaction, 0),
+		Receipts:     receipts,
+	}
+	stateUpdate := &core.StateUpdate{
+		OldRoot:   &felt.Zero,
+		StateDiff: diff,
+	}
+	newClasses := classes
+
+	return b.Finalise(block, stateUpdate, newClasses, func(_, _ *felt.Felt) ([]*felt.Felt, error) {
 		return nil, nil
 	}, nil, nil)
-=======
->>>>>>> 4ff174d8
 }