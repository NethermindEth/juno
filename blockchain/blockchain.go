--- conflicted
+++ resolved
@@ -279,26 +279,20 @@
 		return err
 	}
 
-<<<<<<< HEAD
 	if err := core.WriteL1HandlerMsgHashes(txn, block.Transactions); err != nil {
 		return err
 	}
-
+  
+  err := storeCasmClassHashesV2ForBlock(txn, block.ProtocolVersion, newClasses, stateUpdate)
+  if err != nil {
+    return err
+  }
+  
 	if err := core.WriteChainHeight(txn, block.Number); err != nil {
 		return err
 	}
 
 	if err := txn.Write(); err != nil {
-=======
-		err := storeCasmClassHashesV2ForBlock(txn, block.ProtocolVersion, newClasses, stateUpdate)
-		if err != nil {
-			return err
-		}
-
-		return core.WriteChainHeight(txn, block.Number)
-	})
-	if err != nil {
->>>>>>> a06f3309
 		return err
 	}
 
@@ -650,7 +644,6 @@
 	newClasses map[felt.Felt]core.ClassDefinition,
 	sign utils.BlockSignFunc,
 ) error {
-<<<<<<< HEAD
 	txn, closer := b.database.NewSnapshotBatch()
 	defer func() {
 		_ = closer()
@@ -660,30 +653,6 @@
 		return err
 	}
 	commitments, err := b.updateBlockHash(block, stateUpdate)
-=======
-	err := b.database.Update(func(txn db.IndexedBatch) error {
-		if err := b.updateStateRoots(txn, block, stateUpdate, newClasses); err != nil {
-			return err
-		}
-		commitments, err := b.updateBlockHash(block, stateUpdate)
-		if err != nil {
-			return err
-		}
-		if err := b.signBlock(block, stateUpdate, sign); err != nil {
-			return err
-		}
-		if err := b.storeBlockData(txn, block, stateUpdate, commitments); err != nil {
-			return err
-		}
-
-		err = storeCasmClassHashesV2ForBlock(txn, block.ProtocolVersion, newClasses, stateUpdate)
-		if err != nil {
-			return err
-		}
-
-		return core.WriteChainHeight(txn, block.Number)
-	})
->>>>>>> a06f3309
 	if err != nil {
 		return err
 	}
@@ -693,6 +662,10 @@
 	if err := b.storeBlockData(txn, block, stateUpdate, commitments); err != nil {
 		return err
 	}
+  err = storeCasmClassHashesV2ForBlock(txn, block.ProtocolVersion, newClasses, stateUpdate)
+  if err != nil {
+    return err
+  }
 	if err := core.WriteChainHeight(txn, block.Number); err != nil {
 		return err
 	}
