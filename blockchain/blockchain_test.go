package blockchain_test

import (
	"context"
	"fmt"
	"testing"

	"github.com/NethermindEth/juno/blockchain"
	"github.com/NethermindEth/juno/clients/feeder"
	"github.com/NethermindEth/juno/core"
	"github.com/NethermindEth/juno/core/felt"
	statetestutils "github.com/NethermindEth/juno/core/state/state_test_utils"
	"github.com/NethermindEth/juno/db"
	"github.com/NethermindEth/juno/db/memory"
	adaptfeeder "github.com/NethermindEth/juno/starknetdata/feeder"
	"github.com/NethermindEth/juno/utils"
	"github.com/ethereum/go-ethereum/common"
	"github.com/stretchr/testify/assert"
	"github.com/stretchr/testify/require"
)

var emptyCommitments = core.BlockCommitments{}

func TestNew(t *testing.T) {
	client := feeder.NewTestClient(t, &utils.Mainnet)
	gw := adaptfeeder.New(client)
	t.Run("empty blockchain's head is nil", func(t *testing.T) {
		chain := blockchain.New(memory.New(), &utils.Mainnet, statetestutils.UseNewState())
		assert.Equal(t, &utils.Mainnet, chain.Network())
		b, err := chain.Head()
		assert.Nil(t, b)
		assert.EqualError(t, err, db.ErrKeyNotFound.Error())
	})
	t.Run("non-empty blockchain gets head from db", func(t *testing.T) {
		block0, err := gw.BlockByNumber(t.Context(), 0)
		require.NoError(t, err)

		stateUpdate0, err := gw.StateUpdate(t.Context(), 0)
		require.NoError(t, err)

		testDB := memory.New()
		chain := blockchain.New(testDB, &utils.Mainnet, statetestutils.UseNewState())
		assert.NoError(t, chain.Store(block0, &emptyCommitments, stateUpdate0, nil))

		chain = blockchain.New(testDB, &utils.Mainnet, statetestutils.UseNewState())
		b, err := chain.Head()
		require.NoError(t, err)
		assert.Equal(t, block0, b)
	})
}

func TestHeight(t *testing.T) {
	client := feeder.NewTestClient(t, &utils.Mainnet)
	gw := adaptfeeder.New(client)
	t.Run("return nil if blockchain is empty", func(t *testing.T) {
		chain := blockchain.New(memory.New(), &utils.Sepolia, statetestutils.UseNewState())
		_, err := chain.Height()
		assert.Error(t, err)
	})
	t.Run("return height of the blockchain's head", func(t *testing.T) {
		block0, err := gw.BlockByNumber(t.Context(), 0)
		require.NoError(t, err)

		stateUpdate0, err := gw.StateUpdate(t.Context(), 0)
		require.NoError(t, err)

		testDB := memory.New()
		chain := blockchain.New(testDB, &utils.Mainnet, statetestutils.UseNewState())
		assert.NoError(t, chain.Store(block0, &emptyCommitments, stateUpdate0, nil))

		chain = blockchain.New(testDB, &utils.Mainnet, statetestutils.UseNewState())
		height, err := chain.Height()
		require.NoError(t, err)
		assert.Equal(t, block0.Number, height)
	})
}

func TestBlockByNumberAndHash(t *testing.T) {
	chain := blockchain.New(memory.New(), &utils.Sepolia, statetestutils.UseNewState())
	t.Run("same block is returned for both core.GetBlockByNumber and GetBlockByHash", func(t *testing.T) {
		client := feeder.NewTestClient(t, &utils.Mainnet)
		gw := adaptfeeder.New(client)

		block, err := gw.BlockByNumber(t.Context(), 0)
		require.NoError(t, err)
		update, err := gw.StateUpdate(t.Context(), 0)
		require.NoError(t, err)

		require.NoError(t, chain.Store(block, &emptyCommitments, update, nil))

		storedByNumber, err := chain.BlockByNumber(block.Number)
		require.NoError(t, err)
		assert.Equal(t, block, storedByNumber)

		storedByHash, err := chain.BlockByHash(block.Hash)
		require.NoError(t, err)
		assert.Equal(t, block, storedByHash)
	})
	t.Run("core.GetBlockByNumber returns error if block doesn't exist", func(t *testing.T) {
		_, err := chain.BlockByNumber(42)
		assert.EqualError(t, err, db.ErrKeyNotFound.Error())
	})
	t.Run("GetBlockByHash returns error if block doesn't exist", func(t *testing.T) {
		f := felt.NewRandom[felt.Felt]()
		_, err := chain.BlockByHash(f)
		assert.EqualError(t, err, db.ErrKeyNotFound.Error())
	})
}

func TestVerifyBlock(t *testing.T) {
	h1 := felt.NewRandom[felt.Felt]()

	chain := blockchain.New(memory.New(), &utils.Mainnet, statetestutils.UseNewState())

	t.Run("error if chain is empty and incoming block number is not 0", func(t *testing.T) {
		block := &core.Block{Header: &core.Header{Number: 10}}
		assert.EqualError(t, chain.VerifyBlock(block), "expected block #0, got block #10")
	})

	t.Run("error if chain is empty and incoming block parent's hash is not 0", func(t *testing.T) {
		block := &core.Block{Header: &core.Header{ParentHash: h1}}
		assert.EqualError(
			t, chain.VerifyBlock(block), "block's parent hash does not match head block hash",
		)
	})

	client := feeder.NewTestClient(t, &utils.Mainnet)

	gw := adaptfeeder.New(client)
	mainnetBlock0, err := gw.BlockByNumber(t.Context(), 0)
	require.NoError(t, err)

	mainnetStateUpdate0, err := gw.StateUpdate(t.Context(), 0)
	require.NoError(t, err)

	t.Run("error if version is invalid", func(t *testing.T) {
		mainnetBlock0.ProtocolVersion = "notasemver"
		require.Error(t, chain.Store(mainnetBlock0, &emptyCommitments, mainnetStateUpdate0, nil))
	})

	t.Run("needs padding", func(t *testing.T) {
		mainnetBlock0.ProtocolVersion = "99.0" // should be padded to "99.0.0"
		require.ErrorContains(
			t,
			chain.Store(mainnetBlock0, &emptyCommitments, mainnetStateUpdate0, nil),
			"unsupported block version",
		)
	})

	t.Run("needs truncating", func(t *testing.T) {
		mainnetBlock0.ProtocolVersion = "99.0.0.0" // last 0 digit should be ignored
		require.ErrorContains(
			t,
			chain.Store(mainnetBlock0, &emptyCommitments, mainnetStateUpdate0, nil),
			"unsupported block version",
		)
	})

	t.Run("greater than supportedStarknetVersion", func(t *testing.T) {
		mainnetBlock0.ProtocolVersion = "99.0.0"
		require.ErrorContains(
			t,
			chain.Store(mainnetBlock0, &emptyCommitments, mainnetStateUpdate0, nil),
			"unsupported block version",
		)
	})

	t.Run("mismatch at patch version is ignored", func(t *testing.T) {
		mainnetBlock0.ProtocolVersion = core.LatestVer.IncPatch().String()
		assert.NoError(t, chain.VerifyBlock(mainnetBlock0))
	})

	t.Run("error if mismatch at minor version", func(t *testing.T) {
		mainnetBlock0.ProtocolVersion = core.LatestVer.IncMinor().String()
		assert.ErrorContains(t, chain.VerifyBlock(mainnetBlock0), "unsupported block version")
	})

	t.Run("error if mismatch at minor version", func(t *testing.T) {
		mainnetBlock0.ProtocolVersion = core.LatestVer.IncMajor().String()
		assert.ErrorContains(t, chain.VerifyBlock(mainnetBlock0), "unsupported block version")
	})

	t.Run("no error with no version string", func(t *testing.T) {
		mainnetBlock0.ProtocolVersion = ""
		require.NoError(t, chain.Store(mainnetBlock0, &emptyCommitments, mainnetStateUpdate0, nil))
	})

	t.Run("error if difference between incoming block number and head is not 1",
		func(t *testing.T) {
			incomingBlock := &core.Block{Header: &core.Header{Number: 10}}
			assert.EqualError(t, chain.VerifyBlock(incomingBlock), "expected block #1, got block #10")
		})

	t.Run("error when head hash does not match incoming block's parent hash", func(t *testing.T) {
		incomingBlock := &core.Block{Header: &core.Header{ParentHash: h1, Number: 1}}
		assert.EqualError(t, chain.VerifyBlock(incomingBlock), "block's parent hash does not match head block hash")
	})
}

func TestSanityCheckNewHeight(t *testing.T) {
	h1 := felt.NewRandom[felt.Felt]()

	chain := blockchain.New(memory.New(), &utils.Mainnet, statetestutils.UseNewState())

	client := feeder.NewTestClient(t, &utils.Mainnet)

	gw := adaptfeeder.New(client)

	mainnetBlock0, err := gw.BlockByNumber(t.Context(), 0)
	require.NoError(t, err)

	mainnetStateUpdate0, err := gw.StateUpdate(t.Context(), 0)
	require.NoError(t, err)

	require.NoError(t, chain.Store(mainnetBlock0, &emptyCommitments, mainnetStateUpdate0, nil))

	t.Run("error when block hash does not match state update's block hash", func(t *testing.T) {
		mainnetBlock1, err := gw.BlockByNumber(t.Context(), 1)
		require.NoError(t, err)

		stateUpdate := &core.StateUpdate{BlockHash: h1}
		_, err = chain.SanityCheckNewHeight(mainnetBlock1, stateUpdate, nil)
		assert.EqualError(t, err, "block hashes do not match")
	})

	t.Run("error when block global state root does not match state update's new root",
		func(t *testing.T) {
			mainnetBlock1, err := gw.BlockByNumber(t.Context(), 1)
			require.NoError(t, err)
			stateUpdate := &core.StateUpdate{BlockHash: mainnetBlock1.Hash, NewRoot: h1}

			_, err = chain.SanityCheckNewHeight(mainnetBlock1, stateUpdate, nil)
			assert.EqualError(t, err, "block's GlobalStateRoot does not match state update's NewRoot")
		})
}

func TestStore(t *testing.T) {
	client := feeder.NewTestClient(t, &utils.Mainnet)
	gw := adaptfeeder.New(client)

	block0, err := gw.BlockByNumber(t.Context(), 0)
	require.NoError(t, err)

	stateUpdate0, err := gw.StateUpdate(t.Context(), 0)
	require.NoError(t, err)

	t.Run("add block to empty blockchain", func(t *testing.T) {
		chain := blockchain.New(memory.New(), &utils.Mainnet, statetestutils.UseNewState())
		require.NoError(t, chain.Store(block0, &emptyCommitments, stateUpdate0, nil))

		headBlock, err := chain.Head()
		require.NoError(t, err)
		assert.Equal(t, block0, headBlock)

<<<<<<< HEAD
=======
		root, err := chain.StateCommitment()
		require.NoError(t, err)
		assert.Equal(t, stateUpdate0.NewRoot, &root)

>>>>>>> 82a8d927
		got0Block, err := chain.BlockByNumber(0)
		require.NoError(t, err)
		assert.Equal(t, block0, got0Block)

		got0Update, err := chain.StateUpdateByHash(block0.Hash)
		require.NoError(t, err)
		assert.Equal(t, stateUpdate0, got0Update)
	})

	t.Run("add block to non-empty blockchain", func(t *testing.T) {
		block1, err := gw.BlockByNumber(t.Context(), 1)
		require.NoError(t, err)

		stateUpdate1, err := gw.StateUpdate(t.Context(), 1)
		require.NoError(t, err)

		chain := blockchain.New(memory.New(), &utils.Mainnet, statetestutils.UseNewState())
		require.NoError(t, chain.Store(block0, &emptyCommitments, stateUpdate0, nil))
		require.NoError(t, chain.Store(block1, &emptyCommitments, stateUpdate1, nil))

		headBlock, err := chain.Head()
		require.NoError(t, err)
		assert.Equal(t, block1, headBlock)

<<<<<<< HEAD
=======
		root, err := chain.StateCommitment()
		require.NoError(t, err)
		assert.Equal(t, stateUpdate1.NewRoot, &root)

>>>>>>> 82a8d927
		got1Block, err := chain.BlockByNumber(1)
		require.NoError(t, err)
		assert.Equal(t, block1, got1Block)

		got1Update, err := chain.StateUpdateByNumber(1)
		require.NoError(t, err)
		assert.Equal(t, stateUpdate1, got1Update)
	})
}

func TestStoreL1HandlerTxnHash(t *testing.T) {
	client := feeder.NewTestClient(t, &utils.Sepolia)
	gw := adaptfeeder.New(client)
	chain := blockchain.New(memory.New(), &utils.Sepolia, statetestutils.UseNewState())
	var stateUpdate *core.StateUpdate
	for i := range uint64(7) {
		block, err := gw.BlockByNumber(t.Context(), i)
		require.NoError(t, err)
		stateUpdate, err = gw.StateUpdate(t.Context(), i)
		require.NoError(t, err)
		require.NoError(t, chain.Store(block, &emptyCommitments, stateUpdate, nil))
	}
	l1HandlerMsgHash := common.HexToHash("0x42e76df4e3d5255262929c27132bd0d295a8d3db2cfe63d2fcd061c7a7a7ab34")
	l1HandlerTxnHash, err := chain.L1HandlerTxnHash(&l1HandlerMsgHash)
	require.NoError(t, err)
	require.Equal(t, felt.NewUnsafeFromString[felt.Felt]("0x785c2ada3f53fbc66078d47715c27718f92e6e48b96372b36e5197de69b82b5"), &l1HandlerTxnHash)
}

func TestBlockCommitments(t *testing.T) {
	chain := blockchain.New(memory.New(), &utils.Mainnet, statetestutils.UseNewState())
	client := feeder.NewTestClient(t, &utils.Mainnet)
	gw := adaptfeeder.New(client)

	b, err := gw.BlockByNumber(t.Context(), 0)
	require.NoError(t, err)

	su, err := gw.StateUpdate(t.Context(), 0)
	require.NoError(t, err)

	expectedCommitments := &core.BlockCommitments{
		TransactionCommitment: new(felt.Felt).SetUint64(1),
		EventCommitment:       new(felt.Felt).SetUint64(2),
		ReceiptCommitment:     new(felt.Felt).SetUint64(3),
		StateDiffCommitment:   new(felt.Felt).SetUint64(4),
	}

	require.NoError(t, chain.Store(b, expectedCommitments, su, nil))

	commitments, err := chain.BlockCommitmentsByNumber(0)
	require.NoError(t, err)
	require.Equal(t, expectedCommitments, commitments)
}

func TestTransactionAndReceipt(t *testing.T) {
	chain := blockchain.New(memory.New(), &utils.Mainnet, statetestutils.UseNewState())

	client := feeder.NewTestClient(t, &utils.Mainnet)
	gw := adaptfeeder.New(client)

	for i := range uint64(3) {
		b, err := gw.BlockByNumber(t.Context(), i)
		require.NoError(t, err)

		su, err := gw.StateUpdate(t.Context(), i)
		require.NoError(t, err)

		require.NoError(t, chain.Store(b, &core.BlockCommitments{
			TransactionCommitment: new(felt.Felt).SetUint64(i),
			EventCommitment:       new(felt.Felt).SetUint64(2 * i),
		}, su, nil))
	}

	t.Run("GetTransactionByBlockNumberAndIndex returns error if transaction does not exist", func(t *testing.T) {
		tx, err := chain.TransactionByBlockNumberAndIndex(32, 20)
		assert.Nil(t, tx)
		assert.EqualError(t, err, db.ErrKeyNotFound.Error())
	})

	t.Run("GetTransactionByHash returns error if transaction does not exist", func(t *testing.T) {
		tx, err := chain.TransactionByHash(new(felt.Felt).SetUint64(345))
		assert.Nil(t, tx)
		assert.EqualError(t, err, db.ErrKeyNotFound.Error())
	})

	t.Run("GetTransactionReceipt returns error if receipt does not exist", func(t *testing.T) {
		r, _, _, err := chain.Receipt(new(felt.Felt).SetUint64(234))
		assert.Nil(t, r)
		assert.EqualError(t, err, db.ErrKeyNotFound.Error())
	})

	t.Run("GetTransactionByHash and GetGetTransactionByBlockNumberAndIndex return same transaction", func(t *testing.T) {
		for i := range uint64(3) {
			t.Run(fmt.Sprintf("mainnet block %v", i), func(t *testing.T) {
				block, err := gw.BlockByNumber(t.Context(), i)
				require.NoError(t, err)

				for j, expectedTx := range block.Transactions {
					gotTx, err := chain.TransactionByHash(expectedTx.Hash())
					require.NoError(t, err)
					assert.Equal(t, expectedTx, gotTx)

					gotTx, err = chain.TransactionByBlockNumberAndIndex(block.Number, uint64(j))
					require.NoError(t, err)
					assert.Equal(t, expectedTx, gotTx)
				}
			})
		}
	})

	t.Run("GetReceipt returns expected receipt", func(t *testing.T) {
		for i := range uint64(3) {
			t.Run(fmt.Sprintf("mainnet block %v", i), func(t *testing.T) {
				block, err := gw.BlockByNumber(t.Context(), i)
				require.NoError(t, err)

				for _, expectedR := range block.Receipts {
					gotR, hash, number, err := chain.Receipt(expectedR.TransactionHash)
					require.NoError(t, err)
					assert.Equal(t, expectedR, gotR)
					assert.Equal(t, block.Hash, hash)
					assert.Equal(t, block.Number, number)
				}
			})
		}
	})

	t.Run("BlockCommitments returns expected values", func(t *testing.T) {
		for i := range uint64(3) {
			t.Run(fmt.Sprintf("mainnet block %v", i), func(t *testing.T) {
				commitments, err := chain.BlockCommitmentsByNumber(i)
				require.NoError(t, err)
				require.Equal(t, &core.BlockCommitments{
					TransactionCommitment: new(felt.Felt).SetUint64(i),
					EventCommitment:       new(felt.Felt).SetUint64(2 * i),
				}, commitments)
			})
		}
	})
}

func TestState(t *testing.T) {
	testDB := memory.New()
	chain := blockchain.New(testDB, &utils.Mainnet, statetestutils.UseNewState())

	client := feeder.NewTestClient(t, &utils.Mainnet)
	gw := adaptfeeder.New(client)

	t.Run("head with no blocks", func(t *testing.T) {
		_, _, err := chain.HeadState()
		require.Error(t, err)
	})

	var existingBlockHash *felt.Felt
	for i := range uint64(2) {
		block, err := gw.BlockByNumber(t.Context(), i)
		require.NoError(t, err)
		su, err := gw.StateUpdate(t.Context(), i)
		require.NoError(t, err)

		require.NoError(t, chain.Store(block, &emptyCommitments, su, nil))
		existingBlockHash = block.Hash
	}

	t.Run("head with blocks", func(t *testing.T) {
		_, closer, err := chain.HeadState()
		require.NoError(t, err)
		require.NoError(t, closer())
	})

	t.Run("existing height", func(t *testing.T) {
		_, closer, err := chain.StateAtBlockNumber(1)
		require.NoError(t, err)
		require.NoError(t, closer())
	})

	t.Run("non-existent height", func(t *testing.T) {
		_, _, err := chain.StateAtBlockNumber(10)
		require.Error(t, err)
	})

	t.Run("existing hash", func(t *testing.T) {
		_, closer, err := chain.StateAtBlockHash(existingBlockHash)
		require.NoError(t, err)
		require.NoError(t, closer())
	})

	t.Run("non-existent hash", func(t *testing.T) {
		hash := felt.NewRandom[felt.Felt]()
		_, _, err := chain.StateAtBlockHash(hash)
		require.Error(t, err)
	})

	t.Run("zero hash", func(t *testing.T) {
		hash := new(felt.Felt)
		require.True(t, hash.IsZero())

		state, closer, err := chain.StateAtBlockHash(hash)
		require.NoError(t, err)
		require.NotNil(t, state)
		require.NoError(t, closer())
	})
}

func TestEvents(t *testing.T) {
	var pendingB *core.Block
	pendingBlockFn := func() *core.Block {
		return pendingB
	}

	testDB := memory.New()
	chain := blockchain.New(testDB, &utils.Goerli2, statetestutils.UseNewState())

	client := feeder.NewTestClient(t, &utils.Goerli2)
	gw := adaptfeeder.New(client)

	for i := range 7 {
		b, err := gw.BlockByNumber(t.Context(), uint64(i))
		require.NoError(t, err)
		s, err := gw.StateUpdate(t.Context(), uint64(i))
		require.NoError(t, err)

		if b.Number < 6 {
			require.NoError(t, chain.Store(b, &emptyCommitments, s, nil))
		} else {
			pendingB = b
		}
	}

	t.Run("filter non-existent", func(t *testing.T) {
		filter, err := chain.EventFilter(nil, nil, pendingBlockFn)

		t.Run("block number", func(t *testing.T) {
			err = filter.SetRangeEndBlockByNumber(blockchain.EventFilterTo, uint64(44))
			require.NoError(t, err)
			err = filter.SetRangeEndBlockByNumber(blockchain.EventFilterFrom, uint64(44))
			require.NoError(t, err)
		})

		t.Run("block hash", func(t *testing.T) {
			err = filter.SetRangeEndBlockByHash(blockchain.EventFilterTo, &felt.Zero)
			require.Error(t, err)
			err = filter.SetRangeEndBlockByHash(blockchain.EventFilterFrom, &felt.Zero)
			require.Error(t, err)
		})

		require.NoError(t, filter.Close())
	})

	from := felt.NewUnsafeFromString[felt.Felt]("0x49d36570d4e46f48e99674bd3fcc84644ddd6b96f7c741b1562b82f9e004dc7")
	t.Run("filter with no keys", func(t *testing.T) {
		filter, err := chain.EventFilter(from, [][]felt.Felt{{}, {}, {}}, pendingBlockFn)
		require.NoError(t, err)

		require.NoError(t, filter.SetRangeEndBlockByNumber(blockchain.EventFilterFrom, 0))
		require.NoError(t, filter.SetRangeEndBlockByNumber(blockchain.EventFilterTo, 6))

		allEvents := []*blockchain.FilteredEvent{}
		t.Run("get all events without pagination", func(t *testing.T) {
			events, cToken, eErr := filter.Events(nil, 10)
			require.Empty(t, cToken)
			require.NoError(t, eErr)
			require.Len(t, events, 3)
			for _, event := range events {
				assert.Equal(t, from, event.From)
			}

			allEvents = events
		})

		t.Run("accumulate events with pagination", func(t *testing.T) {
			for _, chunkSize := range []uint64{1, 2} {
				var accEvents []*blockchain.FilteredEvent
				var lastToken *blockchain.ContinuationToken
				var gotEvents []*blockchain.FilteredEvent
				for range len(allEvents) + 1 {
					gotEvents, lastToken, err = filter.Events(lastToken, chunkSize)
					require.NoError(t, err)
					accEvents = append(accEvents, gotEvents...)
					if lastToken == nil {
						break
					}
				}
				assert.Equal(t, allEvents, accEvents)
			}
		})

		require.NoError(t, filter.Close())
	})

	t.Run("filter with keys", func(t *testing.T) {
		key := felt.NewUnsafeFromString[felt.Felt]("0x3774b0545aabb37c45c1eddc6a7dae57de498aae6d5e3589e362d4b4323a533")
		filter, err := chain.EventFilter(from, [][]felt.Felt{{*key}}, pendingBlockFn)
		require.NoError(t, err)

		require.NoError(t, filter.SetRangeEndBlockByHash(blockchain.EventFilterFrom,
			felt.NewUnsafeFromString[felt.Felt]("0x3b43b334f46b921938854ba85ffc890c1b1321f8fd69e7b2961b18b4260de14")))
		require.NoError(t, filter.SetRangeEndBlockByHash(blockchain.EventFilterTo,
			felt.NewUnsafeFromString[felt.Felt]("0x3b43b334f46b921938854ba85ffc890c1b1321f8fd69e7b2961b18b4260de14")))

		t.Run("get all events without pagination", func(t *testing.T) {
			events, cToken, err := filter.Events(nil, 10)
			require.Empty(t, cToken)
			require.NoError(t, err)
			require.Len(t, events, 1)
		})
		require.NoError(t, filter.Close())
	})

	t.Run("filter with not matching keys", func(t *testing.T) {
		filter, err := chain.EventFilter(from, [][]felt.Felt{
			{*felt.NewUnsafeFromString[felt.Felt]("0x3774b0545aabb37c45c1eddc6a7dae57de498aae6d5e3589e362d4b4323a533")},
			{*felt.NewUnsafeFromString[felt.Felt]("0xDEADBEEF")},
		}, pendingBlockFn)
		require.NoError(t, err)
		require.NoError(t, filter.SetRangeEndBlockByNumber(blockchain.EventFilterFrom, 0))
		require.NoError(t, filter.SetRangeEndBlockByNumber(blockchain.EventFilterTo, 6))
		events, cToken, err := filter.Events(nil, 10)
		require.NoError(t, err)
		require.Nil(t, cToken)
		require.Empty(t, events)
		require.NoError(t, filter.Close())
	})
}

func TestRevert(t *testing.T) {
	testDB := memory.New()
	chain := blockchain.New(testDB, &utils.Mainnet, statetestutils.UseNewState())

	client := feeder.NewTestClient(t, &utils.Mainnet)
	gw := adaptfeeder.New(client)

	for i := range uint64(3) {
		b, err := gw.BlockByNumber(t.Context(), i)
		require.NoError(t, err)

		su, err := gw.StateUpdate(t.Context(), i)
		require.NoError(t, err)

		require.NoError(t, chain.Store(b, &emptyCommitments, su, nil))
	}

	require.NoError(t, chain.RevertHead())

	t.Run("height should rollback", func(t *testing.T) {
		height, err := chain.Height()
		require.NoError(t, err)
		assert.Equal(t, uint64(1), height)
	})
	t.Run("head should revert", func(t *testing.T) {
		block, err := chain.Head()
		require.NoError(t, err)
		assert.Equal(t, uint64(1), block.Number)
	})
	t.Run("headsheader should revert", func(t *testing.T) {
		header, err := chain.HeadsHeader()
		require.NoError(t, err)
		assert.Equal(t, uint64(1), header.Number)
	})

	revertedHeight := uint64(2)
	t.Run("BlockByNumber should fail with reverted height", func(t *testing.T) {
		_, err := chain.BlockByNumber(revertedHeight)
		require.Error(t, err)
	})
	t.Run("StateUpdateByNumber should fail with reverted height", func(t *testing.T) {
		_, err := chain.StateUpdateByNumber(revertedHeight)
		require.Error(t, err)
	})
	t.Run("BlockHeaderByNumber should fail with reverted height", func(t *testing.T) {
		_, err := chain.BlockHeaderByNumber(revertedHeight)
		require.Error(t, err)
	})
	t.Run("TransactionByBlockNumberAndIndex should fail with reverted height", func(t *testing.T) {
		_, err := chain.TransactionByBlockNumberAndIndex(revertedHeight, 0)
		require.Error(t, err)
	})

	require.NoError(t, chain.RevertHead())
	require.NoError(t, chain.RevertHead())

	t.Run("empty blockchain should mean empty db", func(t *testing.T) {
		it, err := testDB.NewIterator(nil, false)
		require.NoError(t, err)
		assert.False(t, it.Next(), it.Key())
		require.NoError(t, it.Close())
	})

	t.Run("cannot revert on empty chain", func(t *testing.T) {
		require.Error(t, chain.RevertHead())
	})
}

func TestL1Update(t *testing.T) {
	heads := []*core.L1Head{
		{
			BlockNumber: 1,
			StateRoot:   new(felt.Felt).SetUint64(2),
		},
		{
			BlockNumber: 2,
			StateRoot:   new(felt.Felt).SetUint64(3),
		},
	}

	for _, head := range heads {
		t.Run(fmt.Sprintf("update L1 head to block %d", head.BlockNumber), func(t *testing.T) {
			chain := blockchain.New(memory.New(), &utils.Mainnet, statetestutils.UseNewState())
			require.NoError(t, chain.SetL1Head(head))
			got, err := chain.L1Head()
			require.NoError(t, err)
			assert.Equal(t, head, &got)
		})
	}
}

func TestSubscribeL1Head(t *testing.T) {
	l1Head := &core.L1Head{
		BlockNumber: 1,
		StateRoot:   new(felt.Felt).SetUint64(2),
	}

	chain := blockchain.New(memory.New(), &utils.Mainnet, statetestutils.UseNewState())
	sub := chain.SubscribeL1Head()
	t.Cleanup(sub.Unsubscribe)

	require.NoError(t, chain.SetL1Head(l1Head))

	got, ok := <-sub.Recv()
	require.True(t, ok)
	assert.Equal(t, l1Head, got)
}

func fetchStateUpdatesAndBlocks(samples int) ([]*core.StateUpdate, []*core.Block, error) {
	client := feeder.NewClient(utils.Mainnet.FeederURL)
	gw := adaptfeeder.New(client)

	suList := make([]*core.StateUpdate, samples)
	blocks := make([]*core.Block, samples)
	for i := range samples {
		fmt.Println("fetching", i)
		su, err := gw.StateUpdate(context.Background(), uint64(i))
		if err != nil {
			return nil, nil, err
		}
		suList[i] = su
		block, err := gw.BlockByNumber(context.Background(), uint64(i))
		if err != nil {
			return nil, nil, err
		}
		blocks[i] = block
	}
	return suList, blocks, nil
}

func BenchmarkBlockchainStore(b *testing.B) {
	samples := 100
	stateUpdates, blocks, err := fetchStateUpdatesAndBlocks(samples)
	require.NoError(b, err)

	b.Run("new", func(b *testing.B) {
		for b.Loop() {
			b.StopTimer()
			chain := blockchain.New(memory.New(), &utils.Mainnet, true)
			b.StartTimer()

			for j := range samples {
				require.NoError(b, chain.Store(blocks[j], &emptyCommitments, stateUpdates[j], nil))
			}
		}
	})

	b.Run("old", func(b *testing.B) {
		for b.Loop() {
			b.StopTimer()
			chain := blockchain.New(memory.New(), &utils.Mainnet, false)
			b.StartTimer()

			for j := range samples {
				require.NoError(b, chain.Store(blocks[j], &emptyCommitments, stateUpdates[j], nil))
			}
		}
	})
}<|MERGE_RESOLUTION|>--- conflicted
+++ resolved
@@ -252,13 +252,10 @@
 		require.NoError(t, err)
 		assert.Equal(t, block0, headBlock)
 
-<<<<<<< HEAD
-=======
 		root, err := chain.StateCommitment()
 		require.NoError(t, err)
 		assert.Equal(t, stateUpdate0.NewRoot, &root)
 
->>>>>>> 82a8d927
 		got0Block, err := chain.BlockByNumber(0)
 		require.NoError(t, err)
 		assert.Equal(t, block0, got0Block)
@@ -283,13 +280,10 @@
 		require.NoError(t, err)
 		assert.Equal(t, block1, headBlock)
 
-<<<<<<< HEAD
-=======
 		root, err := chain.StateCommitment()
 		require.NoError(t, err)
 		assert.Equal(t, stateUpdate1.NewRoot, &root)
 
->>>>>>> 82a8d927
 		got1Block, err := chain.BlockByNumber(1)
 		require.NoError(t, err)
 		assert.Equal(t, block1, got1Block)
