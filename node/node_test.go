package node_test

import (
	"context"
	"testing"
	"time"

	"github.com/NethermindEth/juno/blockchain"
	"github.com/NethermindEth/juno/clients/feeder"
	"github.com/NethermindEth/juno/db/pebble"
	"github.com/NethermindEth/juno/node"
	adaptfeeder "github.com/NethermindEth/juno/starknetdata/feeder"
	"github.com/NethermindEth/juno/sync"
	"github.com/NethermindEth/juno/utils"
	"github.com/stretchr/testify/require"
)

// Create a new node with all services enabled.
func TestNewNode(t *testing.T) {
	config := &node.Config{
		LogLevel:            utils.INFO,
		HTTP:                true,
		HTTPPort:            0,
		Websocket:           true,
		WebsocketPort:       0,
		GRPC:                true,
		GRPCPort:            0,
		DatabasePath:        t.TempDir(),
		Network:             utils.Mainnet,
		EthNode:             "",
		Pprof:               true,
		PprofPort:           0,
		Colour:              true,
		PendingPollInterval: time.Second,
		Metrics:             true,
		MetricsPort:         0,
		P2P:                 true,
		P2PAddr:             "",
		P2PBootPeers:        "",
	}

	n, err := node.New(config, "v0.3")
	require.NoError(t, err)

	ctx, cancel := context.WithCancel(context.Background())
	cancel()
	n.Run(ctx)
}

func TestNetworkVerificationOnNonEmptyDB(t *testing.T) {
	network := utils.Integration
	tests := map[string]struct {
		network   utils.Network
		errString string
	}{
		"same network": {
			network:   network,
			errString: "",
		},
		"different network": {
			network:   utils.Mainnet,
			errString: "unable to verify latest block hash; are the database and --network option compatible?",
		},
	}

	for description, test := range tests {
		t.Run(description, func(t *testing.T) {
			dbPath := t.TempDir()
			log := utils.NewNopZapLogger()
			database, err := pebble.New(dbPath, 1, 1, log)
			require.NoError(t, err)
<<<<<<< HEAD
			chain := blockchain.New(database, &network, log)
			syncer := sync.New(chain, adaptfeeder.New(feeder.NewTestClient(t, &network)), log, 0, false)
=======
			chain := blockchain.New(database, network)
			syncer := sync.New(chain, adaptfeeder.New(feeder.NewTestClient(t, network)), log, 0, false)
>>>>>>> ef131d11
			ctx, cancel := context.WithTimeout(context.Background(), 250*time.Millisecond)
			require.NoError(t, syncer.Run(ctx))
			cancel()
			require.NoError(t, database.Close())

			_, err = node.New(&node.Config{
				DatabasePath: dbPath,
				Network:      test.network,
			}, "v0.1")
			if test.errString == "" {
				require.NoError(t, err)
			} else {
				require.ErrorContains(t, err, test.errString)
			}
		})
	}
}<|MERGE_RESOLUTION|>--- conflicted
+++ resolved
@@ -69,13 +69,8 @@
 			log := utils.NewNopZapLogger()
 			database, err := pebble.New(dbPath, 1, 1, log)
 			require.NoError(t, err)
-<<<<<<< HEAD
-			chain := blockchain.New(database, &network, log)
+			chain := blockchain.New(database, &network)
 			syncer := sync.New(chain, adaptfeeder.New(feeder.NewTestClient(t, &network)), log, 0, false)
-=======
-			chain := blockchain.New(database, network)
-			syncer := sync.New(chain, adaptfeeder.New(feeder.NewTestClient(t, network)), log, 0, false)
->>>>>>> ef131d11
 			ctx, cancel := context.WithTimeout(context.Background(), 250*time.Millisecond)
 			require.NoError(t, syncer.Run(ctx))
 			cancel()
