package node

import (
	"context"
	"fmt"
	"net"
	"path/filepath"
	"reflect"
	"time"

	"github.com/NethermindEth/juno/blockchain"
	"github.com/NethermindEth/juno/clients/feeder"
	"github.com/NethermindEth/juno/clients/gateway"
	"github.com/NethermindEth/juno/db"
	"github.com/NethermindEth/juno/db/pebble"
	"github.com/NethermindEth/juno/grpc"
	"github.com/NethermindEth/juno/jsonrpc"
	"github.com/NethermindEth/juno/l1"
	"github.com/NethermindEth/juno/migration"
	"github.com/NethermindEth/juno/pprof"
	"github.com/NethermindEth/juno/rpc"
	"github.com/NethermindEth/juno/service"
	adaptfeeder "github.com/NethermindEth/juno/starknetdata/feeder"
	"github.com/NethermindEth/juno/sync"
	"github.com/NethermindEth/juno/utils"
	"github.com/ethereum/go-ethereum/common"
	"github.com/sourcegraph/conc"
)

const (
	defaultPprofPort          = 9080
	l1BlockConfirmationPeriod = 16
)

// Config is the top-level juno configuration.
type Config struct {
	LogLevel            utils.LogLevel `mapstructure:"log-level"`
	RPCPort             uint16         `mapstructure:"rpc-port"`
	GRPCPort            uint16         `mapstructure:"grpc-port"`
	DatabasePath        string         `mapstructure:"db-path"`
	Network             utils.Network  `mapstructure:"network"`
	EthNode             string         `mapstructure:"eth-node"`
	Pprof               bool           `mapstructure:"pprof"`
	Colour              bool           `mapstructure:"colour"`
	PendingPollInterval time.Duration  `mapstructure:"pending-poll-interval"`
}

type Node struct {
	cfg        *Config
	db         db.DB
	blockchain *blockchain.Blockchain

	services []service.Service
	log      utils.Logger

	version string
}

// New sets the config and logger to the StarknetNode.
// Any errors while parsing the config on creating logger will be returned.
func New(cfg *Config, version string) (*Node, error) {
	if cfg.DatabasePath == "" {
		dirPrefix, err := utils.DefaultDataDir()
		if err != nil {
			return nil, err
		}
		cfg.DatabasePath = filepath.Join(dirPrefix, cfg.Network.String())
	}
	log, err := utils.NewZapLogger(cfg.LogLevel, cfg.Colour)
	if err != nil {
		return nil, err
	}

	dbLog, err := utils.NewZapLogger(utils.ERROR, cfg.Colour)
	if err != nil {
		log.Errorw("Error creating DB logger", "err", err)
		return nil, err
	}

	database, err := pebble.New(cfg.DatabasePath, dbLog)
	if err != nil {
		log.Errorw("Error opening DB", "err", err)
		return nil, err
	}

	chain := blockchain.New(database, cfg.Network, log)
	client := feeder.NewClient(cfg.Network.FeederURL())
	synchronizer := sync.New(chain, adaptfeeder.New(client), log, cfg.PendingPollInterval)
	gatewayClient := gateway.NewClient(cfg.Network.GatewayURL(), log)

	listener, err := net.Listen("tcp", fmt.Sprintf(":%d", cfg.RPCPort))
	if err != nil {
		log.Errorw("Failed to listen for RPC requests", "port", cfg.RPCPort)
		return nil, err
	}
	http := makeHTTP(listener, rpc.New(chain, synchronizer, cfg.Network, gatewayClient, version, log), log)

	n := &Node{
		cfg:        cfg,
		log:        log,
		version:    version,
		db:         database,
		blockchain: chain,
		services:   []service.Service{synchronizer, http},
	}

	if n.cfg.EthNode == "" {
		n.log.Warnw("Ethereum node address not found; will not verify against L1")
	} else {
		l1Client, err := makeClient(n.cfg.EthNode, n.blockchain, l1BlockConfirmationPeriod, n.log)
		if err != nil {
			n.log.Errorw("Error creating L1 client", "err", err)
			return nil, err
		}

		n.services = append(n.services, l1Client)
	}

	if n.cfg.Pprof {
		n.services = append(n.services, pprof.New(defaultPprofPort, n.log))
	}

	if n.cfg.GRPCPort > 0 {
		n.services = append(n.services, grpc.NewServer(n.cfg.GRPCPort, n.version, n.db, n.log))
	}

	return n, nil
}

func makeHTTP(listener net.Listener, rpcHandler *rpc.Handler, log utils.SimpleLogger) *jsonrpc.HTTP {
	return jsonrpc.NewHTTP(listener, []jsonrpc.Method{
		{
			Name:    "starknet_chainId",
			Handler: rpcHandler.ChainID,
		},
		{
			Name:    "starknet_blockNumber",
			Handler: rpcHandler.BlockNumber,
		},
		{
			Name:    "starknet_blockHashAndNumber",
			Handler: rpcHandler.BlockHashAndNumber,
		},
		{
			Name:    "starknet_getBlockWithTxHashes",
			Params:  []jsonrpc.Parameter{{Name: "block_id"}},
			Handler: rpcHandler.BlockWithTxHashes,
		},
		{
			Name:    "starknet_getBlockWithTxs",
			Params:  []jsonrpc.Parameter{{Name: "block_id"}},
			Handler: rpcHandler.BlockWithTxs,
		},
		{
			Name:    "starknet_getTransactionByHash",
			Params:  []jsonrpc.Parameter{{Name: "transaction_hash"}},
			Handler: rpcHandler.TransactionByHash,
		},
		{
			Name:    "starknet_getTransactionReceipt",
			Params:  []jsonrpc.Parameter{{Name: "transaction_hash"}},
			Handler: rpcHandler.TransactionReceiptByHash,
		},
		{
			Name:    "starknet_getBlockTransactionCount",
			Params:  []jsonrpc.Parameter{{Name: "block_id"}},
			Handler: rpcHandler.BlockTransactionCount,
		},
		{
			Name:    "starknet_getTransactionByBlockIdAndIndex",
			Params:  []jsonrpc.Parameter{{Name: "block_id"}, {Name: "index"}},
			Handler: rpcHandler.TransactionByBlockIDAndIndex,
		},
		{
			Name:    "starknet_getStateUpdate",
			Params:  []jsonrpc.Parameter{{Name: "block_id"}},
			Handler: rpcHandler.StateUpdate,
		},
		{
			Name:    "starknet_syncing",
			Handler: rpcHandler.Syncing,
		},
		{
			Name:    "starknet_getNonce",
			Params:  []jsonrpc.Parameter{{Name: "block_id"}, {Name: "contract_address"}},
			Handler: rpcHandler.Nonce,
		},
		{
			Name:    "starknet_getStorageAt",
			Params:  []jsonrpc.Parameter{{Name: "contract_address"}, {Name: "key"}, {Name: "block_id"}},
			Handler: rpcHandler.StorageAt,
		},
		{
			Name:    "starknet_getClassHashAt",
			Params:  []jsonrpc.Parameter{{Name: "block_id"}, {Name: "contract_address"}},
			Handler: rpcHandler.ClassHashAt,
		},
		{
			Name:    "starknet_getClass",
			Params:  []jsonrpc.Parameter{{Name: "block_id"}, {Name: "class_hash"}},
			Handler: rpcHandler.Class,
		},
		{
			Name:    "starknet_getClassAt",
			Params:  []jsonrpc.Parameter{{Name: "block_id"}, {Name: "contract_address"}},
			Handler: rpcHandler.ClassAt,
		},
		{
			Name:    "starknet_addInvokeTransaction",
			Params:  []jsonrpc.Parameter{{Name: "invoke_transaction"}},
			Handler: rpcHandler.AddInvokeTransaction,
		},
		{
			Name:    "starknet_addDeployAccountTransaction",
			Params:  []jsonrpc.Parameter{{Name: "deploy_account_transaction"}},
			Handler: rpcHandler.AddDeployAccountTransaction,
		},
		{
			Name:    "starknet_addDeclareTransaction",
			Params:  []jsonrpc.Parameter{{Name: "declare_transaction"}},
			Handler: rpcHandler.AddDeclareTransaction,
		},
		{
			Name:    "starknet_getEvents",
			Params:  []jsonrpc.Parameter{{Name: "filter"}},
			Handler: rpcHandler.Events,
		},
		{
			Name:    "starknet_pendingTransactions",
			Handler: rpcHandler.PendingTransactions,
		},
		{
			Name:    "juno_version",
			Handler: rpcHandler.Version,
		},
		{
<<<<<<< HEAD
			Name:    "juno_getTransactionStatus",
			Params:  []jsonrpc.Parameter{{Name: "transaction_hash"}},
			Handler: rpcHandler.TransactionStatus,
=======
			Name:    "starknet_call",
			Params:  []jsonrpc.Parameter{{Name: "request"}, {Name: "block_id"}},
			Handler: rpcHandler.Call,
>>>>>>> 633e69a1
		},
	}, log)
}

func makeClient(ethNode string, chain *blockchain.Blockchain, confirmationPeriod uint64, log utils.SimpleLogger) (*l1.Client, error) {
	var coreContractAddress common.Address
	coreContractAddress, err := chain.Network().CoreContractAddress()
	if err != nil {
		log.Errorw("Error finding core contract address for network", "err", err, "network", chain.Network())
		return nil, err
	}

	var ethSubscriber *l1.EthSubscriber
	ethSubscriber, err = l1.NewEthSubscriber(ethNode, coreContractAddress)
	if err != nil {
		log.Errorw("Error creating ethSubscriber", "err", err)
		return nil, err
	}
	return l1.NewClient(ethSubscriber, chain, confirmationPeriod, log), nil
}

// Run starts Juno node by opening the DB, initialising services.
// All the services blocking and any errors returned by service run function is logged.
// Run will wait for all services to return before exiting.
func (n *Node) Run(ctx context.Context) {
	n.log.Infow("Starting Juno...", "config", fmt.Sprintf("%+v", *n.cfg))
	defer func() {
		if closeErr := n.db.Close(); closeErr != nil {
			n.log.Errorw("Error while closing the DB", "err", closeErr)
		}
	}()

	if err := migration.MigrateIfNeeded(n.db); err != nil {
		n.log.Errorw("Error while migrating the DB", "err", err)
		return
	}

<<<<<<< HEAD
	n.blockchain = blockchain.New(n.db, n.cfg.Network, n.log)

	client := feeder.NewClient(n.cfg.Network.FeederURL())
	synchronizer := sync.New(n.blockchain, adaptfeeder.New(client), n.log, n.cfg.PendingPollInterval)
	gatewayClient := gateway.NewClient(n.cfg.Network.GatewayURL(), n.log)

	http := makeHTTP(n.cfg.RPCPort, rpc.New(n.blockchain, synchronizer, n.cfg.Network, gatewayClient, client, n.version, n.log), n.log)

	n.services = []service.Service{synchronizer, http}

	if n.cfg.EthNode == "" {
		n.log.Warnw("Ethereum node address not found; will not verify against L1")
	} else {
		var coreContractAddress common.Address
		coreContractAddress, err = n.cfg.Network.CoreContractAddress()
		if err != nil {
			n.log.Errorw("Error finding core contract address for network", "err", err, "network", n.cfg.Network)
			return
		}
		var ethSubscriber *l1.EthSubscriber
		ethSubscriber, err = l1.NewEthSubscriber(n.cfg.EthNode, coreContractAddress)
		if err != nil {
			n.log.Errorw("Error creating ethSubscriber", "err", err)
			return
		}
		defer ethSubscriber.Close()
		l1Client := l1.NewClient(ethSubscriber, n.blockchain, l1BlockConfirmationPeriod, n.log)
		n.services = append(n.services, l1Client)
	}

	if n.cfg.Pprof {
		n.services = append(n.services, pprof.New(defaultPprofPort, n.log))
	}

	if n.cfg.GRPCPort > 0 {
		n.services = append(n.services, grpc.NewServer(n.cfg.GRPCPort, n.version, n.db, n.log))
	}

=======
>>>>>>> 633e69a1
	ctx, cancel := context.WithCancel(ctx)

	wg := conc.NewWaitGroup()
	for _, s := range n.services {
		s := s
		wg.Go(func() {
			if err := s.Run(ctx); err != nil {
				n.log.Errorw("Service error", "name", reflect.TypeOf(s), "err", err)
				cancel()
			}
		})
	}
	defer wg.Wait()

	<-ctx.Done()
	cancel()
	n.log.Infow("Shutting down Juno...")
}

func (n *Node) Config() Config {
	return *n.cfg
}<|MERGE_RESOLUTION|>--- conflicted
+++ resolved
@@ -234,15 +234,14 @@
 			Handler: rpcHandler.Version,
 		},
 		{
-<<<<<<< HEAD
 			Name:    "juno_getTransactionStatus",
 			Params:  []jsonrpc.Parameter{{Name: "transaction_hash"}},
 			Handler: rpcHandler.TransactionStatus,
-=======
+		},
+		{
 			Name:    "starknet_call",
 			Params:  []jsonrpc.Parameter{{Name: "request"}, {Name: "block_id"}},
 			Handler: rpcHandler.Call,
->>>>>>> 633e69a1
 		},
 	}, log)
 }
@@ -280,47 +279,6 @@
 		return
 	}
 
-<<<<<<< HEAD
-	n.blockchain = blockchain.New(n.db, n.cfg.Network, n.log)
-
-	client := feeder.NewClient(n.cfg.Network.FeederURL())
-	synchronizer := sync.New(n.blockchain, adaptfeeder.New(client), n.log, n.cfg.PendingPollInterval)
-	gatewayClient := gateway.NewClient(n.cfg.Network.GatewayURL(), n.log)
-
-	http := makeHTTP(n.cfg.RPCPort, rpc.New(n.blockchain, synchronizer, n.cfg.Network, gatewayClient, client, n.version, n.log), n.log)
-
-	n.services = []service.Service{synchronizer, http}
-
-	if n.cfg.EthNode == "" {
-		n.log.Warnw("Ethereum node address not found; will not verify against L1")
-	} else {
-		var coreContractAddress common.Address
-		coreContractAddress, err = n.cfg.Network.CoreContractAddress()
-		if err != nil {
-			n.log.Errorw("Error finding core contract address for network", "err", err, "network", n.cfg.Network)
-			return
-		}
-		var ethSubscriber *l1.EthSubscriber
-		ethSubscriber, err = l1.NewEthSubscriber(n.cfg.EthNode, coreContractAddress)
-		if err != nil {
-			n.log.Errorw("Error creating ethSubscriber", "err", err)
-			return
-		}
-		defer ethSubscriber.Close()
-		l1Client := l1.NewClient(ethSubscriber, n.blockchain, l1BlockConfirmationPeriod, n.log)
-		n.services = append(n.services, l1Client)
-	}
-
-	if n.cfg.Pprof {
-		n.services = append(n.services, pprof.New(defaultPprofPort, n.log))
-	}
-
-	if n.cfg.GRPCPort > 0 {
-		n.services = append(n.services, grpc.NewServer(n.cfg.GRPCPort, n.version, n.db, n.log))
-	}
-
-=======
->>>>>>> 633e69a1
 	ctx, cancel := context.WithCancel(ctx)
 
 	wg := conc.NewWaitGroup()
