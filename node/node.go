--- conflicted
+++ resolved
@@ -114,7 +114,12 @@
 	dbIsRemote := cfg.RemoteDB != ""
 	var database db.DB
 	if dbIsRemote {
-		database, err = remote.New(cfg.RemoteDB, context.TODO(), log, grpc.WithTransportCredentials(insecure.NewCredentials()))
+		database, err = remote.New(
+			cfg.RemoteDB,
+			context.TODO(),
+			log,
+			grpc.WithTransportCredentials(insecure.NewCredentials()),
+		)
 	} else {
 		database, err = pebble.New(cfg.DatabasePath, cfg.DBCacheSize, cfg.DBMaxHandles, dbLog)
 	}
@@ -135,19 +140,32 @@
 	if head != nil {
 		// We assume that there is at least one transaction in the block or that it is a pre-0.7 block.
 		if _, err = core.VerifyBlockHash(head, &cfg.Network); err != nil {
-			return nil, errors.New("unable to verify latest block hash; are the database and --network option compatible?")
+			return nil, errors.New(
+				"unable to verify latest block hash; are the database and --network option compatible?",
+			)
 		}
 	}
 
 	client := feeder.NewClient(cfg.Network.FeederURL).WithUserAgent(ua).WithLogger(log).
 		WithTimeout(cfg.GatewayTimeout).WithAPIKey(cfg.GatewayAPIKey)
-	synchronizer := sync.New(chain, adaptfeeder.New(client), log, cfg.PendingPollInterval, dbIsRemote)
+	synchronizer := sync.New(
+		chain,
+		adaptfeeder.New(client),
+		log,
+		cfg.PendingPollInterval,
+		dbIsRemote,
+	)
 	services = append(services, synchronizer)
-	gatewayClient := gateway.NewClient(cfg.Network.GatewayURL, log).WithUserAgent(ua).WithAPIKey(cfg.GatewayAPIKey)
+	gatewayClient := gateway.NewClient(cfg.Network.GatewayURL, log).
+		WithUserAgent(ua).
+		WithAPIKey(cfg.GatewayAPIKey)
 
 	throttledVM := NewThrottledVM(vm.New(log), cfg.MaxVMs, int32(cfg.MaxVMQueue))
-	rpcHandler := rpc.New(chain, synchronizer, throttledVM, version, log).WithGateway(gatewayClient).WithFeeder(client)
-	rpcHandler = rpcHandler.WithFilterLimit(cfg.RPCMaxBlockScan).WithCallMaxSteps(uint64(cfg.RPCCallMaxSteps))
+	rpcHandler := rpc.New(chain, synchronizer, throttledVM, version, log).
+		WithGateway(gatewayClient).
+		WithFeeder(client)
+	rpcHandler = rpcHandler.WithFilterLimit(cfg.RPCMaxBlockScan).
+		WithCallMaxSteps(uint64(cfg.RPCCallMaxSteps))
 	services = append(services, rpcHandler)
 	// to improve RPC throughput we double GOMAXPROCS
 	maxGoroutines := 2 * runtime.GOMAXPROCS(0)
@@ -156,7 +174,8 @@
 	if err = jsonrpcServer.RegisterMethods(methods...); err != nil {
 		return nil, err
 	}
-	jsonrpcServerLegacy := jsonrpc.NewServer(maxGoroutines, log).WithValidator(validator.Validator())
+	jsonrpcServerLegacy := jsonrpc.NewServer(maxGoroutines, log).
+		WithValidator(validator.Validator())
 	legacyMethods, legacyPath := rpcHandler.LegacyMethods()
 	if err = jsonrpcServerLegacy.RegisterMethods(legacyMethods...); err != nil {
 		return nil, err
@@ -170,21 +189,36 @@
 		"/rpc" + legacyPath: jsonrpcServerLegacy,
 	}
 	if cfg.HTTP {
-		services = append(services, makeRPCOverHTTP(cfg.HTTPHost, cfg.HTTPPort, rpcServers, log, cfg.Metrics, cfg.RPCCorsEnable))
+		services = append(
+			services,
+			makeRPCOverHTTP(
+				cfg.HTTPHost,
+				cfg.HTTPPort,
+				rpcServers,
+				log,
+				cfg.Metrics,
+				cfg.RPCCorsEnable,
+			),
+		)
 	}
 	if cfg.Websocket {
-		services = append(services, makeRPCOverWebsocket(cfg.WebsocketHost, cfg.WebsocketPort, rpcServers, log, cfg.Metrics, cfg.RPCCorsEnable))
+		services = append(
+			services,
+			makeRPCOverWebsocket(
+				cfg.WebsocketHost,
+				cfg.WebsocketPort,
+				rpcServers,
+				log,
+				cfg.Metrics,
+				cfg.RPCCorsEnable,
+			),
+		)
 	}
 	var metricsService service.Service
 	if cfg.Metrics {
-<<<<<<< HEAD
-		meterInterval := 5 * time.Second
-		database.WithListener(makeDBMetrics()).Meter(meterInterval)
-=======
 		chain.WithListener(makeBlockchainMetrics())
 		makeJunoMetrics(version)
 		database.WithListener(makeDBMetrics())
->>>>>>> fe17176c
 		rpcMetrics, legacyRPCMetrics := makeRPCMetrics(path, legacyPath)
 		jsonrpcServer.WithListener(rpcMetrics)
 		jsonrpcServerLegacy.WithListener(legacyRPCMetrics)
@@ -240,18 +274,28 @@
 	return n, nil
 }
 
-func newL1Client(cfg *Config, chain *blockchain.Blockchain, log utils.SimpleLogger) (*l1.Client, error) {
+func newL1Client(
+	cfg *Config,
+	chain *blockchain.Blockchain,
+	log utils.SimpleLogger,
+) (*l1.Client, error) {
 	ethNodeURL, err := url.Parse(cfg.EthNode)
 	if err != nil {
 		return nil, fmt.Errorf("parse Ethereum node URL: %w", err)
 	}
 	if ethNodeURL.Scheme != "wss" && ethNodeURL.Scheme != "ws" {
-		return nil, errors.New("non-websocket Ethereum node URL (need wss://... or ws://...): " + cfg.EthNode)
+		return nil, errors.New(
+			"non-websocket Ethereum node URL (need wss://... or ws://...): " + cfg.EthNode,
+		)
 	}
 
 	network := chain.Network()
 	if err != nil {
-		return nil, fmt.Errorf("find core contract address for network %s: %w", network.String(), err)
+		return nil, fmt.Errorf(
+			"find core contract address for network %s: %w",
+			network.String(),
+			err,
+		)
 	}
 
 	var ethSubscriber *l1.EthSubscriber
