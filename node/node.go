--- conflicted
+++ resolved
@@ -46,7 +46,6 @@
 
 // Config is the top-level juno configuration.
 type Config struct {
-<<<<<<< HEAD
 	LogLevel               utils.LogLevel    `mapstructure:"log-level"`
 	LogEncoding            utils.LogEncoding `mapstructure:"log-encoding"`
 	HTTP                   bool              `mapstructure:"http"`
@@ -62,6 +61,7 @@
 	DatabasePath           string            `mapstructure:"db-path"`
 	Network                utils.Network     `mapstructure:"network"`
 	EthNode                string            `mapstructure:"eth-node"`
+	DisableL1Verification  bool              `mapstructure:"disable-l1-verification"`
 	Pprof                  bool              `mapstructure:"pprof"`
 	PprofHost              string            `mapstructure:"pprof-host"`
 	PprofPort              uint16            `mapstructure:"pprof-port"`
@@ -69,30 +69,6 @@
 	PendingPollInterval    time.Duration     `mapstructure:"pending-poll-interval"`
 	RemoteDB               string            `mapstructure:"remote-db"`
 	VersionedConstantsFile string            `mapstructure:"versioned-constants-file"`
-=======
-	LogLevel               utils.LogLevel `mapstructure:"log-level"`
-	HTTP                   bool           `mapstructure:"http"`
-	HTTPHost               string         `mapstructure:"http-host"`
-	HTTPPort               uint16         `mapstructure:"http-port"`
-	RPCCorsEnable          bool           `mapstructure:"rpc-cors-enable"`
-	Websocket              bool           `mapstructure:"ws"`
-	WebsocketHost          string         `mapstructure:"ws-host"`
-	WebsocketPort          uint16         `mapstructure:"ws-port"`
-	GRPC                   bool           `mapstructure:"grpc"`
-	GRPCHost               string         `mapstructure:"grpc-host"`
-	GRPCPort               uint16         `mapstructure:"grpc-port"`
-	DatabasePath           string         `mapstructure:"db-path"`
-	Network                utils.Network  `mapstructure:"network"`
-	EthNode                string         `mapstructure:"eth-node"`
-	DisableL1Verification  bool           `mapstructure:"disable-l1-verification"`
-	Pprof                  bool           `mapstructure:"pprof"`
-	PprofHost              string         `mapstructure:"pprof-host"`
-	PprofPort              uint16         `mapstructure:"pprof-port"`
-	Colour                 bool           `mapstructure:"colour"`
-	PendingPollInterval    time.Duration  `mapstructure:"pending-poll-interval"`
-	RemoteDB               string         `mapstructure:"remote-db"`
-	VersionedConstantsFile string         `mapstructure:"versioned-constants-file"`
->>>>>>> 241d1c03
 
 	Metrics     bool   `mapstructure:"metrics"`
 	MetricsHost string `mapstructure:"metrics-host"`
