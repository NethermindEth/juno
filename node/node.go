package node

import (
	"context"
	"fmt"
	"github.com/NethermindEth/juno/p2p"
	"github.com/NethermindEth/juno/starknetdata"
	"path/filepath"
	"reflect"
	"time"

	"github.com/NethermindEth/juno/blockchain"
	"github.com/NethermindEth/juno/clients/feeder"
	"github.com/NethermindEth/juno/clients/gateway"
	"github.com/NethermindEth/juno/db"
	"github.com/NethermindEth/juno/db/pebble"
	"github.com/NethermindEth/juno/grpc"
	"github.com/NethermindEth/juno/jsonrpc"
	"github.com/NethermindEth/juno/l1"
	"github.com/NethermindEth/juno/migration"
	"github.com/NethermindEth/juno/pprof"
	"github.com/NethermindEth/juno/rpc"
	"github.com/NethermindEth/juno/service"
	adaptfeeder "github.com/NethermindEth/juno/starknetdata/feeder"
	"github.com/NethermindEth/juno/sync"
	"github.com/NethermindEth/juno/utils"
	"github.com/ethereum/go-ethereum/common"
	"github.com/sourcegraph/conc"
)

const (
	defaultPprofPort          = 9080
	l1BlockConfirmationPeriod = 16
)

// Config is the top-level juno configuration.
type Config struct {
<<<<<<< HEAD
	LogLevel     utils.LogLevel `mapstructure:"log-level"`
	RPCPort      uint16         `mapstructure:"rpc-port"`
	DatabasePath string         `mapstructure:"db-path"`
	Network      utils.Network  `mapstructure:"network"`
	EthNode      string         `mapstructure:"eth-node"`
	Pprof        bool           `mapstructure:"pprof"`
	Colour       bool           `mapstructure:"colour"`
	P2P          bool           `mapstructure:"p2p"`
	P2PAddr      string         `mapstructure:"p2pAddr"`
	P2PSync      bool           `mapstructure:"p2pSync"`
	P2PBootPeers string         `mapstructure:"p2pBootPeers"`
=======
	LogLevel            utils.LogLevel `mapstructure:"log-level"`
	RPCPort             uint16         `mapstructure:"rpc-port"`
	GRPCPort            uint16         `mapstructure:"grpc-port"`
	DatabasePath        string         `mapstructure:"db-path"`
	Network             utils.Network  `mapstructure:"network"`
	EthNode             string         `mapstructure:"eth-node"`
	Pprof               bool           `mapstructure:"pprof"`
	Colour              bool           `mapstructure:"colour"`
	PendingPollInterval time.Duration  `mapstructure:"pending-poll-interval"`
>>>>>>> c110e15c
}

type Node struct {
	cfg        *Config
	db         db.DB
	blockchain *blockchain.Blockchain

	services []service.Service
	log      utils.Logger

	version string
}

// New sets the config and logger to the StarknetNode.
// Any errors while parsing the config on creating logger will be returned.
func New(cfg *Config, version string) (*Node, error) {
	if cfg.DatabasePath == "" {
		dirPrefix, err := utils.DefaultDataDir()
		if err != nil {
			return nil, err
		}
		cfg.DatabasePath = filepath.Join(dirPrefix, cfg.Network.String())
	}
	log, err := utils.NewZapLogger(cfg.LogLevel, cfg.Colour)
	if err != nil {
		return nil, err
	}
	return &Node{
		cfg:     cfg,
		log:     log,
		version: version,
	}, nil
}

func makeHTTP(port uint16, rpcHandler *rpc.Handler, log utils.SimpleLogger) *jsonrpc.HTTP {
	return jsonrpc.NewHTTP(port, []jsonrpc.Method{
		{
			Name:    "starknet_chainId",
			Handler: rpcHandler.ChainID,
		},
		{
			Name:    "starknet_blockNumber",
			Handler: rpcHandler.BlockNumber,
		},
		{
			Name:    "starknet_blockHashAndNumber",
			Handler: rpcHandler.BlockHashAndNumber,
		},
		{
			Name:    "starknet_getBlockWithTxHashes",
			Params:  []jsonrpc.Parameter{{Name: "block_id"}},
			Handler: rpcHandler.BlockWithTxHashes,
		},
		{
			Name:    "starknet_getBlockWithTxs",
			Params:  []jsonrpc.Parameter{{Name: "block_id"}},
			Handler: rpcHandler.BlockWithTxs,
		},
		{
			Name:    "starknet_getTransactionByHash",
			Params:  []jsonrpc.Parameter{{Name: "transaction_hash"}},
			Handler: rpcHandler.TransactionByHash,
		},
		{
			Name:    "starknet_getTransactionReceipt",
			Params:  []jsonrpc.Parameter{{Name: "transaction_hash"}},
			Handler: rpcHandler.TransactionReceiptByHash,
		},
		{
			Name:    "starknet_getBlockTransactionCount",
			Params:  []jsonrpc.Parameter{{Name: "block_id"}},
			Handler: rpcHandler.BlockTransactionCount,
		},
		{
			Name:    "starknet_getTransactionByBlockIdAndIndex",
			Params:  []jsonrpc.Parameter{{Name: "block_id"}, {Name: "index"}},
			Handler: rpcHandler.TransactionByBlockIDAndIndex,
		},
		{
			Name:    "starknet_getStateUpdate",
			Params:  []jsonrpc.Parameter{{Name: "block_id"}},
			Handler: rpcHandler.StateUpdate,
		},
		{
			Name:    "starknet_syncing",
			Handler: rpcHandler.Syncing,
		},
		{
			Name:    "starknet_getNonce",
			Params:  []jsonrpc.Parameter{{Name: "block_id"}, {Name: "contract_address"}},
			Handler: rpcHandler.Nonce,
		},
		{
			Name:    "starknet_getStorageAt",
			Params:  []jsonrpc.Parameter{{Name: "contract_address"}, {Name: "key"}, {Name: "block_id"}},
			Handler: rpcHandler.StorageAt,
		},
		{
			Name:    "starknet_getClassHashAt",
			Params:  []jsonrpc.Parameter{{Name: "block_id"}, {Name: "contract_address"}},
			Handler: rpcHandler.ClassHashAt,
		},
		{
			Name:    "starknet_getClass",
			Params:  []jsonrpc.Parameter{{Name: "block_id"}, {Name: "class_hash"}},
			Handler: rpcHandler.Class,
		},
		{
			Name:    "starknet_getClassAt",
			Params:  []jsonrpc.Parameter{{Name: "block_id"}, {Name: "contract_address"}},
			Handler: rpcHandler.ClassAt,
		},
		{
			Name:    "starknet_addInvokeTransaction",
			Params:  []jsonrpc.Parameter{{Name: "invoke_transaction"}},
			Handler: rpcHandler.AddInvokeTransaction,
		},
		{
			Name:    "starknet_addDeployAccountTransaction",
			Params:  []jsonrpc.Parameter{{Name: "deploy_account_transaction"}},
			Handler: rpcHandler.AddDeployAccountTransaction,
		},
		{
			Name:    "starknet_addDeclareTransaction",
			Params:  []jsonrpc.Parameter{{Name: "declare_transaction"}},
			Handler: rpcHandler.AddDeclareTransaction,
		},
		{
			Name:    "starknet_getEvents",
			Params:  []jsonrpc.Parameter{{Name: "filter"}},
			Handler: rpcHandler.Events,
		},
		{
			Name:    "starknet_pendingTransactions",
			Handler: rpcHandler.PendingTransactions,
		},
	}, log)
}

// Run starts Juno node by opening the DB, initialising services.
// All the services blocking and any errors returned by service run function is logged.
// Run will wait for all services to return before exiting.
func (n *Node) Run(ctx context.Context) {
	n.log.Infow("Starting Juno...", "config", fmt.Sprintf("%+v", *n.cfg))

	dbLog, err := utils.NewZapLogger(utils.ERROR, n.cfg.Colour)
	if err != nil {
		n.log.Errorw("Error creating DB logger", "err", err)
		return
	}

	n.db, err = pebble.New(n.cfg.DatabasePath, dbLog)
	if err != nil {
		n.log.Errorw("Error opening DB", "err", err)
		return
	}

	defer func() {
		if closeErr := n.db.Close(); closeErr != nil {
			n.log.Errorw("Error while closing the DB", "err", closeErr)
		}
	}()

	if err = migration.MigrateIfNeeded(n.db); err != nil {
		n.log.Errorw("Error while migrating the DB", "err", err)
		return
	}

	n.blockchain = blockchain.New(n.db, n.cfg.Network, n.log)
	client := feeder.NewClient(n.cfg.Network.FeederURL())
<<<<<<< HEAD
	var starkdata starknetdata.StarknetData = adaptfeeder.New(client)

	if n.cfg.P2P {
		p2pClient, err := p2p.Start(n.blockchain, n.cfg.P2PAddr, n.cfg.P2PBootPeers, n.log)
		if err != nil {
			panic(err)
		}

		if n.cfg.P2PSync {
			blockSyncProvider, err := p2pClient.CreateBlockSyncProvider(ctx)
			if err != nil {
				panic(err)
			}

			starkdata = p2p.NewStarknetDataAdapter(starkdata, blockSyncProvider, n.blockchain)
		}
	}

	synchronizer := sync.New(n.blockchain, starkdata, n.log)
=======
	synchronizer := sync.New(n.blockchain, adaptfeeder.New(client), n.log, n.cfg.PendingPollInterval)
>>>>>>> c110e15c
	gatewayClient := gateway.NewClient(n.cfg.Network.GatewayURL(), n.log)

	http := makeHTTP(n.cfg.RPCPort, rpc.New(n.blockchain, synchronizer, n.cfg.Network, gatewayClient, n.log), n.log)

	n.services = []service.Service{synchronizer, http}

	if n.cfg.EthNode == "" {
		n.log.Warnw("Ethereum node address not found; will not verify against L1")
	} else {
		var coreContractAddress common.Address
		coreContractAddress, err = n.cfg.Network.CoreContractAddress()
		if err != nil {
			n.log.Errorw("Error finding core contract address for network", "err", err, "network", n.cfg.Network)
			return
		}
		var ethSubscriber *l1.EthSubscriber
		ethSubscriber, err = l1.NewEthSubscriber(n.cfg.EthNode, coreContractAddress)
		if err != nil {
			n.log.Errorw("Error creating ethSubscriber", "err", err)
			return
		}
		defer ethSubscriber.Close()
		l1Client := l1.NewClient(ethSubscriber, n.blockchain, l1BlockConfirmationPeriod, n.log)
		n.services = append(n.services, l1Client)
	}

	if n.cfg.Pprof {
		n.services = append(n.services, pprof.New(defaultPprofPort, n.log))
	}

	if n.cfg.GRPCPort > 0 {
		n.services = append(n.services, grpc.NewServer(n.cfg.GRPCPort, n.version, n.db, n.log))
	}

	ctx, cancel := context.WithCancel(ctx)

	wg := conc.NewWaitGroup()
	for _, s := range n.services {
		s := s
		wg.Go(func() {
			if err = s.Run(ctx); err != nil {
				n.log.Errorw("Service error", "name", reflect.TypeOf(s), "err", err)
				cancel()
			}
		})
	}
	defer wg.Wait()

	<-ctx.Done()
	cancel()
	n.log.Infow("Shutting down Juno...")
}

func (n *Node) Config() Config {
	return *n.cfg
}<|MERGE_RESOLUTION|>--- conflicted
+++ resolved
@@ -35,19 +35,6 @@
 
 // Config is the top-level juno configuration.
 type Config struct {
-<<<<<<< HEAD
-	LogLevel     utils.LogLevel `mapstructure:"log-level"`
-	RPCPort      uint16         `mapstructure:"rpc-port"`
-	DatabasePath string         `mapstructure:"db-path"`
-	Network      utils.Network  `mapstructure:"network"`
-	EthNode      string         `mapstructure:"eth-node"`
-	Pprof        bool           `mapstructure:"pprof"`
-	Colour       bool           `mapstructure:"colour"`
-	P2P          bool           `mapstructure:"p2p"`
-	P2PAddr      string         `mapstructure:"p2pAddr"`
-	P2PSync      bool           `mapstructure:"p2pSync"`
-	P2PBootPeers string         `mapstructure:"p2pBootPeers"`
-=======
 	LogLevel            utils.LogLevel `mapstructure:"log-level"`
 	RPCPort             uint16         `mapstructure:"rpc-port"`
 	GRPCPort            uint16         `mapstructure:"grpc-port"`
@@ -57,7 +44,11 @@
 	Pprof               bool           `mapstructure:"pprof"`
 	Colour              bool           `mapstructure:"colour"`
 	PendingPollInterval time.Duration  `mapstructure:"pending-poll-interval"`
->>>>>>> c110e15c
+
+	P2P          bool   `mapstructure:"p2p"`
+	P2PAddr      string `mapstructure:"p2pAddr"`
+	P2PSync      bool   `mapstructure:"p2pSync"`
+	P2PBootPeers string `mapstructure:"p2pBootPeers"`
 }
 
 type Node struct {
@@ -228,7 +219,6 @@
 
 	n.blockchain = blockchain.New(n.db, n.cfg.Network, n.log)
 	client := feeder.NewClient(n.cfg.Network.FeederURL())
-<<<<<<< HEAD
 	var starkdata starknetdata.StarknetData = adaptfeeder.New(client)
 
 	if n.cfg.P2P {
@@ -247,10 +237,7 @@
 		}
 	}
 
-	synchronizer := sync.New(n.blockchain, starkdata, n.log)
-=======
-	synchronizer := sync.New(n.blockchain, adaptfeeder.New(client), n.log, n.cfg.PendingPollInterval)
->>>>>>> c110e15c
+	synchronizer := sync.New(n.blockchain, starkdata, n.log, n.cfg.PendingPollInterval)
 	gatewayClient := gateway.NewClient(n.cfg.Network.GatewayURL(), n.log)
 
 	http := makeHTTP(n.cfg.RPCPort, rpc.New(n.blockchain, synchronizer, n.cfg.Network, gatewayClient, n.log), n.log)
