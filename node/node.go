package node

import (
	"context"
	"errors"
	"fmt"
	"net/url"
	"reflect"
	"runtime"
	"time"

	"github.com/Masterminds/semver/v3"
	"github.com/NethermindEth/juno/blockchain"
	"github.com/NethermindEth/juno/clients/feeder"
	"github.com/NethermindEth/juno/clients/gateway"
	"github.com/NethermindEth/juno/core"
	"github.com/NethermindEth/juno/db"
	"github.com/NethermindEth/juno/db/pebble"
	"github.com/NethermindEth/juno/db/remote"
	"github.com/NethermindEth/juno/jsonrpc"
	"github.com/NethermindEth/juno/l1"
	"github.com/NethermindEth/juno/migration"
	"github.com/NethermindEth/juno/p2p"
	"github.com/NethermindEth/juno/rpc"
	"github.com/NethermindEth/juno/service"
	adaptfeeder "github.com/NethermindEth/juno/starknetdata/feeder"
	"github.com/NethermindEth/juno/sync"
	"github.com/NethermindEth/juno/upgrader"
	"github.com/NethermindEth/juno/utils"
	"github.com/NethermindEth/juno/validator"
	"github.com/NethermindEth/juno/vm"
	"github.com/mitchellh/mapstructure"
	"github.com/sourcegraph/conc"
	"google.golang.org/grpc"
	"google.golang.org/grpc/credentials/insecure"
	"gopkg.in/yaml.v3"
)

const (
	upgraderDelay    = 5 * time.Minute
	githubAPIUrl     = "https://api.github.com/repos/NethermindEth/juno/releases/latest"
	latestReleaseURL = "https://github.com/NethermindEth/juno/releases/latest"
)

// Config is the top-level juno configuration.
type Config struct {
	LogLevel               utils.LogLevel `mapstructure:"log-level"`
	HTTP                   bool           `mapstructure:"http"`
	HTTPHost               string         `mapstructure:"http-host"`
	HTTPPort               uint16         `mapstructure:"http-port"`
	RPCCorsEnable          bool           `mapstructure:"rpc-cors-enable"`
	Websocket              bool           `mapstructure:"ws"`
	WebsocketHost          string         `mapstructure:"ws-host"`
	WebsocketPort          uint16         `mapstructure:"ws-port"`
	GRPC                   bool           `mapstructure:"grpc"`
	GRPCHost               string         `mapstructure:"grpc-host"`
	GRPCPort               uint16         `mapstructure:"grpc-port"`
	DatabasePath           string         `mapstructure:"db-path"`
	Network                utils.Network  `mapstructure:"network"`
	EthNode                string         `mapstructure:"eth-node"`
	Pprof                  bool           `mapstructure:"pprof"`
	PprofHost              string         `mapstructure:"pprof-host"`
	PprofPort              uint16         `mapstructure:"pprof-port"`
	Colour                 bool           `mapstructure:"colour"`
	PendingPollInterval    time.Duration  `mapstructure:"pending-poll-interval"`
	RemoteDB               string         `mapstructure:"remote-db"`
	VersionedConstantsFile string         `mapstructure:"versioned-constants-file"`

	Metrics     bool   `mapstructure:"metrics"`
	MetricsHost string `mapstructure:"metrics-host"`
	MetricsPort uint16 `mapstructure:"metrics-port"`

	P2P           bool   `mapstructure:"p2p"`
	P2PAddr       string `mapstructure:"p2p-addr"`
	P2PPeers      string `mapstructure:"p2p-peers"`
	P2PFeederNode bool   `mapstructure:"p2p-feeder-node"`
	P2PPrivateKey string `mapstructure:"p2p-private-key"`

	MaxVMs          uint `mapstructure:"max-vms"`
	MaxVMQueue      uint `mapstructure:"max-vm-queue"`
	RPCMaxBlockScan uint `mapstructure:"rpc-max-block-scan"`
	RPCCallMaxSteps uint `mapstructure:"rpc-call-max-steps"`

	DBCacheSize  uint `mapstructure:"db-cache-size"`
	DBMaxHandles int  `mapstructure:"db-max-handles"`

	GatewayAPIKey  string        `mapstructure:"gw-api-key"`
	GatewayTimeout time.Duration `mapstructure:"gw-timeout"`

	VMConcurrencyMode bool `mapstructure:"vm-concurrency-mode"`
}

type Node struct {
	cfg        *Config
	db         db.DB
	blockchain *blockchain.Blockchain

	metricsService service.Service // Start the metrics service earlier than other services.
	services       []service.Service
	log            utils.Logger

	version string
}

// New sets the config and logger to the StarknetNode.
// Any errors while parsing the config on creating logger will be returned.
func New(cfg *Config, version string) (*Node, error) { //nolint:gocyclo,funlen
	log, err := utils.NewZapLogger(cfg.LogLevel, cfg.Colour)
	if err != nil {
		return nil, err
	}

	dbIsRemote := cfg.RemoteDB != ""
	var database db.DB
	if dbIsRemote {
		database, err = remote.New(cfg.RemoteDB, context.TODO(), log, grpc.WithTransportCredentials(insecure.NewCredentials()))
	} else {
		database, err = pebble.NewWithOptions(cfg.DatabasePath, cfg.DBCacheSize, cfg.DBMaxHandles, cfg.Colour)
	}

	if err != nil {
		return nil, fmt.Errorf("open DB: %w", err)
	}
	ua := fmt.Sprintf("Juno/%s Starknet Client", version)

	services := make([]service.Service, 0)

	chain := blockchain.New(database, &cfg.Network)

	// Verify that cfg.Network is compatible with the database.
	head, err := chain.Head()
	if err != nil && !errors.Is(err, db.ErrKeyNotFound) {
		return nil, fmt.Errorf("get head block from database: %v", err)
	}
	if head != nil {
		// We assume that there is at least one transaction in the block or that it is a pre-0.7 block.
		if _, err = core.VerifyBlockHash(head, &cfg.Network); err != nil {
			return nil, errors.New("unable to verify latest block hash; are the database and --network option compatible?")
		}
	}

	if cfg.VersionedConstantsFile != "" {
		err = vm.SetVersionedConstants(cfg.VersionedConstantsFile)
		if err != nil {
			return nil, fmt.Errorf("failed to set versioned constants: %w", err)
		}
	}

	client := feeder.NewClient(cfg.Network.FeederURL).WithUserAgent(ua).WithLogger(log).
		WithTimeout(cfg.GatewayTimeout).WithAPIKey(cfg.GatewayAPIKey)
	synchronizer := sync.New(chain, adaptfeeder.New(client), log, cfg.PendingPollInterval, dbIsRemote)
	gatewayClient := gateway.NewClient(cfg.Network.GatewayURL, log).WithUserAgent(ua).WithAPIKey(cfg.GatewayAPIKey)

	var p2pService *p2p.Service
	if cfg.P2P {
		if cfg.Network != utils.Sepolia {
			return nil, fmt.Errorf("P2P can only be used for %v network. Provided network: %v", utils.Sepolia, cfg.Network)
		}
		log.Warnw("P2P features enabled. Please note P2P is in experimental stage")

		if !cfg.P2PFeederNode {
			// Do not start the feeder synchronisation
			synchronizer = nil
		}
		p2pService, err = p2p.New(cfg.P2PAddr, version, cfg.P2PPeers, cfg.P2PPrivateKey, cfg.P2PFeederNode,
			chain, &cfg.Network, log, database)
		if err != nil {
			return nil, fmt.Errorf("set up p2p service: %w", err)
		}

		services = append(services, p2pService)
	}
	if synchronizer != nil {
		services = append(services, synchronizer)
	}

<<<<<<< HEAD
	throttledVM := NewThrottledVM(vm.New(cfg.VMConcurrencyMode, log), cfg.MaxVMs, int32(cfg.MaxVMQueue))
=======
	throttledVM := NewThrottledVM(vm.New(false, log), cfg.MaxVMs, int32(cfg.MaxVMQueue))
>>>>>>> 62b354d4

	var syncReader sync.Reader = &sync.NoopSynchronizer{}
	if synchronizer != nil {
		syncReader = synchronizer
	}

	rpcHandler := rpc.New(chain, syncReader, throttledVM, version, log).WithGateway(gatewayClient).WithFeeder(client)
	rpcHandler = rpcHandler.WithFilterLimit(cfg.RPCMaxBlockScan).WithCallMaxSteps(uint64(cfg.RPCCallMaxSteps))
	services = append(services, rpcHandler)
	// to improve RPC throughput we double GOMAXPROCS
	maxGoroutines := 2 * runtime.GOMAXPROCS(0)
	jsonrpcServer := jsonrpc.NewServer(maxGoroutines, log).WithValidator(validator.Validator())
	methods, path := rpcHandler.Methods()
	if err = jsonrpcServer.RegisterMethods(methods...); err != nil {
		return nil, err
	}
	jsonrpcServerLegacy := jsonrpc.NewServer(maxGoroutines, log).WithValidator(validator.Validator())
	legacyMethods, legacyPath := rpcHandler.MethodsV0_6()
	if err = jsonrpcServerLegacy.RegisterMethods(legacyMethods...); err != nil {
		return nil, err
	}
	rpcServers := map[string]*jsonrpc.Server{
		"/":                 jsonrpcServer,
		path:                jsonrpcServer,
		legacyPath:          jsonrpcServerLegacy,
		"/rpc":              jsonrpcServer,
		"/rpc" + path:       jsonrpcServer,
		"/rpc" + legacyPath: jsonrpcServerLegacy,
	}
	if cfg.HTTP {
		services = append(services, makeRPCOverHTTP(cfg.HTTPHost, cfg.HTTPPort, rpcServers, log, cfg.Metrics, cfg.RPCCorsEnable))
	}
	if cfg.Websocket {
		services = append(services, makeRPCOverWebsocket(cfg.WebsocketHost, cfg.WebsocketPort, rpcServers, log, cfg.Metrics, cfg.RPCCorsEnable))
	}
	var metricsService service.Service
	if cfg.Metrics {
		makeJeMallocMetrics()
		makeVMThrottlerMetrics(throttledVM)
		makePebbleMetrics(database)
		chain.WithListener(makeBlockchainMetrics())
		makeJunoMetrics(version)
		database.WithListener(makeDBMetrics())
		rpcMetrics, legacyRPCMetrics := makeRPCMetrics(path, legacyPath)
		jsonrpcServer.WithListener(rpcMetrics)
		jsonrpcServerLegacy.WithListener(legacyRPCMetrics)
		client.WithListener(makeFeederMetrics())
		gatewayClient.WithListener(makeGatewayMetrics())
		metricsService = makeMetrics(cfg.MetricsHost, cfg.MetricsPort)

		if synchronizer != nil {
			synchronizer.WithListener(makeSyncMetrics(synchronizer, chain))
		} else if p2pService != nil {
			// regular p2p node
			p2pService.WithListener(makeSyncMetrics(&sync.NoopSynchronizer{}, chain))
		}
	}
	if cfg.GRPC {
		services = append(services, makeGRPC(cfg.GRPCHost, cfg.GRPCPort, database, version))
	}
	if cfg.Pprof {
		services = append(services, makePPROF(cfg.PprofHost, cfg.PprofPort))
	}

	n := &Node{
		cfg:            cfg,
		log:            log,
		version:        version,
		db:             database,
		blockchain:     chain,
		services:       services,
		metricsService: metricsService,
	}

	if n.cfg.EthNode == "" {
		n.log.Warnw("Ethereum node address not found; will not verify against L1")
	} else {
		var l1Client *l1.Client
		l1Client, err = newL1Client(cfg, n.blockchain, n.log)
		if err != nil {
			return nil, fmt.Errorf("create L1 client: %w", err)
		}
		n.services = append(n.services, l1Client)
	}

	if semversion, err := semver.NewVersion(version); err == nil {
		ug := upgrader.NewUpgrader(semversion, githubAPIUrl, latestReleaseURL, upgraderDelay, n.log)
		n.services = append(n.services, ug)
	} else {
		log.Warnw("Failed to parse Juno version, will not warn about new releases", "version", version)
	}

	return n, nil
}

func newL1Client(cfg *Config, chain *blockchain.Blockchain, log utils.SimpleLogger) (*l1.Client, error) {
	ethNodeURL, err := url.Parse(cfg.EthNode)
	if err != nil {
		return nil, fmt.Errorf("parse Ethereum node URL: %w", err)
	}
	if ethNodeURL.Scheme != "wss" && ethNodeURL.Scheme != "ws" {
		return nil, errors.New("non-websocket Ethereum node URL (need wss://... or ws://...): " + cfg.EthNode)
	}

	network := chain.Network()
	if err != nil {
		return nil, fmt.Errorf("find core contract address for network %s: %w", network.String(), err)
	}

	var ethSubscriber *l1.EthSubscriber
	ethSubscriber, err = l1.NewEthSubscriber(cfg.EthNode, network.CoreContractAddress)
	if err != nil {
		return nil, fmt.Errorf("set up ethSubscriber: %w", err)
	}

	l1Client, err := l1.NewClient(ethSubscriber, chain, log), nil
	if err != nil {
		return nil, fmt.Errorf("set up l1 client: %w", err)
	}

	if cfg.Metrics {
		l1Client.WithEventListener(makeL1Metrics())
	}
	return l1Client, nil
}

// Run starts Juno node by opening the DB, initialising services.
// All the services blocking and any errors returned by service run function is logged.
// Run will wait for all services to return before exiting.
func (n *Node) Run(ctx context.Context) {
	defer func() {
		if closeErr := n.db.Close(); closeErr != nil {
			n.log.Errorw("Error while closing the DB", "err", closeErr)
		}
	}()

	cfg := make(map[string]interface{})
	err := mapstructure.Decode(n.cfg, &cfg)
	if err != nil {
		n.log.Errorw("Error while decoding config to mapstructure", "err", err)
		return
	}
	yamlConfig, err := yaml.Marshal(n.cfg)
	if err != nil {
		n.log.Errorw("Error while marshalling config", "err", err)
		return
	}
	n.log.Debugw(fmt.Sprintf("Running Juno with config:\n%s", string(yamlConfig)))

	wg := conc.NewWaitGroup()
	defer wg.Wait()
	ctx, cancel := context.WithCancel(ctx)
	defer cancel()

	if n.metricsService != nil {
		wg.Go(func() {
			defer cancel()
			if err := n.metricsService.Run(ctx); err != nil {
				n.log.Errorw("Metrics error", "err", err)
			}
		})
	}

	if err := migration.MigrateIfNeeded(ctx, n.db, &n.cfg.Network, n.log); err != nil {
		if errors.Is(err, context.Canceled) {
			n.log.Infow("DB Migration cancelled")
			return
		}
		n.log.Errorw("Error while migrating the DB", "err", err)
		return
	}

	for _, s := range n.services {
		s := s
		wg.Go(func() {
			// Immediately acknowledge panicing services by shutting down the node
			// Without the deffered cancel(), we would have to wait for user to hit Ctrl+C
			defer cancel()
			if err := s.Run(ctx); err != nil {
				n.log.Errorw("Service error", "name", reflect.TypeOf(s), "err", err)
			}
		})
	}

	<-ctx.Done()
	n.log.Infow("Shutting down Juno...")
}

func (n *Node) Config() Config {
	return *n.cfg
}<|MERGE_RESOLUTION|>--- conflicted
+++ resolved
@@ -174,11 +174,7 @@
 		services = append(services, synchronizer)
 	}
 
-<<<<<<< HEAD
 	throttledVM := NewThrottledVM(vm.New(cfg.VMConcurrencyMode, log), cfg.MaxVMs, int32(cfg.MaxVMQueue))
-=======
-	throttledVM := NewThrottledVM(vm.New(false, log), cfg.MaxVMs, int32(cfg.MaxVMQueue))
->>>>>>> 62b354d4
 
 	var syncReader sync.Reader = &sync.NoopSynchronizer{}
 	if synchronizer != nil {
