package node

import (
	"context"
	"errors"
	"fmt"
	"github.com/prometheus/client_golang/prometheus/promhttp"
	"net"
<<<<<<< HEAD
	"net/http"
=======
	"net/url"
>>>>>>> a03ad275
	"os"
	"path/filepath"
	"reflect"
	gosync "sync"
	"time"

	"github.com/NethermindEth/juno/blockchain"
	"github.com/NethermindEth/juno/clients/feeder"
	"github.com/NethermindEth/juno/clients/gateway"
	"github.com/NethermindEth/juno/db"
	"github.com/NethermindEth/juno/db/pebble"
	"github.com/NethermindEth/juno/grpc"
	"github.com/NethermindEth/juno/jsonrpc"
	"github.com/NethermindEth/juno/l1"
	"github.com/NethermindEth/juno/metrics"
	"github.com/NethermindEth/juno/migration"
	"github.com/NethermindEth/juno/p2p"
	"github.com/NethermindEth/juno/pprof"
	"github.com/NethermindEth/juno/rpc"
	"github.com/NethermindEth/juno/service"
	"github.com/NethermindEth/juno/starknetdata"
	adaptfeeder "github.com/NethermindEth/juno/starknetdata/feeder"
	"github.com/NethermindEth/juno/sync"
	"github.com/NethermindEth/juno/utils"
	"github.com/NethermindEth/juno/validator"
	"github.com/NethermindEth/juno/vm"
	"github.com/ethereum/go-ethereum/common"
	"github.com/sourcegraph/conc"
)

const defaultPprofPort = 9080

// Config is the top-level juno configuration.
type Config struct {
	LogLevel            utils.LogLevel `mapstructure:"log-level"`
	HTTPPort            uint16         `mapstructure:"http-port"`
	WSPort              uint16         `mapstructure:"ws-port"`
	GRPCPort            uint16         `mapstructure:"grpc-port"`
	DatabasePath        string         `mapstructure:"db-path"`
	Network             utils.Network  `mapstructure:"network"`
	EthNode             string         `mapstructure:"eth-node"`
	Pprof               bool           `mapstructure:"pprof"`
	Colour              bool           `mapstructure:"colour"`
	PendingPollInterval time.Duration  `mapstructure:"pending-poll-interval"`

	Metrics     bool   `mapstructure:"metrics"`
	MetricsPort uint16 `mapstructure:"metrics-port"`

	P2P          bool   `mapstructure:"p2p"`
	P2PAddr      string `mapstructure:"p2p-addr"`
	P2PBootPeers string `mapstructure:"p2p-boot-peers"`
	P2PSync      bool   `mapstructure:"p2p-sync"`
	P2PSnapSync  bool   `mapstructure:"p2p-snap-sync"`
}

type Node struct {
	cfg        *Config
	db         db.DB
	blockchain *blockchain.Blockchain

	services []service.Service
	log      utils.Logger

	version string
}

var metricOnce *gosync.Once = &gosync.Once{}

// New sets the config and logger to the StarknetNode.
// Any errors while parsing the config on creating logger will be returned.
<<<<<<< HEAD
func New(cfg *Config, version string) (*Node, error) {

	go func() {
		port, ok := os.LookupEnv("METRIC_PORT")
		if !ok {
			port = ":2112"
		}

		metricOnce.Do(func() {
			http.Handle("/metrics", promhttp.Handler())
			http.ListenAndServe(port, nil)
		})
	}()

	services := make([]service.Service, 0)
=======
func New(cfg *Config, version string) (*Node, error) { //nolint:gocyclo
	metrics.Enabled = cfg.Metrics
>>>>>>> a03ad275

	if cfg.DatabasePath == "" {
		dirPrefix, err := utils.DefaultDataDir()
		if err != nil {
			return nil, err
		}
		cfg.DatabasePath = filepath.Join(dirPrefix, cfg.Network.String())
	}
	log, err := utils.NewZapLogger(cfg.LogLevel, cfg.Colour)
	if err != nil {
		return nil, err
	}

	dbLog, err := utils.NewZapLogger(utils.ERROR, cfg.Colour)
	if err != nil {
		return nil, fmt.Errorf("create DB logger: %w", err)
	}

	database, err := pebble.New(cfg.DatabasePath, dbLog)
	if err != nil {
		return nil, fmt.Errorf("open DB: %w", err)
	}

	chain := blockchain.New(database, cfg.Network, log)
	client := feeder.NewClient(cfg.Network.FeederURL())
	var starkdata starknetdata.StarknetData
	starkdata = adaptfeeder.New(client)

	var p2pService *p2p.Service
	if cfg.P2P {
		privKeyStr, _ := os.LookupEnv("P2P_PRIVATE_KEY")
		p2pService, err = p2p.New(cfg.P2PAddr, "juno", cfg.P2PBootPeers, privKeyStr, chain, cfg.Network, log)
		if err != nil {
			log.Errorw("Error setting up p2p", "err", err)
			return nil, err
		}

		services = append(services, p2pService)

		if cfg.P2PSync {
			// TODO: Why is this complicated?
			blockSyncManager, poolService, err := p2pService.CreateBlockSyncProvider()
			if err != nil {
				log.Errorw("Error setting up p2p sync", "err", err)
				return nil, err
			}

			services = append(services, poolService)

			starkdata, err = p2p.NewStarknetDataAdapter(starkdata, blockSyncManager, chain, log)
			if err != nil {
				log.Errorw("Error adapting to p2p sync", "err", err)
				return nil, err
			}
		}
	}

	synchronizer := sync.New(chain, starkdata, log, cfg.PendingPollInterval)
	gatewayClient := gateway.NewClient(cfg.Network.GatewayURL(), log)

<<<<<<< HEAD
	rpcService, err := makeRPC(cfg.HTTPPort, cfg.WSPort, rpc.New(chain, synchronizer, cfg.Network, gatewayClient, client, version, log), log)
=======
	rpcHandler := rpc.New(chain, synchronizer, cfg.Network, gatewayClient, client, vm.New(), version, log)
	services, err := makeRPC(cfg.HTTPPort, cfg.WSPort, rpcHandler, log)
>>>>>>> a03ad275
	if err != nil {
		return nil, fmt.Errorf("create RPC servers: %w", err)
	}

	if cfg.P2P && cfg.P2PSnapSync {
		log.Warnw("enabling p2p snap sync")

		snapProvider, service, err := p2pService.CreateSnapProvider()
		if err != nil {
			return nil, err
		}
		services = append(services, service)

		snapsyncer := sync.NewSnapSyncer(synchronizer, starkdata, snapProvider, chain, log)
		services = append(services, snapsyncer)
	} else {
		services = append(services, synchronizer)
	}

	services = append(services, rpcService...)

	n := &Node{
		cfg:        cfg,
		log:        log,
		version:    version,
		db:         database,
		blockchain: chain,
		services:   services,
	}

	if n.cfg.EthNode == "" {
		n.log.Warnw("Ethereum node address not found; will not verify against L1")
	} else {
		ethNodeURL, err := url.Parse(n.cfg.EthNode)
		if err != nil {
			return nil, fmt.Errorf("parse Ethereum node URL: %w", err)
		}
		if ethNodeURL.Scheme != "wss" && ethNodeURL.Scheme != "ws" {
			return nil, errors.New("non-websocket Ethereum node URL (need wss://... or ws://...): " + n.cfg.EthNode)
		}
		l1Client, err := newL1Client(n.cfg.EthNode, n.blockchain, n.log)
		if err != nil {
			return nil, fmt.Errorf("create L1 client: %w", err)
		}

		n.services = append(n.services, l1Client)
	}

	if n.cfg.Pprof {
		n.services = append(n.services, pprof.New(defaultPprofPort, n.log))
	}

	if n.cfg.GRPCPort > 0 {
		n.services = append(n.services, grpc.NewServer(n.cfg.GRPCPort, n.version, n.db, n.log))
	}

<<<<<<< HEAD
=======
	if cfg.P2P {
		privKeyStr, _ := os.LookupEnv("P2P_PRIVATE_KEY")
		p2pService, err := p2p.New(cfg.P2PAddr, "juno", cfg.P2PBootPeers, privKeyStr, cfg.Network, log)
		if err != nil {
			return nil, fmt.Errorf("set up p2p service: %w", err)
		}

		n.services = append(n.services, p2pService)
	}

	if n.cfg.Metrics {
		metricsListener, err := net.Listen("tcp", fmt.Sprintf(":%d", n.cfg.MetricsPort))
		if err != nil {
			return nil, fmt.Errorf("listen on metric port %d: %w", n.cfg.MetricsPort, err)
		}
		metricServer := metrics.New(metricsListener)

		n.services = append(n.services, metricServer)
	}

>>>>>>> a03ad275
	return n, nil
}

func makeRPC(httpPort, wsPort uint16, rpcHandler *rpc.Handler, log utils.SimpleLogger) ([]service.Service, error) { //nolint: funlen
	methods := []jsonrpc.Method{
		{
			Name:    "starknet_chainId",
			Handler: rpcHandler.ChainID,
		},
		{
			Name:    "starknet_blockNumber",
			Handler: rpcHandler.BlockNumber,
		},
		{
			Name:    "starknet_blockHashAndNumber",
			Handler: rpcHandler.BlockHashAndNumber,
		},
		{
			Name:    "starknet_getBlockWithTxHashes",
			Params:  []jsonrpc.Parameter{{Name: "block_id"}},
			Handler: rpcHandler.BlockWithTxHashes,
		},
		{
			Name:    "starknet_getBlockWithTxs",
			Params:  []jsonrpc.Parameter{{Name: "block_id"}},
			Handler: rpcHandler.BlockWithTxs,
		},
		{
			Name:    "starknet_getTransactionByHash",
			Params:  []jsonrpc.Parameter{{Name: "transaction_hash"}},
			Handler: rpcHandler.TransactionByHash,
		},
		{
			Name:    "starknet_getTransactionReceipt",
			Params:  []jsonrpc.Parameter{{Name: "transaction_hash"}},
			Handler: rpcHandler.TransactionReceiptByHash,
		},
		{
			Name:    "starknet_getBlockTransactionCount",
			Params:  []jsonrpc.Parameter{{Name: "block_id"}},
			Handler: rpcHandler.BlockTransactionCount,
		},
		{
			Name:    "starknet_getTransactionByBlockIdAndIndex",
			Params:  []jsonrpc.Parameter{{Name: "block_id"}, {Name: "index"}},
			Handler: rpcHandler.TransactionByBlockIDAndIndex,
		},
		{
			Name:    "starknet_getStateUpdate",
			Params:  []jsonrpc.Parameter{{Name: "block_id"}},
			Handler: rpcHandler.StateUpdate,
		},
		{
			Name:    "starknet_syncing",
			Handler: rpcHandler.Syncing,
		},
		{
			Name:    "starknet_getNonce",
			Params:  []jsonrpc.Parameter{{Name: "block_id"}, {Name: "contract_address"}},
			Handler: rpcHandler.Nonce,
		},
		{
			Name:    "starknet_getStorageAt",
			Params:  []jsonrpc.Parameter{{Name: "contract_address"}, {Name: "key"}, {Name: "block_id"}},
			Handler: rpcHandler.StorageAt,
		},
		{
			Name:    "starknet_getClassHashAt",
			Params:  []jsonrpc.Parameter{{Name: "block_id"}, {Name: "contract_address"}},
			Handler: rpcHandler.ClassHashAt,
		},
		{
			Name:    "starknet_getClass",
			Params:  []jsonrpc.Parameter{{Name: "block_id"}, {Name: "class_hash"}},
			Handler: rpcHandler.Class,
		},
		{
			Name:    "starknet_getClassAt",
			Params:  []jsonrpc.Parameter{{Name: "block_id"}, {Name: "contract_address"}},
			Handler: rpcHandler.ClassAt,
		},
		{
			Name:    "starknet_addInvokeTransaction",
			Params:  []jsonrpc.Parameter{{Name: "invoke_transaction"}},
			Handler: rpcHandler.AddTransaction,
		},
		{
			Name:    "starknet_addDeployAccountTransaction",
			Params:  []jsonrpc.Parameter{{Name: "deploy_account_transaction"}},
			Handler: rpcHandler.AddTransaction,
		},
		{
			Name:    "starknet_addDeclareTransaction",
			Params:  []jsonrpc.Parameter{{Name: "declare_transaction"}},
			Handler: rpcHandler.AddTransaction,
		},
		{
			Name:    "starknet_getEvents",
			Params:  []jsonrpc.Parameter{{Name: "filter"}},
			Handler: rpcHandler.Events,
		},
		{
			Name:    "starknet_pendingTransactions",
			Handler: rpcHandler.PendingTransactions,
		},
		{
			Name:    "juno_version",
			Handler: rpcHandler.Version,
		},
		{
			Name:    "juno_getTransactionStatus",
			Params:  []jsonrpc.Parameter{{Name: "transaction_hash"}},
			Handler: rpcHandler.TransactionStatus,
		},
		{
			Name:    "starknet_call",
			Params:  []jsonrpc.Parameter{{Name: "request"}, {Name: "block_id"}},
			Handler: rpcHandler.Call,
		},
		{
			Name:    "starknet_estimateFee",
			Params:  []jsonrpc.Parameter{{Name: "request"}, {Name: "block_id"}},
			Handler: rpcHandler.EstimateFee,
		},
		{
			Name:    "starknet_estimateMessageFee",
			Params:  []jsonrpc.Parameter{{Name: "message"}, {Name: "block_id"}},
			Handler: rpcHandler.EstimateMessageFee,
		},
		{
			Name:    "starknet_traceTransaction",
			Params:  []jsonrpc.Parameter{{Name: "transaction_hash"}},
			Handler: rpcHandler.TraceTransaction,
		},
		{
			Name:    "starknet_simulateTransactions",
			Params:  []jsonrpc.Parameter{{Name: "block_id"}, {Name: "transactions"}, {Name: "simulation_flags"}},
			Handler: rpcHandler.SimulateTransactions,
		},
	}

	jsonrpcServer := jsonrpc.NewServer(log).WithValidator(validator.Validator())
	for _, method := range methods {
		if err := jsonrpcServer.RegisterMethod(method); err != nil {
			return nil, err
		}
	}

	httpListener, err := net.Listen("tcp", fmt.Sprintf(":%d", httpPort))
	if err != nil {
		return nil, fmt.Errorf("listen on http port %d: %w", httpPort, err)
	}
	httpServer := jsonrpc.NewHTTP("/v0_4", httpListener, jsonrpcServer, log)

	wsListener, err := net.Listen("tcp", fmt.Sprintf(":%d", wsPort))
	if err != nil {
		return nil, fmt.Errorf("listen on websocket port %d: %w", wsPort, err)
	}
	wsServer := jsonrpc.NewWebsocket("/v0_4", wsListener, jsonrpcServer, log)

	return []service.Service{httpServer, wsServer}, nil
}

func newL1Client(ethNode string, chain *blockchain.Blockchain, log utils.SimpleLogger) (*l1.Client, error) {
	var coreContractAddress common.Address
	coreContractAddress, err := chain.Network().CoreContractAddress()
	if err != nil {
		return nil, fmt.Errorf("find core contract address for network %s: %w", chain.Network(), err)
	}

	var ethSubscriber *l1.EthSubscriber
	ethSubscriber, err = l1.NewEthSubscriber(ethNode, coreContractAddress)
	if err != nil {
		return nil, fmt.Errorf("set up ethSubscriber: %w", err)
	}
	return l1.NewClient(ethSubscriber, chain, log), nil
}

// Run starts Juno node by opening the DB, initialising services.
// All the services blocking and any errors returned by service run function is logged.
// Run will wait for all services to return before exiting.
func (n *Node) Run(ctx context.Context) {
	n.log.Infow("Starting Juno...", "config", fmt.Sprintf("%+v", *n.cfg), "version", n.version)
	defer func() {
		n.blockchain.Close()
		if closeErr := n.db.Close(); closeErr != nil {
			n.log.Errorw("Error while closing the DB", "err", closeErr)
		}
	}()

	if err := migration.MigrateIfNeeded(n.db, n.cfg.Network); err != nil {
		n.log.Errorw("Error while migrating the DB", "err", err)
		return
	}

	ctx, cancel := context.WithCancel(ctx)
	wg := conc.NewWaitGroup()
	for _, s := range n.services {
		s := s
		wg.Go(func() {
			if err := s.Run(ctx); err != nil {
				n.log.Errorw("Service error", "name", reflect.TypeOf(s), "err", err)
				cancel()
			}
		})
	}
	defer wg.Wait()

	<-ctx.Done()
	cancel()
	n.log.Infow("Shutting down Juno...")
}

func (n *Node) Config() Config {
	return *n.cfg
}<|MERGE_RESOLUTION|>--- conflicted
+++ resolved
@@ -4,13 +4,8 @@
 	"context"
 	"errors"
 	"fmt"
-	"github.com/prometheus/client_golang/prometheus/promhttp"
 	"net"
-<<<<<<< HEAD
-	"net/http"
-=======
 	"net/url"
->>>>>>> a03ad275
 	"os"
 	"path/filepath"
 	"reflect"
@@ -81,26 +76,9 @@
 
 // New sets the config and logger to the StarknetNode.
 // Any errors while parsing the config on creating logger will be returned.
-<<<<<<< HEAD
-func New(cfg *Config, version string) (*Node, error) {
-
-	go func() {
-		port, ok := os.LookupEnv("METRIC_PORT")
-		if !ok {
-			port = ":2112"
-		}
-
-		metricOnce.Do(func() {
-			http.Handle("/metrics", promhttp.Handler())
-			http.ListenAndServe(port, nil)
-		})
-	}()
-
-	services := make([]service.Service, 0)
-=======
 func New(cfg *Config, version string) (*Node, error) { //nolint:gocyclo
 	metrics.Enabled = cfg.Metrics
->>>>>>> a03ad275
+	services := make([]service.Service, 0)
 
 	if cfg.DatabasePath == "" {
 		dirPrefix, err := utils.DefaultDataDir()
@@ -161,12 +139,8 @@
 	synchronizer := sync.New(chain, starkdata, log, cfg.PendingPollInterval)
 	gatewayClient := gateway.NewClient(cfg.Network.GatewayURL(), log)
 
-<<<<<<< HEAD
-	rpcService, err := makeRPC(cfg.HTTPPort, cfg.WSPort, rpc.New(chain, synchronizer, cfg.Network, gatewayClient, client, version, log), log)
-=======
 	rpcHandler := rpc.New(chain, synchronizer, cfg.Network, gatewayClient, client, vm.New(), version, log)
 	services, err := makeRPC(cfg.HTTPPort, cfg.WSPort, rpcHandler, log)
->>>>>>> a03ad275
 	if err != nil {
 		return nil, fmt.Errorf("create RPC servers: %w", err)
 	}
@@ -185,8 +159,6 @@
 	} else {
 		services = append(services, synchronizer)
 	}
-
-	services = append(services, rpcService...)
 
 	n := &Node{
 		cfg:        cfg,
@@ -223,8 +195,6 @@
 		n.services = append(n.services, grpc.NewServer(n.cfg.GRPCPort, n.version, n.db, n.log))
 	}
 
-<<<<<<< HEAD
-=======
 	if cfg.P2P {
 		privKeyStr, _ := os.LookupEnv("P2P_PRIVATE_KEY")
 		p2pService, err := p2p.New(cfg.P2PAddr, "juno", cfg.P2PBootPeers, privKeyStr, cfg.Network, log)
@@ -245,7 +215,6 @@
 		n.services = append(n.services, metricServer)
 	}
 
->>>>>>> a03ad275
 	return n, nil
 }
 
