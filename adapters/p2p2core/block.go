--- conflicted
+++ resolved
@@ -23,12 +23,7 @@
 	return []*felt.Felt{AdaptFelt(cs.R), AdaptFelt(cs.S)}
 }
 
-<<<<<<< HEAD
 func AdaptBlockHeader(h *spec.SignedBlockHeader) core.Header {
-	// todo double check all values
-=======
-func AdaptBlockHeader(h *spec.BlockHeader, signatures []*spec.ConsensusSignature) core.Header {
->>>>>>> 6fbdc4e0
 	return core.Header{
 		Hash:             nil, // todo: add this when building the block
 		ParentHash:       AdaptHash(h.ParentHash),
@@ -40,15 +35,9 @@
 		Timestamp:        h.Time,
 		ProtocolVersion:  h.ProtocolVersion,
 		EventsBloom:      nil, // Todo: add this in when building the block
-<<<<<<< HEAD
-		GasPrice:         AdaptUint128(h.GasPriceFri),
-=======
-		GasPrice:         AdaptFelt(h.GasPrice),
-		Signatures:       utils.Map(signatures, AdaptSignature),
-		// todo(kirill) recheck fields
-		GasPriceSTRK:   nil,
-		L1DAMode:       0,
-		L1DataGasPrice: nil,
->>>>>>> 6fbdc4e0
+		// todo(kirill) check prices
+		GasPrice:     AdaptUint128(h.GasPriceWei),
+		GasPriceSTRK: AdaptUint128(h.GasPriceFri),
+		Signatures:   utils.Map(h.Signatures, AdaptSignature),
 	}
 }