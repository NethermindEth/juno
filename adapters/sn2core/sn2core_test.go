--- conflicted
+++ resolved
@@ -694,12 +694,8 @@
 		adapted, err := sn2core.AdaptPreConfirmedBlock(response, test.blockNumber)
 		require.NoError(t, err)
 
-<<<<<<< HEAD
 		assertPreConfirmedBlockBasics(
 			t,
-=======
-		assertPreConfirmedBlockBasics(t,
->>>>>>> 19edd4d2
 			&adapted,
 			test.blockNumber,
 			response,
@@ -709,27 +705,13 @@
 		)
 		assertPreConfirmedBlockReceipts(
 			t,
-<<<<<<< HEAD
-			response.Receipts,
-=======
 			expectedReceipts,
->>>>>>> 19edd4d2
 			adapted.Block.Receipts,
 			expectedPreConfirmedTxCount,
 		)
 		assertPreConfirmedBlockGasPrices(t, response, adapted.Block)
-<<<<<<< HEAD
-		assertCandidateTxs(
-			t,
-			response.Transactions,
-			adapted.CandidateTxs,
-			expectedPreConfirmedTxCount,
-		)
-		assert.Equal(t, len(adapted.TransactionStateDiffs), expectedPreConfirmedTxCount)
-=======
 		assertCandidateTxs(t, response, adapted.CandidateTxs)
 		assertStateDiffs(t, response, adapted.TransactionStateDiffs)
->>>>>>> 19edd4d2
 	}
 }
 
