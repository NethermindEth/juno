package sn2core

import (
	"errors"
	"fmt"
	"math/big"

	"github.com/NethermindEth/juno/core"
	"github.com/NethermindEth/juno/core/crypto"
	"github.com/NethermindEth/juno/core/felt"
	"github.com/NethermindEth/juno/starknet"
	"github.com/NethermindEth/juno/utils"
	"github.com/ethereum/go-ethereum/common"
)

func AdaptBlock(response *starknet.Block, sig *starknet.Signature) (*core.Block, error) {
	if response == nil {
		return nil, errors.New("nil client block")
	}

	txns := make([]core.Transaction, len(response.Transactions))
	for i := range response.Transactions {
		var err error
		txns[i], err = AdaptTransaction(response.Transactions[i])
		if err != nil {
			return nil, err
		}
	}

	receipts := make([]*core.TransactionReceipt, len(response.Receipts))
	eventCount := uint64(0)
	for i := range response.Receipts {
		receipts[i] = AdaptTransactionReceipt(response.Receipts[i])
		eventCount += uint64(len(response.Receipts[i].Events))
	}

	sigs := [][]*felt.Felt{}
	if sig != nil {
		sigs = append(sigs, sig.Signature)
	}

	return &core.Block{
		Header: &core.Header{
			Hash:             response.Hash,
			ParentHash:       response.ParentHash,
			Number:           response.Number,
			GlobalStateRoot:  response.StateRoot,
			Timestamp:        response.Timestamp,
			ProtocolVersion:  response.Version,
			SequencerAddress: response.SequencerAddress,
			TransactionCount: uint64(len(response.Transactions)),
			EventCount:       eventCount,
			EventsBloom:      core.EventsBloom(receipts),
			L1GasPriceETH:    response.L1GasPriceETH(),
			L1GasPriceSTRK:   response.L1GasPriceSTRK(),
			L1DAMode:         core.L1DAMode(response.L1DAMode),
			L1DataGasPrice:   (*core.GasPrice)(response.L1DataGasPrice),
			L2GasPrice:       (*core.GasPrice)(response.L2GasPrice),
			Signatures:       sigs,
		},
		Transactions: txns,
		Receipts:     receipts,
	}, nil
}

func AdaptTransactionReceipt(response *starknet.TransactionReceipt) *core.TransactionReceipt {
	if response == nil {
		return nil
	}

	return &core.TransactionReceipt{
		FeeUnit:            0, // todo(kirill) recheck
		Fee:                response.ActualFee,
		TransactionHash:    response.TransactionHash,
		Events:             utils.Map(utils.NonNilSlice(response.Events), AdaptEvent),
		ExecutionResources: AdaptExecutionResources(response.ExecutionResources),
		L1ToL2Message:      AdaptL1ToL2Message(response.L1ToL2Message),
		L2ToL1Message: utils.Map(
			utils.NonNilSlice(response.L2ToL1Message),
			AdaptL2ToL1Message,
		),
		Reverted:     response.ExecutionStatus == starknet.Reverted,
		RevertReason: response.RevertError,
	}
}

func adaptGasConsumed(response *starknet.GasConsumed) *core.GasConsumed {
	if response == nil {
		return nil
	}

	return &core.GasConsumed{
		L1Gas:     response.L1Gas,
		L1DataGas: response.L1DataGas,
		L2Gas:     response.L2Gas,
	}
}

func AdaptEvent(response *starknet.Event) *core.Event {
	if response == nil {
		return nil
	}

	return &core.Event{
		Data: response.Data,
		From: response.From,
		Keys: response.Keys,
	}
}

func AdaptExecutionResources(response *starknet.ExecutionResources) *core.ExecutionResources {
	if response == nil {
		return nil
	}

	return &core.ExecutionResources{
		BuiltinInstanceCounter: core.BuiltinInstanceCounter(response.BuiltinInstanceCounter),
		MemoryHoles:            response.MemoryHoles,
		Steps:                  response.Steps,
		DataAvailability:       (*core.DataAvailability)(response.DataAvailability),
		TotalGasConsumed:       adaptGasConsumed(response.TotalGasConsumed),
	}
}

func AdaptL1ToL2Message(response *starknet.L1ToL2Message) *core.L1ToL2Message {
	if response == nil {
		return nil
	}

	return &core.L1ToL2Message{
		From:     common.HexToAddress(response.From),
		Nonce:    response.Nonce,
		Payload:  response.Payload,
		Selector: response.Selector,
		To:       response.To,
	}
}

func AdaptL2ToL1Message(response *starknet.L2ToL1Message) *core.L2ToL1Message {
	if response == nil {
		return nil
	}

	return &core.L2ToL1Message{
		From:    response.From,
		Payload: response.Payload,
		To:      common.HexToAddress(response.To),
	}
}

func AdaptTransaction(transaction *starknet.Transaction) (core.Transaction, error) {
	txType := transaction.Type
	switch txType {
	case starknet.TxnDeclare:
		return AdaptDeclareTransaction(transaction), nil
	case starknet.TxnDeploy:
		return AdaptDeployTransaction(transaction), nil
	case starknet.TxnInvoke:
		return AdaptInvokeTransaction(transaction), nil
	case starknet.TxnDeployAccount:
		return AdaptDeployAccountTransaction(transaction), nil
	case starknet.TxnL1Handler:
		return AdaptL1HandlerTransaction(transaction), nil
	default:
		return nil, fmt.Errorf("unknown transaction type %q", txType)
	}
}

func AdaptDeclareTransaction(t *starknet.Transaction) *core.DeclareTransaction {
	return &core.DeclareTransaction{
		TransactionHash:       t.Hash,
		SenderAddress:         t.SenderAddress,
		MaxFee:                t.MaxFee,
		TransactionSignature:  *t.Signature,
		Nonce:                 t.Nonce,
		Version:               (*core.TransactionVersion)(t.Version),
		ClassHash:             t.ClassHash,
		CompiledClassHash:     t.CompiledClassHash,
		ResourceBounds:        adaptResourceBounds(t.ResourceBounds),
		Tip:                   safeFeltToUint64(t.Tip),
		PaymasterData:         utils.DerefSlice(t.PaymasterData),
		AccountDeploymentData: utils.DerefSlice(t.AccountDeploymentData),
		NonceDAMode:           adaptDataAvailabilityMode(t.NonceDAMode),
		FeeDAMode:             adaptDataAvailabilityMode(t.FeeDAMode),
	}
}

func adaptDataAvailabilityMode(mode *starknet.DataAvailabilityMode) core.DataAvailabilityMode {
	if mode == nil {
		return core.DAModeL1
	}
	return core.DataAvailabilityMode(*mode)
}

// todo(rdr): get rid of this gocritic
func adaptResourceBounds(
	rb *map[starknet.Resource]starknet.ResourceBounds, //nolint: gocritic // someone was lazy
) map[core.Resource]core.ResourceBounds {
	if rb == nil {
		return nil
	}
	coreBounds := make(map[core.Resource]core.ResourceBounds, len(*rb))
	for resource, bounds := range *rb {
		coreBounds[core.Resource(resource)] = core.ResourceBounds{
			MaxAmount:       bounds.MaxAmount.Uint64(),
			MaxPricePerUnit: bounds.MaxPricePerUnit,
		}
	}
	return coreBounds
}

// todo(rdr): return by value
func AdaptDeployTransaction(t *starknet.Transaction) *core.DeployTransaction {
	if t.ContractAddress == nil {
		t.ContractAddress = core.ContractAddress(
			&felt.Zero,
			t.ClassHash,
			t.ContractAddressSalt,
			*t.ConstructorCallData,
		)
	}
	return &core.DeployTransaction{
		TransactionHash:     t.Hash,
		ContractAddressSalt: t.ContractAddressSalt,
		ContractAddress:     t.ContractAddress,
		ClassHash:           t.ClassHash,
		ConstructorCallData: *t.ConstructorCallData,
		Version:             (*core.TransactionVersion)(t.Version),
	}
}

func AdaptInvokeTransaction(t *starknet.Transaction) *core.InvokeTransaction {
	return &core.InvokeTransaction{
		TransactionHash:       t.Hash,
		ContractAddress:       t.ContractAddress,
		EntryPointSelector:    t.EntryPointSelector,
		Nonce:                 t.Nonce,
		CallData:              *t.CallData,
		TransactionSignature:  *t.Signature,
		MaxFee:                t.MaxFee,
		Version:               (*core.TransactionVersion)(t.Version),
		SenderAddress:         t.SenderAddress,
		ResourceBounds:        adaptResourceBounds(t.ResourceBounds),
		Tip:                   safeFeltToUint64(t.Tip),
		PaymasterData:         utils.DerefSlice(t.PaymasterData),
		AccountDeploymentData: utils.DerefSlice(t.AccountDeploymentData),
		NonceDAMode:           adaptDataAvailabilityMode(t.NonceDAMode),
		FeeDAMode:             adaptDataAvailabilityMode(t.FeeDAMode),
	}
}

func AdaptL1HandlerTransaction(t *starknet.Transaction) *core.L1HandlerTransaction {
	return &core.L1HandlerTransaction{
		TransactionHash:    t.Hash,
		ContractAddress:    t.ContractAddress,
		EntryPointSelector: t.EntryPointSelector,
		Nonce:              t.Nonce,
		CallData:           *t.CallData,
		Version:            (*core.TransactionVersion)(t.Version),
	}
}

func AdaptDeployAccountTransaction(t *starknet.Transaction) *core.DeployAccountTransaction {
	return &core.DeployAccountTransaction{
		DeployTransaction:    *AdaptDeployTransaction(t),
		MaxFee:               t.MaxFee,
		TransactionSignature: *t.Signature,
		Nonce:                t.Nonce,
		ResourceBounds:       adaptResourceBounds(t.ResourceBounds),
		Tip:                  safeFeltToUint64(t.Tip),
		PaymasterData:        utils.DerefSlice(t.PaymasterData),
		NonceDAMode:          adaptDataAvailabilityMode(t.NonceDAMode),
		FeeDAMode:            adaptDataAvailabilityMode(t.FeeDAMode),
	}
}

func adaptSierraEntrypoint(ep *starknet.SierraEntryPoint) core.SierraEntryPoint {
	return core.SierraEntryPoint{
		Index:    ep.Index,
		Selector: ep.Selector,
	}
}

func adaptSierraEntrypoints(ep *starknet.SierraEntryPoints) core.SierraEntryPointsByType {
	entryPoints := core.SierraEntryPointsByType{
		Constructor: make([]core.SierraEntryPoint, len(ep.Constructor)),
		External:    make([]core.SierraEntryPoint, len(ep.External)),
		L1Handler:   make([]core.SierraEntryPoint, len(ep.L1Handler)),
	}

	for i := range ep.Constructor {
		entryPoints.Constructor[i] = adaptSierraEntrypoint(&ep.Constructor[i])
	}

	for i := range ep.External {
		entryPoints.External[i] = adaptSierraEntrypoint(&ep.External[i])
	}

	for i := range ep.L1Handler {
		entryPoints.L1Handler[i] = adaptSierraEntrypoint(&ep.L1Handler[i])
	}

	return entryPoints
}

func AdaptSierraClass(
	response *starknet.SierraClass,
	compiledClass *starknet.CasmClass,
) (*core.SierraClass, error) {
	var err error

	// TODO: what's the absolute minimum size of a Sierra Definition?
	// A Sierra program size should be at least 3 to contain the version or 1 if it's version is 0.1.0
	if len(response.Program) < 3 && (len(response.Program) == 0 ||
		!response.Program[0].Equal(&core.SierraVersion010)) {
		return nil, errors.New("sierra program size is too small")
	}

	coreCompiledClass, err := AdaptCompiledClass(compiledClass)
	if err != nil {
		return nil, err
	}

	return &core.SierraClass{
		SemanticVersion: response.Version,
		Program:         response.Program,
		ProgramHash:     crypto.PoseidonArray(response.Program...),

		Abi:     response.Abi,
		AbiHash: crypto.StarknetKeccak([]byte(response.Abi)),

		Compiled: coreCompiledClass,

		EntryPoints: adaptSierraEntrypoints(&response.EntryPoints),
	}, nil
}

func AdaptCompiledClass(compiledClass *starknet.CasmClass) (*core.CasmClass, error) {
	if compiledClass == nil {
		return nil, nil
	}

	var casm core.CasmClass
	casm.Bytecode = compiledClass.Bytecode
	casm.PythonicHints = compiledClass.PythonicHints
	casm.CompilerVersion = compiledClass.CompilerVersion
	casm.Hints = compiledClass.Hints
	casm.BytecodeSegmentLengths = AdaptSegmentLengths(compiledClass.BytecodeSegmentLengths)

	var ok bool
	casm.Prime, ok = new(big.Int).SetString(compiledClass.Prime, 0)
	if !ok {
		return nil, fmt.Errorf("couldn't convert prime value to big.Int: %d", casm.Prime)
	}

	entryPoints := compiledClass.EntryPoints
	casm.External = utils.Map(entryPoints.External, adaptCompiledEntryPoint)
	casm.L1Handler = utils.Map(entryPoints.L1Handler, adaptCompiledEntryPoint)
	casm.Constructor = utils.Map(entryPoints.Constructor, adaptCompiledEntryPoint)

	return &casm, nil
}

func AdaptSegmentLengths(l starknet.SegmentLengths) core.SegmentLengths {
	return core.SegmentLengths{
		Length:   l.Length,
		Children: utils.Map(l.Children, AdaptSegmentLengths),
	}
}

<<<<<<< HEAD
func adaptStarknetEntrypoint(ep *starknet.EntryPoint) core.DeprecatedEntryPoint {
	return core.DeprecatedEntryPoint{Selector: ep.Selector, Offset: ep.Offset}
}

=======
// todo(rdr): We know the right type here which is a deprecated cairo class, why use polymorphism.
>>>>>>> 19edd4d2
func AdaptDeprecatedCairoClass(
	response *starknet.DeprecatedCairoClass,
) (core.ClassDefinition, error) {
	class := new(core.DeprecatedCairoClass)
	class.Abi = response.Abi

	class.Externals = make([]core.DeprecatedEntryPoint, len(response.EntryPoints.External))
	for i := range response.EntryPoints.External {
		class.Externals[i] = adaptStarknetEntrypoint(&response.EntryPoints.External[i])
	}

	class.L1Handlers = make([]core.DeprecatedEntryPoint, len(response.EntryPoints.L1Handler))
	for i := range response.EntryPoints.L1Handler {
		class.L1Handlers[i] = adaptStarknetEntrypoint(&response.EntryPoints.L1Handler[i])
	}

	class.Constructors = make([]core.DeprecatedEntryPoint, len(response.EntryPoints.Constructor))
	for i := range response.EntryPoints.Constructor {
		class.Constructors[i] = adaptStarknetEntrypoint(&response.EntryPoints.Constructor[i])
	}

	var err error
	class.Program, err = utils.Gzip64Encode(response.Program)
	if err != nil {
		return nil, err
	}

	return class, nil
}

func AdaptStateUpdate(response *starknet.StateUpdate) (*core.StateUpdate, error) {
	stateDiff, err := AdaptStateDiff(&response.StateDiff)
	if err != nil {
		return nil, err
	}

	return &core.StateUpdate{
		BlockHash: response.BlockHash,
		NewRoot:   response.NewRoot,
		OldRoot:   response.OldRoot,
		StateDiff: &stateDiff,
	}, nil
}

func AdaptStateDiff(response *starknet.StateDiff) (core.StateDiff, error) {
	var stateDiff core.StateDiff
	stateDiff.DeclaredV0Classes = response.OldDeclaredContracts

	stateDiff.DeclaredV1Classes = make(map[felt.Felt]*felt.Felt, len(response.DeclaredClasses))
	for _, declaredV1Class := range response.DeclaredClasses {
		stateDiff.DeclaredV1Classes[*declaredV1Class.ClassHash] = declaredV1Class.CompiledClassHash
	}

	stateDiff.MigratedClasses = make(
		map[felt.SierraClassHash]felt.CasmClassHash, len(response.MigratedClasses),
	)
	for _, migratedClass := range response.MigratedClasses {
		stateDiff.MigratedClasses[migratedClass.ClassHash] = migratedClass.CompiledClassHash
	}

	stateDiff.ReplacedClasses = make(map[felt.Felt]*felt.Felt, len(response.ReplacedClasses))
	for _, replacedClass := range response.ReplacedClasses {
		stateDiff.ReplacedClasses[*replacedClass.Address] = replacedClass.ClassHash
	}

	stateDiff.DeployedContracts = make(map[felt.Felt]*felt.Felt, len(response.DeployedContracts))
	for _, deployedContract := range response.DeployedContracts {
		stateDiff.DeployedContracts[*deployedContract.Address] = deployedContract.ClassHash
	}

	stateDiff.Nonces = make(map[felt.Felt]*felt.Felt, len(response.Nonces))
	for addrStr, nonce := range response.Nonces {
		addr, err := new(felt.Felt).SetString(addrStr)
		if err != nil {
			return core.StateDiff{}, err
		}
		stateDiff.Nonces[*addr] = nonce
	}

	stateDiff.StorageDiffs = make(
		map[felt.Felt]map[felt.Felt]*felt.Felt,
		len(response.StorageDiffs),
	)
	for addrStr, diffs := range response.StorageDiffs {
		addr, err := new(felt.Felt).SetString(addrStr)
		if err != nil {
			return core.StateDiff{}, err
		}

		stateDiff.StorageDiffs[*addr] = make(map[felt.Felt]*felt.Felt)
		for _, diff := range diffs {
			stateDiff.StorageDiffs[*addr][*diff.Key] = diff.Value
		}
	}

	return stateDiff, nil
}

// Comparing to preconfirmed, candidate txns don't include state diffs and receipts.
// `||` is used to cover any possible descrepancies
// https://community.starknet.io/t/sn-0-14-0-pre-release-notes
func IsCandidateTx(response *starknet.PreConfirmedBlock, id int) bool {
	return response.TransactionStateDiffs[id] == nil || response.Receipts[id] == nil
}

func AdaptPreConfirmedBlock(
	response *starknet.PreConfirmedBlock,
	number uint64,
) (core.PreConfirmed, error) {
	if response == nil {
		return core.PreConfirmed{}, errors.New("nil preconfirmed block")
	}

	if response.Status != "PRE_CONFIRMED" {
		return core.PreConfirmed{}, errors.New("invalid status for pre_confirmed block")
	}

<<<<<<< HEAD
	var err error

	txStateDiffs := make([]*core.StateDiff, 0, len(response.TransactionStateDiffs))
	for _, stateDiff := range response.TransactionStateDiffs {
		if stateDiff == nil {
			break
		}
		var adaptedStateDiff core.StateDiff
		if adaptedStateDiff, err = AdaptStateDiff(stateDiff); err != nil {
			return core.PreConfirmed{}, err
		}
		txStateDiffs = append(txStateDiffs, &adaptedStateDiff)
=======
	isInvalidPayloadSizes := len(response.Transactions) != len(response.TransactionStateDiffs) ||
		len(response.Transactions) != len(response.Receipts)
	if isInvalidPayloadSizes {
		return core.PreConfirmed{}, errors.New("invalid sizes of transactions, state diffs and receipts")
>>>>>>> 19edd4d2
	}

	preConfirmedTxCount := 0
	for i := range len(response.Transactions) {
		if !IsCandidateTx(response, i) {
			preConfirmedTxCount++
		}
	}
	candidateCount := len(response.Transactions) - preConfirmedTxCount

	txns := make([]core.Transaction, preConfirmedTxCount)
	txStateDiffs := make([]*core.StateDiff, preConfirmedTxCount)
	receipts := make([]*core.TransactionReceipt, preConfirmedTxCount)
	eventCount := uint64(0)
<<<<<<< HEAD
	for i := range preConfirmedTxCount {
		receipts[i] = AdaptTransactionReceipt(response.Receipts[i])
		eventCount += uint64(len(response.Receipts[i].Events))
=======
	candidateTxs := make([]core.Transaction, candidateCount)

	var err error
	preIdx := 0
	candIdx := 0
	for i := range len(response.Transactions) {
		if !IsCandidateTx(response, i) {
			txns[preIdx], err = AdaptTransaction(&response.Transactions[i])
			if err != nil {
				return core.PreConfirmed{}, err
			}

			txStateDiffs[preIdx], err = AdaptStateDiff(response.TransactionStateDiffs[i])
			if err != nil {
				return core.PreConfirmed{}, err
			}

			receipts[preIdx] = AdaptTransactionReceipt(response.Receipts[i])
			eventCount += uint64(len(response.Receipts[i].Events))
			preIdx++
		} else {
			candidateTxs[candIdx], err = AdaptTransaction(&response.Transactions[i])
			if err != nil {
				return core.PreConfirmed{}, err
			}
			candIdx++
		}
>>>>>>> 19edd4d2
	}

	// Squash per-tx state updates
	stateDiff := core.EmptyStateDiff()
	for _, txStateDiff := range txStateDiffs {
		stateDiff.Merge(txStateDiff)
	}

	stateUpdate := core.StateUpdate{
		BlockHash: nil,
		NewRoot:   nil,
		// Must be set to previous global state root, when have access to latest header
		OldRoot:   nil,
		StateDiff: &stateDiff,
	}

	adaptedBlock := &core.Block{
		// https://github.com/starkware-libs/starknet-specs/blob/9377851884da5c81f757b6ae0ed47e84f9e7c058/api/starknet_api_openrpc.json#L1636
		Header: &core.Header{
			Number:           number,
			SequencerAddress: response.SequencerAddress,
			// Not required in spec but useful
			TransactionCount: uint64(len(txns)),
			// Not required in spec but useful
			EventCount:      eventCount,
			Timestamp:       response.Timestamp,
			ProtocolVersion: response.Version,
			// Not required in spec but useful
			EventsBloom:    core.EventsBloom(receipts),
			L1GasPriceETH:  response.L1GasPrice.PriceInWei,
			L1GasPriceSTRK: response.L1GasPrice.PriceInFri,
			L1DAMode:       core.L1DAMode(response.L1DAMode),
			L1DataGasPrice: (*core.GasPrice)(response.L1DataGasPrice),
			L2GasPrice:     (*core.GasPrice)(response.L2GasPrice),
			// Following fields are nil for pre_confirmed block
			Hash:            nil,
			ParentHash:      nil,
			GlobalStateRoot: nil,
			Signatures:      nil,
		},
		Transactions: txns,
		Receipts:     receipts,
	}
	return core.NewPreConfirmed(adaptedBlock, &stateUpdate, txStateDiffs, candidateTxs), nil
}

func safeFeltToUint64(f *felt.Felt) uint64 {
	if f != nil {
		return f.Uint64()
	}
	return 0
}

func adaptCompiledEntryPoint(entryPoint starknet.CompiledEntryPoint) core.CasmEntryPoint {
	return core.CasmEntryPoint{
		Offset:   entryPoint.Offset,
		Selector: entryPoint.Selector,
		Builtins: entryPoint.Builtins,
	}
}<|MERGE_RESOLUTION|>--- conflicted
+++ resolved
@@ -368,14 +368,11 @@
 	}
 }
 
-<<<<<<< HEAD
 func adaptStarknetEntrypoint(ep *starknet.EntryPoint) core.DeprecatedEntryPoint {
 	return core.DeprecatedEntryPoint{Selector: ep.Selector, Offset: ep.Offset}
 }
 
-=======
 // todo(rdr): We know the right type here which is a deprecated cairo class, why use polymorphism.
->>>>>>> 19edd4d2
 func AdaptDeprecatedCairoClass(
 	response *starknet.DeprecatedCairoClass,
 ) (core.ClassDefinition, error) {
@@ -416,11 +413,11 @@
 		BlockHash: response.BlockHash,
 		NewRoot:   response.NewRoot,
 		OldRoot:   response.OldRoot,
-		StateDiff: &stateDiff,
+		StateDiff: stateDiff,
 	}, nil
 }
 
-func AdaptStateDiff(response *starknet.StateDiff) (core.StateDiff, error) {
+func AdaptStateDiff(response *starknet.StateDiff) (*core.StateDiff, error) {
 	var stateDiff core.StateDiff
 	stateDiff.DeclaredV0Classes = response.OldDeclaredContracts
 
@@ -450,7 +447,7 @@
 	for addrStr, nonce := range response.Nonces {
 		addr, err := new(felt.Felt).SetString(addrStr)
 		if err != nil {
-			return core.StateDiff{}, err
+			return nil, err
 		}
 		stateDiff.Nonces[*addr] = nonce
 	}
@@ -462,7 +459,7 @@
 	for addrStr, diffs := range response.StorageDiffs {
 		addr, err := new(felt.Felt).SetString(addrStr)
 		if err != nil {
-			return core.StateDiff{}, err
+			return nil, err
 		}
 
 		stateDiff.StorageDiffs[*addr] = make(map[felt.Felt]*felt.Felt)
@@ -471,7 +468,7 @@
 		}
 	}
 
-	return stateDiff, nil
+	return &stateDiff, nil
 }
 
 // Comparing to preconfirmed, candidate txns don't include state diffs and receipts.
@@ -493,25 +490,10 @@
 		return core.PreConfirmed{}, errors.New("invalid status for pre_confirmed block")
 	}
 
-<<<<<<< HEAD
-	var err error
-
-	txStateDiffs := make([]*core.StateDiff, 0, len(response.TransactionStateDiffs))
-	for _, stateDiff := range response.TransactionStateDiffs {
-		if stateDiff == nil {
-			break
-		}
-		var adaptedStateDiff core.StateDiff
-		if adaptedStateDiff, err = AdaptStateDiff(stateDiff); err != nil {
-			return core.PreConfirmed{}, err
-		}
-		txStateDiffs = append(txStateDiffs, &adaptedStateDiff)
-=======
 	isInvalidPayloadSizes := len(response.Transactions) != len(response.TransactionStateDiffs) ||
 		len(response.Transactions) != len(response.Receipts)
 	if isInvalidPayloadSizes {
 		return core.PreConfirmed{}, errors.New("invalid sizes of transactions, state diffs and receipts")
->>>>>>> 19edd4d2
 	}
 
 	preConfirmedTxCount := 0
@@ -526,11 +508,6 @@
 	txStateDiffs := make([]*core.StateDiff, preConfirmedTxCount)
 	receipts := make([]*core.TransactionReceipt, preConfirmedTxCount)
 	eventCount := uint64(0)
-<<<<<<< HEAD
-	for i := range preConfirmedTxCount {
-		receipts[i] = AdaptTransactionReceipt(response.Receipts[i])
-		eventCount += uint64(len(response.Receipts[i].Events))
-=======
 	candidateTxs := make([]core.Transaction, candidateCount)
 
 	var err error
@@ -542,7 +519,6 @@
 			if err != nil {
 				return core.PreConfirmed{}, err
 			}
-
 			txStateDiffs[preIdx], err = AdaptStateDiff(response.TransactionStateDiffs[i])
 			if err != nil {
 				return core.PreConfirmed{}, err
@@ -558,7 +534,6 @@
 			}
 			candIdx++
 		}
->>>>>>> 19edd4d2
 	}
 
 	// Squash per-tx state updates
