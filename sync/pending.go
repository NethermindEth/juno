package sync

import (
	"errors"
	"fmt"

	"github.com/NethermindEth/juno/core"
	"github.com/NethermindEth/juno/core/felt"
<<<<<<< HEAD
	"github.com/NethermindEth/juno/db"
=======
	"github.com/NethermindEth/juno/core/trie"
>>>>>>> 0ff97b1e
)

var feltOne = new(felt.Felt).SetUint64(1)

type Pending struct {
	Block       *core.Block
	StateUpdate *core.StateUpdate
	NewClasses  map[felt.Felt]core.Class
}

type PendingState struct {
	stateDiff  *core.StateDiff
	newClasses map[felt.Felt]core.Class
	head       core.StateReader
}

func NewPendingState(stateDiff *core.StateDiff, newClasses map[felt.Felt]core.Class, head core.StateReader) *PendingState {
	return &PendingState{
		stateDiff:  stateDiff,
		newClasses: newClasses,
		head:       head,
	}
}

func (p *PendingState) ContractClassHash(addr *felt.Felt) (*felt.Felt, error) {
	if classHash, ok := p.stateDiff.ReplacedClasses[*addr]; ok {
		return classHash, nil
	} else if classHash, ok = p.stateDiff.DeployedContracts[*addr]; ok {
		return classHash, nil
	}
	return p.head.ContractClassHash(addr)
}

func (p *PendingState) ContractNonce(addr *felt.Felt) (*felt.Felt, error) {
	if nonce, found := p.stateDiff.Nonces[*addr]; found {
		return nonce, nil
	} else if _, found = p.stateDiff.DeployedContracts[*addr]; found {
		return &felt.Felt{}, nil
	}
	return p.head.ContractNonce(addr)
}

func (p *PendingState) ContractStorage(addr, key *felt.Felt) (*felt.Felt, error) {
	if diffs, found := p.stateDiff.StorageDiffs[*addr]; found {
		if value, found := diffs[*key]; found {
			return value, nil
		}
	}
	if _, found := p.stateDiff.DeployedContracts[*addr]; found {
		return &felt.Felt{}, nil
	}
	return p.head.ContractStorage(addr, key)
}

func (p *PendingState) Class(classHash *felt.Felt) (*core.DeclaredClass, error) {
	if class, found := p.newClasses[*classHash]; found {
		return &core.DeclaredClass{
			At:    0,
			Class: class,
		}, nil
	}

	return p.head.Class(classHash)
}

<<<<<<< HEAD
type PendingStateWriter struct {
	*PendingState
}

func NewPendingStateWriter(stateDiff *core.StateDiff, newClasses map[felt.Felt]core.Class, head core.StateReader) *PendingStateWriter {
	return &PendingStateWriter{
		PendingState: &PendingState{
			stateDiff:  stateDiff,
			newClasses: newClasses,
			head:       head,
		},
	}
}

func (p *PendingStateWriter) SetStorage(contractAddress, key, value *felt.Felt) error {
	if _, found := p.stateDiff.StorageDiffs[*contractAddress]; !found {
		p.stateDiff.StorageDiffs[*contractAddress] = make(map[felt.Felt]*felt.Felt)
	}
	p.stateDiff.StorageDiffs[*contractAddress][*key] = value.Clone()
	return nil
}

func (p *PendingStateWriter) IncrementNonce(contractAddress *felt.Felt) error {
	currentNonce, err := p.ContractNonce(contractAddress)
	if err != nil {
		return fmt.Errorf("get contract nonce: %v", err)
	}
	p.stateDiff.Nonces[*contractAddress] = currentNonce.Add(currentNonce, feltOne)
	return nil
}

func (p *PendingStateWriter) SetClassHash(contractAddress, classHash *felt.Felt) error {
	if _, err := p.head.ContractClassHash(contractAddress); err != nil {
		if errors.Is(err, db.ErrKeyNotFound) {
			p.stateDiff.DeployedContracts[*contractAddress] = classHash.Clone()
			return nil
		}
		return fmt.Errorf("get latest class hash: %v", err)
	}
	p.stateDiff.ReplacedClasses[*contractAddress] = classHash.Clone()
	return nil
}

// SetContractClass writes a new CairoV0 class to the PendingState
// Assumption: SetCompiledClassHash should be called for CairoV1 contracts
func (p *PendingStateWriter) SetContractClass(classHash *felt.Felt, class core.Class) error {
	// Only declare the class if it has not already been declared, and return
	// and unexepcted errors (ie any error that isn't db.ErrKeyNotFound)
	_, err := p.Class(classHash)
	if err == nil {
		return errors.New("class already declared")
	} else if !errors.Is(err, db.ErrKeyNotFound) {
		return fmt.Errorf("get class: %v", err)
	}

	p.newClasses[*classHash] = class
	if class.Version() == 0 {
		p.stateDiff.DeclaredV0Classes = append(p.stateDiff.DeclaredV0Classes, classHash.Clone())
	}
	return nil
}

// SetCompiledClassHash writes CairoV1 classes to the pending state
// Assumption: SetContractClass was called for classHash and succeeded
func (p *PendingStateWriter) SetCompiledClassHash(classHash, compiledClassHash *felt.Felt) error {
	p.stateDiff.DeclaredV1Classes[*classHash] = compiledClassHash.Clone()
	return nil
}

// StateDiffAndClasses returns the pending state's internal data. The returned objects will continue to be
// read and modified by the pending state.
func (p *PendingStateWriter) StateDiffAndClasses() (*core.StateDiff, map[felt.Felt]core.Class) {
	return p.stateDiff, p.newClasses
}

func (p *PendingStateWriter) SetStateDiff(stateDiff *core.StateDiff) {
	p.stateDiff = stateDiff
=======
func (p *PendingState) ClassTrie() (*trie.Trie, error) {
	return nil, core.ErrHistoricalTrieNotSupported
}

func (p *PendingState) ContractTrie() (*trie.Trie, error) {
	return nil, core.ErrHistoricalTrieNotSupported
}

func (p *PendingState) ContractStorageTrie(addr *felt.Felt) (*trie.Trie, error) {
	return nil, core.ErrHistoricalTrieNotSupported
>>>>>>> 0ff97b1e
}<|MERGE_RESOLUTION|>--- conflicted
+++ resolved
@@ -6,11 +6,8 @@
 
 	"github.com/NethermindEth/juno/core"
 	"github.com/NethermindEth/juno/core/felt"
-<<<<<<< HEAD
+	"github.com/NethermindEth/juno/core/trie"
 	"github.com/NethermindEth/juno/db"
-=======
-	"github.com/NethermindEth/juno/core/trie"
->>>>>>> 0ff97b1e
 )
 
 var feltOne = new(felt.Felt).SetUint64(1)
@@ -76,7 +73,18 @@
 	return p.head.Class(classHash)
 }
 
-<<<<<<< HEAD
+func (p *PendingState) ClassTrie() (*trie.Trie, error) {
+	return nil, core.ErrHistoricalTrieNotSupported
+}
+
+func (p *PendingState) ContractTrie() (*trie.Trie, error) {
+	return nil, core.ErrHistoricalTrieNotSupported
+}
+
+func (p *PendingState) ContractStorageTrie(addr *felt.Felt) (*trie.Trie, error) {
+	return nil, core.ErrHistoricalTrieNotSupported
+}
+
 type PendingStateWriter struct {
 	*PendingState
 }
@@ -154,16 +162,4 @@
 
 func (p *PendingStateWriter) SetStateDiff(stateDiff *core.StateDiff) {
 	p.stateDiff = stateDiff
-=======
-func (p *PendingState) ClassTrie() (*trie.Trie, error) {
-	return nil, core.ErrHistoricalTrieNotSupported
-}
-
-func (p *PendingState) ContractTrie() (*trie.Trie, error) {
-	return nil, core.ErrHistoricalTrieNotSupported
-}
-
-func (p *PendingState) ContractStorageTrie(addr *felt.Felt) (*trie.Trie, error) {
-	return nil, core.ErrHistoricalTrieNotSupported
->>>>>>> 0ff97b1e
 }