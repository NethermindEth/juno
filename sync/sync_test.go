--- conflicted
+++ resolved
@@ -380,11 +380,7 @@
 					val, err := pendingState.ContractStorage(contractAddress, storageKey)
 					require.NoError(t, err)
 					expected := new(felt.Felt).SetUint64(uint64(i) + 1)
-<<<<<<< HEAD
-					require.Equal(t, *expected, val)
-=======
 					require.Equal(t, expected, &val)
->>>>>>> 82a8d927
 					require.NoError(t, pendingStateCloser())
 				}
 			})
@@ -428,19 +424,11 @@
 					val, err := pendingState.ContractStorage(contractAddress, storageKey)
 					require.NoError(t, err)
 					expected := new(felt.Felt).SetUint64(uint64(i) + 1)
-<<<<<<< HEAD
-					require.Equal(t, *expected, val)
-
-					val, err = pendingState.ContractStorage(contractAddress, storageKey2)
-					require.NoError(t, err)
-					require.Equal(t, *val2, val)
-=======
 					require.Equal(t, expected, &val)
 
 					val, err = pendingState.ContractStorage(contractAddress, storageKey2)
 					require.NoError(t, err)
 					require.Equal(t, val2, &val)
->>>>>>> 82a8d927
 					require.NoError(t, pendingStateCloser())
 				}
 			})
