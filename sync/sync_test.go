package sync_test

import (
	"context"
	"errors"
	"sync/atomic"
	"testing"
	"time"

	"github.com/NethermindEth/juno/blockchain"
	"github.com/NethermindEth/juno/clients/feeder"
	"github.com/NethermindEth/juno/core"
	"github.com/NethermindEth/juno/core/felt"
	statetestutils "github.com/NethermindEth/juno/core/state/state_test_utils"
	"github.com/NethermindEth/juno/db/memory"
	"github.com/NethermindEth/juno/mocks"
	adaptfeeder "github.com/NethermindEth/juno/starknetdata/feeder"
	"github.com/NethermindEth/juno/sync"
	"github.com/NethermindEth/juno/utils"
	"github.com/stretchr/testify/assert"
	"github.com/stretchr/testify/require"
	"go.uber.org/mock/gomock"
)

const timeout = time.Second

func TestSyncBlocks(t *testing.T) {
	mockCtrl := gomock.NewController(t)
	t.Cleanup(mockCtrl.Finish)

	client := feeder.NewTestClient(t, &utils.Mainnet)
	gw := adaptfeeder.New(client)
	testBlockchain := func(t *testing.T, bc *blockchain.Blockchain) {
		t.Helper()
		assert.NoError(t, func() error {
			headBlock, err := bc.Head()
			require.NoError(t, err)

			height := int(headBlock.Number)
			assert.Equal(t, 2, height)
			for height >= 0 {
				b, err := gw.BlockByNumber(t.Context(), uint64(height))
				if err != nil {
					return err
				}

				block, err := bc.BlockByNumber(uint64(height))
				require.NoError(t, err)

				assert.Equal(t, b, block)
				height--
			}
			return nil
		}())
	}
	log := utils.NewNopZapLogger()
	t.Run("sync multiple blocks in an empty db", func(t *testing.T) {
		testDB := memory.New()
		bc := blockchain.New(testDB, &utils.Mainnet, statetestutils.UseNewState())
		dataSource := sync.NewFeederGatewayDataSource(bc, gw)
		synchronizer := sync.New(bc, dataSource, log, time.Duration(0), time.Duration(0), false, testDB)
		ctx, cancel := context.WithTimeout(t.Context(), timeout)

		require.NoError(t, synchronizer.Run(ctx))
		cancel()

		testBlockchain(t, bc)
	})

	t.Run("sync multiple blocks in a non-empty db", func(t *testing.T) {
		testDB := memory.New()
		bc := blockchain.New(testDB, &utils.Mainnet, statetestutils.UseNewState())
		b0, err := gw.BlockByNumber(t.Context(), 0)
		require.NoError(t, err)
		s0, err := gw.StateUpdate(t.Context(), 0)
		require.NoError(t, err)
		require.NoError(t, bc.Store(b0, &core.BlockCommitments{}, s0, nil))

		dataSource := sync.NewFeederGatewayDataSource(bc, gw)
		synchronizer := sync.New(bc, dataSource, log, time.Duration(0), time.Duration(0), false, testDB)
		ctx, cancel := context.WithTimeout(t.Context(), timeout)

		require.NoError(t, synchronizer.Run(ctx))
		cancel()

		testBlockchain(t, bc)
	})

	t.Run("sync multiple blocks, with an unreliable gw", func(t *testing.T) {
		testDB := memory.New()
		bc := blockchain.New(testDB, &utils.Mainnet, statetestutils.UseNewState())

		mockSNData := mocks.NewMockStarknetData(mockCtrl)

		syncingHeight := uint64(0)
		reqCount := 0
		mockSNData.EXPECT().StateUpdateWithBlock(gomock.Any(), gomock.Any()).DoAndReturn(
			func(_ context.Context, height uint64) (*core.StateUpdate, *core.Block, error) {
				curHeight := atomic.LoadUint64(&syncingHeight)
				// reject any other requests
				if height != curHeight {
					return nil, nil, errors.New("try again")
				}

				reqCount++
				state, block, err := gw.StateUpdateWithBlock(t.Context(), curHeight)
				if err != nil {
					return nil, nil, err
				}

				switch reqCount {
				case 1:
					return nil, nil, errors.New("try again")
				case 2:
					state.BlockHash = new(felt.Felt) // fail sanity checks
				case 3:
					state.OldRoot = new(felt.Felt).SetUint64(1) // fail store
				default:
					reqCount = 0
					atomic.AddUint64(&syncingHeight, 1)
				}

				return state, block, nil
			}).AnyTimes()
		mockSNData.EXPECT().Class(gomock.Any(), gomock.Any()).DoAndReturn(
			func(ctx context.Context, hash *felt.Felt) (core.ClassDefinition, error) {
				return gw.Class(ctx, hash)
			}).AnyTimes()

		mockSNData.EXPECT().BlockLatest(gomock.Any()).DoAndReturn(
			func(ctx context.Context) (*core.Block, error) {
				return gw.BlockLatest(t.Context())
			}).AnyTimes()

		dataSource := sync.NewFeederGatewayDataSource(bc, mockSNData)
		synchronizer := sync.New(bc, dataSource, log, time.Duration(0), time.Duration(0), false, testDB)
		ctx, cancel := context.WithTimeout(t.Context(), 2*timeout)

		require.NoError(t, synchronizer.Run(ctx))
		cancel()

		testBlockchain(t, bc)
	})
}

func TestReorg(t *testing.T) {
	mainClient := feeder.NewTestClient(t, &utils.Mainnet)
	mainGw := adaptfeeder.New(mainClient)

	sepoliaClient := feeder.NewTestClient(t, &utils.Sepolia)
	sepoliaGw := adaptfeeder.New(sepoliaClient)

	testDB := memory.New()

	// sync to Sepolia for 2 blocks
	bc := blockchain.New(testDB, &utils.Sepolia, statetestutils.UseNewState())
	dataSource := sync.NewFeederGatewayDataSource(bc, sepoliaGw)
	synchronizer := sync.New(bc, dataSource, utils.NewNopZapLogger(), 0, 0, false, testDB)

	ctx, cancel := context.WithTimeout(t.Context(), timeout)
	require.NoError(t, synchronizer.Run(ctx))
	cancel()

	require.NoError(t, bc.Stop())

	t.Run("resync to mainnet with the same db", func(t *testing.T) {
		bc := blockchain.New(testDB, &utils.Mainnet, statetestutils.UseNewState())

		// Ensure current head is Sepolia head
		head, err := bc.HeadsHeader()
		require.NoError(t, err)
		require.Equal(t, felt.NewUnsafeFromString[felt.Felt]("0x5c627d4aeb51280058bed93c7889bce78114d63baad1be0f0aeb32496d5f19c"), head.Hash)
		sepoliaEnd := head
		sepoliaStart, err := bc.BlockHeaderByNumber(0)
		require.NoError(t, err)

		dataSource := sync.NewFeederGatewayDataSource(bc, mainGw)
		synchronizer = sync.New(bc, dataSource, utils.NewNopZapLogger(), 0, 0, false, testDB)
		sub := synchronizer.SubscribeReorg()
		ctx, cancel = context.WithTimeout(t.Context(), timeout)
		require.NoError(t, synchronizer.Run(ctx))
		cancel()

		// After syncing (and reorging) the current head should be at mainnet
		head, err = bc.HeadsHeader()
		require.NoError(t, err)
		require.Equal(t, felt.NewUnsafeFromString[felt.Felt]("0x4e1f77f39545afe866ac151ac908bd1a347a2a8a7d58bef1276db4f06fdf2f6"), head.Hash)

		// Validate reorg event
		got, ok := <-sub.Recv()
		require.True(t, ok)
		assert.Equal(t, sepoliaEnd.Hash, got.EndBlockHash)
		assert.Equal(t, sepoliaEnd.Number, got.EndBlockNum)
		assert.Equal(t, sepoliaStart.Hash, got.StartBlockHash)
		assert.Equal(t, sepoliaStart.Number, got.StartBlockNum)
	})
}

<<<<<<< HEAD
func TestPendingData(t *testing.T) {
	client := feeder.NewTestClient(t, &utils.Mainnet)
	gw := adaptfeeder.New(client)

	t.Run("starknet version <= 0.14.0", func(t *testing.T) {
		var synchronizer *sync.Synchronizer
		testDB := memory.New()
		chain := blockchain.New(testDB, &utils.Mainnet, statetestutils.UseNewState())
		dataSource := sync.NewFeederGatewayDataSource(chain, gw)
		synchronizer = sync.New(chain, dataSource, utils.NewNopZapLogger(), 0, 0, false, testDB)

		b, err := gw.BlockByNumber(t.Context(), 0)
		require.NoError(t, err)
		su, err := gw.StateUpdate(t.Context(), 0)
		require.NoError(t, err)
		t.Run("pending state shouldnt exist if no pending block", func(t *testing.T) {
			_, _, err = synchronizer.PendingState()
			require.Error(t, err)
		})

		t.Run("cannot store unsupported pending block version", func(t *testing.T) {
			pending := &core.Pending{Block: &core.Block{Header: &core.Header{ProtocolVersion: "1.9.0"}}}
			changed, err := synchronizer.StorePending(pending)
			require.Error(t, err)
			require.False(t, changed)
		})

		t.Run("store genesis as pending", func(t *testing.T) {
			pendingGenesis := &core.Pending{
				Block:       b,
				StateUpdate: su,
			}

			changed, err := synchronizer.StorePending(pendingGenesis)
			require.NoError(t, err)
			require.True(t, changed)

			gotPending, pErr := synchronizer.PendingData()
			require.NoError(t, pErr)
			expectedPending := core.NewPending(pendingGenesis.Block, pendingGenesis.StateUpdate, nil)
			assert.Equal(t, &expectedPending, gotPending)
		})

		require.NoError(t, chain.Store(b, &core.BlockCommitments{}, su, nil))

		t.Run("storing a pending too far into the future should fail", func(t *testing.T) {
			b, err = gw.BlockByNumber(t.Context(), 2)
			require.NoError(t, err)
			su, err = gw.StateUpdate(t.Context(), 2)
			require.NoError(t, err)

			notExpectedPending := core.NewPending(b, su, nil)
			changed, err := synchronizer.StorePending(&notExpectedPending)
			require.ErrorIs(t, err, blockchain.ErrParentDoesNotMatchHead)
			require.False(t, changed)
		})

		t.Run("store expected pending block", func(t *testing.T) {
			b, err = gw.BlockByNumber(t.Context(), 1)
			require.NoError(t, err)
			su, err = gw.StateUpdate(t.Context(), 1)
			require.NoError(t, err)

			expectedPending := &core.Pending{
				Block:       b,
				StateUpdate: su,
			}
			changed, err := synchronizer.StorePending(expectedPending)
			require.NoError(t, err)
			require.True(t, changed)

			gotPending, pErr := synchronizer.PendingData()
			require.NoError(t, pErr)
			assert.Equal(t, expectedPending, gotPending)
		})

		t.Run("get pending state", func(t *testing.T) {
			_, pendingStateCloser, pErr := synchronizer.PendingState()
			t.Cleanup(func() {
				require.NoError(t, pendingStateCloser())
			})
			require.NoError(t, pErr)
		})
	})

	t.Run("starknet version > 0.14.0", func(t *testing.T) {
		var synchronizer *sync.Synchronizer
		testDB := memory.New()
		chain := blockchain.New(testDB, &utils.Mainnet, statetestutils.UseNewState())
		dataSource := sync.NewFeederGatewayDataSource(chain, gw)
		synchronizer = sync.New(chain, dataSource, utils.NewNopZapLogger(), 0, 0, false, testDB)

		b, err := gw.BlockByNumber(t.Context(), 0)
		require.NoError(t, err)
		su, err := gw.StateUpdate(t.Context(), 0)
		require.NoError(t, err)
		t.Run("pending state shouldnt exist if no pre_confirmed block", func(t *testing.T) {
			_, _, err = synchronizer.PendingState()
			require.Error(t, err)
		})

		t.Run("cannot store unsupported pre_confirmed block version", func(t *testing.T) {
			preConfirmed := core.PreConfirmed{Block: &core.Block{Header: &core.Header{ProtocolVersion: "1.9.0"}}}
			isWritten, err := synchronizer.StorePreConfirmed(&preConfirmed)
			require.Error(t, err)
			require.False(t, isWritten)
		})

		t.Run("store genesis as pre_confirmed", func(t *testing.T) {
			preConfirmedGenesis := core.PreConfirmed{
				Block: b,
				StateUpdate: &core.StateUpdate{
					OldRoot: &felt.Zero,
				},
			}

			isWritten, err := synchronizer.StorePreConfirmed(&preConfirmedGenesis)
			require.NoError(t, err)
			require.True(t, isWritten)

			gotPendingData, pErr := synchronizer.PendingData()
			require.NoError(t, pErr)
			expectedPreConfirmed := &core.PreConfirmed{
				Block:       preConfirmedGenesis.Block,
				StateUpdate: preConfirmedGenesis.StateUpdate,
			}

			assert.Equal(t, expectedPreConfirmed, gotPendingData)
		})

		require.NoError(t, chain.Store(b, &core.BlockCommitments{}, su, nil))

		t.Run("store expected pre_confirmed block", func(t *testing.T) {
			preConfirmedB, err := gw.BlockByNumber(t.Context(), 1)
			require.NoError(t, err)
			su, err = gw.StateUpdate(t.Context(), 1)
			require.NoError(t, err)

			emptyStateDiff := core.EmptyStateDiff()
			expectedPreConfirmed := &core.PreConfirmed{
				Block: preConfirmedB,
				StateUpdate: &core.StateUpdate{
					StateDiff: &emptyStateDiff,
					OldRoot:   su.OldRoot,
				},
			}

			emptyStateDiff = core.EmptyStateDiff()
			isWritten, err := synchronizer.StorePreConfirmed(expectedPreConfirmed)
			require.NoError(t, err)
			require.True(t, isWritten)
			gotPendingData, pErr := synchronizer.PendingData()
			require.NoError(t, pErr)
			assert.Equal(t, expectedPreConfirmed, gotPendingData)
		})

		t.Run("get pending state", func(t *testing.T) {
			_, pendingStateCloser, pErr := synchronizer.PendingState()
			require.NoError(t, pErr)
			t.Cleanup(func() {
				require.NoError(t, pendingStateCloser())
			})
		})

		t.Run("get pending state before index", func(t *testing.T) {
			contractAddress, err := new(felt.Felt).SetString("0xFFFFF")
			require.NoError(t, err)
			storageKey := &felt.One

			// Get the state root after block 0 to use as OldRoot for block 1
			head, err := chain.Head()
			require.NoError(t, err)
			oldRoot := head.GlobalStateRoot

			t.Run("Without Prelatest", func(t *testing.T) {
				numTxs := 10
				preConfirmed := makePreConfirmedWithIncrementingCounter(
					1,
					numTxs,
					contractAddress,
					storageKey,
					0,
					oldRoot,
				)
				isWritten, err := synchronizer.StorePreConfirmed(preConfirmed)
				require.NoError(t, err)
				require.True(t, isWritten)

				for i := range numTxs {
					pendingState, pendingStateCloser, pErr := synchronizer.PendingStateBeforeIndex(i + 1)
					require.NoError(t, pErr)
					val, err := pendingState.ContractStorage(contractAddress, storageKey)
					require.NoError(t, err)
					expected := new(felt.Felt).SetUint64(uint64(i) + 1)
					require.Equal(t, expected, &val)
					require.NoError(t, pendingStateCloser())
				}
			})

			t.Run("With Prelatest", func(t *testing.T) {
				storageKey2 := new(felt.Felt).SetUint64(11)
				val2 := new(felt.Felt).SetUint64(15)
				preLatestStateDiff := core.EmptyStateDiff()

				preLatestStateDiff.StorageDiffs[*contractAddress] = map[felt.Felt]*felt.Felt{
					*storageKey2: val2,
				}

				preLatest := core.PreLatest{
					Block: &core.Block{
						Header: &core.Header{
							Number:     b.Number + 1,
							ParentHash: b.Hash,
						},
					},
					StateUpdate: &core.StateUpdate{
						StateDiff: &preLatestStateDiff,
					},
				}

				numTxs := 11
				preConfirmed := makePreConfirmedWithIncrementingCounter(
					preLatest.Block.Number+1,
					numTxs,
					contractAddress,
					storageKey,
					0,
					oldRoot,
				)
				preConfirmed.WithPreLatest(&preLatest)
				isWritten, err := synchronizer.StorePreConfirmed(preConfirmed)
				require.NoError(t, err)
				require.True(t, isWritten)
				for i := range numTxs {
					pendingState, pendingStateCloser, pErr := synchronizer.PendingStateBeforeIndex(i + 1)
					require.NoError(t, pErr)
					val, err := pendingState.ContractStorage(contractAddress, storageKey)
					require.NoError(t, err)
					expected := new(felt.Felt).SetUint64(uint64(i) + 1)
					require.Equal(t, expected, &val)

					val, err = pendingState.ContractStorage(contractAddress, storageKey2)
					require.NoError(t, err)
					require.Equal(t, val2, &val)
					require.NoError(t, pendingStateCloser())
				}
			})
		})
	})
}

=======
>>>>>>> a54beab4
func TestSubscribeNewHeads(t *testing.T) {
	t.Parallel()
	testDB := memory.New()
	log := utils.NewNopZapLogger()
	network := utils.Mainnet
	chain := blockchain.New(testDB, &network, statetestutils.UseNewState())
	feeder := feeder.NewTestClient(t, &network)
	gw := adaptfeeder.New(feeder)
	dataSource := sync.NewFeederGatewayDataSource(chain, gw)
	syncer := sync.New(chain, dataSource, log, 0, 0, false, testDB)

	sub := syncer.SubscribeNewHeads()

	// Receive on new block.
	ctx, cancel := context.WithTimeout(t.Context(), timeout)
	require.NoError(t, syncer.Run(ctx))
	cancel()
	got, ok := <-sub.Recv()
	require.True(t, ok)
	want, err := gw.BlockByNumber(t.Context(), 0)
	require.NoError(t, err)

	require.Equal(t, want, got)
	sub.Unsubscribe()
}

func TestSubscribePending(t *testing.T) {
	t.Parallel()

	client := feeder.NewTestClient(t, &utils.Mainnet)
	gw := adaptfeeder.New(client)

	testDB := memory.New()
	log := utils.NewNopZapLogger()
	bc := blockchain.New(testDB, &utils.Mainnet, statetestutils.UseNewState())
	dataSource := sync.NewFeederGatewayDataSource(bc, gw)
	synchronizer := sync.New(
		bc,
		dataSource,
		log,
		time.Millisecond*100,
		time.Millisecond*100,
		false,
		testDB,
	)
	ctx, cancel := context.WithTimeout(t.Context(), 3*time.Second)

	sub := synchronizer.SubscribePendingData()

	require.NoError(t, synchronizer.Run(ctx))
	cancel()

	pendingData, err := synchronizer.PendingData()
	require.NoError(t, err)
	select {
	case pendingBlock, ok := <-sub.Recv():
		require.True(t, ok)
		require.Equal(t, pendingData, pendingBlock)
	case <-time.After(time.Second):
		t.Fatal("expected pending data")
	}

	sub.Unsubscribe()
<<<<<<< HEAD
}

func makePreConfirmedWithIncrementingCounter(
	blockNumber uint64,
	numTxs int,
	contractAddr *felt.Felt,
	storageKey *felt.Felt,
	startingNonce uint64,
	oldRoot *felt.Felt,
) *core.PreConfirmed {
	transactions := make([]core.Transaction, numTxs)
	receipts := make([]*core.TransactionReceipt, numTxs)
	stateDiffs := make([]*core.StateDiff, numTxs)

	for i := range numTxs {
		transactions[i] = &core.InvokeTransaction{}
		receipts[i] = &core.TransactionReceipt{}

		// Increment counter value: i+1 (1 for first tx, 2 for second, etc)
		counterVal := new(felt.Felt).SetUint64(uint64(i + 1))

		// Increment nonce: startingNonce + i + 1
		nonceVal := new(felt.Felt).SetUint64(startingNonce + uint64(i) + 1)

		// Compose storage diffs map for this tx
		storageDiffForContract := map[felt.Felt]*felt.Felt{
			*storageKey: counterVal,
		}

		stateDiff := &core.StateDiff{
			StorageDiffs: map[felt.Felt]map[felt.Felt]*felt.Felt{
				*contractAddr: storageDiffForContract,
			},
			Nonces: map[felt.Felt]*felt.Felt{
				*contractAddr: nonceVal,
			},
			DeployedContracts: make(map[felt.Felt]*felt.Felt, 0),
			DeclaredV0Classes: make([]*felt.Felt, 0),
			DeclaredV1Classes: make(map[felt.Felt]*felt.Felt, 0),
			ReplacedClasses:   make(map[felt.Felt]*felt.Felt, 0),
		}

		stateDiffs[i] = stateDiff
	}

	block := &core.Block{
		Header: &core.Header{
			Number:           blockNumber,
			TransactionCount: uint64(numTxs),
		},
		Transactions: transactions,
		Receipts:     receipts,
	}

	aggregatedStateDiff := core.EmptyStateDiff()
	for _, stateDiff := range stateDiffs {
		aggregatedStateDiff.Merge(stateDiff)
	}

	return &core.PreConfirmed{
		Block:                 block,
		TransactionStateDiffs: stateDiffs,
		StateUpdate: &core.StateUpdate{
			StateDiff: &aggregatedStateDiff,
			OldRoot:   oldRoot,
		},
	}
=======
>>>>>>> a54beab4
}<|MERGE_RESOLUTION|>--- conflicted
+++ resolved
@@ -196,260 +196,6 @@
 	})
 }
 
-<<<<<<< HEAD
-func TestPendingData(t *testing.T) {
-	client := feeder.NewTestClient(t, &utils.Mainnet)
-	gw := adaptfeeder.New(client)
-
-	t.Run("starknet version <= 0.14.0", func(t *testing.T) {
-		var synchronizer *sync.Synchronizer
-		testDB := memory.New()
-		chain := blockchain.New(testDB, &utils.Mainnet, statetestutils.UseNewState())
-		dataSource := sync.NewFeederGatewayDataSource(chain, gw)
-		synchronizer = sync.New(chain, dataSource, utils.NewNopZapLogger(), 0, 0, false, testDB)
-
-		b, err := gw.BlockByNumber(t.Context(), 0)
-		require.NoError(t, err)
-		su, err := gw.StateUpdate(t.Context(), 0)
-		require.NoError(t, err)
-		t.Run("pending state shouldnt exist if no pending block", func(t *testing.T) {
-			_, _, err = synchronizer.PendingState()
-			require.Error(t, err)
-		})
-
-		t.Run("cannot store unsupported pending block version", func(t *testing.T) {
-			pending := &core.Pending{Block: &core.Block{Header: &core.Header{ProtocolVersion: "1.9.0"}}}
-			changed, err := synchronizer.StorePending(pending)
-			require.Error(t, err)
-			require.False(t, changed)
-		})
-
-		t.Run("store genesis as pending", func(t *testing.T) {
-			pendingGenesis := &core.Pending{
-				Block:       b,
-				StateUpdate: su,
-			}
-
-			changed, err := synchronizer.StorePending(pendingGenesis)
-			require.NoError(t, err)
-			require.True(t, changed)
-
-			gotPending, pErr := synchronizer.PendingData()
-			require.NoError(t, pErr)
-			expectedPending := core.NewPending(pendingGenesis.Block, pendingGenesis.StateUpdate, nil)
-			assert.Equal(t, &expectedPending, gotPending)
-		})
-
-		require.NoError(t, chain.Store(b, &core.BlockCommitments{}, su, nil))
-
-		t.Run("storing a pending too far into the future should fail", func(t *testing.T) {
-			b, err = gw.BlockByNumber(t.Context(), 2)
-			require.NoError(t, err)
-			su, err = gw.StateUpdate(t.Context(), 2)
-			require.NoError(t, err)
-
-			notExpectedPending := core.NewPending(b, su, nil)
-			changed, err := synchronizer.StorePending(&notExpectedPending)
-			require.ErrorIs(t, err, blockchain.ErrParentDoesNotMatchHead)
-			require.False(t, changed)
-		})
-
-		t.Run("store expected pending block", func(t *testing.T) {
-			b, err = gw.BlockByNumber(t.Context(), 1)
-			require.NoError(t, err)
-			su, err = gw.StateUpdate(t.Context(), 1)
-			require.NoError(t, err)
-
-			expectedPending := &core.Pending{
-				Block:       b,
-				StateUpdate: su,
-			}
-			changed, err := synchronizer.StorePending(expectedPending)
-			require.NoError(t, err)
-			require.True(t, changed)
-
-			gotPending, pErr := synchronizer.PendingData()
-			require.NoError(t, pErr)
-			assert.Equal(t, expectedPending, gotPending)
-		})
-
-		t.Run("get pending state", func(t *testing.T) {
-			_, pendingStateCloser, pErr := synchronizer.PendingState()
-			t.Cleanup(func() {
-				require.NoError(t, pendingStateCloser())
-			})
-			require.NoError(t, pErr)
-		})
-	})
-
-	t.Run("starknet version > 0.14.0", func(t *testing.T) {
-		var synchronizer *sync.Synchronizer
-		testDB := memory.New()
-		chain := blockchain.New(testDB, &utils.Mainnet, statetestutils.UseNewState())
-		dataSource := sync.NewFeederGatewayDataSource(chain, gw)
-		synchronizer = sync.New(chain, dataSource, utils.NewNopZapLogger(), 0, 0, false, testDB)
-
-		b, err := gw.BlockByNumber(t.Context(), 0)
-		require.NoError(t, err)
-		su, err := gw.StateUpdate(t.Context(), 0)
-		require.NoError(t, err)
-		t.Run("pending state shouldnt exist if no pre_confirmed block", func(t *testing.T) {
-			_, _, err = synchronizer.PendingState()
-			require.Error(t, err)
-		})
-
-		t.Run("cannot store unsupported pre_confirmed block version", func(t *testing.T) {
-			preConfirmed := core.PreConfirmed{Block: &core.Block{Header: &core.Header{ProtocolVersion: "1.9.0"}}}
-			isWritten, err := synchronizer.StorePreConfirmed(&preConfirmed)
-			require.Error(t, err)
-			require.False(t, isWritten)
-		})
-
-		t.Run("store genesis as pre_confirmed", func(t *testing.T) {
-			preConfirmedGenesis := core.PreConfirmed{
-				Block: b,
-				StateUpdate: &core.StateUpdate{
-					OldRoot: &felt.Zero,
-				},
-			}
-
-			isWritten, err := synchronizer.StorePreConfirmed(&preConfirmedGenesis)
-			require.NoError(t, err)
-			require.True(t, isWritten)
-
-			gotPendingData, pErr := synchronizer.PendingData()
-			require.NoError(t, pErr)
-			expectedPreConfirmed := &core.PreConfirmed{
-				Block:       preConfirmedGenesis.Block,
-				StateUpdate: preConfirmedGenesis.StateUpdate,
-			}
-
-			assert.Equal(t, expectedPreConfirmed, gotPendingData)
-		})
-
-		require.NoError(t, chain.Store(b, &core.BlockCommitments{}, su, nil))
-
-		t.Run("store expected pre_confirmed block", func(t *testing.T) {
-			preConfirmedB, err := gw.BlockByNumber(t.Context(), 1)
-			require.NoError(t, err)
-			su, err = gw.StateUpdate(t.Context(), 1)
-			require.NoError(t, err)
-
-			emptyStateDiff := core.EmptyStateDiff()
-			expectedPreConfirmed := &core.PreConfirmed{
-				Block: preConfirmedB,
-				StateUpdate: &core.StateUpdate{
-					StateDiff: &emptyStateDiff,
-					OldRoot:   su.OldRoot,
-				},
-			}
-
-			emptyStateDiff = core.EmptyStateDiff()
-			isWritten, err := synchronizer.StorePreConfirmed(expectedPreConfirmed)
-			require.NoError(t, err)
-			require.True(t, isWritten)
-			gotPendingData, pErr := synchronizer.PendingData()
-			require.NoError(t, pErr)
-			assert.Equal(t, expectedPreConfirmed, gotPendingData)
-		})
-
-		t.Run("get pending state", func(t *testing.T) {
-			_, pendingStateCloser, pErr := synchronizer.PendingState()
-			require.NoError(t, pErr)
-			t.Cleanup(func() {
-				require.NoError(t, pendingStateCloser())
-			})
-		})
-
-		t.Run("get pending state before index", func(t *testing.T) {
-			contractAddress, err := new(felt.Felt).SetString("0xFFFFF")
-			require.NoError(t, err)
-			storageKey := &felt.One
-
-			// Get the state root after block 0 to use as OldRoot for block 1
-			head, err := chain.Head()
-			require.NoError(t, err)
-			oldRoot := head.GlobalStateRoot
-
-			t.Run("Without Prelatest", func(t *testing.T) {
-				numTxs := 10
-				preConfirmed := makePreConfirmedWithIncrementingCounter(
-					1,
-					numTxs,
-					contractAddress,
-					storageKey,
-					0,
-					oldRoot,
-				)
-				isWritten, err := synchronizer.StorePreConfirmed(preConfirmed)
-				require.NoError(t, err)
-				require.True(t, isWritten)
-
-				for i := range numTxs {
-					pendingState, pendingStateCloser, pErr := synchronizer.PendingStateBeforeIndex(i + 1)
-					require.NoError(t, pErr)
-					val, err := pendingState.ContractStorage(contractAddress, storageKey)
-					require.NoError(t, err)
-					expected := new(felt.Felt).SetUint64(uint64(i) + 1)
-					require.Equal(t, expected, &val)
-					require.NoError(t, pendingStateCloser())
-				}
-			})
-
-			t.Run("With Prelatest", func(t *testing.T) {
-				storageKey2 := new(felt.Felt).SetUint64(11)
-				val2 := new(felt.Felt).SetUint64(15)
-				preLatestStateDiff := core.EmptyStateDiff()
-
-				preLatestStateDiff.StorageDiffs[*contractAddress] = map[felt.Felt]*felt.Felt{
-					*storageKey2: val2,
-				}
-
-				preLatest := core.PreLatest{
-					Block: &core.Block{
-						Header: &core.Header{
-							Number:     b.Number + 1,
-							ParentHash: b.Hash,
-						},
-					},
-					StateUpdate: &core.StateUpdate{
-						StateDiff: &preLatestStateDiff,
-					},
-				}
-
-				numTxs := 11
-				preConfirmed := makePreConfirmedWithIncrementingCounter(
-					preLatest.Block.Number+1,
-					numTxs,
-					contractAddress,
-					storageKey,
-					0,
-					oldRoot,
-				)
-				preConfirmed.WithPreLatest(&preLatest)
-				isWritten, err := synchronizer.StorePreConfirmed(preConfirmed)
-				require.NoError(t, err)
-				require.True(t, isWritten)
-				for i := range numTxs {
-					pendingState, pendingStateCloser, pErr := synchronizer.PendingStateBeforeIndex(i + 1)
-					require.NoError(t, pErr)
-					val, err := pendingState.ContractStorage(contractAddress, storageKey)
-					require.NoError(t, err)
-					expected := new(felt.Felt).SetUint64(uint64(i) + 1)
-					require.Equal(t, expected, &val)
-
-					val, err = pendingState.ContractStorage(contractAddress, storageKey2)
-					require.NoError(t, err)
-					require.Equal(t, val2, &val)
-					require.NoError(t, pendingStateCloser())
-				}
-			})
-		})
-	})
-}
-
-=======
->>>>>>> a54beab4
 func TestSubscribeNewHeads(t *testing.T) {
 	t.Parallel()
 	testDB := memory.New()
@@ -513,74 +259,4 @@
 	}
 
 	sub.Unsubscribe()
-<<<<<<< HEAD
-}
-
-func makePreConfirmedWithIncrementingCounter(
-	blockNumber uint64,
-	numTxs int,
-	contractAddr *felt.Felt,
-	storageKey *felt.Felt,
-	startingNonce uint64,
-	oldRoot *felt.Felt,
-) *core.PreConfirmed {
-	transactions := make([]core.Transaction, numTxs)
-	receipts := make([]*core.TransactionReceipt, numTxs)
-	stateDiffs := make([]*core.StateDiff, numTxs)
-
-	for i := range numTxs {
-		transactions[i] = &core.InvokeTransaction{}
-		receipts[i] = &core.TransactionReceipt{}
-
-		// Increment counter value: i+1 (1 for first tx, 2 for second, etc)
-		counterVal := new(felt.Felt).SetUint64(uint64(i + 1))
-
-		// Increment nonce: startingNonce + i + 1
-		nonceVal := new(felt.Felt).SetUint64(startingNonce + uint64(i) + 1)
-
-		// Compose storage diffs map for this tx
-		storageDiffForContract := map[felt.Felt]*felt.Felt{
-			*storageKey: counterVal,
-		}
-
-		stateDiff := &core.StateDiff{
-			StorageDiffs: map[felt.Felt]map[felt.Felt]*felt.Felt{
-				*contractAddr: storageDiffForContract,
-			},
-			Nonces: map[felt.Felt]*felt.Felt{
-				*contractAddr: nonceVal,
-			},
-			DeployedContracts: make(map[felt.Felt]*felt.Felt, 0),
-			DeclaredV0Classes: make([]*felt.Felt, 0),
-			DeclaredV1Classes: make(map[felt.Felt]*felt.Felt, 0),
-			ReplacedClasses:   make(map[felt.Felt]*felt.Felt, 0),
-		}
-
-		stateDiffs[i] = stateDiff
-	}
-
-	block := &core.Block{
-		Header: &core.Header{
-			Number:           blockNumber,
-			TransactionCount: uint64(numTxs),
-		},
-		Transactions: transactions,
-		Receipts:     receipts,
-	}
-
-	aggregatedStateDiff := core.EmptyStateDiff()
-	for _, stateDiff := range stateDiffs {
-		aggregatedStateDiff.Merge(stateDiff)
-	}
-
-	return &core.PreConfirmed{
-		Block:                 block,
-		TransactionStateDiffs: stateDiffs,
-		StateUpdate: &core.StateUpdate{
-			StateDiff: &aggregatedStateDiff,
-			OldRoot:   oldRoot,
-		},
-	}
-=======
->>>>>>> a54beab4
 }