--- conflicted
+++ resolved
@@ -58,11 +58,7 @@
 	t.Run("sync multiple blocks in an empty db", func(t *testing.T) {
 		t.Parallel()
 		testDB := pebble.NewMemTest(t)
-<<<<<<< HEAD
-		bc := blockchain.New(testDB, &utils.Mainnet, log)
-=======
-		bc := blockchain.New(testDB, utils.Mainnet)
->>>>>>> ef131d11
+		bc := blockchain.New(testDB, &utils.Mainnet)
 		synchronizer := sync.New(bc, gw, log, time.Duration(0), false)
 		ctx, cancel := context.WithTimeout(context.Background(), timeout)
 
@@ -75,11 +71,7 @@
 	t.Run("sync multiple blocks in a non-empty db", func(t *testing.T) {
 		t.Parallel()
 		testDB := pebble.NewMemTest(t)
-<<<<<<< HEAD
-		bc := blockchain.New(testDB, &utils.Mainnet, log)
-=======
-		bc := blockchain.New(testDB, utils.Mainnet)
->>>>>>> ef131d11
+		bc := blockchain.New(testDB, &utils.Mainnet)
 		b0, err := gw.BlockByNumber(context.Background(), 0)
 		require.NoError(t, err)
 		s0, err := gw.StateUpdate(context.Background(), 0)
@@ -98,11 +90,7 @@
 	t.Run("sync multiple blocks, with an unreliable gw", func(t *testing.T) {
 		t.Parallel()
 		testDB := pebble.NewMemTest(t)
-<<<<<<< HEAD
-		bc := blockchain.New(testDB, &utils.Mainnet, log)
-=======
-		bc := blockchain.New(testDB, utils.Mainnet)
->>>>>>> ef131d11
+		bc := blockchain.New(testDB, &utils.Mainnet)
 
 		mockSNData := mocks.NewMockStarknetData(mockCtrl)
 
@@ -164,11 +152,7 @@
 	testDB := pebble.NewMemTest(t)
 
 	// sync to integration for 2 blocks
-<<<<<<< HEAD
-	bc := blockchain.New(testDB, &utils.Integration, utils.NewNopZapLogger())
-=======
-	bc := blockchain.New(testDB, utils.Integration)
->>>>>>> ef131d11
+	bc := blockchain.New(testDB, &utils.Integration)
 	synchronizer := sync.New(bc, integGw, utils.NewNopZapLogger(), time.Duration(0), false)
 
 	ctx, cancel := context.WithTimeout(context.Background(), timeout)
@@ -177,11 +161,7 @@
 
 	t.Run("resync to mainnet with the same db", func(t *testing.T) {
 		t.Parallel()
-<<<<<<< HEAD
-		bc = blockchain.New(testDB, &utils.Mainnet, utils.NewNopZapLogger())
-=======
-		bc = blockchain.New(testDB, utils.Mainnet)
->>>>>>> ef131d11
+		bc = blockchain.New(testDB, &utils.Mainnet)
 
 		// Ensure current head is Integration head
 		head, err := bc.HeadsHeader()
@@ -208,11 +188,7 @@
 
 	testDB := pebble.NewMemTest(t)
 	log := utils.NewNopZapLogger()
-<<<<<<< HEAD
-	bc := blockchain.New(testDB, &utils.Mainnet, log)
-=======
-	bc := blockchain.New(testDB, utils.Mainnet)
->>>>>>> ef131d11
+	bc := blockchain.New(testDB, &utils.Mainnet)
 	synchronizer := sync.New(bc, gw, log, time.Millisecond*100, false)
 	ctx, cancel := context.WithTimeout(context.Background(), 3*time.Second)
 
@@ -231,13 +207,8 @@
 	testDB := pebble.NewMemTest(t)
 	log := utils.NewNopZapLogger()
 	integration := utils.Integration
-<<<<<<< HEAD
-	chain := blockchain.New(testDB, &integration, log)
+	chain := blockchain.New(testDB, &integration)
 	integrationClient := feeder.NewTestClient(t, &integration)
-=======
-	chain := blockchain.New(testDB, integration)
-	integrationClient := feeder.NewTestClient(t, integration)
->>>>>>> ef131d11
 	gw := adaptfeeder.New(integrationClient)
 	syncer := sync.New(chain, gw, log, 0, false)
 
