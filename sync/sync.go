--- conflicted
+++ resolved
@@ -637,25 +637,7 @@
 		return nil, nil, ErrPendingBlockNotFound
 	}
 
-<<<<<<< HEAD
-	pendingStateUpdate := pending.GetStateUpdate()
-	state, err := s.blockchain.StateFactory.NewState(pendingStateUpdate.OldRoot, txn)
-	if err != nil {
-		return nil, nil, err
-	}
-
-	return NewPendingState(pendingStateUpdate.StateDiff, pending.GetNewClasses(), state), noop, nil
-}
-
-// PendingStateAfterIndex returns the state obtained by applying all transaction state diffs
-// up to given index in the pre-confirmed block.
-func (s *Synchronizer) PendingStateBeforeIndex(index int) (commonstate.StateReader, func() error, error) {
-	txn := s.db.NewIndexedBatch()
-
-	pending, err := s.PendingData()
-=======
 	head, err := s.blockchain.HeadsHeader()
->>>>>>> 1fed2118
 	if err != nil {
 		if !errors.Is(err, db.ErrKeyNotFound) {
 			return nil, nil, err
@@ -688,21 +670,17 @@
 		return nil, nil, errors.New("unsupported pending data variant")
 	}
 
-<<<<<<< HEAD
-	state, err := s.blockchain.StateFactory.NewState(pending.GetStateUpdate().OldRoot, txn)
+	pendingStateUpdate := pending.GetStateUpdate()
+	state, err := s.blockchain.StateFactory.NewState(pendingStateUpdate.OldRoot, txn)
 	if err != nil {
 		return nil, nil, err
 	}
-
-	return NewPendingState(&stateDiff, pending.GetNewClasses(), state), noop, nil
-=======
-	return NewPendingState(&stateDiff, newClasses, core.NewState(txn)), noop, nil
->>>>>>> 1fed2118
+	return NewPendingState(&stateDiff, newClasses, state), noop, nil
 }
 
 // PendingStateAfterIndex returns the state obtained by applying all transaction state diffs
 // up to given index in the pre-confirmed block.
-func (s *Synchronizer) PendingStateBeforeIndex(index int) (core.StateReader, func() error, error) {
+func (s *Synchronizer) PendingStateBeforeIndex(index int) (commonstate.StateReader, func() error, error) {
 	txn := s.db.NewIndexedBatch()
 
 	pendingPtr := s.pendingData.Load()
@@ -747,5 +725,10 @@
 		stateDiff.Merge(txStateDiff)
 	}
 
-	return NewPendingState(&stateDiff, newClasses, core.NewState(txn)), noop, nil
+	pendingStateUpdate := pending.GetStateUpdate()
+	state, err := s.blockchain.StateFactory.NewState(pendingStateUpdate.OldRoot, txn)
+	if err != nil {
+		return nil, nil, err
+	}
+	return NewPendingState(&stateDiff, newClasses, state), noop, nil
 }