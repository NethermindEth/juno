--- conflicted
+++ resolved
@@ -739,27 +739,18 @@
 }
 
 // PendingState returns the state resulting from execution of the pending block
-<<<<<<< HEAD
 func (s *Synchronizer) PendingState() (state.StateReader, error) {
 	pending, err := s.Pending()
-=======
-func (s *Synchronizer) PendingState() (core.StateReader, func() error, error) {
-	txn := s.db.NewIndexedBatch()
-
-	pending, err := s.PendingData()
->>>>>>> 9b337457
 	if err != nil {
 		return nil, err
 	}
-<<<<<<< HEAD
+
 	state, err := state.New(pending.StateUpdate.OldRoot, s.blockchain.StateDB)
 	if err != nil {
 		return nil, err
 	}
+  
 	return NewPendingState(pending.StateUpdate.StateDiff, pending.NewClasses, state), nil
-=======
-
-	return NewPendingState(pending.GetStateUpdate().StateDiff, pending.GetNewClasses(), core.NewState(txn)), noop, nil
 }
 
 func (s *Synchronizer) storeEmptyPendingData(lastHeader *core.Header) {
@@ -777,7 +768,6 @@
 	} else {
 		s.log.Errorw("Failed to parse block version", "err", err)
 	}
->>>>>>> 9b337457
 }
 
 func (s *Synchronizer) storeEmptyPending(latestHeader *core.Header) error {
