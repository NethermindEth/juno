--- conflicted
+++ resolved
@@ -198,58 +198,6 @@
 	}
 }
 
-<<<<<<< HEAD
-func (s *Synchronizer) fetchUnknownClasses(ctx context.Context, stateUpdate *core.StateUpdate) (map[felt.Felt]core.Class, error) {
-	state, err := s.blockchain.HeadState()
-	if err != nil {
-		// if err is db.ErrKeyNotFound we are on an empty DB
-		if !errors.Is(err, db.ErrKeyNotFound) {
-			return nil, err
-		}
-	}
-
-	newClasses := make(map[felt.Felt]core.Class)
-	fetchIfNotFound := func(classHash *felt.Felt) error {
-		if _, ok := newClasses[*classHash]; ok {
-			return nil
-		}
-
-		stateErr := db.ErrKeyNotFound
-		if state != nil {
-			_, stateErr = state.Class(classHash)
-		}
-
-		if errors.Is(stateErr, db.ErrKeyNotFound) {
-			class, fetchErr := s.starknetData.Class(ctx, classHash)
-			if fetchErr == nil {
-				newClasses[*classHash] = class
-			}
-			return fetchErr
-		}
-		return stateErr
-	}
-
-	for _, classHash := range stateUpdate.StateDiff.DeployedContracts {
-		if err = fetchIfNotFound(classHash); err != nil {
-			return nil, err
-		}
-	}
-	for _, classHash := range stateUpdate.StateDiff.DeclaredV0Classes {
-		if err = fetchIfNotFound(classHash); err != nil {
-			return nil, err
-		}
-	}
-	for classHash := range stateUpdate.StateDiff.DeclaredV1Classes {
-		if err = fetchIfNotFound(&classHash); err != nil {
-			return nil, err
-		}
-	}
-
-	return newClasses, nil
-}
-
-=======
->>>>>>> 475f08d6
 func (s *Synchronizer) handlePluginRevertBlock() {
 	fromBlock, err := s.blockchain.Head()
 	if err != nil {
