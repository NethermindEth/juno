package sync

import (
	"context"
	"errors"

	"github.com/NethermindEth/juno/blockchain"
	"github.com/NethermindEth/juno/core"
	"github.com/NethermindEth/juno/core/felt"
	"github.com/NethermindEth/juno/db"
	"github.com/NethermindEth/juno/starknetdata"
)

type CommittedBlock struct {
	Block       *core.Block
	StateUpdate *core.StateUpdate
	NewClasses  map[felt.Felt]core.Class
}

type DataSource interface {
	BlockByNumber(ctx context.Context, blockNumber uint64) (CommittedBlock, error)
	BlockLatest(ctx context.Context) (*core.Block, error)
	BlockPending(ctx context.Context) (Pending, error)
	PreConfirmedBlockByNumber(ctx context.Context, blockNumber uint64) (core.PreConfirmed, error)
}

type feederGatewayDataSource struct {
	blockchain   *blockchain.Blockchain
	starknetData starknetdata.StarknetData
}

func NewFeederGatewayDataSource(blockchain *blockchain.Blockchain, starknetData starknetdata.StarknetData) DataSource {
	return &feederGatewayDataSource{
		blockchain:   blockchain,
		starknetData: starknetData,
	}
}

func (f *feederGatewayDataSource) BlockByNumber(ctx context.Context, blockNumber uint64) (CommittedBlock, error) {
	stateUpdate, block, err := f.starknetData.StateUpdateWithBlock(ctx, blockNumber)
	if err != nil {
		return CommittedBlock{}, err
	}

	newClasses, err := f.fetchUnknownClasses(ctx, stateUpdate)
	if err != nil {
		return CommittedBlock{}, err
	}

	return CommittedBlock{
		Block:       block,
		StateUpdate: stateUpdate,
		NewClasses:  newClasses,
	}, nil
}

func (f *feederGatewayDataSource) BlockLatest(ctx context.Context) (*core.Block, error) {
	return f.starknetData.BlockLatest(ctx)
}

func (f *feederGatewayDataSource) BlockPending(ctx context.Context) (Pending, error) {
	pendingStateUpdate, pendingBlock, err := f.starknetData.StateUpdatePendingWithBlock(ctx)
	if err != nil {
		return Pending{}, err
	}

	newClasses, err := f.fetchUnknownClasses(ctx, pendingStateUpdate)
	if err != nil {
		return Pending{}, err
	}

	return Pending{
		Block:       pendingBlock,
		StateUpdate: pendingStateUpdate,
		NewClasses:  newClasses,
	}, nil
}

func (f *feederGatewayDataSource) fetchUnknownClasses(
	ctx context.Context,
	stateUpdate *core.StateUpdate,
) (map[felt.Felt]core.Class, error) {
	state, err := f.blockchain.HeadState()
	if err != nil {
		// if err is db.ErrKeyNotFound we are on an empty DB
		if !errors.Is(err, db.ErrKeyNotFound) {
			return nil, err
		}
	}

	newClasses := make(map[felt.Felt]core.Class)
	fetchIfNotFound := func(classHash *felt.Felt) error {
		if _, ok := newClasses[*classHash]; ok {
			return nil
		}

		stateErr := db.ErrKeyNotFound
		if state != nil {
			_, stateErr = state.Class(classHash)
		}

		if errors.Is(stateErr, db.ErrKeyNotFound) {
			class, fetchErr := f.starknetData.Class(ctx, classHash)
			if fetchErr == nil {
				newClasses[*classHash] = class
			}
			return fetchErr
		}
		return stateErr
	}

	for _, classHash := range stateUpdate.StateDiff.DeployedContracts {
		if err = fetchIfNotFound(classHash); err != nil {
			return nil, err
		}
	}
	for _, classHash := range stateUpdate.StateDiff.DeclaredV0Classes {
		if err = fetchIfNotFound(classHash); err != nil {
			return nil, err
		}
	}
	for classHash := range stateUpdate.StateDiff.DeclaredV1Classes {
		if err = fetchIfNotFound(&classHash); err != nil {
			return nil, err
		}
	}

<<<<<<< HEAD
	return newClasses, nil
=======
	return newClasses, closer()
}

func (f *feederGatewayDataSource) PreConfirmedBlockByNumber(ctx context.Context, blockNumber uint64) (core.PreConfirmed, error) {
	return f.starknetData.PreConfirmedBlockByNumber(ctx, blockNumber)
>>>>>>> 20ec8e74
}<|MERGE_RESOLUTION|>--- conflicted
+++ resolved
@@ -125,13 +125,9 @@
 		}
 	}
 
-<<<<<<< HEAD
 	return newClasses, nil
-=======
-	return newClasses, closer()
 }
 
 func (f *feederGatewayDataSource) PreConfirmedBlockByNumber(ctx context.Context, blockNumber uint64) (core.PreConfirmed, error) {
 	return f.starknetData.PreConfirmedBlockByNumber(ctx, blockNumber)
->>>>>>> 20ec8e74
 }