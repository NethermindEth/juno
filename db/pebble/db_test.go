--- conflicted
+++ resolved
@@ -64,29 +64,17 @@
 		testDB, err := newPebbleMem()
 		require.NoError(t, err)
 
-<<<<<<< HEAD
-		s, err := CalculatePrefixSize(context.Background(), testDB, []byte("0"), true)
-=======
-		s, err := pebble.CalculatePrefixSize(t.Context(), testDB, []byte("0"), true)
->>>>>>> 7e404798
+		s, err := CalculatePrefixSize(t.Context(), testDB, []byte("0"), true)
 		require.NoError(t, err)
 		assert.Zero(t, s.Count)
 		assert.Zero(t, s.Size)
 	})
 
 	t.Run("non empty db but empty prefix", func(t *testing.T) {
-<<<<<<< HEAD
 		testDB, err := newPebbleMem()
 		require.NoError(t, err)
 		require.NoError(t, testDB.Put(append([]byte("0"), []byte("randomKey")...), []byte("someValue")))
-		s, err := CalculatePrefixSize(context.Background(), testDB, []byte("1"), true)
-=======
-		testDB := pebble.NewMemTest(t)
-		require.NoError(t, testDB.Update(func(txn db.Transaction) error {
-			return txn.Set(append([]byte("0"), []byte("randomKey")...), []byte("someValue"))
-		}))
-		s, err := pebble.CalculatePrefixSize(t.Context(), testDB.(*pebble.DB), []byte("1"), true)
->>>>>>> 7e404798
+		s, err := CalculatePrefixSize(t.Context(), testDB, []byte("1"), true)
 		require.NoError(t, err)
 		assert.Zero(t, s.Count)
 		assert.Zero(t, s.Size)
@@ -105,11 +93,7 @@
 		require.NoError(t, testDB.Put(k2, v2))
 		require.NoError(t, testDB.Put(k3, v3))
 
-<<<<<<< HEAD
-		s, err := CalculatePrefixSize(context.Background(), testDB, p, true)
-=======
-		s, err := pebble.CalculatePrefixSize(t.Context(), testDB.(*pebble.DB), p, true)
->>>>>>> 7e404798
+		s, err := CalculatePrefixSize(t.Context(), testDB, p, true)
 		require.NoError(t, err)
 		assert.Equal(t, uint(3), s.Count)
 		assert.Equal(t, utils.DataSize(expectedSize), s.Size)
