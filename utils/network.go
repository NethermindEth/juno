package utils

import (
	"encoding"
	"encoding/json"
	"errors"
	"fmt"
	"math/big"

	"github.com/NethermindEth/juno/core/felt"
	"github.com/ethereum/go-ethereum/common"
	"github.com/libp2p/go-libp2p/core/protocol"
	"github.com/spf13/pflag"
)

var (
	ErrUnknownNetwork        = errors.New("unknown network (known: mainnet, goerli, goerli2, integration, custom)")
	ErrNetworkNoFallbackAddr = errors.New("the FallBackSequencerAddress (felt) parameter must be set")
	ErrNetworkUnverifRange   = errors.New("unverifiable_range must be a list of two uint64s")
)

type Network struct {
	Name                string             `json:"name"`
	FeederURL           string             `json:"feeder_url"`
	GatewayURL          string             `json:"gateway_url"`
	ChainID             string             `json:"chain_id"`
	L1ChainID           *big.Int           `json:"l1_chain_id"`
	CoreContractAddress common.Address     `json:"core_contract_address"`
	BlockHashMetaInfo   *blockHashMetaInfo `json:"block_hash_meta_info"`
}

type blockHashMetaInfo struct {
	// The sequencer address to use for blocks that do not have one
	FallBackSequencerAddress *felt.Felt `json:"fallback_sequencer_address"`
	// First block that uses the post-0.7.0 block hash algorithm
	First07Block uint64 `json:"first_07_block"`
	// Range of blocks that are not verifiable
	UnverifiableRange []uint64 `json:"unverifiable_range"`
}

var (
	//nolint:lll
	fallBackSequencerAddress, _ = new(felt.Felt).SetString("0x046a89ae102987331d369645031b49c27738ed096f2789c24449966da4c6de6b")
	// The following are necessary for Cobra and Viper, respectively, to unmarshal log level CLI/config parameters properly.
	_ pflag.Value              = (*Network)(nil)
	_ encoding.TextUnmarshaler = (*Network)(nil)

<<<<<<< HEAD
	// The docs states the addresses for each network: https://docs.starknet.io/documentation/useful_info/
	MAINNET = Network{
		Name:                "mainnet",
		FeederURL:           "https://alpha-mainnet.starknet.io/feeder_gateway",
		GatewayURL:          "https://alpha-mainnet.starknet.io/gateway",
		ChainID:             "SN_MAIN",
		L1ChainID:           big.NewInt(1),
		CoreContractAddress: common.HexToAddress("0xc662c410C0ECf747543f5bA90660f6ABeBD9C8c4"),
		BlockHashMetaInfo: &blockHashMetaInfo{
			First07Block:             833,
			FallBackSequencerAddress: fallBackSequencerAddress,
		},
	}
	GOERLI = Network{
		Name:       "goerli",
		FeederURL:  "https://alpha4.starknet.io/feeder_gateway",
		GatewayURL: "https://alpha4.starknet.io/gateway",
		ChainID:    "SN_GOERLI",
		//nolint:gomnd
		L1ChainID:           big.NewInt(5),
		CoreContractAddress: common.HexToAddress("0xde29d060D45901Fb19ED6C6e959EB22d8626708e"),
		BlockHashMetaInfo: &blockHashMetaInfo{
			First07Block:             47028,
			UnverifiableRange:        []uint64{119802, 148428},
			FallBackSequencerAddress: fallBackSequencerAddress,
		},
	}
	GOERLI2 = Network{
		Name:       "goerli2",
		FeederURL:  "https://alpha4-2.starknet.io/feeder_gateway",
		GatewayURL: "https://alpha4-2.starknet.io/gateway",
		ChainID:    "SN_GOERLI2",
		//nolint:gomnd
		L1ChainID:           big.NewInt(5),
		CoreContractAddress: common.HexToAddress("0xa4eD3aD27c294565cB0DCc993BDdCC75432D498c"),
		BlockHashMetaInfo: &blockHashMetaInfo{
			First07Block:             0,
			FallBackSequencerAddress: fallBackSequencerAddress,
		},
	}
	INTEGRATION = Network{
		Name:       "integration",
		FeederURL:  "https://external.integration.starknet.io/feeder_gateway",
		GatewayURL: "https://external.integration.starknet.io/gateway",
		ChainID:    "SN_GOERLI",
		BlockHashMetaInfo: &blockHashMetaInfo{
			First07Block:             110511,
			UnverifiableRange:        []uint64{0, 110511},
			FallBackSequencerAddress: fallBackSequencerAddress,
		},
	}
)

func (n Network) String() string {
	return n.Name
=======
const (
	Mainnet Network = iota + 1
	Goerli
	Goerli2
	Integration
	Sepolia
	SepoliaIntegration
)

func (n Network) String() string {
	switch n {
	case Mainnet:
		return "mainnet"
	case Goerli:
		return "goerli"
	case Goerli2:
		return "goerli2"
	case Integration:
		return "integration"
	case Sepolia:
		return "sepolia"
	case SepoliaIntegration:
		return "sepolia-integration"
	default:
		// Should not happen.
		panic(ErrUnknownNetwork)
	}
>>>>>>> 3ec3bcee
}

func (n Network) MarshalYAML() (interface{}, error) {
	return n.String(), nil
}

func (n Network) MarshalJSON() ([]byte, error) {
	return json.RawMessage(`"` + n.String() + `"`), nil
}

func (n *Network) Set(s string) error {
<<<<<<< HEAD
	predefinedNetworks := map[string]Network{
		"MAINNET":     MAINNET,
		"mainnet":     MAINNET,
		"GOERLI":      GOERLI,
		"goerli":      GOERLI,
		"GOERLI2":     GOERLI2,
		"goerli2":     GOERLI2,
		"INTEGRATION": INTEGRATION,
		"integration": INTEGRATION,
=======
	switch s {
	case "MAINNET", "mainnet":
		*n = Mainnet
	case "GOERLI", "goerli":
		*n = Goerli
	case "GOERLI2", "goerli2":
		*n = Goerli2
	case "INTEGRATION", "integration":
		*n = Integration
	case "SEPOLIA", "sepolia":
		*n = Sepolia
	case "SEPOLIA_INTEGRATION", "sepolia-integration":
		*n = SepoliaIntegration
	default:
		return ErrUnknownNetwork
>>>>>>> 3ec3bcee
	}
	if network, ok := predefinedNetworks[s]; ok {
		*n = network
		return nil
	}
	return n.setCustomNetwork(s)
}

// setCustomNetwork tries to unmarshal the json string and performs some basic validation checks
func (n *Network) setCustomNetwork(s string) error {
	*n = Network{}
	if err := n.UnmarshalJSON([]byte(s)); err != nil {
		return err
	}

	if len(n.BlockHashMetaInfo.UnverifiableRange) != 2 {
		return ErrNetworkUnverifRange
	}
	return nil
}

<<<<<<< HEAD
// Unmarshals a json string into a Network struct, and requires all fields to be present
func (n *Network) UnmarshalJSON(data []byte) error {
	jsonMap := make(map[string]any)
	if err := json.Unmarshal(data, &jsonMap); err != nil {
		return fmt.Errorf("failed to unmarshal the network json string: %w", err)
	}
	name, ok := jsonMap["name"].(string)
	if !ok {
		return errors.New("no name field")
	}
	if !(name == "custom" || name == "CUSTOM") {
		return ErrUnknownNetwork
	}
	feederURL, ok := jsonMap["feeder_url"].(string)
	if !ok {
		return errors.New("no feeder_url field")
	}
	gatewayURL, ok := jsonMap["gateway_url"].(string)
	if !ok {
		return errors.New("no gateway_url field")
	}
	chainID, ok := jsonMap["chain_id"].(string)
	if !ok {
		return errors.New("no chain_id field")
	}
	l1ChainID, ok := jsonMap["l1_chain_id"].(string)
	if !ok {
		return errors.New("no l1_chain_id field")
	}
	l1ChainIDBigInt, ok := new(big.Int).SetString(l1ChainID, 0)
	if !ok {
		return errors.New("failed to parse l1_chain_id into big.Int")
	}
	coreContractAddressStr, ok := jsonMap["core_contract_address"].(string)
	if !ok {
		return errors.New("no core_contract_address field")
=======
// baseURL returns the base URL without endpoint
func (n Network) baseURL() string {
	switch n {
	case Goerli:
		return "https://alpha4.starknet.io/"
	case Mainnet:
		return "https://alpha-mainnet.starknet.io/"
	case Goerli2:
		return "https://alpha4-2.starknet.io/"
	case Integration:
		return "https://external.integration.starknet.io/"
	case Sepolia:
		return "https://alpha-sepolia.starknet.io/"
	case SepoliaIntegration:
		return "https://integration-sepolia.starknet.io/"
	default:
		// Should not happen.
		panic(ErrUnknownNetwork)
>>>>>>> 3ec3bcee
	}

	blockHashMetaInfoData, ok := jsonMap["block_hash_meta_info"]
	if !ok {
		return errors.New("no block_hash_meta_info field")
	}

	var blockHashMetaInfo blockHashMetaInfo
	blockHashMetaInfoJSON, err := json.Marshal(blockHashMetaInfoData)
	if err != nil {
		return err
	}
	if err := json.Unmarshal(blockHashMetaInfoJSON, &blockHashMetaInfo); err != nil {
		return err
	}

	n.Name = name
	n.FeederURL = feederURL
	n.GatewayURL = gatewayURL
	n.ChainID = chainID
	n.L1ChainID = l1ChainIDBigInt
	n.CoreContractAddress = common.HexToAddress(coreContractAddressStr)
	n.BlockHashMetaInfo = &blockHashMetaInfo
	return nil
}

<<<<<<< HEAD
func (n Network) Type() string {
	return "Network"
}

func (n *Network) UnmarshalText(text []byte) error {
	return n.Set(string(text))
}

func (n Network) DefaultL1ChainID() *big.Int {
	return n.L1ChainID
=======
func (n Network) ChainIDString() string {
	switch n {
	case Goerli, Integration:
		return "SN_GOERLI"
	case Mainnet:
		return "SN_MAIN"
	case Goerli2:
		return "SN_GOERLI2"
	case Sepolia:
		return "SN_SEPOLIA"
	case SepoliaIntegration:
		return "SN_INTEGRATION_SEPOLIA"
	default:
		// Should not happen.
		panic(ErrUnknownNetwork)
	}
}

func (n Network) DefaultL1ChainID() *big.Int {
	var chainID int64
	switch n {
	case Mainnet:
		chainID = 1
	case Goerli, Goerli2, Integration:
		chainID = 5
	case Sepolia, SepoliaIntegration:
		chainID = 11155111
	default:
		// Should not happen.
		panic(ErrUnknownNetwork)
	}
	return big.NewInt(chainID)
}

func (n Network) CoreContractAddress() (common.Address, error) {
	var address common.Address
	// The docs states the addresses for each network: https://docs.starknet.io/documentation/useful_info/
	switch n {
	case Mainnet:
		address = common.HexToAddress("0xc662c410C0ECf747543f5bA90660f6ABeBD9C8c4")
	case Goerli:
		address = common.HexToAddress("0xde29d060D45901Fb19ED6C6e959EB22d8626708e")
	case Goerli2:
		address = common.HexToAddress("0xa4eD3aD27c294565cB0DCc993BDdCC75432D498c")
	case Integration:
		address = common.HexToAddress("0xd5c325D183C592C94998000C5e0EED9e6655c020")
	case Sepolia:
		return common.HexToAddress("0xE2Bb56ee936fd6433DC0F6e7e3b8365C906AA057"), nil
	case SepoliaIntegration:
		return common.HexToAddress("0x4737c0c1B4D5b1A687B42610DdabEE781152359c"), nil
	default:
		// Should not happen.
		return common.Address{}, ErrUnknownNetwork
	}
	return address, nil
>>>>>>> 3ec3bcee
}

func (n Network) ChainIDFelt() *felt.Felt {
	return new(felt.Felt).SetBytes([]byte(n.ChainID))
}

func (n Network) ProtocolID() protocol.ID {
	return protocol.ID(fmt.Sprintf("/starknet/%s", n))
}

func (n Network) MetaInfo() *blockHashMetaInfo {
	return n.BlockHashMetaInfo
}<|MERGE_RESOLUTION|>--- conflicted
+++ resolved
@@ -45,9 +45,8 @@
 	_ pflag.Value              = (*Network)(nil)
 	_ encoding.TextUnmarshaler = (*Network)(nil)
 
-<<<<<<< HEAD
 	// The docs states the addresses for each network: https://docs.starknet.io/documentation/useful_info/
-	MAINNET = Network{
+	Mainnet = Network{
 		Name:                "mainnet",
 		FeederURL:           "https://alpha-mainnet.starknet.io/feeder_gateway",
 		GatewayURL:          "https://alpha-mainnet.starknet.io/gateway",
@@ -59,7 +58,7 @@
 			FallBackSequencerAddress: fallBackSequencerAddress,
 		},
 	}
-	GOERLI = Network{
+	Goerli = Network{
 		Name:       "goerli",
 		FeederURL:  "https://alpha4.starknet.io/feeder_gateway",
 		GatewayURL: "https://alpha4.starknet.io/gateway",
@@ -73,7 +72,7 @@
 			FallBackSequencerAddress: fallBackSequencerAddress,
 		},
 	}
-	GOERLI2 = Network{
+	Goerli2 = Network{
 		Name:       "goerli2",
 		FeederURL:  "https://alpha4-2.starknet.io/feeder_gateway",
 		GatewayURL: "https://alpha4-2.starknet.io/gateway",
@@ -86,50 +85,36 @@
 			FallBackSequencerAddress: fallBackSequencerAddress,
 		},
 	}
-	INTEGRATION = Network{
-		Name:       "integration",
-		FeederURL:  "https://external.integration.starknet.io/feeder_gateway",
-		GatewayURL: "https://external.integration.starknet.io/gateway",
-		ChainID:    "SN_GOERLI",
+	Integration = Network{
+		Name:                "integration",
+		FeederURL:           "https://external.integration.starknet.io/feeder_gateway",
+		GatewayURL:          "https://external.integration.starknet.io/gateway",
+		ChainID:             "SN_GOERLI",
+		CoreContractAddress: common.HexToAddress("0xd5c325D183C592C94998000C5e0EED9e6655c020"),
 		BlockHashMetaInfo: &blockHashMetaInfo{
 			First07Block:             110511,
 			UnverifiableRange:        []uint64{0, 110511},
 			FallBackSequencerAddress: fallBackSequencerAddress,
 		},
 	}
+	Sepolia = Network{
+		Name:                "sepolia",
+		FeederURL:           "https://alpha-sepolia.starknet.io/feeder_gateway",
+		GatewayURL:          "https://alpha-sepolia.starknet.io/gateway",
+		ChainID:             "SN_SEPOLIA",
+		CoreContractAddress: common.HexToAddress("0xE2Bb56ee936fd6433DC0F6e7e3b8365C906AA057"),
+	}
+	Sepolia_integration = Network{
+		Name:                "sepolia-integration",
+		FeederURL:           "https://integration-sepolia.starknet.io/feed_gateway",
+		GatewayURL:          "https://integration-sepolia.starknet.io/gateway",
+		ChainID:             "SN_INTEGRATION_SEPOLIA",
+		CoreContractAddress: common.HexToAddress("0x4737c0c1B4D5b1A687B42610DdabEE781152359c"),
+	}
 )
 
 func (n Network) String() string {
 	return n.Name
-=======
-const (
-	Mainnet Network = iota + 1
-	Goerli
-	Goerli2
-	Integration
-	Sepolia
-	SepoliaIntegration
-)
-
-func (n Network) String() string {
-	switch n {
-	case Mainnet:
-		return "mainnet"
-	case Goerli:
-		return "goerli"
-	case Goerli2:
-		return "goerli2"
-	case Integration:
-		return "integration"
-	case Sepolia:
-		return "sepolia"
-	case SepoliaIntegration:
-		return "sepolia-integration"
-	default:
-		// Should not happen.
-		panic(ErrUnknownNetwork)
-	}
->>>>>>> 3ec3bcee
 }
 
 func (n Network) MarshalYAML() (interface{}, error) {
@@ -141,34 +126,21 @@
 }
 
 func (n *Network) Set(s string) error {
-<<<<<<< HEAD
 	predefinedNetworks := map[string]Network{
-		"MAINNET":     MAINNET,
-		"mainnet":     MAINNET,
-		"GOERLI":      GOERLI,
-		"goerli":      GOERLI,
-		"GOERLI2":     GOERLI2,
-		"goerli2":     GOERLI2,
-		"INTEGRATION": INTEGRATION,
-		"integration": INTEGRATION,
-=======
-	switch s {
-	case "MAINNET", "mainnet":
-		*n = Mainnet
-	case "GOERLI", "goerli":
-		*n = Goerli
-	case "GOERLI2", "goerli2":
-		*n = Goerli2
-	case "INTEGRATION", "integration":
-		*n = Integration
-	case "SEPOLIA", "sepolia":
-		*n = Sepolia
-	case "SEPOLIA_INTEGRATION", "sepolia-integration":
-		*n = SepoliaIntegration
-	default:
-		return ErrUnknownNetwork
->>>>>>> 3ec3bcee
-	}
+		"MAINNET":             Mainnet,
+		"mainnet":             Mainnet,
+		"GOERLI":              Goerli,
+		"goerli":              Goerli,
+		"GOERLI2":             Goerli2,
+		"goerli2":             Goerli2,
+		"INTEGRATION":         Integration,
+		"integration":         Integration,
+		"SEPOLIA":             Sepolia,
+		"sepolia":             Sepolia,
+		"SEPOLIA_INTEGRATION": Sepolia_integration,
+		"sepolia-integration": Sepolia_integration,
+	}
+
 	if network, ok := predefinedNetworks[s]; ok {
 		*n = network
 		return nil
@@ -189,7 +161,6 @@
 	return nil
 }
 
-<<<<<<< HEAD
 // Unmarshals a json string into a Network struct, and requires all fields to be present
 func (n *Network) UnmarshalJSON(data []byte) error {
 	jsonMap := make(map[string]any)
@@ -226,33 +197,11 @@
 	coreContractAddressStr, ok := jsonMap["core_contract_address"].(string)
 	if !ok {
 		return errors.New("no core_contract_address field")
-=======
-// baseURL returns the base URL without endpoint
-func (n Network) baseURL() string {
-	switch n {
-	case Goerli:
-		return "https://alpha4.starknet.io/"
-	case Mainnet:
-		return "https://alpha-mainnet.starknet.io/"
-	case Goerli2:
-		return "https://alpha4-2.starknet.io/"
-	case Integration:
-		return "https://external.integration.starknet.io/"
-	case Sepolia:
-		return "https://alpha-sepolia.starknet.io/"
-	case SepoliaIntegration:
-		return "https://integration-sepolia.starknet.io/"
-	default:
-		// Should not happen.
-		panic(ErrUnknownNetwork)
->>>>>>> 3ec3bcee
-	}
-
+	}
 	blockHashMetaInfoData, ok := jsonMap["block_hash_meta_info"]
 	if !ok {
 		return errors.New("no block_hash_meta_info field")
 	}
-
 	var blockHashMetaInfo blockHashMetaInfo
 	blockHashMetaInfoJSON, err := json.Marshal(blockHashMetaInfoData)
 	if err != nil {
@@ -261,7 +210,6 @@
 	if err := json.Unmarshal(blockHashMetaInfoJSON, &blockHashMetaInfo); err != nil {
 		return err
 	}
-
 	n.Name = name
 	n.FeederURL = feederURL
 	n.GatewayURL = gatewayURL
@@ -272,34 +220,12 @@
 	return nil
 }
 
-<<<<<<< HEAD
 func (n Network) Type() string {
 	return "Network"
 }
 
 func (n *Network) UnmarshalText(text []byte) error {
 	return n.Set(string(text))
-}
-
-func (n Network) DefaultL1ChainID() *big.Int {
-	return n.L1ChainID
-=======
-func (n Network) ChainIDString() string {
-	switch n {
-	case Goerli, Integration:
-		return "SN_GOERLI"
-	case Mainnet:
-		return "SN_MAIN"
-	case Goerli2:
-		return "SN_GOERLI2"
-	case Sepolia:
-		return "SN_SEPOLIA"
-	case SepoliaIntegration:
-		return "SN_INTEGRATION_SEPOLIA"
-	default:
-		// Should not happen.
-		panic(ErrUnknownNetwork)
-	}
 }
 
 func (n Network) DefaultL1ChainID() *big.Int {
@@ -309,7 +235,7 @@
 		chainID = 1
 	case Goerli, Goerli2, Integration:
 		chainID = 5
-	case Sepolia, SepoliaIntegration:
+	case Sepolia, Sepolia_integration:
 		chainID = 11155111
 	default:
 		// Should not happen.
@@ -318,30 +244,6 @@
 	return big.NewInt(chainID)
 }
 
-func (n Network) CoreContractAddress() (common.Address, error) {
-	var address common.Address
-	// The docs states the addresses for each network: https://docs.starknet.io/documentation/useful_info/
-	switch n {
-	case Mainnet:
-		address = common.HexToAddress("0xc662c410C0ECf747543f5bA90660f6ABeBD9C8c4")
-	case Goerli:
-		address = common.HexToAddress("0xde29d060D45901Fb19ED6C6e959EB22d8626708e")
-	case Goerli2:
-		address = common.HexToAddress("0xa4eD3aD27c294565cB0DCc993BDdCC75432D498c")
-	case Integration:
-		address = common.HexToAddress("0xd5c325D183C592C94998000C5e0EED9e6655c020")
-	case Sepolia:
-		return common.HexToAddress("0xE2Bb56ee936fd6433DC0F6e7e3b8365C906AA057"), nil
-	case SepoliaIntegration:
-		return common.HexToAddress("0x4737c0c1B4D5b1A687B42610DdabEE781152359c"), nil
-	default:
-		// Should not happen.
-		return common.Address{}, ErrUnknownNetwork
-	}
-	return address, nil
->>>>>>> 3ec3bcee
-}
-
 func (n Network) ChainIDFelt() *felt.Felt {
 	return new(felt.Felt).SetBytes([]byte(n.ChainID))
 }
