package driver

import (
	"sync"
	"time"

	"github.com/NethermindEth/juno/consensus/tendermint"
<<<<<<< HEAD
=======
	"github.com/NethermindEth/juno/consensus/types"
	"github.com/NethermindEth/juno/db"
>>>>>>> d3518443
)

type timeoutFn func(step types.Step, round types.Round) time.Duration

type Listener[M types.Message[V, H, A], V types.Hashable[H], H types.Hash, A types.Addr] interface {
	// Listen would return consensus messages to Tendermint which are set by the validator set.
	Listen() <-chan M
}

type Broadcaster[M types.Message[V, H, A], V types.Hashable[H], H types.Hash, A types.Addr] interface {
	// Broadcast will broadcast the message to the whole validator set. The function should not be blocking.
	Broadcast(M)
}

type Listeners[V types.Hashable[H], H types.Hash, A types.Addr] struct {
	ProposalListener  Listener[types.Proposal[V, H, A], V, H, A]
	PrevoteListener   Listener[types.Prevote[H, A], V, H, A]
	PrecommitListener Listener[types.Precommit[H, A], V, H, A]
}

type Broadcasters[V types.Hashable[H], H types.Hash, A types.Addr] struct {
	ProposalBroadcaster  Broadcaster[types.Proposal[V, H, A], V, H, A]
	PrevoteBroadcaster   Broadcaster[types.Prevote[H, A], V, H, A]
	PrecommitBroadcaster Broadcaster[types.Precommit[H, A], V, H, A]
}

<<<<<<< HEAD
type Driver[V tendermint.Hashable[H], H tendermint.Hash, A tendermint.Addr] struct {
=======
type Driver[V types.Hashable[H], H types.Hash, A types.Addr] struct {
	db db.KeyValueStore

>>>>>>> d3518443
	stateMachine tendermint.StateMachine[V, H, A]

	getTimeout timeoutFn

	listeners    Listeners[V, H, A]
	broadcasters Broadcasters[V, H, A]

	scheduledTms map[types.Timeout]*time.Timer
	timeoutsCh   chan types.Timeout

	wg   sync.WaitGroup
	quit chan struct{}
}

<<<<<<< HEAD
func New[V tendermint.Hashable[H], H tendermint.Hash, A tendermint.Addr](
=======
func New[V types.Hashable[H], H types.Hash, A types.Addr](
	db db.KeyValueStore,
>>>>>>> d3518443
	stateMachine tendermint.StateMachine[V, H, A],
	listeners Listeners[V, H, A],
	broadcasters Broadcasters[V, H, A],
	getTimeout timeoutFn,
) *Driver[V, H, A] {
	return &Driver[V, H, A]{
		stateMachine: stateMachine,
		getTimeout:   getTimeout,
		listeners:    listeners,
		broadcasters: broadcasters,
		scheduledTms: make(map[types.Timeout]*time.Timer),
		timeoutsCh:   make(chan types.Timeout),
		quit:         make(chan struct{}),
	}
}

// The Driver is responsible for listening to messages from the network
// and passing them into the stateMachine. The stateMachine processes
// these messages and returns a set of actions to be executed by the Driver.
// The Driver executes these actions (namely broadcasting messages
// and triggering scheduled timeouts).
func (d *Driver[V, H, A]) Start() {
	d.wg.Add(1)
	go func() {
		defer d.wg.Done()

		actions := d.stateMachine.ProcessStart(0)
		d.execute(actions)

		// Todo: check message signature everytime a message is received.
		// For the time being it can be assumed the signature is correct.

		for {
			select {
			case <-d.quit:
				return
			case tm := <-d.timeoutsCh:
				// Handling of timeouts is priorities over messages
				delete(d.scheduledTms, tm)
				actions = d.stateMachine.ProcessTimeout(tm)
			case p := <-d.listeners.ProposalListener.Listen():
				actions = d.stateMachine.ProcessProposal(p)
			case p := <-d.listeners.PrevoteListener.Listen():
				actions = d.stateMachine.ProcessPrevote(p)
			case p := <-d.listeners.PrecommitListener.Listen():
				actions = d.stateMachine.ProcessPrecommit(p)
			}
			d.execute(actions)
		}
	}()
}

func (d *Driver[V, H, A]) Stop() {
	close(d.quit)
	d.wg.Wait()
	for _, tm := range d.scheduledTms {
		tm.Stop()
	}
}

func (d *Driver[V, H, A]) execute(actions []tendermint.Action[V, H, A]) {
	for _, action := range actions {
		switch action := action.(type) {
		case *tendermint.BroadcastProposal[V, H, A]:
			d.broadcasters.ProposalBroadcaster.Broadcast(types.Proposal[V, H, A](*action))
		case *tendermint.BroadcastPrevote[H, A]:
			d.broadcasters.PrevoteBroadcaster.Broadcast(types.Prevote[H, A](*action))
		case *tendermint.BroadcastPrecommit[H, A]:
			d.broadcasters.PrecommitBroadcaster.Broadcast(types.Precommit[H, A](*action))
		case *tendermint.ScheduleTimeout:
			d.scheduledTms[types.Timeout(*action)] = time.AfterFunc(d.getTimeout(action.Step, action.Round), func() {
				select {
				case <-d.quit:
				case d.timeoutsCh <- types.Timeout(*action):
				}
			})
		}
	}
}<|MERGE_RESOLUTION|>--- conflicted
+++ resolved
@@ -5,11 +5,7 @@
 	"time"
 
 	"github.com/NethermindEth/juno/consensus/tendermint"
-<<<<<<< HEAD
-=======
 	"github.com/NethermindEth/juno/consensus/types"
-	"github.com/NethermindEth/juno/db"
->>>>>>> d3518443
 )
 
 type timeoutFn func(step types.Step, round types.Round) time.Duration
@@ -36,13 +32,7 @@
 	PrecommitBroadcaster Broadcaster[types.Precommit[H, A], V, H, A]
 }
 
-<<<<<<< HEAD
-type Driver[V tendermint.Hashable[H], H tendermint.Hash, A tendermint.Addr] struct {
-=======
 type Driver[V types.Hashable[H], H types.Hash, A types.Addr] struct {
-	db db.KeyValueStore
-
->>>>>>> d3518443
 	stateMachine tendermint.StateMachine[V, H, A]
 
 	getTimeout timeoutFn
@@ -57,12 +47,7 @@
 	quit chan struct{}
 }
 
-<<<<<<< HEAD
-func New[V tendermint.Hashable[H], H tendermint.Hash, A tendermint.Addr](
-=======
 func New[V types.Hashable[H], H types.Hash, A types.Addr](
-	db db.KeyValueStore,
->>>>>>> d3518443
 	stateMachine tendermint.StateMachine[V, H, A],
 	listeners Listeners[V, H, A],
 	broadcasters Broadcasters[V, H, A],
