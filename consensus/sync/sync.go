--- conflicted
+++ resolved
@@ -78,7 +78,6 @@
 			cancel()
 			return
 		case committedBlock := <-forwardCh:
-<<<<<<< HEAD
 
 			msgV := s.toValue(committedBlock.Block.Hash)
 			msgH := msgV.Hash()
@@ -103,9 +102,6 @@
 			}
 			s.proposalStore.Store(msgH, &buildResult)
 
-=======
-			fmt.Println("   [] consen sync committedBlock := <-s.syncService.Listen()")
->>>>>>> 8d5efc3c
 			// Todo: we can optimise this by performing a height
 			// check before pushing everything through consensus.
 			// ie skip if syncBlock.Height != DB.Height+1
