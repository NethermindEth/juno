--- conflicted
+++ resolved
@@ -16,15 +16,11 @@
 		Value:      value,
 	}
 
-<<<<<<< HEAD
 	if err := t.db.SetWALEntry(proposalMessage); err != nil && !t.replayMode {
 		t.log.Errorw("Failed to store propsal in WAL") // Todo: consider log level
 	}
 
-	t.messages.addProposal(proposalMessage)
-=======
 	t.messages.AddProposal(proposalMessage)
->>>>>>> d3518443
 
 	return utils.HeapPtr(BroadcastProposal[V, H, A](proposalMessage))
 }
