package tendermint

import "github.com/NethermindEth/juno/consensus/types"

func (t *stateMachine[V, H, A]) ProcessStart(round types.Round) []Action[V, H, A] {
	return t.processLoop(t.startRound(round), nil)
}

<<<<<<< HEAD
func (t *stateMachine[V, H, A]) ProcessProposal(p Proposal[V, H, A]) []Action[V, H, A] {
	return t.processMessage(p.MessageHeader, func() {
		if t.messages.addProposal(p) && !t.replayMode {
			// Store proposal if its the first time we see it
			if err := t.db.SetWALEntry(p); err != nil {
				t.log.Errorw("Failed to store prevote in WAL") // Todo: consider log level
			}
		}
	})
}

func (t *stateMachine[V, H, A]) ProcessPrevote(p Prevote[H, A]) []Action[V, H, A] {
	return t.processMessage(p.MessageHeader, func() {
		if t.messages.addPrevote(p) && !t.replayMode {
			// Store prevote if its the first time we see it
			if err := t.db.SetWALEntry(p); err != nil {
				t.log.Errorw("Failed to store prevote in WAL") // Todo: consider log level
			}
		}
	})
}

func (t *stateMachine[V, H, A]) ProcessPrecommit(p Precommit[H, A]) []Action[V, H, A] {
	return t.processMessage(p.MessageHeader, func() {
		if t.messages.addPrecommit(p) && !t.replayMode {
			// Store precommit if its the first time we see it
			if err := t.db.SetWALEntry(p); err != nil {
				t.log.Errorw("Failed to store prevote in WAL") // Todo: consider log level
			}
		}
	})
=======
func (t *stateMachine[V, H, A]) ProcessProposal(p types.Proposal[V, H, A]) []Action[V, H, A] {
	return t.processMessage(p.MessageHeader, func() { t.messages.AddProposal(p) })
}

func (t *stateMachine[V, H, A]) ProcessPrevote(p types.Prevote[H, A]) []Action[V, H, A] {
	return t.processMessage(p.MessageHeader, func() { t.messages.AddPrevote(p) })
}

func (t *stateMachine[V, H, A]) ProcessPrecommit(p types.Precommit[H, A]) []Action[V, H, A] {
	return t.processMessage(p.MessageHeader, func() { t.messages.AddPrecommit(p) })
>>>>>>> d3518443
}

func (t *stateMachine[V, H, A]) processMessage(header types.MessageHeader[A], addMessage func()) []Action[V, H, A] {
	if !t.preprocessMessage(header, addMessage) {
		return nil
	}

	return t.processLoop(nil, &header.Round)
}

<<<<<<< HEAD
func (t *stateMachine[V, H, A]) ProcessTimeout(tm Timeout) []Action[V, H, A] {
	if err := t.db.SetWALEntry(tm); err != nil && !t.replayMode {
		t.log.Errorw("Failed to store timeout trigger in WAL") // Todo: consider log level
	}
=======
func (t *stateMachine[V, H, A]) ProcessTimeout(tm types.Timeout) []Action[V, H, A] {
>>>>>>> d3518443
	switch tm.Step {
	case types.StepPropose:
		return t.processLoop(t.onTimeoutPropose(tm.Height, tm.Round), nil)
	case types.StepPrevote:
		return t.processLoop(t.onTimeoutPrevote(tm.Height, tm.Round), nil)
	case types.StepPrecommit:
		return t.processLoop(t.onTimeoutPrecommit(tm.Height, tm.Round), nil)
	}

	return nil
}

func (t *stateMachine[V, H, A]) processLoop(action Action[V, H, A], recentlyReceivedRound *types.Round) []Action[V, H, A] {
	actions := []Action[V, H, A]{}
	if action != nil {
		actions = append(actions, action)
	}

	action = t.process(recentlyReceivedRound)
	for action != nil {
		actions = append(actions, action)
		action = t.process(recentlyReceivedRound)
	}

	return actions
}

func (t *stateMachine[V, H, A]) process(recentlyReceivedRound *types.Round) Action[V, H, A] {
	cachedProposal := t.findProposal(t.state.round)

	var roundCachedProposal *CachedProposal[V, H, A]
	if recentlyReceivedRound != nil {
		roundCachedProposal = t.findProposal(*recentlyReceivedRound)
	}

	switch {
	// Line 22
	case cachedProposal != nil && t.uponFirstProposal(cachedProposal):
		return t.doFirstProposal(cachedProposal)

	// Line 28
	case cachedProposal != nil && t.uponProposalAndPolkaPrevious(cachedProposal):
		return t.doProposalAndPolkaPrevious(cachedProposal)

	// Line 34
	case t.uponPolkaAny():
		return t.doPolkaAny()

	// Line 36
	case cachedProposal != nil && t.uponProposalAndPolkaCurrent(cachedProposal):
		return t.doProposalAndPolkaCurrent(cachedProposal)

	// Line 44
	case t.uponPolkaNil():
		return t.doPolkaNil()

	// Line 47
	case t.uponPrecommitAny():
		return t.doPrecommitAny()

	// Line 49
	case roundCachedProposal != nil && t.uponCommitValue(roundCachedProposal):
		return t.doCommitValue(roundCachedProposal)

	// Line 55
	case recentlyReceivedRound != nil && t.uponSkipRound(*recentlyReceivedRound):
		return t.doSkipRound(*recentlyReceivedRound)

	default:
		return nil
	}
}<|MERGE_RESOLUTION|>--- conflicted
+++ resolved
@@ -6,10 +6,9 @@
 	return t.processLoop(t.startRound(round), nil)
 }
 
-<<<<<<< HEAD
-func (t *stateMachine[V, H, A]) ProcessProposal(p Proposal[V, H, A]) []Action[V, H, A] {
+func (t *stateMachine[V, H, A]) ProcessProposal(p types.Proposal[V, H, A]) []Action[V, H, A] {
 	return t.processMessage(p.MessageHeader, func() {
-		if t.messages.addProposal(p) && !t.replayMode {
+		if t.messages.AddProposal(p) && !t.replayMode {
 			// Store proposal if its the first time we see it
 			if err := t.db.SetWALEntry(p); err != nil {
 				t.log.Errorw("Failed to store prevote in WAL") // Todo: consider log level
@@ -18,9 +17,9 @@
 	})
 }
 
-func (t *stateMachine[V, H, A]) ProcessPrevote(p Prevote[H, A]) []Action[V, H, A] {
+func (t *stateMachine[V, H, A]) ProcessPrevote(p types.Prevote[H, A]) []Action[V, H, A] {
 	return t.processMessage(p.MessageHeader, func() {
-		if t.messages.addPrevote(p) && !t.replayMode {
+		if t.messages.AddPrevote(p) && !t.replayMode {
 			// Store prevote if its the first time we see it
 			if err := t.db.SetWALEntry(p); err != nil {
 				t.log.Errorw("Failed to store prevote in WAL") // Todo: consider log level
@@ -29,27 +28,15 @@
 	})
 }
 
-func (t *stateMachine[V, H, A]) ProcessPrecommit(p Precommit[H, A]) []Action[V, H, A] {
+func (t *stateMachine[V, H, A]) ProcessPrecommit(p types.Precommit[H, A]) []Action[V, H, A] {
 	return t.processMessage(p.MessageHeader, func() {
-		if t.messages.addPrecommit(p) && !t.replayMode {
+		if t.messages.AddPrecommit(p) && !t.replayMode {
 			// Store precommit if its the first time we see it
 			if err := t.db.SetWALEntry(p); err != nil {
 				t.log.Errorw("Failed to store prevote in WAL") // Todo: consider log level
 			}
 		}
 	})
-=======
-func (t *stateMachine[V, H, A]) ProcessProposal(p types.Proposal[V, H, A]) []Action[V, H, A] {
-	return t.processMessage(p.MessageHeader, func() { t.messages.AddProposal(p) })
-}
-
-func (t *stateMachine[V, H, A]) ProcessPrevote(p types.Prevote[H, A]) []Action[V, H, A] {
-	return t.processMessage(p.MessageHeader, func() { t.messages.AddPrevote(p) })
-}
-
-func (t *stateMachine[V, H, A]) ProcessPrecommit(p types.Precommit[H, A]) []Action[V, H, A] {
-	return t.processMessage(p.MessageHeader, func() { t.messages.AddPrecommit(p) })
->>>>>>> d3518443
 }
 
 func (t *stateMachine[V, H, A]) processMessage(header types.MessageHeader[A], addMessage func()) []Action[V, H, A] {
@@ -60,14 +47,10 @@
 	return t.processLoop(nil, &header.Round)
 }
 
-<<<<<<< HEAD
-func (t *stateMachine[V, H, A]) ProcessTimeout(tm Timeout) []Action[V, H, A] {
+func (t *stateMachine[V, H, A]) ProcessTimeout(tm types.Timeout) []Action[V, H, A] {
 	if err := t.db.SetWALEntry(tm); err != nil && !t.replayMode {
 		t.log.Errorw("Failed to store timeout trigger in WAL") // Todo: consider log level
 	}
-=======
-func (t *stateMachine[V, H, A]) ProcessTimeout(tm types.Timeout) []Action[V, H, A] {
->>>>>>> d3518443
 	switch tm.Step {
 	case types.StepPropose:
 		return t.processLoop(t.onTimeoutPropose(tm.Height, tm.Round), nil)
