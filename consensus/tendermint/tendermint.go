--- conflicted
+++ resolved
@@ -1,6 +1,7 @@
 package tendermint
 
 import (
+	"github.com/NethermindEth/juno/consensus/db"
 	"github.com/NethermindEth/juno/consensus/types"
 	"github.com/NethermindEth/juno/utils"
 )
@@ -46,6 +47,7 @@
 
 //go:generate mockgen -destination=../mocks/mock_state_machine.go -package=mocks github.com/NethermindEth/juno/consensus/tendermint StateMachine
 type StateMachine[V types.Hashable[H], H types.Hash, A types.Addr] interface {
+	ReplayWAL()
 	ProcessStart(types.Round) []Action[V, H, A]
 	ProcessTimeout(types.Timeout) []Action[V, H, A]
 	ProcessProposal(types.Proposal[V, H, A]) []Action[V, H, A]
@@ -53,15 +55,11 @@
 	ProcessPrecommit(types.Precommit[H, A]) []Action[V, H, A]
 }
 
-<<<<<<< HEAD
-type stateMachine[V Hashable[H], H Hash, A Addr] struct {
-	db         TendermintDB[V, H, A]
+type stateMachine[V types.Hashable[H], H types.Hash, A types.Addr] struct {
+	db         db.TendermintDB[V, H, A]
 	log        utils.Logger
 	replayMode bool
 
-=======
-type stateMachine[V types.Hashable[H], H types.Hash, A types.Addr] struct {
->>>>>>> d3518443
 	nodeAddr A
 
 	state state[V, H] // Todo: Does state need to be protected?
@@ -89,12 +87,8 @@
 	lockedValueAndOrValidValueSet bool // line36 for the first time condition
 }
 
-<<<<<<< HEAD
-func New[V Hashable[H], H Hash, A Addr](
-	db TendermintDB[V, H, A],
-=======
 func New[V types.Hashable[H], H types.Hash, A types.Addr](
->>>>>>> d3518443
+	db db.TendermintDB[V, H, A],
 	nodeAddr A,
 	app Application[V, H],
 	chain Blockchain[V, H, A],
@@ -248,11 +242,31 @@
 	}
 }
 
-<<<<<<< HEAD
+func (t *stateMachine[V, H, A]) onTimeoutPropose(h types.Height, r types.Round) Action[V, H, A] {
+	if t.state.height == h && t.state.round == r && t.state.step == types.StepPropose {
+		return t.setStepAndSendPrevote(nil)
+	}
+	return nil
+}
+
+func (t *stateMachine[V, H, A]) onTimeoutPrevote(h types.Height, r types.Round) Action[V, H, A] {
+	if t.state.height == h && t.state.round == r && t.state.step == types.StepPrevote {
+		return t.setStepAndSendPrecommit(nil)
+	}
+	return nil
+}
+
+func (t *stateMachine[V, H, A]) onTimeoutPrecommit(h types.Height, r types.Round) Action[V, H, A] {
+	if t.state.height == h && t.state.round == r {
+		return t.startRound(r + 1)
+	}
+	return nil
+}
+
 // Note: replayWAL() should not cause the Driver to take any actions. Replaying messages
 // should not result in messages being broadcast, or new timeouts being scheduled. It
 // should only result in state changes.
-func (t *stateMachine[V, H, A]) replayWAL() {
+func (t *stateMachine[V, H, A]) ReplayWAL() {
 	height := t.blockchain.Height()
 	walEntries, err := t.db.GetWALMsgs(height)
 	if err != nil {
@@ -261,26 +275,26 @@
 	t.replayMode = true
 	for _, walEntry := range walEntries {
 		switch walEntry.Type {
-		case MessageTypeProposal:
-			proposal, ok := (walEntry.Entry).(Proposal[V, H, A])
+		case types.MessageTypeProposal:
+			proposal, ok := (walEntry.Entry).(types.Proposal[V, H, A])
 			if !ok {
 				panic("failed to replay WAL, failed to cast WAL Entry to proposal") // Todo: return to this
 			}
 			t.ProcessProposal(proposal) // We ignore actions when replaying WAL msgs
-		case MessageTypePrevote:
-			prevote, ok := (walEntry.Entry).(Prevote[H, A])
+		case types.MessageTypePrevote:
+			prevote, ok := (walEntry.Entry).(types.Prevote[H, A])
 			if !ok {
 				panic("failed to replay WAL, failed to cast WAL Entry to prevote") // Todo: return to this
 			}
 			t.ProcessPrevote(prevote) // We ignore actions when replaying WAL msgs
-		case MessageTypePrecommit:
-			precommit, ok := (walEntry.Entry).(Precommit[H, A])
+		case types.MessageTypePrecommit:
+			precommit, ok := (walEntry.Entry).(types.Precommit[H, A])
 			if !ok {
 				panic("failed to replay WAL, failed to cast WAL Entry to precommit") // Todo: return to this
 			}
 			t.ProcessPrecommit(precommit) // We ignore actions when replaying WAL msgs
-		case MessageTypeTimeout:
-			timeout, ok := (walEntry.Entry).(Timeout)
+		case types.MessageTypeTimeout:
+			timeout, ok := (walEntry.Entry).(types.Timeout)
 			if !ok {
 				panic("failed to replay WAL, failed to cast WAL Entry to precommit") // Todo: return to this
 			}
@@ -290,25 +304,4 @@
 		}
 	}
 	t.replayMode = false
-=======
-func (t *stateMachine[V, H, A]) onTimeoutPropose(h types.Height, r types.Round) Action[V, H, A] {
-	if t.state.height == h && t.state.round == r && t.state.step == types.StepPropose {
-		return t.setStepAndSendPrevote(nil)
-	}
-	return nil
-}
-
-func (t *stateMachine[V, H, A]) onTimeoutPrevote(h types.Height, r types.Round) Action[V, H, A] {
-	if t.state.height == h && t.state.round == r && t.state.step == types.StepPrevote {
-		return t.setStepAndSendPrecommit(nil)
-	}
-	return nil
-}
-
-func (t *stateMachine[V, H, A]) onTimeoutPrecommit(h types.Height, r types.Round) Action[V, H, A] {
-	if t.state.height == h && t.state.round == r {
-		return t.startRound(r + 1)
-	}
-	return nil
->>>>>>> d3518443
 }