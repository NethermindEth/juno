--- conflicted
+++ resolved
@@ -9,11 +9,8 @@
 	"io"
 	"net/http"
 	"net/url"
-<<<<<<< HEAD
 	"reflect"
-=======
 	"regexp"
->>>>>>> a0f507e2
 	"time"
 
 	. "github.com/NethermindEth/juno/internal/log"
