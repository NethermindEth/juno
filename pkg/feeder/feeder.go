// Package feeder represent a client for the Feeder Gateway connection.
// For more details of the implementation, see this client https://github.com/starkware-libs/cairo-lang/blob/master/src/starkware/starknet/services/api/feeder_gateway/feeder_gateway_client.py.
package feeder

import (
	"bytes"
	"encoding/json"
	"io"
	"net/http"
	"net/url"
	"time"

	"github.com/NethermindEth/juno/internal/errpkg"
	"github.com/NethermindEth/juno/internal/log"
)

//go:generate go run github.com/maxbrunsfeld/counterfeiter/v6 . FeederHttpClient
type HttpClient interface {
	Do(*http.Request) (*http.Response, error)
}

// Client represents a client for the StarkNet feeder gateway.
type Client struct {
	httpClient *HttpClient

	BaseURL            *url.URL
	BaseAPI, UserAgent string
}

// NewClient returns a new Client.
func NewClient(baseURL, baseAPI string, client *HttpClient) *Client {
	u, err := url.Parse(baseURL)
	errpkg.CheckFatal(err, "Bad base URL.")
	if client == nil {
		var p HttpClient
		c := http.Client{
			Timeout: 50 * time.Second,
		}
		p = &c
		client = &p
	}
	return &Client{BaseURL: u, BaseAPI: baseAPI, httpClient: client}
}

func formattedBlockIdentifier(blockHash, blockNumber string) map[string]string {
	if len(blockHash) == 0 && len(blockNumber) == 0 {
		// notest
		return nil
	}
	if len(blockHash) == 0 {
		return map[string]string{"blockNumber": blockNumber}
	}
	return map[string]string{"blockHash": blockHash}
}

func TxnIdentifier(txHash, txId string) map[string]string {
	if len(txHash) == 0 && len(txId) == 0 {
		// notest
		return nil
	}

	if len(txHash) == 0 {
		return map[string]string{"transactionId": txId}
	}
	return map[string]string{"transactionHash": txHash}
}

// newRequest creates a new request based on params and returns an
// error otherwise.
func (c *Client) newRequest(method, path string, query map[string]string, body any) (*http.Request, error) {
	rel := &url.URL{Path: c.BaseAPI + path}
	u := c.BaseURL.ResolveReference(rel)
	var buf io.ReadWriter
	if body != nil {
		buf = new(bytes.Buffer)
		err := json.NewEncoder(buf).Encode(body)
		if err != nil {
			return nil, err
		}
	}
	req, err := http.NewRequest(method, u.String(), buf)
	if err != nil {
		return nil, err
	}
	if body != nil {
		req.Header.Set("Content-Type", "application/json")
	}
	if query != nil {
		q := req.URL.Query()
		for k, v := range query {
			q.Add(k, v)
		}
		req.URL.RawQuery = q.Encode()
	}

	req.Header.Set("Accept", "application/json")
	req.Header.Set("User-Agent", c.UserAgent)
	return req, nil
}

// do executes a request and waits for response and returns an error
// otherwise.
func (c *Client) do(req *http.Request, v any) (*http.Response, error) {
	res, err := (*c.httpClient).Do(req)
	if err != nil {
		return nil, err
	}
	defer func(Body io.ReadCloser) {
		err := Body.Close()
		if err != nil {
			// notest
			log.Default.With("Error", err).Error("Error closing body of response.")
			return
		}
	}(res.Body)
	b, err := io.ReadAll(res.Body)
	if err != nil {
		log.Default.With("Error", err).Debug("Error reading response.")
		return nil, err
	}
	err = json.Unmarshal(b, v)
	return res, err
}

// doCodeWithABI executes a request and waits for response and returns an error
// otherwise. de-Marshals response into appropriate ByteCode and ABI structs.
func (c *Client) doCodeWithABI(req *http.Request, v *CodeInfo) (*http.Response, error) {
	res, err := (*c.httpClient).Do(req)
	if err != nil {
		return nil, err
	}
	defer func(Body io.ReadCloser) {
		err := Body.Close()
		if err != nil {
			// notest
			log.Default.With("Error", err).Error("Error closing body of response.")
			return
		}
	}(res.Body)
	b, err := io.ReadAll(res.Body)
	if err != nil {
		log.Default.With("Error", err).Debug("Error reading response.")
		return nil, err
	}

	var reciever map[string]interface{}

	if err := json.Unmarshal(b, &reciever); err != nil {
		log.Default.With("Error", err).Debug("Error recieving unmapped input.")
		return nil, err
	}

<<<<<<< HEAD
	//unmarshal bytecode
	json.Unmarshal(b, &v)

	//separate "abi" bytes
	abi_interface := reciever["abi"]
	p, err := json.Marshal(abi_interface)

	//Unmarshal Abi bytes into Abi object
=======
	// unmarshal bytecode
	json.Unmarshal(b, &v)

	// separate "abi" bytes
	abi_interface := reciever["abi"]
	p, err := json.Marshal(abi_interface)

	// Unmarshal Abi bytes into Abi object
>>>>>>> 887d61a8
	if err := v.Abi.UnmarshalAbiJSON(p); err != nil {
		log.Default.With("Error", err).Debug("Error reading abi")
		return nil, err
	}

	return res, err
}

// GetContractAddresses creates a new request to get contract addresses
// from the gateway.
func (c Client) GetContractAddresses() (*ContractAddresses, error) {
	log.Default.With("Gateway URL", c.BaseURL).Info("Getting contract address from gateway.")
	req, err := c.newRequest("GET", "/get_contract_addresses", nil, nil)
	if err != nil {
		log.Default.With("Error", err, "Gateway URL", c.BaseURL).Error("Unable to create a request for get_contract_addresses.")
		return nil, err
	}
	var res ContractAddresses
	_, err = c.do(req, &res)
	if err != nil {
		log.Default.With("Error", err, "Gateway URL", c.BaseURL).Error("Error connecting to the gateway.")
		return nil, err
	}
	return &res, err
}

// CallContract creates a new request to call a contract in the gateway.
func (c Client) CallContract(invokeFunc InvokeFunction, blockHash, blockNumber string) (*map[string][]string, error) {
	req, err := c.newRequest("POST", "/call_contract", formattedBlockIdentifier(blockHash, blockNumber), invokeFunc)
	if err != nil {
		log.Default.With("Error", err, "Gateway URL", c.BaseURL).Error("Unable to create a request for get_contract_addresses.")
		return nil, err
	}
	var res map[string][]string
	_, err = c.do(req, &res)
	if err != nil {
		log.Default.With("Error", err, "Gateway URL", c.BaseURL).Error("Error connecting to the gateway.")
		return nil, err
	}
	return &res, err
}

// GetBlock creates a new request to get a block from the gateway.
func (c Client) GetBlock(blockHash, blockNumber string) (*StarknetBlock, error) {
	req, err := c.newRequest("GET", "/get_block", formattedBlockIdentifier(blockHash, blockNumber), nil)
	if err != nil {
		log.Default.With("Error", err, "Gateway URL", c.BaseURL).Error("Unable to create a request for get_contract_addresses.")
		return nil, err
	}
	var res StarknetBlock
	_, err = c.do(req, &res)
	if err != nil {
		log.Default.With("Error", err, "Gateway URL", c.BaseURL).Error("Error connecting to the gateway.")
		return nil, err
	}
	return &res, err
}

// GetStateUpdate creates a new request to get the contract addresses
// from the gateway.
func (c Client) GetStateUpdate(blockHash, blockNumber string) (*StateUpdateResponse, error) {
	req, err := c.newRequest("GET", "/get_state_update", formattedBlockIdentifier(blockHash, blockNumber), nil)
	if err != nil {
		log.Default.With("Error", err, "Gateway URL", c.BaseURL).Error("Unable to create a request for get_contract_addresses.")
		return nil, err
	}

	var res StateUpdateResponse
	_, err = c.do(req, &res)
	if err != nil {
		log.Default.With("Error", err, "Gateway URL", c.BaseURL).Error("Error connecting to the gateway.")
		return nil, err
	}
	return &res, err
}

func (c Client) GetCode(contractAddress, blockHash, blockNumber string) (*CodeInfo, error) {
	blockIdentifier := formattedBlockIdentifier(blockHash, blockNumber)
	if blockIdentifier == nil {
		// notest
		blockIdentifier = map[string]string{}
	}
	blockIdentifier["contractAddress"] = contractAddress
	req, err := c.newRequest("GET", "/get_code", blockIdentifier, nil)
	if err != nil {
		log.Default.With("Error", err, "Gateway URL", c.BaseURL).Error("Unable to create a request for get_contract_addresses.")
		return nil, err
	}
	var res CodeInfo
	_, err = c.doCodeWithABI(req, &res)
	if err != nil {
		log.Default.With("Error", err, "Gateway URL", c.BaseURL).Error("Error connecting to the gateway.")
		return nil, err
	}
	return &res, err
}

// GetFullContract creates a new request to get the full state of a
// contract.
func (c Client) GetFullContract(contractAddress, blockHash, blockNumber string) (map[string]interface{}, error) {
	blockIdentifier := formattedBlockIdentifier(blockHash, blockNumber)
	if blockIdentifier == nil {
		// notest
		blockIdentifier = map[string]string{}
	}
	blockIdentifier["contractAddress"] = contractAddress

	req, err := c.newRequest("GET", "/get_full_contract", blockIdentifier, nil)
	if err != nil {
		log.Default.With("Error", err, "Gateway URL", c.BaseURL).Error("Unable to create a request for get_contract_addresses.")
		return nil, err
	}
<<<<<<< HEAD
	//var res []any
=======
	// var res []any
>>>>>>> 887d61a8
	var res map[string]interface{}
	_, err = c.do(req, &res)
	if err != nil {
		log.Default.With("Error", err, "Gateway URL", c.BaseURL).Error("Error connecting to the gateway.")
		return nil, err
	}
	return res, err
}

// GetStorageAt creates a new request to get contract storage.
func (c Client) GetStorageAt(contractAddress, key, blockHash, blockNumber string) (*StorageInfo, error) {
	blockIdentifier := formattedBlockIdentifier(blockHash, blockNumber)
	if blockIdentifier == nil {
		// notest
		blockIdentifier = map[string]string{}
	}
	blockIdentifier["contractAddress"] = contractAddress
	blockIdentifier["key"] = key

	req, err := c.newRequest("GET", "/get_storage_at",
		blockIdentifier, nil)
	if err != nil {
		log.Default.With("Error", err, "Gateway URL", c.BaseURL).Error("Unable to create a request for get_contract_addresses.")
		return nil, err
	}
	var res StorageInfo
	_, err = c.do(req, &res)

	if err != nil {
		log.Default.With("Error", err, "Gateway URL", c.BaseURL).Error("Error connecting to the gateway.")
		return nil, err
	}
	return &res, err
}

// GetTransactionStatus creates a new request to get the transaction
// status.
func (c Client) GetTransactionStatus(txHash, txID string) (*TransactionStatus, error) {
	req, err := c.newRequest("GET", "/get_transaction_status", TxnIdentifier(txHash, txID), nil)
	if err != nil {
		log.Default.With("Error", err, "Gateway URL", c.BaseURL).Error("Unable to create a request for get_contract_addresses.")
		return nil, err
	}
	var res TransactionStatus
	_, err = c.do(req, &res)
	if err != nil {
		log.Default.With("Error", err, "Gateway URL", c.BaseURL).Error("Error connecting to the gateway.")
		return nil, err
	}
	return &res, err
}

// GetTransaction creates a new request to get a TransactionInfo.
func (c Client) GetTransaction(txHash, txID string) (*TransactionInfo, error) {
	req, err := c.newRequest("GET", "/get_transaction", TxnIdentifier(txHash, txID), nil)
	if err != nil {
		log.Default.With("Error", err, "Gateway URL", c.BaseURL).Error("Unable to create a request for get_contract_addresses.")
		return nil, err
	}
	var res TransactionInfo
	_, err = c.do(req, &res)
	if err != nil {
		log.Default.With("Error", err, "Gateway URL", c.BaseURL).Error("Error connecting to the gateway.")
		return nil, err
	}
	return &res, err
}

// GetTransactionReceipt creates a new request to get a
// TransactionReceipt.
func (c Client) GetTransactionReceipt(txHash, txID string) (*TransactionReceipt, error) {
	req, err := c.newRequest("GET", "/get_transaction_receipt", TxnIdentifier(txHash, txID), nil)
	if err != nil {
		log.Default.With("Error", err, "Gateway URL", c.BaseURL).Error("Unable to create a request for get_contract_addresses.")
		return nil, err
	}
	var res TransactionReceipt
	_, err = c.do(req, &res)
	if err != nil {
		log.Default.With("Error", err, "Gateway URL", c.BaseURL).Error("Error connecting to the gateway.")
		return nil, err
	}
	return &res, err
}

// GetBlockHashById creates a new request to get block hash by on ID.
func (c Client) GetBlockHashById(blockID string) (*string, error) {
	req, err := c.newRequest(
		"GET", "/get_block_hash_by_id", map[string]string{"blockId": blockID}, nil)
	if err != nil {
		log.Default.With("Error", err, "Gateway URL", c.BaseURL).Error("Unable to create a request for get_contract_addresses.")
		return nil, err
	}
	var res string
	_, err = c.do(req, &res)
	if err != nil {
		log.Default.With("Error", err, "Gateway URL", c.BaseURL).Error("Error connecting to the gateway.")
		return nil, err
	}
	return &res, err
}

// GetBlockIDByHash creates a new request to get the block ID by hash.
func (c Client) GetBlockIDByHash(blockHash string) (*string, error) {
	req, err := c.newRequest(
		"GET", "/get_block_id_by_hash", map[string]string{"blockHash": blockHash}, nil)
	if err != nil {
		log.Default.With("Error", err, "Gateway URL", c.BaseURL).Error("Unable to create a request for get_contract_addresses.")
		return nil, err
	}
	var res string
	_, err = c.do(req, &res)
	if err != nil {
		log.Default.With("Error", err, "Gateway URL", c.BaseURL).Error("Error connecting to the gateway.")
		return nil, err
	}
	return &res, err
}

// GetTransactionHashByID creates a new request to get a transaction
// hash by ID.
func (c Client) GetTransactionHashByID(txID string) (*string, error) {
	req, err := c.newRequest(
		"GET", "/get_transaction_hash_by_id",
		map[string]string{"transactionId": txID}, nil)
	if err != nil {
		log.Default.With("Error", err, "Gateway URL", c.BaseURL).Error("Unable to create a request for get_contract_addresses.")
		return nil, err
	}
	var res string
	_, err = c.do(req, &res)
	if err != nil {
		log.Default.With("Error", err, "Gateway URL", c.BaseURL).Error("Error connecting to the gateway.")
		return nil, err
	}
	return &res, err
}

// GetTransactionIDByHash creates a new request to get a transaction ID
// by hash.
func (c Client) GetTransactionIDByHash(txHash string) (*string, error) {
	req, err := c.newRequest(
		"GET", "/get_transaction_id_by_hash",
		map[string]string{"transactionHash": txHash}, nil)
	if err != nil {
		log.Default.With("Error", err, "Gateway URL", c.BaseURL).Error("Unable to create a request for get_contract_addresses.")
		return nil, err
	}
	var res string
	_, err = c.do(req, &res)
	if err != nil {
		log.Default.With("Error", err, "Gateway URL", c.BaseURL).
			Error("Error connecting to the gateway.")
		return nil, err
	}
	return &res, err
}<|MERGE_RESOLUTION|>--- conflicted
+++ resolved
@@ -150,16 +150,6 @@
 		return nil, err
 	}
 
-<<<<<<< HEAD
-	//unmarshal bytecode
-	json.Unmarshal(b, &v)
-
-	//separate "abi" bytes
-	abi_interface := reciever["abi"]
-	p, err := json.Marshal(abi_interface)
-
-	//Unmarshal Abi bytes into Abi object
-=======
 	// unmarshal bytecode
 	json.Unmarshal(b, &v)
 
@@ -168,7 +158,6 @@
 	p, err := json.Marshal(abi_interface)
 
 	// Unmarshal Abi bytes into Abi object
->>>>>>> 887d61a8
 	if err := v.Abi.UnmarshalAbiJSON(p); err != nil {
 		log.Default.With("Error", err).Debug("Error reading abi")
 		return nil, err
@@ -281,11 +270,7 @@
 		log.Default.With("Error", err, "Gateway URL", c.BaseURL).Error("Unable to create a request for get_contract_addresses.")
 		return nil, err
 	}
-<<<<<<< HEAD
-	//var res []any
-=======
 	// var res []any
->>>>>>> 887d61a8
 	var res map[string]interface{}
 	_, err = c.do(req, &res)
 	if err != nil {
