--- conflicted
+++ resolved
@@ -347,7 +347,7 @@
 	if err != nil {
 		metr.IncreaseFullContractsFailed()
 		metr.IncreaseRequestsFailed()
-		log.Default.With("Error", err, "Gateway URL", c.BaseURL).Error("Unable to create a request for get_contract_addresses.")
+		log.Default.With("Error", err, "Gateway URL", c.BaseURL).Error("Unable to create a request for get_full_contract.")
 		return nil, err
 	}
 	var res map[string]interface{}
@@ -377,7 +377,7 @@
 	if err != nil {
 		metr.IncreaseContractStorageFailed()
 		metr.IncreaseRequestsFailed()
-		log.Default.With("Error", err, "Gateway URL", c.BaseURL).Error("Unable to create a request for get_contract_addresses.")
+		log.Default.With("Error", err, "Gateway URL", c.BaseURL).Error("Unable to create a request for get_storage_at.")
 		return nil, err
 	}
 	var res StorageInfo
@@ -400,7 +400,7 @@
 	if err != nil {
 		metr.IncreaseTxStatusFailed()
 		metr.IncreaseRequestsFailed()
-		log.Default.With("Error", err, "Gateway URL", c.BaseURL).Error("Unable to create a request for get_contract_addresses.")
+		log.Default.With("Error", err, "Gateway URL", c.BaseURL).Error("Unable to create a request for get_transaction_status.")
 		return nil, err
 	}
 	var res TransactionStatus
@@ -439,7 +439,7 @@
 	if err != nil {
 		metr.IncreaseTxFailed()
 		metr.IncreaseRequestsFailed()
-		log.Default.With("Error", err, "Gateway URL", c.BaseURL).Error("Unable to create a request for get_contract_addresses.")
+		log.Default.With("Error", err, "Gateway URL", c.BaseURL).Error("Unable to create a request for get_transaction.")
 		return nil, err
 	}
 	var res TransactionInfo
@@ -459,13 +459,9 @@
 func (c Client) GetTransactionReceipt(txHash, txID string) (*TransactionReceipt, error) {
 	req, err := c.newRequest("GET", "/get_transaction_receipt", TxnIdentifier(txHash, txID), nil)
 	if err != nil {
-<<<<<<< HEAD
 		metr.IncreaseTxReceiptFailed()
 		metr.IncreaseRequestsFailed()
-		log.Default.With("Error", err, "Gateway URL", c.BaseURL).Error("Unable to create a request for get_contract_addresses.")
-=======
 		log.Default.With("Error", err, "Gateway URL", c.BaseURL).Error("Unable to create a request for get_transaction_receipt.")
->>>>>>> abc36778
 		return nil, err
 	}
 	var res TransactionReceipt
@@ -485,13 +481,9 @@
 	req, err := c.newRequest(
 		"GET", "/get_block_hash_by_id", map[string]string{"blockId": blockID}, nil)
 	if err != nil {
-<<<<<<< HEAD
 		metr.IncreaseBlockHashFailed()
 		metr.IncreaseRequestsFailed()
-		log.Default.With("Error", err, "Gateway URL", c.BaseURL).Error("Unable to create a request for get_contract_addresses.")
-=======
 		log.Default.With("Error", err, "Gateway URL", c.BaseURL).Error("Unable to create a request for get_block_hash_by_id.")
->>>>>>> abc36778
 		return nil, err
 	}
 	var res string
@@ -511,13 +503,9 @@
 	req, err := c.newRequest(
 		"GET", "/get_block_id_by_hash", map[string]string{"blockHash": blockHash}, nil)
 	if err != nil {
-<<<<<<< HEAD
 		metr.IncreaseBlockIDFailed()
 		metr.IncreaseRequestsFailed()
-		log.Default.With("Error", err, "Gateway URL", c.BaseURL).Error("Unable to create a request for get_contract_addresses.")
-=======
 		log.Default.With("Error", err, "Gateway URL", c.BaseURL).Error("Unable to create a request for get_block_id_by_hash.")
->>>>>>> abc36778
 		return nil, err
 	}
 	var res string
@@ -539,13 +527,9 @@
 		"GET", "/get_transaction_hash_by_id",
 		map[string]string{"transactionId": txID}, nil)
 	if err != nil {
-<<<<<<< HEAD
 		metr.IncreaseTxHashFailed()
 		metr.IncreaseRequestsFailed()
-		log.Default.With("Error", err, "Gateway URL", c.BaseURL).Error("Unable to create a request for get_contract_addresses.")
-=======
 		log.Default.With("Error", err, "Gateway URL", c.BaseURL).Error("Unable to create a request for get_transaction_hash_by_id.")
->>>>>>> abc36778
 		return nil, err
 	}
 	var res string
@@ -569,7 +553,7 @@
 	if err != nil {
 		metr.IncreaseTxIDFailed()
 		metr.IncreaseRequestsFailed()
-		log.Default.With("Error", err, "Gateway URL", c.BaseURL).Error("Unable to create a request for get_contract_addresses.")
+		log.Default.With("Error", err, "Gateway URL", c.BaseURL).Error("Unable to create a request for get_transaction_id_by_hash.")
 		return nil, err
 	}
 	var res string
