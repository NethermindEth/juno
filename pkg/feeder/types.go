--- conflicted
+++ resolved
@@ -67,18 +67,12 @@
 	EntryPointSelector  string   `json:"entry_point_selector"`
 	EntryPointType      string   `json:"entry_point_type"`
 	Calldata            []string `json:"calldata"`
-<<<<<<< HEAD
-=======
 	ConstructorCalldata []string `json:"constructor_calldata"`
->>>>>>> ca7648ab
 	Signature           []string `json:"signature"`
 	TransactionHash     string   `json:"transaction_hash"`
 	MaxFee              string   `json:"max_fee"`
 	Type                string   `json:"type"`
-<<<<<<< HEAD
 	ContractAddressSalt string   `json:"contract_address_salt"`
-=======
->>>>>>> ca7648ab
 }
 
 // L1ToL2Message Represents a StarkNet L1-to-L2 message.
