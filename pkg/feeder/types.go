--- conflicted
+++ resolved
@@ -152,18 +152,13 @@
 	BlockHash           string                 `json:"block_hash"`
 	ParentBlockHash     string                 `json:"parent_block_hash"`
 	BlockNumber         types.BlockNumber      `json:"block_number"`
-<<<<<<< HEAD
-=======
 	GasPrice            string                 `json:"gas_price"`
 	SequencerAddress    string                 `json:"sequencer_address"`
->>>>>>> a19d1f9a
 	StateRoot           string                 `json:"state_root"`
 	Status              rpc.BlockStatus        `json:"status"`
 	Transactions        []TxnSpecificInfo      `json:"transactions"`
 	Timestamp           int64                  `json:"timestamp"`
 	TransactionReceipts []TransactionExecution `json:"transaction_receipts"`
-<<<<<<< HEAD
-=======
 }
 
 //struct to store Storage info
@@ -173,7 +168,6 @@
 type CodeInfo struct {
 	Bytecode []string   `json:"bytecode"`
 	Abi      feeder.Abi `json:"abi"`
->>>>>>> a19d1f9a
 }
 
 // TransactionFailureReason store reason of failure in transactions.
