// package feeder_test
package tests

// NOTE: feederfakes creates an import cycle so testing has to be in a
// different package.

import (
	"bytes"
	"encoding/json"
	"fmt"
	"io/ioutil"
	"net/http"
	"reflect"
	"testing"

	"github.com/NethermindEth/juno/pkg/feeder"
	"github.com/NethermindEth/juno/pkg/feeder/feederfakes"
	"github.com/bxcodec/faker"
	"github.com/stretchr/testify/assert"
)

var (
	httpClient = &feederfakes.FakeHttpClient{}
	client     *feeder.Client
)

func init() {
	var p feeder.HttpClient
	p = httpClient
	client = feeder.NewClient("https:/local", "/feeder_gateway/", &p)
}

func generateResponse(body string) *http.Response {
	return &http.Response{
		Status:        "200 OK",
		StatusCode:    200,
		Proto:         "HTTP/1.1",
		ProtoMajor:    1,
		ProtoMinor:    1,
		Body:          ioutil.NopCloser(bytes.NewBufferString(body)),
		ContentLength: int64(len(body)),
		Header:        make(http.Header, 0),
	}
}

func StructFaker(a interface{}) (string, error) {
	s := reflect.ValueOf(a)
	err := faker.FakeData(&s)
	if err != nil {
		return "", err
	}
	body, err := json.Marshal(s)
	if err != nil {
		return "", err
	}
	return string(body), nil
}

func TestClient(t *testing.T) {
	_ = feeder.NewClient("https:/local", "/feeder_gateway/", nil)
}

func TestGetContractAddress(t *testing.T) {
	// XXX: Use raw string literal to formal JSON.
	body := "{\"GpsStatementVerifier\":\"0x47312450B3Ac8b5b8e247a6bB6d523e7605bDb60\",\"Starknet\":\"0xc662c410C0ECf747543f5bA90660f6ABeBD9C8c4\"}\n"
	httpClient.DoReturns(generateResponse(body), nil)
	var cOrig feeder.ContractAddresses
	err := json.Unmarshal([]byte(body), &cOrig)
	if err != nil {
		t.Fatal()
	}
	contractAddresses, err := client.GetContractAddresses()
	if err != nil {
		t.Fatal()
		return
	}
	assert.Equal(t, &cOrig, contractAddresses, "Contract Address does not match")
}

func TestCallContract(t *testing.T) {
	a := make(map[string][]string)
	body, err := json.Marshal(a)

	httpClient.DoReturns(generateResponse(string(body)), nil)
	contractResponse, err := client.CallContract(feeder.InvokeFunction{}, "", "latest")
	if err != nil {
		t.Fatal()
	}
	assert.Equal(t, &a, contractResponse, "CallContract response does not match")
}

func TestGetBlock(t *testing.T) {
	a := feeder.StarknetBlock{}
	body, err := json.Marshal(a)
	if err != nil {
		t.Fatal()
	}
	httpClient.DoReturns(generateResponse(string(body)), nil)
	starknetBlock, err := client.GetBlock("", "latest")
	if err != nil {
		t.Fatal()
	}
	assert.Equal(t, &a, starknetBlock, "StarknetBlock does not match")
}

func TestGetStateUpdate(t *testing.T) {
	// XXX: Use raw string literal to formal JSON.
	body := "{\"block_hash\": \"0x6c9a1403d0d573ff7ce46b5ac0fba02b289bed60e26cacbc08f335e0a75fbbe\", \"new_root\": \"070d8a4d9843d6fb1a2b0564334133fc00a70b0ec9b9ccd791489c1c17a4a963\", \"old_root\": \"0025b10263a0ce4f984d313e8df3fae4dd473e6164b0c5e261a9af35892eafed\", \"state_diff\": {\"storage_diffs\": {\"0x5e4cac746d8709c776e901bcd5d23b2c2f696a0c850d47738bcbbddb1845ce5\": [], \"0x7091a8bbcb0f313b54af52c20f9b159258dca539d3caf0f7f007aae9b2252a9\": [{\"key\": \"0xf920571b9f85bdd92a867cfdc73319d0f8836f0e69e06e4c5566b6203f75cc\", \"value\": \"0x90aa7a9203bff78bfb24f0753c180a33d4bad95b1f4f510b36b00993815704\"}, {\"key\": \"0x1ccc09c8a19948e048de7add6929589945e25f22059c7345aaf7837188d8d05\", \"value\": \"0x1275efe83de1d12dce4bf30c44833afc7922b98f5cf9bcccc7cf941f4a3d814\"}], \"0x7d75ba4ac1ba55e1592375486d7937c1c55aab8fc3215de1429824d1c77da7a\": [{\"key\": \"0xf920571b9f85bdd92a867cfdc73319d0f8836f0e69e06e4c5566b6203f75cc\", \"value\": \"0x90aa7a9203bff78bfb24f0753c180a33d4bad95b1f4f510b36b00993815704\"}, {\"key\": \"0x1ccc09c8a19948e048de7add6929589945e25f22059c7345aaf7837188d8d05\", \"value\": \"0x5fcde101109bfe594ea7d47ec511213bf1a74d68840a1b36db7b649821a0e69\"}], \"0x4cf0f19cf486a762ea864077d368d8215f7d220b784a3360da52312e759ca66\": [{\"key\": \"0x37501df619c4fc4e96f6c0243f55e3abe7d1aca7db9af8f3740ba3696b3fdac\", \"value\": \"0x9\"}], \"0xec9b5d89811008b9a87145fd95f88827fbf0b8c273a7a7a51ad3523cdf9f55\": [{\"key\": \"0x5\", \"value\": \"0x0\"}, {\"key\": \"0x31d93a9cf0c6f9756c8323917128dd1fdf100f5fc3148f652204056ba88e26e\", \"value\": \"0x7e5\"}], \"0x7394cbe418daa16e42b87ba67372d4ab4a5df0b05c6e554d158458ce245bc10\": [{\"key\": \"0x7c68b6f31d543ce2476fc12f2411efd82f69d7d591505b7837ecff577125d87\", \"value\": \"0xa2a15d09519be00000\"}, {\"key\": \"0x1557182e4359a1f0c6301278e8f5b35a776ab58d39892581e357578fb287836\", \"value\": \"0x78118d2063b6ace88899ed8e4cfb5f3f\"}], \"0x741a8ac043f744786b0a61a7cb29238b5fba637484348a2ff30e9b1276ba41f\": [{\"key\": \"0x31d93a9cf0c6f9756c8323917128dd1fdf100f5fc3148f652204056ba88e26e\", \"value\": \"0x7c7\"}], \"0x11d0bd2a59aec732a27c3532decaa00db297c9d832f32eeefd35d27285302f2\": [{\"key\": \"0x5\", \"value\": \"0x64\"}]}, \"deployed_contracts\": [{\"address\": \"0x5e4cac746d8709c776e901bcd5d23b2c2f696a0c850d47738bcbbddb1845ce5\", \"contract_hash\": \"02864c45bd4ba3e66d8f7855adcadf07205c88f43806ffca664f1f624765207e\"}, {\"address\": \"0x7091a8bbcb0f313b54af52c20f9b159258dca539d3caf0f7f007aae9b2252a9\", \"contract_hash\": \"071c3c99f5cf76fc19945d4b8b7d34c7c5528f22730d56192b50c6bbfd338a64\"}, {\"address\": \"0x7d75ba4ac1ba55e1592375486d7937c1c55aab8fc3215de1429824d1c77da7a\", \"contract_hash\": \"071c3c99f5cf76fc19945d4b8b7d34c7c5528f22730d56192b50c6bbfd338a64\"}]}}\n"
	httpClient.DoReturns(generateResponse(body), nil)
	var cOrig feeder.StateUpdateResponse
	err := json.Unmarshal([]byte(body), &cOrig)
	if err != nil {
		t.Fatal()
	}
	getStateUpdate, err := client.GetStateUpdate("hash", "")
	if err != nil {
		t.Fatal()
	}
	assert.Equal(t, &cOrig, getStateUpdate, "State Update response does not match")
}

func TestGetFullContract(t *testing.T) {
	body := "{\"block_hash\": \"0x03a0ae1aaefeed60bafd6990f06d0b68fb593b5d9395ff726868ee61a6e1beb3\", \"block_number\": \"3\"}\n"
	httpClient.DoReturns(generateResponse(body), nil)
	var cOrig map[string]interface{}
	err := json.Unmarshal([]byte(body), &cOrig)
	if err != nil {
		t.Fatal()
	}
	getStateUpdate, err := client.GetFullContract("address", "hash", "number")
	if err != nil {
		t.Fatal()
	}
	assert.Equal(t, cOrig, getStateUpdate, "GetFullContract response does not match")
}

func TestGetCode(t *testing.T) {
	a := feeder.CodeInfo{}
	body, err := StructFaker(a)
	if err != nil {
		t.Fatal()
	}
	httpClient.DoReturns(generateResponse(body), nil)
	getCode, err := client.GetCode("hash", "", "latest")
	if err != nil {
		t.Fatal()
	}
	assert.Equal(t, &a, getCode, "GetCode response does not match")
}

func TestGetCode_ABICoverage(t *testing.T) {
	a := feederfakes.ReturnAbiInfo_Full()
	assert.Equal(t, "Struct-custom", a.Structs[0].Name)
}

func TestGetCode_FailType(t *testing.T) {
	a := feederfakes.ReturnAbiInfo_Fail()
	err := fmt.Errorf("unexpected type %s", "unknown")
	assert.Equal(t, err, a)
}

func TestGetTransaction(t *testing.T) {
	a := feeder.TransactionInfo{}
	err := faker.FakeData(&a)
	if err != nil {
		t.Fatal()
	}
	body, err := json.Marshal(a)
	if err != nil {
		t.Fatal()
	}
	httpClient.DoReturns(generateResponse(string(body)), nil)
	var cOrig feeder.TransactionInfo
	err = json.Unmarshal([]byte(body), &cOrig)
	if err != nil {
		t.Fatal()
	}
	transactionInfo, err := client.GetTransaction("", "id")
	if err != nil {
		t.Fatal()
	}
	assert.Equal(t, &cOrig, transactionInfo, "GetTransaction response does not match")
}

func TestGetTransactionbyHash(t *testing.T) {
	a := feeder.TransactionInfo{}
	err := faker.FakeData(&a)
	if err != nil {
		t.Fatal()
	}
	body, err := json.Marshal(a)
	if err != nil {
		t.Fatal()
	}
	httpClient.DoReturns(generateResponse(string(body)), nil)
	var cOrig feeder.TransactionInfo
	err = json.Unmarshal([]byte(body), &cOrig)
	if err != nil {
		t.Fatal()
	}
	transactionInfo, err := client.GetTransaction("hash", "id")
	if err != nil {
		t.Fatal()
	}
	assert.Equal(t, &cOrig, transactionInfo, "GetTransaction response does not match")
}

func TestGetTransactionReceipt(t *testing.T) {
	a := feeder.TransactionReceipt{}
	err := faker.FakeData(&a)
	if err != nil {
		t.Fatal()
	}
	body, err := json.Marshal(a)
	if err != nil {
		t.Fatal()
	}
	httpClient.DoReturns(generateResponse(string(body)), nil)
	var cOrig feeder.TransactionReceipt
	err = json.Unmarshal([]byte(body), &cOrig)
	if err != nil {
		t.Fatal()
	}
	transactionReceipt, err := client.GetTransactionReceipt("", "id")
	if err != nil {
		t.Fatal()
	}
	assert.Equal(t, &cOrig, transactionReceipt, "GetTransactionReceipt response does not match")
}

func TestGetTransactionTrace(t *testing.T) {
	a := feeder.TransactionTrace{}
	err := faker.FakeData(&a)
	if err != nil {
		t.Fatal()
	}
	body, err := json.Marshal(a)
	if err != nil {
		t.Fatal()
	}
	httpClient.DoReturns(generateResponse(string(body)), nil)
	var cOrig feeder.TransactionTrace
	err = json.Unmarshal([]byte(body), &cOrig)
	if err != nil {
		t.Fatal()
	}
	transactionTrace, err := client.GetTransactionTrace("", "id")
	if err != nil {
		t.Fatal()
	}
	assert.Equal(t, &cOrig, transactionTrace, "GetTransactionTrace response don't match")
}

func TestGetTransactionStatus(t *testing.T) {
	a := feeder.TransactionStatus{}
	err := faker.FakeData(&a)
	if err != nil {
		t.Fatal()
	}
	body, err := json.Marshal(a)
	if err != nil {
		t.Fatal()
	}
	httpClient.DoReturns(generateResponse(string(body)), nil)
	var cOrig feeder.TransactionStatus
	err = json.Unmarshal([]byte(body), &cOrig)
	if err != nil {
		t.Fatal()
	}
	transactionStatus, err := client.GetTransactionStatus("", "id")
	if err != nil {
		t.Fatal()
	}
	assert.Equal(t, &cOrig, transactionStatus, "GetTransactionStatus response does not match")
}

func TestGetBlockHashByID(t *testing.T) {
	body := "\"hash\"\n"
	httpClient.DoReturns(generateResponse(body), nil)
	var cOrig string
	err := json.Unmarshal([]byte(body), &cOrig)
	if err != nil {
		t.Fatal()
	}
	blockHash, err := client.GetBlockHashByID("id")
	if err != nil {
		t.Fatal()
	}
<<<<<<< HEAD
	assert.Equal(t, &cOrig, blockHash, "GetBlockHashByID response don't match")
=======
	assert.Equal(t, &cOrig, blockHash, "GetBlockHashById response does not match")
>>>>>>> e58959d5
}

func TestGetBlockIdByHash(t *testing.T) {
	body := "\"id\"\n"
	httpClient.DoReturns(generateResponse(body), nil)
	var cOrig string
	err := json.Unmarshal([]byte(body), &cOrig)
	if err != nil {
		t.Fatal()
	}
	blockId, err := client.GetBlockIDByHash("hash")
	if err != nil {
		t.Fatal()
	}
	assert.Equal(t, &cOrig, blockId, "GetBlockIdByHash response does not match")
}

<<<<<<< HEAD
func TestGetTransactionHashByID(t *testing.T) {
	body := "\"id\"\n"
=======
func TestGetTransactionHashById(t *testing.T) {
	body := "\"hash\"\n"
	httpClient.DoReturns(generateResponse(body), nil)
	var cOrig string
	err := json.Unmarshal([]byte(body), &cOrig)
	if err != nil {
		t.Fatal()
	}
	transactionHash, err := client.GetTransactionHashByID("hash")
	if err != nil {
		t.Fatal()
	}
	assert.Equal(t, &cOrig, transactionHash, "GetTransactionHashById response does not match")
}

func TestGetTransactionIdByHash(t *testing.T) {
	body := "\"hash\"\n"
>>>>>>> e58959d5
	httpClient.DoReturns(generateResponse(body), nil)
	var cOrig string
	err := json.Unmarshal([]byte(body), &cOrig)
	if err != nil {
		t.Fatal()
	}
	transactionHash, err := client.GetTransactionHashByID("id")
	if err != nil {
		t.Fatal()
	}
<<<<<<< HEAD
	assert.Equal(t, &cOrig, transactionHash, "GetTransactionHashByID response don't match")
=======
	assert.Equal(t, &cOrig, transactionId, "GetTransactionIdByHash response does not match")
>>>>>>> e58959d5
}

func TestGetStorageAt(t *testing.T) {
	var body feeder.StorageInfo
	body = "\"storage\"\n"
	httpClient.DoReturns(generateResponse(string(body)), nil)
	var cOrig feeder.StorageInfo
	err := json.Unmarshal([]byte(body), &cOrig)
	if err != nil {
		t.Fatal()
	}
	transactionId, err := client.GetStorageAt("address", "key", "hash", "")
	if err != nil {
		t.Fatal()
	}
<<<<<<< HEAD
	assert.Equal(t, &cOrig, transactionId, "Get Storage at response don't match")
=======
	assert.Equal(t, &cOrig, transactionId, "GetStorageAt response does not match")
>>>>>>> e58959d5
}<|MERGE_RESOLUTION|>--- conflicted
+++ resolved
@@ -286,11 +286,7 @@
 	if err != nil {
 		t.Fatal()
 	}
-<<<<<<< HEAD
-	assert.Equal(t, &cOrig, blockHash, "GetBlockHashByID response don't match")
-=======
 	assert.Equal(t, &cOrig, blockHash, "GetBlockHashById response does not match")
->>>>>>> e58959d5
 }
 
 func TestGetBlockIdByHash(t *testing.T) {
@@ -308,10 +304,6 @@
 	assert.Equal(t, &cOrig, blockId, "GetBlockIdByHash response does not match")
 }
 
-<<<<<<< HEAD
-func TestGetTransactionHashByID(t *testing.T) {
-	body := "\"id\"\n"
-=======
 func TestGetTransactionHashById(t *testing.T) {
 	body := "\"hash\"\n"
 	httpClient.DoReturns(generateResponse(body), nil)
@@ -329,7 +321,6 @@
 
 func TestGetTransactionIdByHash(t *testing.T) {
 	body := "\"hash\"\n"
->>>>>>> e58959d5
 	httpClient.DoReturns(generateResponse(body), nil)
 	var cOrig string
 	err := json.Unmarshal([]byte(body), &cOrig)
@@ -340,11 +331,7 @@
 	if err != nil {
 		t.Fatal()
 	}
-<<<<<<< HEAD
-	assert.Equal(t, &cOrig, transactionHash, "GetTransactionHashByID response don't match")
-=======
 	assert.Equal(t, &cOrig, transactionId, "GetTransactionIdByHash response does not match")
->>>>>>> e58959d5
 }
 
 func TestGetStorageAt(t *testing.T) {
@@ -360,9 +347,5 @@
 	if err != nil {
 		t.Fatal()
 	}
-<<<<<<< HEAD
-	assert.Equal(t, &cOrig, transactionId, "Get Storage at response don't match")
-=======
 	assert.Equal(t, &cOrig, transactionId, "GetStorageAt response does not match")
->>>>>>> e58959d5
 }