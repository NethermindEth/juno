package starknet

import (
	"bytes"
	"encoding/binary"
	"encoding/json"
	"strings"

	"github.com/NethermindEth/juno/internal/db"
	dbAbi "github.com/NethermindEth/juno/internal/db/abi"
	"github.com/NethermindEth/juno/internal/db/state"
	. "github.com/NethermindEth/juno/internal/log"
	"github.com/NethermindEth/juno/pkg/crypto/pedersen"
	"github.com/NethermindEth/juno/pkg/feeder"
	feederAbi "github.com/NethermindEth/juno/pkg/feeder/abi"
	"github.com/NethermindEth/juno/pkg/felt"
	starknetTypes "github.com/NethermindEth/juno/pkg/starknet/types"
	"github.com/NethermindEth/juno/pkg/trie"
	"github.com/NethermindEth/juno/pkg/types"
	"github.com/ethereum/go-ethereum/accounts/abi"
	"github.com/ethereum/go-ethereum/common"
)

// newTrie returns a new Trie
func newTrie(database db.DatabaseOperations, prefix string) trie.Trie {
	store := db.NewKeyValueStore(database, prefix)
	return trie.New(store, 251)
}

// loadContractInfo loads a contract ABI and set the events that later we are going to use
func loadContractInfo(contractAddress, abiValue, logName string, contracts map[common.Address]starknetTypes.ContractInfo) error {
	contractAddressHash := common.HexToAddress(contractAddress)
	contractFromAbi, err := loadAbiOfContract(abiValue)
	if err != nil {
		return err
	}
	contracts[contractAddressHash] = starknetTypes.ContractInfo{
		Contract:  contractFromAbi,
		EventName: logName,
	}
	return nil
}

// loadAbiOfContract loads the ABI of the contract from the
func loadAbiOfContract(abiVal string) (abi.ABI, error) {
	contractAbi, err := abi.JSON(strings.NewReader(abiVal))
	if err != nil {
		return abi.ABI{}, err
	}
	return contractAbi, nil
}

// contractState define the function that calculates the values stored in the
// leaf of the Merkle Patricia Tree that represent the State in StarkNet
func contractState(contractHash, storageRoot *felt.Felt) *felt.Felt {
	// Is defined as:
	// h(h(h(contract_hash, storage_root), 0), 0).
	val := pedersen.Digest(contractHash, storageRoot)
	val = pedersen.Digest(val, felt.Felt0)
	val = pedersen.Digest(val, felt.Felt0)
	return val
}

// removeOx remove the initial zeros and x at the beginning of the string
func remove0x(s string) string {
	answer := ""
	found := false
	for _, char := range s {
		found = found || (char != '0' && char != 'x')
		if found {
			answer = answer + string(char)
		}
	}
	if len(answer) == 0 {
		return "0"
	}
	return answer
}

// stateUpdateResponseToStateDiff convert the input feeder.StateUpdateResponse to StateDiff
func stateUpdateResponseToStateDiff(update feeder.StateUpdateResponse) starknetTypes.StateDiff {
	var stateDiff starknetTypes.StateDiff
	stateDiff.DeployedContracts = make([]starknetTypes.DeployedContract, len(update.StateDiff.DeployedContracts))
	for i, v := range update.StateDiff.DeployedContracts {
		stateDiff.DeployedContracts[i] = starknetTypes.DeployedContract{
			Address:      v.Address,
			ContractHash: v.ContractHash,
		}
	}
	stateDiff.StorageDiffs = make(map[string][]starknetTypes.KV)
	for addressDiff, keyVals := range update.StateDiff.StorageDiffs {
		address := addressDiff
		kvs := make([]starknetTypes.KV, 0)
		for _, kv := range keyVals {
			kvs = append(kvs, starknetTypes.KV{
				Key:   kv.Key,
				Value: kv.Value,
			})
		}
		stateDiff.StorageDiffs[address] = kvs
	}

	return stateDiff
}

// getGpsVerifierAddress returns the address of the GpsVerifierStatement in the current chain
func getGpsVerifierContractAddress(id int64) string {
	if id == 1 {
		return starknetTypes.GpsVerifierContractAddressMainnet
	}
	return starknetTypes.GpsVerifierContractAddressGoerli
}

// getGpsVerifierAddress returns the address of the GpsVerifierStatement in the current chain
func getMemoryPagesContractAddress(id int64) string {
	if id == 1 {
		return starknetTypes.MemoryPagesContractAddressMainnet
	}
	return starknetTypes.MemoryPagesContractAddressGoerli
}

// initialBlockForStarknetContract Returns the first block that we need to start to fetch the facts from l1
func initialBlockForStarknetContract(id int64) int64 {
	if id == 1 {
		return starknetTypes.BlockOfStarknetDeploymentContractMainnet
	}
	return starknetTypes.BlockOfStarknetDeploymentContractGoerli
}

// getNumericValueFromDB get the value associated to a key and convert it to integer
func getNumericValueFromDB(database db.Database, key string) (uint64, error) {
	value, err := database.Get([]byte(key))
	if err != nil {
		// notest
		if db.IsNotFound(err) {
			return 0, nil
		}
		return 0, err
	}
	if value == nil {
		// notest
		return 0, nil
	}
	var ret uint64
	buf := bytes.NewBuffer(value)
	err = binary.Read(buf, binary.BigEndian, &ret)
	if err != nil {
		return 0, err
	}
	return ret, nil
}

// updateNumericValueFromDB update the value in the database for a key increasing the value in 1
func updateNumericValueFromDB(database db.DatabaseOperations, key string, value uint64) error {
	b := make([]byte, 8)
	binary.BigEndian.PutUint64(b, value+1)
	err := database.Put([]byte(key), b)
	if err != nil {
		Logger.With("Value", value, "Key", key).
			Info("Couldn't store the kv-pair on the database")
		return err
	}
	return nil
}

// updateState is a pure function (besides logging) that applies the
// `update` StateDiff to the database transaction `txn`.
func updateState(
	txn db.DatabaseOperations,
	contractHashMap map[string]*felt.Felt,
	update *starknetTypes.StateDiff,
	stateRoot string,
	sequenceNumber uint64,
) (string, error) {
	Logger.With("Block Number", sequenceNumber).Info("Processing block")

	stateTrie := newTrie(txn, "state_trie_")

	Logger.With("Block Number", sequenceNumber).Info("Processing deployed contracts")
	for _, deployedContract := range update.DeployedContracts {
<<<<<<< HEAD
		contractHash := new(felt.Felt).SetHex(deployedContract.ContractHash)
		storageTrie := newTrie(txn, remove0x(deployedContract.Address))
		storageRoot := storageTrie.Commitment()
		address := new(felt.Felt).SetString(deployedContract.Address)
=======
		contractHash, ok := new(big.Int).SetString(remove0x(deployedContract.ContractHash), 16)
		if !ok {
			// notest
			Logger.Panic("Couldn't get contract hash")
		}
		storageTrie := newTrie(txn, remove0x(deployedContract.Address))
		storageRoot := storageTrie.Commitment()
		address, ok := new(big.Int).SetString(remove0x(deployedContract.Address), 16)
		if !ok {
			// notest
			Logger.With("Address", deployedContract.Address).
				Panic("Couldn't convert Address to Big.Int ")
		}
>>>>>>> d9ad37e9
		contractStateValue := contractState(contractHash, storageRoot)
		stateTrie.Put(address, contractStateValue)
	}

	Logger.With("Block Number", sequenceNumber).Info("Processing storage diffs")
	for k, v := range update.StorageDiffs {
		formattedAddress := remove0x(k)
		storageTrie := newTrie(txn, formattedAddress)
		for _, storageSlots := range v {
<<<<<<< HEAD
			key := new(felt.Felt).SetHex(storageSlots.Key)
			val := new(felt.Felt).SetHex(storageSlots.Value)
=======
			key, ok := new(big.Int).SetString(remove0x(storageSlots.Key), 16)
			if !ok {
				// notest
				Logger.With("Storage Slot Key", storageSlots.Key).
					Panic("Couldn't get the ")
			}
			val, ok := new(big.Int).SetString(remove0x(storageSlots.Value), 16)
			if !ok {
				// notest
				Logger.With("Storage Slot Value", storageSlots.Value).
					Panic("Couldn't get the contract Hash")
			}
>>>>>>> d9ad37e9
			storageTrie.Put(key, val)
		}
		storageRoot := storageTrie.Commitment()

<<<<<<< HEAD
		address := new(felt.Felt).SetHex(formattedAddress)
=======
		address, ok := new(big.Int).SetString(formattedAddress, 16)
		if !ok {
			// notest
			Logger.With("Address", formattedAddress).
				Panic("Couldn't convert Address to Big.Int ")
		}
>>>>>>> d9ad37e9
		contractHash := contractHashMap[formattedAddress]
		contractStateValue := contractState(contractHash, storageRoot)

		stateTrie.Put(address, contractStateValue)
	}

	stateCommitment := remove0x(stateTrie.Commitment().Text(16))

	if stateRoot != "" && stateCommitment != remove0x(stateRoot) {
		// notest
		Logger.With("State Commitment", stateCommitment, "State Root from API", remove0x(stateRoot)).
			Panic("stateRoot not equal to the one provided")
	}
	Logger.With("State Root", stateCommitment).
		Info("Got State commitment")

	return stateCommitment, nil
}

// byteCodeToStateCode convert an array of strings to the Code
func byteCodeToStateCode(bytecode []string) *state.Code {
	code := state.Code{}

	for _, bCode := range bytecode {
		code.Code = append(code.Code, new(felt.Felt).SetHex(bCode).ByteSlice())
	}

	return &code
}

// feederTransactionToDBTransaction convert the feeder TransactionInfo to the transaction stored in DB
func feederTransactionToDBTransaction(info *feeder.TransactionInfo) types.IsTransaction {
	calldata := make([]*felt.Felt, 0)
	for _, data := range info.Transaction.Calldata {
		calldata = append(calldata, new(felt.Felt).SetHex(data))
	}

	if info.Transaction.Type == "INVOKE" {
		signature := make([]*felt.Felt, 0)
		for _, data := range info.Transaction.Signature {
			signature = append(signature, new(felt.Felt).SetHex(data))
		}
		return &types.TransactionInvoke{
			Hash:               new(felt.Felt).SetHex(info.Transaction.TransactionHash),
			ContractAddress:    new(felt.Felt).SetHex(info.Transaction.ContractAddress),
			EntryPointSelector: new(felt.Felt).SetHex(info.Transaction.EntryPointSelector),
			CallData:           calldata,
			Signature:          signature,
			MaxFee:             new(felt.Felt),
		}
	}

	// Is a DEPLOY Transaction
	return &types.TransactionDeploy{
		Hash:                new(felt.Felt).SetHex(info.Transaction.TransactionHash),
		ContractAddress:     new(felt.Felt).SetHex(info.Transaction.ContractAddress),
		ConstructorCallData: calldata,
	}
}

// feederBlockToDBBlock convert the feeder block to the block stored in the database
func feederBlockToDBBlock(b *feeder.StarknetBlock) *types.Block {
	txnsHash := make([]*felt.Felt, 0)
	for _, data := range b.Transactions {
		txnsHash = append(txnsHash, new(felt.Felt).SetHex(data.TransactionHash))
	}
	status, _ := types.BlockStatusValue[b.Status]
	return &types.Block{
		BlockHash:   new(felt.Felt).SetHex(b.BlockHash),
		BlockNumber: uint64(b.BlockNumber),
		ParentHash:  new(felt.Felt).SetHex(b.ParentBlockHash),
		Status:      status,
		Sequencer:   new(felt.Felt).SetHex(b.SequencerAddress),
		NewRoot:     new(felt.Felt).SetHex(b.StateRoot),
		OldRoot:     new(felt.Felt).SetHex(b.OldStateRoot),
		TimeStamp:   b.Timestamp,
		TxCount:     uint64(len(b.Transactions)),
		TxHashes:    txnsHash,
	}
}

func toDbAbi(abi feederAbi.Abi) *dbAbi.Abi {
	marshal, err := json.Marshal(abi)
	if err != nil {
		// notest
		return nil
	}
	var abiResponse dbAbi.Abi

	err = json.Unmarshal(marshal, &abiResponse)
	if err != nil {
		// notest
		return nil
	}

	for i, str := range abi.Structs {
		abiResponse.Structs[i].Fields = make([]*dbAbi.Struct_Field, len(str.Members))
		for j, field := range str.Members {
			abiResponse.Structs[i].Fields[j] = &dbAbi.Struct_Field{
				Name:   field.Name,
				Type:   field.Type,
				Offset: uint32(field.Offset),
			}
		}
	}

	return &abiResponse
}<|MERGE_RESOLUTION|>--- conflicted
+++ resolved
@@ -178,26 +178,10 @@
 
 	Logger.With("Block Number", sequenceNumber).Info("Processing deployed contracts")
 	for _, deployedContract := range update.DeployedContracts {
-<<<<<<< HEAD
 		contractHash := new(felt.Felt).SetHex(deployedContract.ContractHash)
 		storageTrie := newTrie(txn, remove0x(deployedContract.Address))
 		storageRoot := storageTrie.Commitment()
-		address := new(felt.Felt).SetString(deployedContract.Address)
-=======
-		contractHash, ok := new(big.Int).SetString(remove0x(deployedContract.ContractHash), 16)
-		if !ok {
-			// notest
-			Logger.Panic("Couldn't get contract hash")
-		}
-		storageTrie := newTrie(txn, remove0x(deployedContract.Address))
-		storageRoot := storageTrie.Commitment()
-		address, ok := new(big.Int).SetString(remove0x(deployedContract.Address), 16)
-		if !ok {
-			// notest
-			Logger.With("Address", deployedContract.Address).
-				Panic("Couldn't convert Address to Big.Int ")
-		}
->>>>>>> d9ad37e9
+		address := new(felt.Felt).SetHex(deployedContract.Address)
 		contractStateValue := contractState(contractHash, storageRoot)
 		stateTrie.Put(address, contractStateValue)
 	}
@@ -207,37 +191,13 @@
 		formattedAddress := remove0x(k)
 		storageTrie := newTrie(txn, formattedAddress)
 		for _, storageSlots := range v {
-<<<<<<< HEAD
 			key := new(felt.Felt).SetHex(storageSlots.Key)
 			val := new(felt.Felt).SetHex(storageSlots.Value)
-=======
-			key, ok := new(big.Int).SetString(remove0x(storageSlots.Key), 16)
-			if !ok {
-				// notest
-				Logger.With("Storage Slot Key", storageSlots.Key).
-					Panic("Couldn't get the ")
-			}
-			val, ok := new(big.Int).SetString(remove0x(storageSlots.Value), 16)
-			if !ok {
-				// notest
-				Logger.With("Storage Slot Value", storageSlots.Value).
-					Panic("Couldn't get the contract Hash")
-			}
->>>>>>> d9ad37e9
 			storageTrie.Put(key, val)
 		}
 		storageRoot := storageTrie.Commitment()
 
-<<<<<<< HEAD
 		address := new(felt.Felt).SetHex(formattedAddress)
-=======
-		address, ok := new(big.Int).SetString(formattedAddress, 16)
-		if !ok {
-			// notest
-			Logger.With("Address", formattedAddress).
-				Panic("Couldn't convert Address to Big.Int ")
-		}
->>>>>>> d9ad37e9
 		contractHash := contractHashMap[formattedAddress]
 		contractStateValue := contractState(contractHash, storageRoot)
 
@@ -304,7 +264,7 @@
 	for _, data := range b.Transactions {
 		txnsHash = append(txnsHash, new(felt.Felt).SetHex(data.TransactionHash))
 	}
-	status, _ := types.BlockStatusValue[b.Status]
+	status := types.BlockStatusValue[b.Status]
 	return &types.Block{
 		BlockHash:   new(felt.Felt).SetHex(b.BlockHash),
 		BlockNumber: uint64(b.BlockNumber),
