package starknet

import (
	"bytes"
	"encoding/binary"
	"encoding/json"
<<<<<<< HEAD
	"io"
	"math/big"
	"net/http"
	"net/url"
=======
	"errors"
>>>>>>> 6022616f
	"strings"

	"github.com/NethermindEth/juno/internal/db"
	dbAbi "github.com/NethermindEth/juno/internal/db/abi"
	"github.com/NethermindEth/juno/internal/db/state"
	. "github.com/NethermindEth/juno/internal/log"
	"github.com/NethermindEth/juno/pkg/crypto/pedersen"
	"github.com/NethermindEth/juno/pkg/feeder"
	feederAbi "github.com/NethermindEth/juno/pkg/feeder/abi"
	"github.com/NethermindEth/juno/pkg/felt"
	starknetTypes "github.com/NethermindEth/juno/pkg/starknet/types"
	"github.com/NethermindEth/juno/pkg/trie"
	"github.com/NethermindEth/juno/pkg/types"
	"github.com/ethereum/go-ethereum/accounts/abi"
	"github.com/ethereum/go-ethereum/common"
)

// feederErr describes an error from the feeder gateway API response.
type feederErr struct {
	response []byte
}

func (e *feederErr) Error() string {
	return string(e.response)
}

// newTrie returns a new Trie
func newTrie(database db.DatabaseOperations, prefix string) trie.Trie {
	return nil
	// store := db.NewKeyValueStore(database, prefix)
	// return trie.New(store, 251)
}

// loadContractInfo loads a contract ABI and set the events that later we are going to use
func loadContractInfo(contractAddress, abiValue, logName string, contracts map[common.Address]starknetTypes.ContractInfo) error {
	contractAddressHash := common.HexToAddress(contractAddress)
	contractFromAbi, err := loadAbiOfContract(abiValue)
	if err != nil {
		return err
	}
	contracts[contractAddressHash] = starknetTypes.ContractInfo{
		Contract:  contractFromAbi,
		EventName: logName,
	}
	return nil
}

// loadAbiOfContract loads the ABI of the contract from the
func loadAbiOfContract(abiVal string) (abi.ABI, error) {
	contractAbi, err := abi.JSON(strings.NewReader(abiVal))
	if err != nil {
		return abi.ABI{}, err
	}
	return contractAbi, nil
}

// contractState define the function that calculates the values stored in the
// leaf of the Merkle Patricia Tree that represent the State in StarkNet
func contractState(contractHash, storageRoot *felt.Felt) *felt.Felt {
	// Is defined as:
	// h(h(h(contract_hash, storage_root), 0), 0).
	val := pedersen.Digest(contractHash, storageRoot)
	val = pedersen.Digest(val, new(felt.Felt).SetZero())
	val = pedersen.Digest(val, new(felt.Felt).SetZero())
	return val
}

// removeOx remove the initial zeros and x at the beginning of the string
func remove0x(s string) string {
	answer := ""
	found := false
	for _, char := range s {
		found = found || (char != '0' && char != 'x')
		if found {
			answer = answer + string(char)
		}
	}
	if len(answer) == 0 {
		return "0"
	}
	return answer
}

// stateUpdateResponseToStateDiff convert the input feeder.StateUpdateResponse to StateDiff
func stateUpdateResponseToStateDiff(update feeder.StateUpdateResponse) starknetTypes.StateDiff {
	var stateDiff starknetTypes.StateDiff
	stateDiff.DeployedContracts = make([]starknetTypes.DeployedContract, len(update.StateDiff.DeployedContracts))
	for i, v := range update.StateDiff.DeployedContracts {
		stateDiff.DeployedContracts[i] = starknetTypes.DeployedContract{
			Address:      v.Address,
			ContractHash: v.ContractHash,
		}
	}
	stateDiff.StorageDiffs = make(map[string][]starknetTypes.KV)
	for addressDiff, keyVals := range update.StateDiff.StorageDiffs {
		address := addressDiff
		kvs := make([]starknetTypes.KV, 0)
		for _, kv := range keyVals {
			kvs = append(kvs, starknetTypes.KV{
				Key:   kv.Key,
				Value: kv.Value,
			})
		}
		stateDiff.StorageDiffs[address] = kvs
	}

	return stateDiff
}

// getGpsVerifierAddress returns the address of the GpsVerifierStatement in the current chain
func getGpsVerifierContractAddress(id int64) string {
	if id == 1 {
		return starknetTypes.GpsVerifierContractAddressMainnet
	}
	return starknetTypes.GpsVerifierContractAddressGoerli
}

// getGpsVerifierAddress returns the address of the GpsVerifierStatement in the current chain
func getMemoryPagesContractAddress(id int64) string {
	if id == 1 {
		return starknetTypes.MemoryPagesContractAddressMainnet
	}
	return starknetTypes.MemoryPagesContractAddressGoerli
}

// initialBlockForStarknetContract Returns the first block that we need to start to fetch the facts from l1
func initialBlockForStarknetContract(id int64) int64 {
	if id == 1 {
		return starknetTypes.BlockOfStarknetDeploymentContractMainnet
	}
	return starknetTypes.BlockOfStarknetDeploymentContractGoerli
}

// getNumericValueFromDB get the value associated to a key and convert it to integer
func getNumericValueFromDB(database db.Database, key string) (uint64, error) {
	value, err := database.Get([]byte(key))
	if err != nil {
		// notest
		if errors.Is(err, db.ErrNotFound) {
			return 0, nil
		}
		return 0, err
	}
	if value == nil {
		// notest
		return 0, nil
	}
	var ret uint64
	buf := bytes.NewBuffer(value)
	err = binary.Read(buf, binary.BigEndian, &ret)
	if err != nil {
		return 0, err
	}
	return ret, nil
}

// updateNumericValueFromDB update the value in the database for a key increasing the value in 1
func updateNumericValueFromDB(database db.DatabaseOperations, key string, value uint64) error {
	b := make([]byte, 8)
	binary.BigEndian.PutUint64(b, value+1)
	err := database.Put([]byte(key), b)
	if err != nil {
		Logger.With("Value", value, "Key", key).
			Info("Couldn't store the kv-pair on the database")
		return err
	}
	return nil
}

// updateState is a pure function (besides logging) that applies the
// `update` StateDiff to the database transaction `txn`.
func updateState(
	txn db.DatabaseOperations,
	contractHashMap map[string]*felt.Felt,
	update *starknetTypes.StateDiff,
	stateRoot string,
	sequenceNumber uint64,
) (string, error) {
<<<<<<< HEAD
	//log.Default.With("Block Number", sequenceNumber).Info("Processing block")
	//
	//stateTrie := newTrie(txn, "state_trie_")
	//
	//log.Default.With("Block Number", sequenceNumber).Info("Processing deployed contracts")
	//for _, deployedContract := range update.DeployedContracts {
	//	contractHash, ok := new(big.Int).SetString(remove0x(deployedContract.ContractHash), 16)
	//	if !ok {
	//		// notest
	//		log.Default.Panic("Couldn't get contract hash")
	//	}
	//	storageTrie := newTrie(txn, remove0x(deployedContract.Address))
	//	storageRoot := storageTrie.Commitment()
	//	address, ok := new(big.Int).SetString(remove0x(deployedContract.Address), 16)
	//	if !ok {
	//		// notest
	//		log.Default.With("Address", deployedContract.Address).
	//			Panic("Couldn't convert Address to Big.Int ")
	//	}
	//	contractStateValue := contractState(contractHash, storageRoot)
	//	stateTrie.Put(address, contractStateValue)
	//}
	//
	//log.Default.With("Block Number", sequenceNumber).Info("Processing storage diffs")
	//for k, v := range update.StorageDiffs {
	//	formattedAddress := remove0x(k)
	//	storageTrie := newTrie(txn, formattedAddress)
	//	for _, storageSlots := range v {
	//		key, ok := new(big.Int).SetString(remove0x(storageSlots.Key), 16)
	//		if !ok {
	//			// notest
	//			log.Default.With("Storage Slot Key", storageSlots.Key).
	//				Panic("Couldn't get the ")
	//		}
	//		val, ok := new(big.Int).SetString(remove0x(storageSlots.Value), 16)
	//		if !ok {
	//			// notest
	//			log.Default.With("Storage Slot Value", storageSlots.Value).
	//				Panic("Couldn't get the contract Hash")
	//		}
	//		storageTrie.Put(key, val)
	//	}
	//	storageRoot := storageTrie.Commitment()
	//
	//	address, ok := new(big.Int).SetString(formattedAddress, 16)
	//	if !ok {
	//		// notest
	//		log.Default.With("Address", formattedAddress).
	//			Panic("Couldn't convert Address to Big.Int ")
	//	}
	//	contractHash := contractHashMap[formattedAddress]
	//	contractStateValue := contractState(contractHash, storageRoot)
	//
	//	stateTrie.Put(address, contractStateValue)
	//}
	//
	//stateCommitment := remove0x(stateTrie.Commitment().Text(16))
	//
	//if stateRoot != "" && stateCommitment != remove0x(stateRoot) {
	//	// notest
	//	log.Default.With("State Commitment", stateCommitment, "State Root from API", remove0x(stateRoot)).
	//		Panic("stateRoot not equal to the one provided")
	//}
	//log.Default.With("State Root", stateCommitment).
	//	Info("Got State commitment")
	//
	//return stateCommitment, nil
	return "", nil
=======
	Logger.With("Block Number", sequenceNumber).Info("Processing block")

	stateTrie := newTrie(txn, "state_trie_")

	Logger.With("Block Number", sequenceNumber).Info("Processing deployed contracts")
	for _, deployedContract := range update.DeployedContracts {
		contractHash := new(felt.Felt).SetHex(deployedContract.ContractHash)
		storageTrie := newTrie(txn, remove0x(deployedContract.Address))
		storageRoot := storageTrie.Commitment()
		address := new(felt.Felt).SetHex(deployedContract.Address)
		contractStateValue := contractState(contractHash, storageRoot)
		stateTrie.Put(address, contractStateValue)
	}

	Logger.With("Block Number", sequenceNumber).Info("Processing storage diffs")
	for k, v := range update.StorageDiffs {
		formattedAddress := remove0x(k)
		storageTrie := newTrie(txn, formattedAddress)
		for _, storageSlots := range v {
			key := new(felt.Felt).SetHex(storageSlots.Key)
			val := new(felt.Felt).SetHex(storageSlots.Value)
			storageTrie.Put(key, val)
		}
		storageRoot := storageTrie.Commitment()

		address := new(felt.Felt).SetHex(formattedAddress)
		contractHash := contractHashMap[formattedAddress]
		contractStateValue := contractState(contractHash, storageRoot)

		stateTrie.Put(address, contractStateValue)
	}

	stateCommitment := remove0x(stateTrie.Commitment().Text(16))

	if stateRoot != "" && stateCommitment != remove0x(stateRoot) {
		// notest
		Logger.With("State Commitment", stateCommitment, "State Root from API", remove0x(stateRoot)).
			Panic("stateRoot not equal to the one provided")
	}
	Logger.With("State Root", stateCommitment).
		Info("Got State commitment")

	return stateCommitment, nil
>>>>>>> 6022616f
}

// byteCodeToStateCode convert an array of strings to the Code
func byteCodeToStateCode(bytecode []string) *state.Code {
	code := state.Code{}

	for _, bCode := range bytecode {
		code.Code = append(code.Code, new(felt.Felt).SetHex(bCode).ByteSlice())
	}

	return &code
}

// feederTransactionToDBTransaction convert the feeder TransactionInfo to the transaction stored in DB
func feederTransactionToDBTransaction(info *feeder.TransactionInfo) types.IsTransaction {
	calldata := make([]*felt.Felt, 0)
	for _, data := range info.Transaction.Calldata {
		calldata = append(calldata, new(felt.Felt).SetHex(data))
	}

	if info.Transaction.Type == "INVOKE" {
		signature := make([]*felt.Felt, 0)
		for _, data := range info.Transaction.Signature {
			signature = append(signature, new(felt.Felt).SetHex(data))
		}
		return &types.TransactionInvoke{
			Hash:               new(felt.Felt).SetHex(info.Transaction.TransactionHash),
			ContractAddress:    new(felt.Felt).SetHex(info.Transaction.ContractAddress),
			EntryPointSelector: new(felt.Felt).SetHex(info.Transaction.EntryPointSelector),
			CallData:           calldata,
			Signature:          signature,
			MaxFee:             new(felt.Felt),
		}
	}

	// Is a DEPLOY Transaction
	return &types.TransactionDeploy{
		Hash:                new(felt.Felt).SetHex(info.Transaction.TransactionHash),
		ContractAddress:     new(felt.Felt).SetHex(info.Transaction.ContractAddress),
		ConstructorCallData: calldata,
	}
}

// feederBlockToDBBlock convert the feeder block to the block stored in the database
func feederBlockToDBBlock(b *feeder.StarknetBlock) *types.Block {
	txnsHash := make([]*felt.Felt, 0)
	for _, data := range b.Transactions {
		txnsHash = append(txnsHash, new(felt.Felt).SetHex(data.TransactionHash))
	}
	status := types.BlockStatusValue[b.Status]
	return &types.Block{
		BlockHash:   new(felt.Felt).SetHex(b.BlockHash),
		BlockNumber: uint64(b.BlockNumber),
		ParentHash:  new(felt.Felt).SetHex(b.ParentBlockHash),
		Status:      status,
		Sequencer:   new(felt.Felt).SetHex(b.SequencerAddress),
		NewRoot:     new(felt.Felt).SetHex(b.StateRoot),
		OldRoot:     new(felt.Felt).SetHex(b.OldStateRoot),
		TimeStamp:   b.Timestamp,
		TxCount:     uint64(len(b.Transactions)),
		TxHashes:    txnsHash,
	}
}

func toDbAbi(abi feederAbi.Abi) *dbAbi.Abi {
	marshal, err := json.Marshal(abi)
	if err != nil {
		// notest
		return nil
	}
	var abiResponse dbAbi.Abi

	err = json.Unmarshal(marshal, &abiResponse)
	if err != nil {
		// notest
		return nil
	}

	for i, str := range abi.Structs {
		abiResponse.Structs[i].Fields = make([]*dbAbi.Struct_Field, len(str.Members))
		for j, field := range str.Members {
			abiResponse.Structs[i].Fields[j] = &dbAbi.Struct_Field{
				Name:   field.Name,
				Type:   field.Type,
				Offset: uint32(field.Offset),
			}
		}
	}

	return &abiResponse
}

// getFullContract retrieves the compiled contract at address (with 0x
// prefix) from the feeder gateway and returns an error otherwise. Note
// that the feeder gateway client cannot be used here because it returns
// Go objects and what is required here is the raw JSON response.
func getFullContract(baseURL *url.URL, address string) ([]byte, error) {
	url, err := url.Parse(baseURL.String() + "/feeder_gateway/get_full_contract")
	if err != nil {
		return nil, err
	}

	vals := url.Query()
	vals.Add("contractAddress", address)
	url.RawQuery = vals.Encode()

	resp, err := http.Get(url.String())
	if err != nil {
		return nil, err
	}
	defer resp.Body.Close()

	body, err := io.ReadAll(resp.Body)
	if err != nil {
		return nil, err
	}

	// Ensure that the feeder gateway did not return an error.
	if bytes.Contains(body, []byte(`{"code": "StarkErrorCode.`)) {
		return nil, &feederErr{body}
	}

	return body, nil
}<|MERGE_RESOLUTION|>--- conflicted
+++ resolved
@@ -4,14 +4,10 @@
 	"bytes"
 	"encoding/binary"
 	"encoding/json"
-<<<<<<< HEAD
+	"errors"
 	"io"
-	"math/big"
 	"net/http"
 	"net/url"
-=======
-	"errors"
->>>>>>> 6022616f
 	"strings"
 
 	"github.com/NethermindEth/juno/internal/db"
@@ -190,76 +186,6 @@
 	stateRoot string,
 	sequenceNumber uint64,
 ) (string, error) {
-<<<<<<< HEAD
-	//log.Default.With("Block Number", sequenceNumber).Info("Processing block")
-	//
-	//stateTrie := newTrie(txn, "state_trie_")
-	//
-	//log.Default.With("Block Number", sequenceNumber).Info("Processing deployed contracts")
-	//for _, deployedContract := range update.DeployedContracts {
-	//	contractHash, ok := new(big.Int).SetString(remove0x(deployedContract.ContractHash), 16)
-	//	if !ok {
-	//		// notest
-	//		log.Default.Panic("Couldn't get contract hash")
-	//	}
-	//	storageTrie := newTrie(txn, remove0x(deployedContract.Address))
-	//	storageRoot := storageTrie.Commitment()
-	//	address, ok := new(big.Int).SetString(remove0x(deployedContract.Address), 16)
-	//	if !ok {
-	//		// notest
-	//		log.Default.With("Address", deployedContract.Address).
-	//			Panic("Couldn't convert Address to Big.Int ")
-	//	}
-	//	contractStateValue := contractState(contractHash, storageRoot)
-	//	stateTrie.Put(address, contractStateValue)
-	//}
-	//
-	//log.Default.With("Block Number", sequenceNumber).Info("Processing storage diffs")
-	//for k, v := range update.StorageDiffs {
-	//	formattedAddress := remove0x(k)
-	//	storageTrie := newTrie(txn, formattedAddress)
-	//	for _, storageSlots := range v {
-	//		key, ok := new(big.Int).SetString(remove0x(storageSlots.Key), 16)
-	//		if !ok {
-	//			// notest
-	//			log.Default.With("Storage Slot Key", storageSlots.Key).
-	//				Panic("Couldn't get the ")
-	//		}
-	//		val, ok := new(big.Int).SetString(remove0x(storageSlots.Value), 16)
-	//		if !ok {
-	//			// notest
-	//			log.Default.With("Storage Slot Value", storageSlots.Value).
-	//				Panic("Couldn't get the contract Hash")
-	//		}
-	//		storageTrie.Put(key, val)
-	//	}
-	//	storageRoot := storageTrie.Commitment()
-	//
-	//	address, ok := new(big.Int).SetString(formattedAddress, 16)
-	//	if !ok {
-	//		// notest
-	//		log.Default.With("Address", formattedAddress).
-	//			Panic("Couldn't convert Address to Big.Int ")
-	//	}
-	//	contractHash := contractHashMap[formattedAddress]
-	//	contractStateValue := contractState(contractHash, storageRoot)
-	//
-	//	stateTrie.Put(address, contractStateValue)
-	//}
-	//
-	//stateCommitment := remove0x(stateTrie.Commitment().Text(16))
-	//
-	//if stateRoot != "" && stateCommitment != remove0x(stateRoot) {
-	//	// notest
-	//	log.Default.With("State Commitment", stateCommitment, "State Root from API", remove0x(stateRoot)).
-	//		Panic("stateRoot not equal to the one provided")
-	//}
-	//log.Default.With("State Root", stateCommitment).
-	//	Info("Got State commitment")
-	//
-	//return stateCommitment, nil
-	return "", nil
-=======
 	Logger.With("Block Number", sequenceNumber).Info("Processing block")
 
 	stateTrie := newTrie(txn, "state_trie_")
@@ -267,22 +193,28 @@
 	Logger.With("Block Number", sequenceNumber).Info("Processing deployed contracts")
 	for _, deployedContract := range update.DeployedContracts {
 		contractHash := new(felt.Felt).SetHex(deployedContract.ContractHash)
+		// TODO: change for the new trie
 		storageTrie := newTrie(txn, remove0x(deployedContract.Address))
+		// TODO: get storage root
 		storageRoot := storageTrie.Commitment()
 		address := new(felt.Felt).SetHex(deployedContract.Address)
 		contractStateValue := contractState(contractHash, storageRoot)
 		stateTrie.Put(address, contractStateValue)
+		// TODO: manage error
 	}
 
 	Logger.With("Block Number", sequenceNumber).Info("Processing storage diffs")
 	for k, v := range update.StorageDiffs {
 		formattedAddress := remove0x(k)
+		// TODO: change for the new trie
 		storageTrie := newTrie(txn, formattedAddress)
 		for _, storageSlots := range v {
 			key := new(felt.Felt).SetHex(storageSlots.Key)
 			val := new(felt.Felt).SetHex(storageSlots.Value)
 			storageTrie.Put(key, val)
-		}
+			// TODO: manage error
+		}
+		// TODO: get commitment
 		storageRoot := storageTrie.Commitment()
 
 		address := new(felt.Felt).SetHex(formattedAddress)
@@ -290,6 +222,7 @@
 		contractStateValue := contractState(contractHash, storageRoot)
 
 		stateTrie.Put(address, contractStateValue)
+		// TODO: manage error
 	}
 
 	stateCommitment := remove0x(stateTrie.Commitment().Text(16))
@@ -303,7 +236,6 @@
 		Info("Got State commitment")
 
 	return stateCommitment, nil
->>>>>>> 6022616f
 }
 
 // byteCodeToStateCode convert an array of strings to the Code
@@ -401,6 +333,7 @@
 // that the feeder gateway client cannot be used here because it returns
 // Go objects and what is required here is the raw JSON response.
 func getFullContract(baseURL *url.URL, address string) ([]byte, error) {
+	// TODO: check if this function is needed
 	url, err := url.Parse(baseURL.String() + "/feeder_gateway/get_full_contract")
 	if err != nil {
 		return nil, err
