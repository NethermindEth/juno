--- conflicted
+++ resolved
@@ -2,12 +2,12 @@
 
 import (
 	"context"
+	"math/big"
+	"github.com/NethermindEth/juno/pkg/trie"
+	"github.com/NethermindEth/juno/pkg/store"
 	"github.com/NethermindEth/juno/internal/db"
 	"github.com/NethermindEth/juno/internal/services"
 	starknetTypes "github.com/NethermindEth/juno/pkg/starknet/types"
-	"github.com/NethermindEth/juno/pkg/store"
-	"github.com/NethermindEth/juno/pkg/trie"
-	"math/big"
 	"testing"
 )
 
@@ -16,21 +16,15 @@
 	// This will never happen in practice, but we do that here so we can test the DeployedContract
 	// and StorageDiff code paths in `updateState` easily.
 	contract := starknetTypes.DeployedContract{
-		Address:             "1",
-		ContractHash:        "1",
+		Address: "1",
+		ContractHash: "1",
 		ConstructorCallData: nil,
 	}
-	storageDiff := starknetTypes.KV{Key: "a", Value: "b"}
+	storageDiff := starknetTypes.KV{ Key: "a", Value: "b", }
 	stateDiff := starknetTypes.StateDiff{
-<<<<<<< HEAD
 		DeployedContracts: []starknetTypes.DeployedContract{ contract, },
 		StorageDiffs: map[string][]starknetTypes.KV{ 
 			contract.Address: { storageDiff, },
-=======
-		DeployedContracts: []starknetTypes.DeployedContract{contract},
-		StorageDiffs: map[string][]starknetTypes.KV{
-			contract.Address: {storageDiff},
->>>>>>> cd757c04
 		},
 	}
 
@@ -45,7 +39,7 @@
 	stateTrie.Put(address, contractState(hash, storageTrie.Commitment()))
 
 	// Actual
-	database := db.Databaser(db.NewKeyValueDb(t.TempDir()+"/contractHash", 0))
+	database := db.Databaser(db.NewKeyValueDb(t.TempDir() + "/contractHash", 0))
 	hashService := services.NewContractHashService(database)
 	go hashService.Run()
 	txnDb := db.NewTransactionDb(db.NewKeyValueDb(t.TempDir(), 0).GetEnv())
