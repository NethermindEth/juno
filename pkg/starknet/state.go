// Package starknet contains all the functions related to Starknet state and Synchronization
// with Layer 2
package starknet

import (
	"context"
	"errors"
	"math/big"
	"runtime"
	"strconv"
	"time"

	"github.com/NethermindEth/juno/internal/config"
	"github.com/NethermindEth/juno/internal/db"
<<<<<<< HEAD
	"github.com/NethermindEth/juno/internal/db/state"
	"github.com/NethermindEth/juno/internal/log"
=======
	. "github.com/NethermindEth/juno/internal/log"
>>>>>>> d9ad37e9
	metr "github.com/NethermindEth/juno/internal/metrics/prometheus"
	"github.com/NethermindEth/juno/internal/services"
	"github.com/NethermindEth/juno/pkg/feeder"
	"github.com/NethermindEth/juno/pkg/starknet/abi"
	starknetTypes "github.com/NethermindEth/juno/pkg/starknet/types"
	localTypes "github.com/NethermindEth/juno/pkg/types"
	"github.com/ethereum/go-ethereum"
	ethAbi "github.com/ethereum/go-ethereum/accounts/abi"
	"github.com/ethereum/go-ethereum/common"
	"github.com/ethereum/go-ethereum/core/types"
	"github.com/ethereum/go-ethereum/crypto"
	"github.com/ethereum/go-ethereum/ethclient"
)

// Synchronizer represents the base struct for Starknet Synchronization
type Synchronizer struct {
	ethereumClient      *ethclient.Client
	feederGatewayClient *feeder.Client
	database            db.DatabaseTransactional
	memoryPageHash      *starknetTypes.Dictionary
	gpsVerifier         *starknetTypes.Dictionary
	facts               *starknetTypes.Dictionary
	chainID             int64
}

// NewSynchronizer creates a new Synchronizer
func NewSynchronizer(txnDb db.DatabaseTransactional, client *ethclient.Client, fClient *feeder.Client) *Synchronizer {
	var chainID *big.Int
	if client == nil {
		// notest
		if config.Runtime.Starknet.Network == "mainnet" {
			chainID = new(big.Int).SetInt64(1)
		} else {
			chainID = new(big.Int).SetInt64(0)
		}
	} else {
		var err error
		chainID, err = client.ChainID(context.Background())
		if err != nil {
			// notest
			Logger.Panic("Unable to retrieve chain ID from Ethereum Node")
		}
	}
	return &Synchronizer{
		ethereumClient:      client,
		feederGatewayClient: fClient,
		database:            txnDb,
		memoryPageHash:      starknetTypes.NewDictionary(),
		gpsVerifier:         starknetTypes.NewDictionary(),
		facts:               starknetTypes.NewDictionary(),
		chainID:             chainID.Int64(),
	}
}

// UpdateState initiates network syncing. Syncing will occur against the
// feeder gateway or Layer 1 depending on the configuration.
// notest
func (s *Synchronizer) UpdateState() error {
	Logger.Info("Starting to update state")
	if config.Runtime.Starknet.ApiSync {
		return s.apiSync()
	}
	return s.l1Sync()
}

// loadEvents sends all logs ever emitted by `contracts` and adds them
// to `eventChan`. Once caught up with the main chain, it will listen
// for events originating from `contracts` indefinitely.
// notest
func (s *Synchronizer) loadEvents(
	contracts map[common.Address]starknetTypes.ContractInfo,
	eventChan chan starknetTypes.EventInfo,
) error {
	addresses := make([]common.Address, 0)

	topics := make([]common.Hash, 0)
	for k, v := range contracts {
		addresses = append(addresses, k)
		topics = append(topics, crypto.Keccak256Hash([]byte(v.Contract.Events[v.EventName].Sig)))
	}
	latestBlockNumber, err := s.ethereumClient.BlockNumber(context.Background())
	if err != nil {
		Logger.With("Error", err).Error("Couldn't get the latest block")
		return err
	}

	initialBlock := initialBlockForStarknetContract(s.chainID)
	increment := uint64(starknetTypes.MaxChunk)
	i := uint64(initialBlock)
	for i < latestBlockNumber {
		Logger.With("From Block", i, "To Block", i+increment).Info("Fetching logs....")
		query := ethereum.FilterQuery{
			FromBlock: new(big.Int).SetUint64(i),
			ToBlock:   new(big.Int).SetUint64(i + increment),
			Addresses: addresses,
			Topics:    [][]common.Hash{topics},
		}

		starknetLogs, err := s.ethereumClient.FilterLogs(context.Background(), query)
		if err != nil {
			Logger.With("Error", err, "Initial block", i, "End block", i+increment, "Addresses", addresses).
				Info("Couldn't get logs")
			break
		}
		Logger.With("Count", len(starknetLogs)).Info("Logs fetched")
		for _, vLog := range starknetLogs {
			Logger.With("Log Fetched", contracts[vLog.Address].EventName, "BlockHash", vLog.BlockHash.Hex(), "BlockNumber", vLog.BlockNumber,
				"TxHash", vLog.TxHash.Hex()).Info("Event Fetched")
			event := map[string]interface{}{}

			err = contracts[vLog.Address].Contract.UnpackIntoMap(event, contracts[vLog.Address].EventName, vLog.Data)
			if err != nil {
				Logger.With("Error", err).Info("Couldn't get LogStateTransitionFact from event")
				continue
			}
			eventChan <- starknetTypes.EventInfo{
				Block:           vLog.BlockNumber,
				Event:           event,
				Address:         contracts[vLog.Address].Address,
				TransactionHash: vLog.TxHash,
			}
		}
		i += increment
	}
	query := ethereum.FilterQuery{
		FromBlock: big.NewInt(int64(latestBlockNumber)),
		Addresses: addresses,
	}
	hLog := make(chan types.Log)
	sub, err := s.ethereumClient.SubscribeFilterLogs(context.Background(), query, hLog)
	if err != nil {
		Logger.Info("Couldn't subscribe for incoming blocks")
		return err
	}
	for {
		select {
		case err := <-sub.Err():
			Logger.With("Error", err).Info("Error getting the latest logs")
		case vLog := <-hLog:
			Logger.With("Log Fetched", contracts[vLog.Address].EventName, "BlockHash", vLog.BlockHash.Hex(),
				"BlockNumber", vLog.BlockNumber, "TxHash", vLog.TxHash.Hex()).
				Info("Event Fetched")
			event := map[string]interface{}{}
			err = contracts[vLog.Address].Contract.UnpackIntoMap(event, contracts[vLog.Address].EventName, vLog.Data)
			if err != nil {
				Logger.With("Error", err).Info("Couldn't get event from log")
				continue
			}
			eventChan <- starknetTypes.EventInfo{
				Block:           vLog.BlockNumber,
				Event:           event,
				Address:         contracts[vLog.Address].Address,
				TransactionHash: vLog.TxHash,
			}
		}
	}
}

// l1Sync syncs against the starknet data stored on layer 1. It calls
// `loadEvents` to obtain events from three of the Starknet contracts on
// Ethereum:
//
// 1. MemoryPageFactRegistry: stores a mapping between a fact (usually
// a hash of some data) and a memory page hash. A memory page is the
// memory of a Cairo contract.
//
// 2. GpsStatementVerifier: verifies proofs from layer 2. We listen for
// the `LogMemoryPagesHashes` event, which contains a fact and an array
// memory pages' hashes. This log is emitted after the proof for a set
// of Cairo transactions is verified.
//
// 3. Starknet: responsible for Starknet state transitions. It emits a
// `LogStateTransitionFact` event with a fact corresponding to the
// state transition being processed. Once it completes additional
// safety checks, it will officially transition the state and emit a
// `LogStateUpdate` event with the new state root and Starknet block
// number (sequence number).
//
// Once this function sees a `LogStateTransitionFact` event, it works
// backward through the steps above to reconstruct the original Starknet
// transactions.
// notest
func (s *Synchronizer) l1Sync() error {
	Logger.Info("Starting to update state")

	contractAddresses, err := s.feederGatewayClient.GetContractAddresses()
	if err != nil {
		Logger.With("Error", err).Panic("Couldn't get ContractInfo Address from Feeder Gateway")
		return err
	}
	event := make(chan starknetTypes.EventInfo)
	contracts := make(map[common.Address]starknetTypes.ContractInfo)

	// Add Starknet contract
	err = loadContractInfo(contractAddresses.Starknet,
		abi.StarknetAbi,
		"LogStateTransitionFact", contracts)
	if err != nil {
		Logger.With("Address", contractAddresses.Starknet).
			Panic("Couldn't load contract from disk ")
		return err
	}

	// Add Gps Statement Verifier contract
	gpsAddress := getGpsVerifierContractAddress(s.chainID)
	err = loadContractInfo(gpsAddress,
		abi.GpsVerifierAbi,
		"LogMemoryPagesHashes", contracts)
	if err != nil {
		Logger.With("Address", gpsAddress).
			Panic("Couldn't load contract from disk ")
		return err
	}
	// Add Memory Page Fact Registry contract
	memoryPagesContractAddress := getMemoryPagesContractAddress(s.chainID)
	err = loadContractInfo(memoryPagesContractAddress,
		abi.MemoryPagesAbi,
		"LogMemoryPageFactContinuous", contracts)
	if err != nil {
		Logger.With("Address", memoryPagesContractAddress).
			Panic("Couldn't load contract from disk ")
		return err
	}

	go func() {
		err = s.loadEvents(contracts, event)
		if err != nil {
			Logger.With("Error", err).Info("Couldn't get events")
			close(event)
		}
	}()

	latestBlockSynced, err := getNumericValueFromDB(s.database, starknetTypes.LatestBlockSynced)
	if err != nil {
		Logger.With("Error", err).Panic("Unable to get the Value of the latest fact synced")
	}
	latestBlockSaved := latestBlockSynced

	// Handle frequently if there is any fact that comes from L1 to handle
	go func() {
		// Make sure this goroutine never gets moved to a new thread.
		// MDBX transactions cannot be shared across threads (see updateAndCommitState and updateState).
		runtime.LockOSThread()
		ticker := time.NewTicker(time.Second * 5)
		for range ticker.C {
			if !s.facts.Exist(strconv.FormatUint(latestBlockSynced, 10)) {
				continue
			}
			f, _ := s.facts.Get(strconv.FormatUint(latestBlockSynced, 10))
			fact := f.(starknetTypes.Fact)

			if s.gpsVerifier.Exist(fact.Value) {
				// Get memory pages hashes using fact
<<<<<<< HEAD
				pagesHashes, ok := s.gpsVerifier.Get(fact.Value)
				if !ok {
					log.Default.With("Error").Panic("Fact has not been verified")
=======
				pagesHashes, err := s.gpsVerifier.Get(fact.Value, starknetTypes.PagesHash{})
				if err != nil {
					Logger.With("Error").Panic("Fact has not been verified")
>>>>>>> d9ad37e9
				}
				// If already exist the information related to the fact,
				// fetch the memory pages and updated the state
				pages := s.processPagesHashes(
					pagesHashes.(starknetTypes.PagesHash).Bytes,
					contracts[common.HexToAddress(memoryPagesContractAddress)].Contract,
				)

				stateDiff := parsePages(pages)

				// Update state
				latestBlockSynced = s.updateAndCommitState(stateDiff, fact.StateRoot, fact.SequenceNumber)

				// update services
				go s.updateServices(*stateDiff, "", strconv.FormatUint(fact.SequenceNumber, 10))

				s.facts.Remove(strconv.FormatUint(latestBlockSynced-1, 10))
			}
		}
	}()

	for l := range event {
		// Process GpsStatementVerifier contract
		factHash, ok := l.Event["factHash"]
		pagesHashes, ok1 := l.Event["pagesHashes"]

		if ok && ok1 {
			b := make([]byte, 0)
			for _, v := range factHash.([32]byte) {
				b = append(b, v)
			}
			value := starknetTypes.PagesHash{Bytes: pagesHashes.([][32]byte)}
			s.gpsVerifier.Add(common.BytesToHash(b).Hex(), value)
		}
		// Process MemoryPageFactRegistry contract
		if memoryHash, ok := l.Event["memoryHash"]; ok {
			key := common.BytesToHash(memoryHash.(*big.Int).Bytes()).Hex()
			value := starknetTypes.TransactionHash{Hash: l.TransactionHash}
			s.memoryPageHash.Add(key, value)
		}
		// Process Starknet logs
		if fact, ok := l.Event["stateTransitionFact"]; ok {

			b := make([]byte, 0)
			for _, v := range fact.([32]byte) {
				b = append(b, v)
			}
			contractAbi, _ := loadAbiOfContract(abi.StarknetAbi)
			starknetAddress := common.HexToAddress(contractAddresses.Starknet)

			if err != nil {
				Logger.With("Error", err).
					Info("Unable to get the Value of the latest fact synced")
				return err
			}

			blockNumber := new(big.Int).SetUint64(l.Block)
			query := ethereum.FilterQuery{
				FromBlock: blockNumber,
				ToBlock:   blockNumber,
				Addresses: []common.Address{starknetAddress},
				Topics:    [][]common.Hash{{crypto.Keccak256Hash([]byte(contractAbi.Events["LogStateUpdate"].Sig))}},
			}

			starknetLogs, err := s.ethereumClient.FilterLogs(context.Background(), query)
			if err != nil {
				Logger.With("Error", err, "Initial block", l.Block, "End block", l.Block+1).
					Info("Couldn't get logs")
			}
			fullFact, err := getFactInfo(starknetLogs, contractAbi, common.BytesToHash(b).Hex(), latestBlockSaved, l.TransactionHash)
			if err != nil {
				continue
			}

			// Safe Fact for block x
			s.facts.Add(strconv.FormatUint(latestBlockSaved, 10), fullFact)
			latestBlockSaved++
		}
	}
	return errors.New("events channel closed")
}

// updateAndCommitState applies `stateDiff` to the local state and
// commits the changes to the database.
// notest
func (s *Synchronizer) updateAndCommitState(
	stateDiff *starknetTypes.StateDiff,
	newRoot string,
	sequenceNumber uint64,
) uint64 {
	start := time.Now()
	// Save contract hashes of the new contracts
	for _, deployedContract := range stateDiff.DeployedContracts {
		contractHash, ok := new(big.Int).SetString(remove0x(deployedContract.ContractHash), 16)
		if !ok {
			// notest
			metr.IncreaseCountStarknetStateFailed()
			Logger.Panic("Couldn't get contract hash")
		}
		services.ContractHashService.StoreContractHash(remove0x(deployedContract.Address), contractHash)
	}
	// Build contractAddress-contractHash map
	contractHashMap := make(map[string]*big.Int)
	for contractAddress := range stateDiff.StorageDiffs {
		formattedAddress := remove0x(contractAddress)
		contractHashMap[formattedAddress] = services.ContractHashService.GetContractHash(formattedAddress)
	}

	err := s.database.RunTxn(func(txn db.DatabaseOperations) error {
		_, err := updateState(txn, contractHashMap, stateDiff, newRoot, sequenceNumber)
		return err
	})
	if err != nil {
		metr.IncreaseCountStarknetStateFailed()
		Logger.Fatal(err)
	}

	metr.IncreaseCountStarknetStateSuccess()
	duration := time.Since(start)
	metr.UpdateStarknetSyncTime(duration.Seconds())
<<<<<<< HEAD
	log.Default.With("Block Number", sequenceNumber).Info("state updated")
=======
	Logger.With("Block Number", sequenceNumber).Info("State updated")
>>>>>>> d9ad37e9

	err = updateNumericValueFromDB(s.database, starknetTypes.LatestBlockSynced, sequenceNumber)
	if err != nil {
		Logger.With("Error", err).Info("Couldn't save latest block queried")
	}
	return sequenceNumber + 1
}

// getFactInfo gets the state root and sequence number associated with
// a given StateTransitionFact.
// notest
func getFactInfo(starknetLogs []types.Log, contract ethAbi.ABI, fact string, latestFactSaved uint64, txHash common.Hash) (*starknetTypes.Fact, error) {
	for _, vLog := range starknetLogs {
		Logger.With("Log Fetched", "LogStateUpdate", "BlockHash", vLog.BlockHash.Hex(),
			"BlockNumber", vLog.BlockNumber, "TxHash", vLog.TxHash.Hex())
		event := map[string]interface{}{}
		err := contract.UnpackIntoMap(event, "LogStateUpdate", vLog.Data)
		if err != nil {
			Logger.With("Error", err).Info("Couldn't get state root or sequence number from LogStateUpdate event")
			continue // TODO Can we recover from this? Should we panic?
		}
		// Corresponding LogStateUpdate for the LogStateTransitionFact (they must occur in the same transaction)
		if vLog.TxHash.Hex() == txHash.Hex() {
			sequenceNumber := event["blockNumber"].(*big.Int).Uint64()
			// If we are caught up to the blocks in the database, this will be true.
			// If we are catching up, this will be false.
			if sequenceNumber == latestFactSaved {
				Logger.With("Sequence number", sequenceNumber).Info("Found LogStateUpdate")
				return &starknetTypes.Fact{
					StateRoot:      common.BigToHash(event["globalRoot"].(*big.Int)).String(),
					SequenceNumber: sequenceNumber,
					Value:          fact,
				}, nil
			} else {
				Logger.Info("Catching up to saved state.")
				return nil, errors.New("catching up to saved state")
			}
		}
	}
	Logger.Panic("Couldn't find a block number that match in the logs for given fact")
	return nil, nil
}

// Close closes the client for the Layer 1 Ethereum node
func (s *Synchronizer) Close(_ context.Context) {
	// notest
	Logger.Info("Closing Layer 1 Synchronizer")
	if s.ethereumClient != nil {
		s.ethereumClient.Close()
	}
	s.database.Close()
}

// apiSync syncs against the feeder gateway.
// notest
func (s *Synchronizer) apiSync() error {
	blockIterator, err := getNumericValueFromDB(s.database, starknetTypes.LatestBlockSynced)
	if err != nil {
		Logger.With("Error", err).Info("Couldn't get latest Block queried")
		return err
	}
	lastBlockHash := ""
	for {
		newValueForIterator, newBlockHash := s.updateStateForOneBlock(blockIterator, lastBlockHash)
		if newBlockHash == lastBlockHash {
			// Assume we are completely synced or an error has occurred
			time.Sleep(time.Minute * 2)
		}
		blockIterator, lastBlockHash = newValueForIterator, newBlockHash
	}
}

// updateStateForOneBlock will fetch state transition from the feeder
// gateway and apply it to the local state.
// notest
func (s *Synchronizer) updateStateForOneBlock(blockIterator uint64, lastBlockHash string) (uint64, string) {
<<<<<<< HEAD
	log.Default.With("Number", blockIterator).Info("Updating StarkNet state")
=======
	Logger.With("Number", blockIterator).Info("Updating StarkNet State")
>>>>>>> d9ad37e9
	var update *feeder.StateUpdateResponse
	var err error
	if s.chainID == 1 {
		update, err = s.feederGatewayClient.GetStateUpdate("", strconv.FormatUint(blockIterator, 10))
		if err != nil {
			Logger.With("Error", err).Info("Couldn't get state update")
			return blockIterator, lastBlockHash
		}
	} else {
		update, err = s.feederGatewayClient.GetStateUpdateGoerli("", strconv.FormatUint(blockIterator, 10))
		if err != nil {
			Logger.With("Error", err).Info("Couldn't get state update")
			return blockIterator, lastBlockHash
		}
	}
	if lastBlockHash == update.BlockHash || update.BlockHash == "" || update.NewRoot == "" {
		Logger.With("Block Number", blockIterator).Info("Block is pending ...")
		return blockIterator, lastBlockHash
	}
	Logger.With("Block Hash", update.BlockHash, "New Root", update.NewRoot, "Old Root", update.OldRoot).
		Info("Updating state")

	upd := stateUpdateResponseToStateDiff(*update)

	s.updateAndCommitState(&upd, update.NewRoot, blockIterator)

	// Update services
	go s.updateServices(upd, update.BlockHash, strconv.FormatUint(blockIterator, 10))

	return blockIterator + 1, update.BlockHash
}

// processPagesHashes takes an array of arrays of pages' hashes and
// converts them into memory pages by querying an ethereum client.
// notest
func (s *Synchronizer) processPagesHashes(pagesHashes [][32]byte, memoryContract ethAbi.ABI) [][]*big.Int {
	pages := make([][]*big.Int, 0)
	for _, v := range pagesHashes {
		// Get transactionsHash based on the memory page
		hash := common.BytesToHash(v[:])
		transactionHash, ok := s.memoryPageHash.Get(hash.Hex())
		if !ok {
			return nil
		}
		txHash := transactionHash.(starknetTypes.TransactionHash).Hash
		Logger.With("Hash", txHash.Hex()).Info("Getting transaction...")
		txn, _, err := s.ethereumClient.TransactionByHash(context.Background(), txHash)
		if err != nil {
			Logger.With("Error", err, "Transaction Hash", v).
				Error("Couldn't retrieve transactions")
			return nil
		}

		// Parse Ethereum transaction calldata for Starknet transaction information
		data := txn.Data()[4:] // Remove the method signature hash
		inputs := make(map[string]interface{})
		err = memoryContract.Methods["registerContinuousMemoryPage"].Inputs.UnpackIntoMap(inputs, data)
		if err != nil {
			Logger.With("Error", err).Info("Couldn't unpack into map")
			return nil
		}
		// Append calldata to pages
		pages = append(pages, inputs["values"].([]*big.Int))
	}
	return pages
}

// notest
func (s *Synchronizer) updateServices(update starknetTypes.StateDiff, blockHash, blockNumber string) {
	s.updateAbiAndCode(update, blockHash, blockNumber)
	s.updateBlocksAndTransactions(blockHash, blockNumber)
}

// notest
func (s *Synchronizer) updateAbiAndCode(update starknetTypes.StateDiff, blockHash string, sequenceNumber string) {
	for _, v := range update.DeployedContracts {
		code, err := s.feederGatewayClient.GetCode(v.Address, blockHash, sequenceNumber)
		if err != nil {
			return
		}

		// Store the contract definition.
		raw, _ := getFullContract(s.feederGatewayClient.BaseURL, v.Address)
		services.StateService.StoreCodeDefinition(
			[]byte(remove0x(v.ContractHash)),
			&state.CodeDefinition{Definition: string(raw)},
		)

		// Save the ABI
		services.AbiService.StoreAbi(remove0x(v.Address), toDbAbi(code.Abi))
		// Save the contract code
		services.StateService.StoreBinaryCode(common.Hex2Bytes(remove0x(v.Address)), byteCodeToStateCode(code.Bytecode))
	}
}

// notest
func (s *Synchronizer) updateBlocksAndTransactions(blockHash, blockNumber string) {
	block, err := s.feederGatewayClient.GetBlock(blockHash, blockNumber)
	if err != nil {
		return
	}
	Logger.With("Block Hash", block.BlockHash).
		Info("Got block")
	services.BlockService.StoreBlock(localTypes.BlockHash(localTypes.HexToFelt(block.BlockHash)), feederBlockToDBBlock(block))

	for _, bTxn := range block.Transactions {
		transactionInfo, err := s.feederGatewayClient.GetTransaction(bTxn.TransactionHash, "")
		if err != nil {
			return
		}
		Logger.With("Transaction Hash", transactionInfo.Transaction.TransactionHash).
			Info("Got transactions of block")
		services.TransactionService.StoreTransaction(localTypes.TransactionHash(localTypes.HexToFelt(bTxn.TransactionHash)),
			feederTransactionToDBTransaction(transactionInfo))
	}
}

// parsePages converts an array of memory pages into a state diff that
// can be used to update the local state.
func parsePages(pages [][]*big.Int) *starknetTypes.StateDiff {
	// Remove first page
	pagesWithoutFirst := pages[1:]

	// Flatter the pages recovered from Layer 1
	pagesFlatter := make([]*big.Int, 0)
	for _, page := range pagesWithoutFirst {
		pagesFlatter = append(pagesFlatter, page...)
	}

	// Get the number of contracts deployed in this block
	deployedContractsInfoLen := pagesFlatter[0].Int64()
	pagesFlatter = pagesFlatter[1:]
	deployedContracts := make([]starknetTypes.DeployedContract, 0)

	// Get the info of the deployed contracts
	deployedContractsData := pagesFlatter[:deployedContractsInfoLen]

	// Iterate while contains contract data to be processed
	for len(deployedContractsData) > 0 {
		// Parse the Address of the contract
		address := common.Bytes2Hex(deployedContractsData[0].Bytes())
		deployedContractsData = deployedContractsData[1:]

		// Parse the ContractInfo Hash
		contractHash := common.Bytes2Hex(deployedContractsData[0].Bytes())
		deployedContractsData = deployedContractsData[1:]

		// Parse the number of Arguments the constructor contains
		constructorArgumentsLen := deployedContractsData[0].Int64()
		deployedContractsData = deployedContractsData[1:]

		// Parse constructor arguments
		constructorArguments := make([]*big.Int, 0)
		for i := int64(0); i < constructorArgumentsLen; i++ {
			constructorArguments = append(constructorArguments, deployedContractsData[0])
			deployedContractsData = deployedContractsData[1:]
		}

		// Store deployed ContractInfo information
		deployedContracts = append(deployedContracts, starknetTypes.DeployedContract{
			Address:             address,
			ContractHash:        contractHash,
			ConstructorCallData: constructorArguments,
		})
	}
	pagesFlatter = pagesFlatter[deployedContractsInfoLen:]

	// Parse the number of contracts updates
	numContractsUpdate := pagesFlatter[0].Int64()
	pagesFlatter = pagesFlatter[1:]

	storageDiffs := make(map[string][]starknetTypes.KV, 0)

	// Iterate over all the contracts that had been updated and collect the needed information
	for i := int64(0); i < numContractsUpdate; i++ {
		// Parse the Address of the contract
		address := common.Bytes2Hex(pagesFlatter[0].Bytes())
		pagesFlatter = pagesFlatter[1:]

		// Parse the number storage updates
		numStorageUpdates := pagesFlatter[0].Int64()
		pagesFlatter = pagesFlatter[1:]

		kvs := make([]starknetTypes.KV, 0)
		for k := int64(0); k < numStorageUpdates; k++ {
			kvs = append(kvs, starknetTypes.KV{
				Key:   common.Bytes2Hex(pagesFlatter[0].Bytes()),
				Value: common.Bytes2Hex(pagesFlatter[1].Bytes()),
			})
			pagesFlatter = pagesFlatter[2:]
		}
		storageDiffs[address] = kvs
	}

	return &starknetTypes.StateDiff{
		DeployedContracts: deployedContracts,
		StorageDiffs:      storageDiffs,
	}
}<|MERGE_RESOLUTION|>--- conflicted
+++ resolved
@@ -12,12 +12,8 @@
 
 	"github.com/NethermindEth/juno/internal/config"
 	"github.com/NethermindEth/juno/internal/db"
-<<<<<<< HEAD
-	"github.com/NethermindEth/juno/internal/db/state"
+	. "github.com/NethermindEth/juno/internal/db/state"
 	"github.com/NethermindEth/juno/internal/log"
-=======
-	. "github.com/NethermindEth/juno/internal/log"
->>>>>>> d9ad37e9
 	metr "github.com/NethermindEth/juno/internal/metrics/prometheus"
 	"github.com/NethermindEth/juno/internal/services"
 	"github.com/NethermindEth/juno/pkg/feeder"
@@ -271,15 +267,9 @@
 
 			if s.gpsVerifier.Exist(fact.Value) {
 				// Get memory pages hashes using fact
-<<<<<<< HEAD
 				pagesHashes, ok := s.gpsVerifier.Get(fact.Value)
 				if !ok {
-					log.Default.With("Error").Panic("Fact has not been verified")
-=======
-				pagesHashes, err := s.gpsVerifier.Get(fact.Value, starknetTypes.PagesHash{})
-				if err != nil {
 					Logger.With("Error").Panic("Fact has not been verified")
->>>>>>> d9ad37e9
 				}
 				// If already exist the information related to the fact,
 				// fetch the memory pages and updated the state
@@ -400,11 +390,7 @@
 	metr.IncreaseCountStarknetStateSuccess()
 	duration := time.Since(start)
 	metr.UpdateStarknetSyncTime(duration.Seconds())
-<<<<<<< HEAD
-	log.Default.With("Block Number", sequenceNumber).Info("state updated")
-=======
-	Logger.With("Block Number", sequenceNumber).Info("State updated")
->>>>>>> d9ad37e9
+	Logger.With("Block Number", sequenceNumber).Info("state updated")
 
 	err = updateNumericValueFromDB(s.database, starknetTypes.LatestBlockSynced, sequenceNumber)
 	if err != nil {
@@ -481,11 +467,7 @@
 // gateway and apply it to the local state.
 // notest
 func (s *Synchronizer) updateStateForOneBlock(blockIterator uint64, lastBlockHash string) (uint64, string) {
-<<<<<<< HEAD
-	log.Default.With("Number", blockIterator).Info("Updating StarkNet state")
-=======
-	Logger.With("Number", blockIterator).Info("Updating StarkNet State")
->>>>>>> d9ad37e9
+	Logger.With("Number", blockIterator).Info("Updating StarkNet state")
 	var update *feeder.StateUpdateResponse
 	var err error
 	if s.chainID == 1 {
