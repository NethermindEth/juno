--- conflicted
+++ resolved
@@ -106,7 +106,10 @@
 				Info("Couldn't get logs")
 			break
 		}
+		log.Default.With("Count", len(starknetLogs)).Info("Logs fetched")
 		for _, vLog := range starknetLogs {
+			log.Default.With("Log Fetched", contracts[vLog.Address].EventName, "BlockHash", vLog.BlockHash.Hex(), "BlockNumber", vLog.BlockNumber,
+				"TxHash", vLog.TxHash.Hex()).Info("Event Fetched")
 			event := map[string]interface{}{}
 
 			err = contracts[vLog.Address].Contract.UnpackIntoMap(event, contracts[vLog.Address].EventName, vLog.Data)
@@ -138,6 +141,9 @@
 		case err := <-sub.Err():
 			log.Default.With("Error", err).Info("Error getting the latest logs")
 		case vLog := <-hLog:
+			log.Default.With("Log Fetched", contracts[vLog.Address].EventName, "BlockHash", vLog.BlockHash.Hex(),
+				"BlockNumber", vLog.BlockNumber, "TxHash", vLog.TxHash.Hex()).
+				Info("Event Fetched")
 			event := map[string]interface{}{}
 			err = contracts[vLog.Address].Contract.UnpackIntoMap(event, contracts[vLog.Address].EventName, vLog.Data)
 			if err != nil {
@@ -237,20 +243,9 @@
 
 	// Handle frequently if there is any fact that comes from L1 to handle
 	go func() {
-<<<<<<< HEAD
 		ticker := time.NewTicker(time.Second * 5)
 		for range ticker.C {
 			if !s.facts.Exist(strconv.FormatUint(latestBlockSynced, 10)) {
-=======
-		factSynced, err := getNumericValueFromDB(s.database, starknetTypes.LatestFactSynced)
-		if err != nil {
-			log.Default.With("Error", err).
-				Info("Unable to get the Value of the latest fact synced")
-		}
-		for {
-			if !s.facts.Exist(strconv.FormatUint(factSynced, 10)) {
-				time.Sleep(time.Second * 5)
->>>>>>> 747ff2aa
 				continue
 			}
 			f, _ := s.facts.Get(strconv.FormatUint(latestBlockSynced, 10), &starknetTypes.Fact{})
@@ -275,13 +270,12 @@
 				latestBlockSynced = s.updateAndCommitState(stateDiff, fact.StateRoot, fact.SequenceNumber)
 
 				// update services
-				go s.updateServices(*stateDiff, "", strconv.FormatUint(factSynced, 10))
+				go s.updateServices(*stateDiff, "", strconv.FormatUint(fact.SequenceNumber, 10))
 
 				isNoErr := s.facts.Remove(strconv.FormatUint(latestBlockSynced - 1, 10))
 				if !isNoErr {
 					return
 				}
-				factSynced += 1
 			}
 		}
 	}()
