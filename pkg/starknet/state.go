// Package starknet contains all the functions related to Starknet State and Synchronization
// with Layer 2
package starknet

import (
	"context"
	"errors"
	"math/big"
	"runtime"
	"strconv"
	"time"

	"github.com/NethermindEth/juno/internal/config"
	"github.com/NethermindEth/juno/internal/db"
	. "github.com/NethermindEth/juno/internal/log"
	metr "github.com/NethermindEth/juno/internal/metrics/prometheus"
	"github.com/NethermindEth/juno/internal/services"
	"github.com/NethermindEth/juno/pkg/feeder"
	"github.com/NethermindEth/juno/pkg/starknet/abi"
	starknetTypes "github.com/NethermindEth/juno/pkg/starknet/types"
	// types "github.com/NethermindEth/juno/pkg/types"
	"github.com/NethermindEth/juno/pkg/felt"
	"github.com/ethereum/go-ethereum"
	ethAbi "github.com/ethereum/go-ethereum/accounts/abi"
	"github.com/ethereum/go-ethereum/common"
	ethtypes "github.com/ethereum/go-ethereum/core/types"
	"github.com/ethereum/go-ethereum/crypto"
	"github.com/ethereum/go-ethereum/ethclient"
)

// Synchronizer represents the base struct for Starknet Synchronization
type Synchronizer struct {
	ethereumClient      *ethclient.Client
	feederGatewayClient *feeder.Client
	database            db.DatabaseTransactional
	memoryPageHash      *starknetTypes.Dictionary
	gpsVerifier         *starknetTypes.Dictionary
	facts               *starknetTypes.Dictionary
	chainID             int64
}

// NewSynchronizer creates a new Synchronizer
func NewSynchronizer(txnDb db.DatabaseTransactional, client *ethclient.Client, fClient *feeder.Client) *Synchronizer {
	var chainID *big.Int
	if client == nil {
		// notest
		if config.Runtime.Starknet.Network == "mainnet" {
			chainID = new(big.Int).SetInt64(1)
		} else {
			chainID = new(big.Int).SetInt64(0)
		}
	} else {
		var err error
		chainID, err = client.ChainID(context.Background())
		if err != nil {
			// notest
			Logger.Panic("Unable to retrieve chain ID from Ethereum Node")
		}
	}
	return &Synchronizer{
		ethereumClient:      client,
		feederGatewayClient: fClient,
		database:            txnDb,
		memoryPageHash:      starknetTypes.NewDictionary(txnDb, "memory_pages"),
		gpsVerifier:         starknetTypes.NewDictionary(txnDb, "gps_verifier"),
		facts:               starknetTypes.NewDictionary(txnDb, "facts"),
		chainID:             chainID.Int64(),
	}
}

// UpdateState initiates network syncing. Syncing will occur against the
// feeder gateway or Layer 1 depending on the configuration.
// notest
func (s *Synchronizer) UpdateState() error {
	Logger.Info("Starting to update state")
	if config.Runtime.Starknet.ApiSync {
		return s.apiSync()
	}
	return s.l1Sync()
}

// loadEvents sends all logs ever emitted by `contracts` and adds them
// to `eventChan`. Once caught up with the main chain, it will listen
// for events originating from `contracts` indefinitely.
// notest
func (s *Synchronizer) loadEvents(
	contracts map[common.Address]starknetTypes.ContractInfo,
	eventChan chan starknetTypes.EventInfo,
) error {
	addresses := make([]common.Address, 0)

	topics := make([]common.Hash, 0)
	for k, v := range contracts {
		addresses = append(addresses, k)
		topics = append(topics, crypto.Keccak256Hash([]byte(v.Contract.Events[v.EventName].Sig)))
	}
	latestBlockNumber, err := s.ethereumClient.BlockNumber(context.Background())
	if err != nil {
		Logger.With("Error", err).Error("Couldn't get the latest block")
		return err
	}

	initialBlock := initialBlockForStarknetContract(s.chainID)
	increment := uint64(starknetTypes.MaxChunk)
	i := uint64(initialBlock)
	for i < latestBlockNumber {
		Logger.With("From Block", i, "To Block", i+increment).Info("Fetching logs....")
		query := ethereum.FilterQuery{
			FromBlock: new(big.Int).SetUint64(i),
			ToBlock:   new(big.Int).SetUint64(i + increment),
			Addresses: addresses,
			Topics:    [][]common.Hash{topics},
		}

		starknetLogs, err := s.ethereumClient.FilterLogs(context.Background(), query)
		if err != nil {
			Logger.With("Error", err, "Initial block", i, "End block", i+increment, "Addresses", addresses).
				Info("Couldn't get logs")
			break
		}
		Logger.With("Count", len(starknetLogs)).Info("Logs fetched")
		for _, vLog := range starknetLogs {
			Logger.With("Log Fetched", contracts[vLog.Address].EventName, "BlockHash", vLog.BlockHash.Hex(), "BlockNumber", vLog.BlockNumber,
				"TxHash", vLog.TxHash.Hex()).Info("Event Fetched")
			event := map[string]interface{}{}

			err = contracts[vLog.Address].Contract.UnpackIntoMap(event, contracts[vLog.Address].EventName, vLog.Data)
			if err != nil {
				Logger.With("Error", err).Info("Couldn't get LogStateTransitionFact from event")
				continue
			}
			eventChan <- starknetTypes.EventInfo{
				Block:           vLog.BlockNumber,
				Event:           event,
				Address:         contracts[vLog.Address].Address,
				TransactionHash: vLog.TxHash,
			}
		}
		i += increment
	}
	query := ethereum.FilterQuery{
		FromBlock: big.NewInt(int64(latestBlockNumber)),
		Addresses: addresses,
	}
	hLog := make(chan ethtypes.Log)
	sub, err := s.ethereumClient.SubscribeFilterLogs(context.Background(), query, hLog)
	if err != nil {
		Logger.Info("Couldn't subscribe for incoming blocks")
		return err
	}
	for {
		select {
		case err := <-sub.Err():
			Logger.With("Error", err).Info("Error getting the latest logs")
		case vLog := <-hLog:
			Logger.With("Log Fetched", contracts[vLog.Address].EventName, "BlockHash", vLog.BlockHash.Hex(),
				"BlockNumber", vLog.BlockNumber, "TxHash", vLog.TxHash.Hex()).
				Info("Event Fetched")
			event := map[string]interface{}{}
			err = contracts[vLog.Address].Contract.UnpackIntoMap(event, contracts[vLog.Address].EventName, vLog.Data)
			if err != nil {
				Logger.With("Error", err).Info("Couldn't get event from log")
				continue
			}
			eventChan <- starknetTypes.EventInfo{
				Block:           vLog.BlockNumber,
				Event:           event,
				Address:         contracts[vLog.Address].Address,
				TransactionHash: vLog.TxHash,
			}
		}
	}
}

// l1Sync syncs against the starknet data stored on layer 1. It calls
// `loadEvents` to obtain events from three of the Starknet contracts on
// Ethereum:
//
// 1. MemoryPageFactRegistry: stores a mapping between a fact (usually
// a hash of some data) and a memory page hash. A memory page is the
// memory of a Cairo contract.
//
// 2. GpsStatementVerifier: verifies proofs from layer 2. We listen for
// the `LogMemoryPagesHashes` event, which contains a fact and an array
// memory pages' hashes. This log is emitted after the proof for a set
// of Cairo transactions is verified.
//
// 3. Starknet: responsible for Starknet state transitions. It emits a
// `LogStateTransitionFact` event with a fact corresponding to the
// state transition being processed. Once it completes additional
// safety checks, it will officially transition the state and emit a
// `LogStateUpdate` event with the new state root and Starknet block
// number (sequence number).
//
// Once this function sees a `LogStateTransitionFact` event, it works
// backward through the steps above to reconstruct the original Starknet
// transactions.
// notest
func (s *Synchronizer) l1Sync() error {
	Logger.Info("Starting to update state")

	contractAddresses, err := s.feederGatewayClient.GetContractAddresses()
	if err != nil {
		Logger.With("Error", err).Panic("Couldn't get ContractInfo Address from Feeder Gateway")
		return err
	}
	event := make(chan starknetTypes.EventInfo)
	contracts := make(map[common.Address]starknetTypes.ContractInfo)

	// Add Starknet contract
	err = loadContractInfo(contractAddresses.Starknet,
		abi.StarknetAbi,
		"LogStateTransitionFact", contracts)
	if err != nil {
		Logger.With("Address", contractAddresses.Starknet).
			Panic("Couldn't load contract from disk ")
		return err
	}

	// Add Gps Statement Verifier contract
	gpsAddress := getGpsVerifierContractAddress(s.chainID)
	err = loadContractInfo(gpsAddress,
		abi.GpsVerifierAbi,
		"LogMemoryPagesHashes", contracts)
	if err != nil {
		Logger.With("Address", gpsAddress).
			Panic("Couldn't load contract from disk ")
		return err
	}
	// Add Memory Page Fact Registry contract
	memoryPagesContractAddress := getMemoryPagesContractAddress(s.chainID)
	err = loadContractInfo(memoryPagesContractAddress,
		abi.MemoryPagesAbi,
		"LogMemoryPageFactContinuous", contracts)
	if err != nil {
		Logger.With("Address", memoryPagesContractAddress).
			Panic("Couldn't load contract from disk ")
		return err
	}

	go func() {
		err = s.loadEvents(contracts, event)
		if err != nil {
			Logger.With("Error", err).Info("Couldn't get events")
			close(event)
		}
	}()

	latestBlockSynced, err := getNumericValueFromDB(s.database, starknetTypes.LatestBlockSynced)
	if err != nil {
		Logger.With("Error", err).Panic("Unable to get the Value of the latest fact synced")
	}
	latestBlockSaved := latestBlockSynced

	// Handle frequently if there is any fact that comes from L1 to handle
	go func() {
		// Make sure this goroutine never gets moved to a new thread.
		// MDBX transactions cannot be shared across threads (see updateAndCommitState and updateState).
		runtime.LockOSThread()
		ticker := time.NewTicker(time.Second * 5)
		for range ticker.C {
			if !s.facts.Exist(strconv.FormatUint(latestBlockSynced, 10)) {
				continue
			}
			f, _ := s.facts.Get(strconv.FormatUint(latestBlockSynced, 10), &starknetTypes.Fact{})
			fact := f.(starknetTypes.Fact)

			if s.gpsVerifier.Exist(fact.Value) {
				// Get memory pages hashes using fact
				pagesHashes, err := s.gpsVerifier.Get(fact.Value, starknetTypes.PagesHash{})
				if err != nil {
					Logger.With("Error").Panic("Fact has not been verified")
				}
				// If already exist the information related to the fact,
				// fetch the memory pages and updated the State
				pages := s.processPagesHashes(
					pagesHashes.(starknetTypes.PagesHash).Bytes,
					contracts[common.HexToAddress(memoryPagesContractAddress)].Contract,
				)

				stateDiff := parsePages(pages)

				// Update state
				latestBlockSynced = s.updateAndCommitState(stateDiff, fact.StateRoot, fact.SequenceNumber)

				// update services
				go s.updateServices(*stateDiff, "", strconv.FormatUint(fact.SequenceNumber, 10))

				isNoErr := s.facts.Remove(strconv.FormatUint(latestBlockSynced-1, 10))
				if !isNoErr {
					return
				}
			}
		}
	}()

	for l := range event {
		// Process GpsStatementVerifier contract
		factHash, ok := l.Event["factHash"]
		pagesHashes, ok1 := l.Event["pagesHashes"]

		if ok && ok1 {
			b := make([]byte, 0)
			for _, v := range factHash.([32]byte) {
				b = append(b, v)
			}
			value := starknetTypes.PagesHash{Bytes: pagesHashes.([][32]byte)}
			s.gpsVerifier.Add(common.BytesToHash(b).Hex(), value)
		}
		// Process MemoryPageFactRegistry contract
		if memoryHash, ok := l.Event["memoryHash"]; ok {
			key := common.BytesToHash(memoryHash.(*big.Int).Bytes()).Hex()
			value := starknetTypes.TransactionHash{Hash: l.TransactionHash}
			s.memoryPageHash.Add(key, value)
		}
		// Process Starknet logs
		if fact, ok := l.Event["stateTransitionFact"]; ok {

			b := make([]byte, 0)
			for _, v := range fact.([32]byte) {
				b = append(b, v)
			}
			contractAbi, _ := loadAbiOfContract(abi.StarknetAbi)
			starknetAddress := common.HexToAddress(contractAddresses.Starknet)

			if err != nil {
				Logger.With("Error", err).
					Info("Unable to get the Value of the latest fact synced")
				return err
			}

			blockNumber := new(big.Int).SetUint64(l.Block)
			query := ethereum.FilterQuery{
				FromBlock: blockNumber,
				ToBlock:   blockNumber,
				Addresses: []common.Address{starknetAddress},
				Topics:    [][]common.Hash{{crypto.Keccak256Hash([]byte(contractAbi.Events["LogStateUpdate"].Sig))}},
			}

			starknetLogs, err := s.ethereumClient.FilterLogs(context.Background(), query)
			if err != nil {
				Logger.With("Error", err, "Initial block", l.Block, "End block", l.Block+1).
					Info("Couldn't get logs")
			}
			fullFact, err := getFactInfo(starknetLogs, contractAbi, common.BytesToHash(b).Hex(), latestBlockSaved, l.TransactionHash)
			if err != nil {
				continue
			}

			// Safe Fact for block x
			s.facts.Add(strconv.FormatUint(latestBlockSaved, 10), fullFact)
			latestBlockSaved++
		}
	}
	return errors.New("events channel closed")
}

// updateAndCommitState applies `stateDiff` to the local state and
// commits the changes to the database.
// notest
func (s *Synchronizer) updateAndCommitState(
	stateDiff *starknetTypes.StateDiff,
	newRoot string,
	sequenceNumber uint64,
) uint64 {
	start := time.Now()
	// Save contract hashes of the new contracts
	for _, deployedContract := range stateDiff.DeployedContracts {
<<<<<<< HEAD
		contractHash := new(felt.Felt).SetHex(deployedContract.ContractHash)
=======
		contractHash, ok := new(big.Int).SetString(remove0x(deployedContract.ContractHash), 16)
		if !ok {
			// notest
			metr.IncreaseCountStarknetStateFailed()
			Logger.Panic("Couldn't get contract hash")
		}
>>>>>>> d9ad37e9
		services.ContractHashService.StoreContractHash(remove0x(deployedContract.Address), contractHash)
	}
	// Build contractAddress-contractHash map
	contractHashMap := make(map[string]*felt.Felt)
	for contractAddress := range stateDiff.StorageDiffs {
		formattedAddress := remove0x(contractAddress)
		contractHashMap[formattedAddress] = services.ContractHashService.GetContractHash(formattedAddress)
	}

	err := s.database.RunTxn(func(txn db.DatabaseOperations) error {
		_, err := updateState(txn, contractHashMap, stateDiff, newRoot, sequenceNumber)
		return err
	})
	if err != nil {
		metr.IncreaseCountStarknetStateFailed()
		Logger.Fatal(err)
	}

	metr.IncreaseCountStarknetStateSuccess()
	duration := time.Since(start)
	metr.UpdateStarknetSyncTime(duration.Seconds())
	Logger.With("Block Number", sequenceNumber).Info("State updated")

	err = updateNumericValueFromDB(s.database, starknetTypes.LatestBlockSynced, sequenceNumber)
	if err != nil {
		Logger.With("Error", err).Info("Couldn't save latest block queried")
	}
	return sequenceNumber + 1
}

// getFactInfo gets the state root and sequence number associated with
// a given StateTransitionFact.
// notest
func getFactInfo(starknetLogs []ethtypes.Log, contract ethAbi.ABI, fact string, latestFactSaved uint64, txHash common.Hash) (*starknetTypes.Fact, error) {
	for _, vLog := range starknetLogs {
		Logger.With("Log Fetched", "LogStateUpdate", "BlockHash", vLog.BlockHash.Hex(),
			"BlockNumber", vLog.BlockNumber, "TxHash", vLog.TxHash.Hex())
		event := map[string]interface{}{}
		err := contract.UnpackIntoMap(event, "LogStateUpdate", vLog.Data)
		if err != nil {
			Logger.With("Error", err).Info("Couldn't get state root or sequence number from LogStateUpdate event")
			continue // TODO Can we recover from this? Should we panic?
		}
		// Corresponding LogStateUpdate for the LogStateTransitionFact (they must occur in the same transaction)
		if vLog.TxHash.Hex() == txHash.Hex() {
			sequenceNumber := event["blockNumber"].(*big.Int).Uint64()
			// If we are caught up to the blocks in the database, this will be true.
			// If we are catching up, this will be false.
			if sequenceNumber == latestFactSaved {
				Logger.With("Sequence number", sequenceNumber).Info("Found LogStateUpdate")
				return &starknetTypes.Fact{
					StateRoot:      common.BigToHash(event["globalRoot"].(*big.Int)).String(),
					SequenceNumber: sequenceNumber,
					Value:          fact,
				}, nil
			} else {
				Logger.Info("Catching up to saved state.")
				return nil, errors.New("catching up to saved state")
			}
		}
	}
	Logger.Panic("Couldn't find a block number that match in the logs for given fact")
	return nil, nil
}

// Close closes the client for the Layer 1 Ethereum node
func (s *Synchronizer) Close(_ context.Context) {
	// notest
	Logger.Info("Closing Layer 1 Synchronizer")
	if s.ethereumClient != nil {
		s.ethereumClient.Close()
	}
	s.database.Close()
}

// apiSync syncs against the feeder gateway.
// notest
func (s *Synchronizer) apiSync() error {
	blockIterator, err := getNumericValueFromDB(s.database, starknetTypes.LatestBlockSynced)
	if err != nil {
		Logger.With("Error", err).Info("Couldn't get latest Block queried")
		return err
	}
	lastBlockHash := ""
	for {
		newValueForIterator, newBlockHash := s.updateStateForOneBlock(blockIterator, lastBlockHash)
		if newBlockHash == lastBlockHash {
			// Assume we are completely synced or an error has occurred
			time.Sleep(time.Minute * 2)
		}
		blockIterator, lastBlockHash = newValueForIterator, newBlockHash
	}
}

// updateStateForOneBlock will fetch state transition from the feeder
// gateway and apply it to the local state.
// notest
func (s *Synchronizer) updateStateForOneBlock(blockIterator uint64, lastBlockHash string) (uint64, string) {
	Logger.With("Number", blockIterator).Info("Updating StarkNet State")
	var update *feeder.StateUpdateResponse
	var err error
	if s.chainID == 1 {
		update, err = s.feederGatewayClient.GetStateUpdate("", strconv.FormatUint(blockIterator, 10))
		if err != nil {
			Logger.With("Error", err).Info("Couldn't get state update")
			return blockIterator, lastBlockHash
		}
	} else {
		update, err = s.feederGatewayClient.GetStateUpdateGoerli("", strconv.FormatUint(blockIterator, 10))
		if err != nil {
			Logger.With("Error", err).Info("Couldn't get state update")
			return blockIterator, lastBlockHash
		}
	}
	if lastBlockHash == update.BlockHash || update.BlockHash == "" || update.NewRoot == "" {
		Logger.With("Block Number", blockIterator).Info("Block is pending ...")
		return blockIterator, lastBlockHash
	}
	Logger.With("Block Hash", update.BlockHash, "New Root", update.NewRoot, "Old Root", update.OldRoot).
		Info("Updating state")

	upd := stateUpdateResponseToStateDiff(*update)

	s.updateAndCommitState(&upd, update.NewRoot, blockIterator)

	// Update services
	go s.updateServices(upd, update.BlockHash, strconv.FormatUint(blockIterator, 10))

	return blockIterator + 1, update.BlockHash
}

// processPagesHashes takes an array of arrays of pages' hashes and
// converts them into memory pages by querying an ethereum client.
// notest
func (s *Synchronizer) processPagesHashes(pagesHashes [][32]byte, memoryContract ethAbi.ABI) [][]*big.Int {
	pages := make([][]*big.Int, 0)
	for _, v := range pagesHashes {
		// Get transactionsHash based on the memory page
		hash := common.BytesToHash(v[:])
		transactionHash, err := s.memoryPageHash.Get(hash.Hex(), starknetTypes.TransactionHash{})
		if err != nil {
			return nil
		}
		txHash := transactionHash.(starknetTypes.TransactionHash).Hash
		Logger.With("Hash", txHash.Hex()).Info("Getting transaction...")
		txn, _, err := s.ethereumClient.TransactionByHash(context.Background(), txHash)
		if err != nil {
			Logger.With("Error", err, "Transaction Hash", v).
				Error("Couldn't retrieve transactions")
			return nil
		}

		// Parse Ethereum transaction calldata for Starknet transaction information
		data := txn.Data()[4:] // Remove the method signature hash
		inputs := make(map[string]interface{})
		err = memoryContract.Methods["registerContinuousMemoryPage"].Inputs.UnpackIntoMap(inputs, data)
		if err != nil {
			Logger.With("Error", err).Info("Couldn't unpack into map")
			return nil
		}
		// Append calldata to pages
		pages = append(pages, inputs["values"].([]*big.Int))
	}
	return pages
}

// notest
func (s *Synchronizer) updateServices(update starknetTypes.StateDiff, blockHash, blockNumber string) {
	s.updateAbiAndCode(update, blockHash, blockNumber)
	s.updateBlocksAndTransactions(blockHash, blockNumber)
}

// notest
func (s *Synchronizer) updateAbiAndCode(update starknetTypes.StateDiff, blockHash string, sequenceNumber string) {
	for _, v := range update.DeployedContracts {
		code, err := s.feederGatewayClient.GetCode(v.Address, blockHash, sequenceNumber)
		if err != nil {
			return
		}
		// Save the ABI
		services.AbiService.StoreAbi(remove0x(v.Address), toDbAbi(code.Abi))
		// Save the contract code
		services.StateService.StoreCode(common.Hex2Bytes(remove0x(v.Address)), byteCodeToStateCode(code.Bytecode))
	}
}

// notest
func (s *Synchronizer) updateBlocksAndTransactions(blockHash, blockNumber string) {
	block, err := s.feederGatewayClient.GetBlock(blockHash, blockNumber)
	if err != nil {
		return
	}
	Logger.With("Block Hash", block.BlockHash).
		Info("Got block")
	services.BlockService.StoreBlock(new(felt.Felt).SetHex(block.BlockHash), feederBlockToDBBlock(block))

	for _, bTxn := range block.Transactions {
		transactionInfo, err := s.feederGatewayClient.GetTransaction(bTxn.TransactionHash, "")
		if err != nil {
			return
		}
		Logger.With("Transaction Hash", transactionInfo.Transaction.TransactionHash).
			Info("Got transactions of block")
		services.TransactionService.StoreTransaction(new(felt.Felt).SetHex(bTxn.TransactionHash),
			feederTransactionToDBTransaction(transactionInfo))
	}
}

// parsePages converts an array of memory pages into a state diff that
// can be used to update the local state.
func parsePages(pages [][]*big.Int) *starknetTypes.StateDiff {
	// Remove first page
	pagesWithoutFirst := pages[1:]

	// Flatter the pages recovered from Layer 1
	pagesFlatter := make([]*big.Int, 0)
	for _, page := range pagesWithoutFirst {
		pagesFlatter = append(pagesFlatter, page...)
	}

	// Get the number of contracts deployed in this block
	deployedContractsInfoLen := pagesFlatter[0].Int64()
	pagesFlatter = pagesFlatter[1:]
	deployedContracts := make([]starknetTypes.DeployedContract, 0)

	// Get the info of the deployed contracts
	deployedContractsData := pagesFlatter[:deployedContractsInfoLen]

	// Iterate while contains contract data to be processed
	for len(deployedContractsData) > 0 {
		// Parse the Address of the contract
		address := common.Bytes2Hex(deployedContractsData[0].Bytes())
		deployedContractsData = deployedContractsData[1:]

		// Parse the ContractInfo Hash
		contractHash := common.Bytes2Hex(deployedContractsData[0].Bytes())
		deployedContractsData = deployedContractsData[1:]

		// Parse the number of Arguments the constructor contains
		constructorArgumentsLen := deployedContractsData[0].Int64()
		deployedContractsData = deployedContractsData[1:]

		// Parse constructor arguments
		constructorArguments := make([]*big.Int, 0)
		for i := int64(0); i < constructorArgumentsLen; i++ {
			constructorArguments = append(constructorArguments, deployedContractsData[0])
			deployedContractsData = deployedContractsData[1:]
		}

		// Store deployed ContractInfo information
		deployedContracts = append(deployedContracts, starknetTypes.DeployedContract{
			Address:             address,
			ContractHash:        contractHash,
			ConstructorCallData: constructorArguments,
		})
	}
	pagesFlatter = pagesFlatter[deployedContractsInfoLen:]

	// Parse the number of contracts updates
	numContractsUpdate := pagesFlatter[0].Int64()
	pagesFlatter = pagesFlatter[1:]

	storageDiffs := make(map[string][]starknetTypes.KV, 0)

	// Iterate over all the contracts that had been updated and collect the needed information
	for i := int64(0); i < numContractsUpdate; i++ {
		// Parse the Address of the contract
		address := common.Bytes2Hex(pagesFlatter[0].Bytes())
		pagesFlatter = pagesFlatter[1:]

		// Parse the number storage updates
		numStorageUpdates := pagesFlatter[0].Int64()
		pagesFlatter = pagesFlatter[1:]

		kvs := make([]starknetTypes.KV, 0)
		for k := int64(0); k < numStorageUpdates; k++ {
			kvs = append(kvs, starknetTypes.KV{
				Key:   common.Bytes2Hex(pagesFlatter[0].Bytes()),
				Value: common.Bytes2Hex(pagesFlatter[1].Bytes()),
			})
			pagesFlatter = pagesFlatter[2:]
		}
		storageDiffs[address] = kvs
	}

	return &starknetTypes.StateDiff{
		DeployedContracts: deployedContracts,
		StorageDiffs:      storageDiffs,
	}
}<|MERGE_RESOLUTION|>--- conflicted
+++ resolved
@@ -366,16 +366,7 @@
 	start := time.Now()
 	// Save contract hashes of the new contracts
 	for _, deployedContract := range stateDiff.DeployedContracts {
-<<<<<<< HEAD
 		contractHash := new(felt.Felt).SetHex(deployedContract.ContractHash)
-=======
-		contractHash, ok := new(big.Int).SetString(remove0x(deployedContract.ContractHash), 16)
-		if !ok {
-			// notest
-			metr.IncreaseCountStarknetStateFailed()
-			Logger.Panic("Couldn't get contract hash")
-		}
->>>>>>> d9ad37e9
 		services.ContractHashService.StoreContractHash(remove0x(deployedContract.Address), contractHash)
 	}
 	// Build contractAddress-contractHash map
