package trie

import (
<<<<<<< HEAD
	"math/big"

	"github.com/NethermindEth/juno/pkg/collections"
	"github.com/NethermindEth/juno/pkg/crypto/pedersen"
	"github.com/NethermindEth/juno/pkg/types"
)

// constants
var EmptyNode = &leafNode{&types.Felt0}

type TrieNode interface {
	Path() *collections.BitSet
	Bottom() *types.Felt
	Hash() *types.Felt
	Data() []byte
}

type BinaryNode struct {
	bottom *types.Felt

	LeftH  *types.Felt
	RightH *types.Felt
}

func (n *BinaryNode) Path() *collections.BitSet {
	return collections.EmptyBitSet
}

func (n *BinaryNode) Bottom() *types.Felt {
	if n.bottom != nil {
		return n.bottom
	}

	bottom := types.BigToFelt(pedersen.Digest(n.LeftH.Big(), n.RightH.Big()))
	n.bottom = &bottom
	return n.bottom
}

func (n *BinaryNode) Hash() *types.Felt {
	return n.Bottom()
}

func (n *BinaryNode) Data() []byte {
	b := make([]byte, 2*types.FeltLength)
	copy(b[:types.FeltLength], n.LeftH.Bytes())
	copy(b[types.FeltLength:], n.RightH.Bytes())
	return b
}

type EdgeNode struct {
	hash *types.Felt

	path   *collections.BitSet
	bottom *types.Felt
}

func NewEdgeNode(path *collections.BitSet, bottom *types.Felt) *EdgeNode {
	// TODO: we can remove this constructor if we change parh and bottom to
	// be public fields in EdgeNode, but now we can't because colide with
	// Path() and Bottom() methods
	return &EdgeNode{
		path:   path,
		bottom: bottom,
	}
}

func (n *EdgeNode) Path() *collections.BitSet {
	return n.path
}

func (n *EdgeNode) Bottom() *types.Felt {
	return n.bottom
}

func (n *EdgeNode) Hash() *types.Felt {
=======
	"github.com/NethermindEth/juno/pkg/collections"
	"github.com/NethermindEth/juno/pkg/crypto/pedersen"
	"github.com/NethermindEth/juno/pkg/felt"
)

var EmptyNode = &leafNode{&felt.Felt{}}

type TrieNode interface {
	Path() *collections.BitSet
	Bottom() *felt.Felt
	Hash() *felt.Felt
}

type BinaryNode struct {
	bottom *felt.Felt

	LeftH  *felt.Felt
	RightH *felt.Felt
}

func (n *BinaryNode) Path() *collections.BitSet {
	return collections.EmptyBitSet
}

func (n *BinaryNode) Bottom() *felt.Felt {
	if n.bottom != nil {
		return n.bottom
	}

	bottom := pedersen.Digest(n.LeftH, n.RightH)
	n.bottom = bottom
	return n.bottom
}

func (n *BinaryNode) Hash() *felt.Felt {
	return n.Bottom()
}

type EdgeNode struct {
	hash *felt.Felt

	path   *collections.BitSet
	bottom *felt.Felt
}

func NewEdgeNode(path *collections.BitSet, bottom *felt.Felt) *EdgeNode {
	// TODO: we can remove this constructor if we change parh and bottom to
	// be public fields in EdgeNode, but now we can't because colide with
	// Path() and Bottom() methods
	return &EdgeNode{
		path:   path,
		bottom: bottom,
	}
}

func (n *EdgeNode) Path() *collections.BitSet {
	return n.path
}

func (n *EdgeNode) Bottom() *felt.Felt {
	return n.bottom
}

func (n *EdgeNode) Hash() *felt.Felt {
>>>>>>> ef304175
	if n.hash != nil {
		return n.hash
	}

<<<<<<< HEAD
	pathBig := new(big.Int).SetBytes(n.path.Bytes())
	pedersen := types.BigToFelt(pedersen.Digest(n.bottom.Big(), pathBig))
	lenBig := new(big.Int).SetUint64(uint64(n.path.Len()))
	lenFelt := types.BigToFelt(lenBig)
	hash := pedersen.Add(&lenFelt)
	n.hash = &hash
	return n.hash
}

func (n *EdgeNode) Data() []byte {
	b := make([]byte, 2*types.FeltLength+1)
	copy(b[:types.FeltLength], n.bottom.Bytes())
	copy(b[types.FeltLength:2*types.FeltLength], types.BytesToFelt(n.path.Bytes()).Bytes())
	b[2*types.FeltLength] = uint8(n.path.Len())
	return b
}

type leafNode struct {
	value *types.Felt
=======
	path := new(felt.Felt).SetBytes(n.path.Bytes())
	pedersen := pedersen.Digest(n.bottom, path)
	lenFelt := new(felt.Felt).SetInt64(int64(n.path.Len()))
	n.hash = new(felt.Felt).Add(pedersen, lenFelt)
	return n.hash
}

type leafNode struct {
	value *felt.Felt
>>>>>>> ef304175
}

func (n *leafNode) Path() *collections.BitSet {
	return collections.EmptyBitSet
}

<<<<<<< HEAD
func (n *leafNode) Bottom() *types.Felt {
	return n.value
}

func (n *leafNode) Hash() *types.Felt {
=======
func (n *leafNode) Bottom() *felt.Felt {
	return n.value
}

func (n *leafNode) Hash() *felt.Felt {
>>>>>>> ef304175
	return n.value
}

func (n *leafNode) Data() []byte {
<<<<<<< HEAD
	return n.value.Bytes()
=======
	return n.value.ByteSlice()
>>>>>>> ef304175
}<|MERGE_RESOLUTION|>--- conflicted
+++ resolved
@@ -1,83 +1,6 @@
 package trie
 
 import (
-<<<<<<< HEAD
-	"math/big"
-
-	"github.com/NethermindEth/juno/pkg/collections"
-	"github.com/NethermindEth/juno/pkg/crypto/pedersen"
-	"github.com/NethermindEth/juno/pkg/types"
-)
-
-// constants
-var EmptyNode = &leafNode{&types.Felt0}
-
-type TrieNode interface {
-	Path() *collections.BitSet
-	Bottom() *types.Felt
-	Hash() *types.Felt
-	Data() []byte
-}
-
-type BinaryNode struct {
-	bottom *types.Felt
-
-	LeftH  *types.Felt
-	RightH *types.Felt
-}
-
-func (n *BinaryNode) Path() *collections.BitSet {
-	return collections.EmptyBitSet
-}
-
-func (n *BinaryNode) Bottom() *types.Felt {
-	if n.bottom != nil {
-		return n.bottom
-	}
-
-	bottom := types.BigToFelt(pedersen.Digest(n.LeftH.Big(), n.RightH.Big()))
-	n.bottom = &bottom
-	return n.bottom
-}
-
-func (n *BinaryNode) Hash() *types.Felt {
-	return n.Bottom()
-}
-
-func (n *BinaryNode) Data() []byte {
-	b := make([]byte, 2*types.FeltLength)
-	copy(b[:types.FeltLength], n.LeftH.Bytes())
-	copy(b[types.FeltLength:], n.RightH.Bytes())
-	return b
-}
-
-type EdgeNode struct {
-	hash *types.Felt
-
-	path   *collections.BitSet
-	bottom *types.Felt
-}
-
-func NewEdgeNode(path *collections.BitSet, bottom *types.Felt) *EdgeNode {
-	// TODO: we can remove this constructor if we change parh and bottom to
-	// be public fields in EdgeNode, but now we can't because colide with
-	// Path() and Bottom() methods
-	return &EdgeNode{
-		path:   path,
-		bottom: bottom,
-	}
-}
-
-func (n *EdgeNode) Path() *collections.BitSet {
-	return n.path
-}
-
-func (n *EdgeNode) Bottom() *types.Felt {
-	return n.bottom
-}
-
-func (n *EdgeNode) Hash() *types.Felt {
-=======
 	"github.com/NethermindEth/juno/pkg/collections"
 	"github.com/NethermindEth/juno/pkg/crypto/pedersen"
 	"github.com/NethermindEth/juno/pkg/felt"
@@ -142,32 +65,10 @@
 }
 
 func (n *EdgeNode) Hash() *felt.Felt {
->>>>>>> ef304175
 	if n.hash != nil {
 		return n.hash
 	}
 
-<<<<<<< HEAD
-	pathBig := new(big.Int).SetBytes(n.path.Bytes())
-	pedersen := types.BigToFelt(pedersen.Digest(n.bottom.Big(), pathBig))
-	lenBig := new(big.Int).SetUint64(uint64(n.path.Len()))
-	lenFelt := types.BigToFelt(lenBig)
-	hash := pedersen.Add(&lenFelt)
-	n.hash = &hash
-	return n.hash
-}
-
-func (n *EdgeNode) Data() []byte {
-	b := make([]byte, 2*types.FeltLength+1)
-	copy(b[:types.FeltLength], n.bottom.Bytes())
-	copy(b[types.FeltLength:2*types.FeltLength], types.BytesToFelt(n.path.Bytes()).Bytes())
-	b[2*types.FeltLength] = uint8(n.path.Len())
-	return b
-}
-
-type leafNode struct {
-	value *types.Felt
-=======
 	path := new(felt.Felt).SetBytes(n.path.Bytes())
 	pedersen := pedersen.Digest(n.bottom, path)
 	lenFelt := new(felt.Felt).SetInt64(int64(n.path.Len()))
@@ -177,33 +78,20 @@
 
 type leafNode struct {
 	value *felt.Felt
->>>>>>> ef304175
 }
 
 func (n *leafNode) Path() *collections.BitSet {
 	return collections.EmptyBitSet
 }
 
-<<<<<<< HEAD
-func (n *leafNode) Bottom() *types.Felt {
-	return n.value
-}
-
-func (n *leafNode) Hash() *types.Felt {
-=======
 func (n *leafNode) Bottom() *felt.Felt {
 	return n.value
 }
 
 func (n *leafNode) Hash() *felt.Felt {
->>>>>>> ef304175
 	return n.value
 }
 
 func (n *leafNode) Data() []byte {
-<<<<<<< HEAD
-	return n.value.Bytes()
-=======
 	return n.value.ByteSlice()
->>>>>>> ef304175
 }