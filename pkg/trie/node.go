package trie

import (
<<<<<<< HEAD
	"math/big"
=======
	"encoding/json"
>>>>>>> 6022616f

	"github.com/NethermindEth/juno/pkg/collections"
	"github.com/NethermindEth/juno/pkg/crypto/pedersen"
<<<<<<< HEAD
	"github.com/NethermindEth/juno/pkg/types"
)

// constants
var EmptyNode = &leafNode{&types.Felt0}

type TrieNode interface {
	Path() *collections.BitSet
	Bottom() *types.Felt
	Hash() *types.Felt
	Data() []byte
}

type BinaryNode struct {
	bottom *types.Felt

	LeftH  *types.Felt
	RightH *types.Felt
=======
	"github.com/NethermindEth/juno/pkg/felt"
)

// Encoding represents the Encoding of a node in a binary tree
// represented by the triplet (length, path, bottom).
type Encoding struct {
	Length uint8      `json:"length"`
	Path   *felt.Felt `json:"path"`
	Bottom *felt.Felt `json:"bottom"`
}

// Node represents a Node in a binary tree.
type Node struct {
	Encoding
	Hash *felt.Felt `json:"hash"`
>>>>>>> 6022616f
}

func (n *BinaryNode) Path() *collections.BitSet {
	return collections.EmptyBitSet
}

func (n *BinaryNode) Bottom() *types.Felt {
	if n.bottom != nil {
		return n.bottom
	}

	bottom := types.BigToFelt(pedersen.Digest(n.LeftH.Big(), n.RightH.Big()))
	n.bottom = &bottom
	return n.bottom
}

func (n *BinaryNode) Hash() *types.Felt {
	return n.Bottom()
}

func (n *BinaryNode) Data() []byte {
	b := make([]byte, 2*types.FeltLength)
	copy(b[:types.FeltLength], n.LeftH.Bytes())
	copy(b[types.FeltLength:], n.RightH.Bytes())
	return b
}

<<<<<<< HEAD
type EdgeNode struct {
	hash *types.Felt

	path   *collections.BitSet
	bottom *types.Felt
}

func NewEdgeNode(path *collections.BitSet, bottom *types.Felt) *EdgeNode {
	// TODO: we can remove this constructor if we change parh and bottom to
	// be public fields in EdgeNode, but now we can't because colide with
	// Path() and Bottom() methods
	return &EdgeNode{
		path:   path,
		bottom: bottom,
	}
}

func (n *EdgeNode) Path() *collections.BitSet {
	return n.path
}

func (n *EdgeNode) Bottom() *types.Felt {
	return n.bottom
}

func (n *EdgeNode) Hash() *types.Felt {
	if n.hash != nil {
		return n.hash
	}

	pathBig := new(big.Int).SetBytes(n.path.Bytes())
	pedersen := types.BigToFelt(pedersen.Digest(n.bottom.Big(), pathBig))
	lenBig := new(big.Int).SetUint64(uint64(n.path.Len()))
	lenFelt := types.BigToFelt(lenBig)
	hash := pedersen.Add(&lenFelt)
	n.hash = &hash
	return n.hash
}

func (n *EdgeNode) Data() []byte {
	b := make([]byte, 2*types.FeltLength+1)
	copy(b[:types.FeltLength], n.bottom.Bytes())
	copy(b[types.FeltLength:2*types.FeltLength], types.BytesToFelt(n.path.Bytes()).Bytes())
	b[2*types.FeltLength] = uint8(n.path.Len())
	return b
}

type leafNode struct {
	value *types.Felt
}

func (n *leafNode) Path() *collections.BitSet {
	return collections.EmptyBitSet
}

func (n *leafNode) Bottom() *types.Felt {
	return n.value
}

func (n *leafNode) Hash() *types.Felt {
	return n.value
}

func (n *leafNode) Data() []byte {
	return n.value.Bytes()
=======
// hash updates the node hash.
func (n *Node) hash() {
	if n.Length == 0 {
		n.Hash = n.Bottom
		return
	}
	h := pedersen.Digest(n.Bottom, n.Path)
	n.Hash = h.Add(h, new(felt.Felt).SetUint64(uint64(n.Length)))
>>>>>>> 6022616f
}<|MERGE_RESOLUTION|>--- conflicted
+++ resolved
@@ -1,86 +1,52 @@
 package trie
 
 import (
-<<<<<<< HEAD
-	"math/big"
-=======
-	"encoding/json"
->>>>>>> 6022616f
-
 	"github.com/NethermindEth/juno/pkg/collections"
 	"github.com/NethermindEth/juno/pkg/crypto/pedersen"
-<<<<<<< HEAD
-	"github.com/NethermindEth/juno/pkg/types"
+	"github.com/NethermindEth/juno/pkg/felt"
 )
 
-// constants
-var EmptyNode = &leafNode{&types.Felt0}
+var EmptyNode = &leafNode{&felt.Felt{}}
 
 type TrieNode interface {
 	Path() *collections.BitSet
-	Bottom() *types.Felt
-	Hash() *types.Felt
-	Data() []byte
+	Bottom() *felt.Felt
+	Hash() *felt.Felt
 }
 
 type BinaryNode struct {
-	bottom *types.Felt
+	bottom *felt.Felt
 
-	LeftH  *types.Felt
-	RightH *types.Felt
-=======
-	"github.com/NethermindEth/juno/pkg/felt"
-)
-
-// Encoding represents the Encoding of a node in a binary tree
-// represented by the triplet (length, path, bottom).
-type Encoding struct {
-	Length uint8      `json:"length"`
-	Path   *felt.Felt `json:"path"`
-	Bottom *felt.Felt `json:"bottom"`
-}
-
-// Node represents a Node in a binary tree.
-type Node struct {
-	Encoding
-	Hash *felt.Felt `json:"hash"`
->>>>>>> 6022616f
+	LeftH  *felt.Felt
+	RightH *felt.Felt
 }
 
 func (n *BinaryNode) Path() *collections.BitSet {
 	return collections.EmptyBitSet
 }
 
-func (n *BinaryNode) Bottom() *types.Felt {
+func (n *BinaryNode) Bottom() *felt.Felt {
 	if n.bottom != nil {
 		return n.bottom
 	}
 
-	bottom := types.BigToFelt(pedersen.Digest(n.LeftH.Big(), n.RightH.Big()))
-	n.bottom = &bottom
+	bottom := pedersen.Digest(n.LeftH, n.RightH)
+	n.bottom = bottom
 	return n.bottom
 }
 
-func (n *BinaryNode) Hash() *types.Felt {
+func (n *BinaryNode) Hash() *felt.Felt {
 	return n.Bottom()
 }
 
-func (n *BinaryNode) Data() []byte {
-	b := make([]byte, 2*types.FeltLength)
-	copy(b[:types.FeltLength], n.LeftH.Bytes())
-	copy(b[types.FeltLength:], n.RightH.Bytes())
-	return b
+type EdgeNode struct {
+	hash *felt.Felt
+
+	path   *collections.BitSet
+	bottom *felt.Felt
 }
 
-<<<<<<< HEAD
-type EdgeNode struct {
-	hash *types.Felt
-
-	path   *collections.BitSet
-	bottom *types.Felt
-}
-
-func NewEdgeNode(path *collections.BitSet, bottom *types.Felt) *EdgeNode {
+func NewEdgeNode(path *collections.BitSet, bottom *felt.Felt) *EdgeNode {
 	// TODO: we can remove this constructor if we change parh and bottom to
 	// be public fields in EdgeNode, but now we can't because colide with
 	// Path() and Bottom() methods
@@ -94,58 +60,38 @@
 	return n.path
 }
 
-func (n *EdgeNode) Bottom() *types.Felt {
+func (n *EdgeNode) Bottom() *felt.Felt {
 	return n.bottom
 }
 
-func (n *EdgeNode) Hash() *types.Felt {
+func (n *EdgeNode) Hash() *felt.Felt {
 	if n.hash != nil {
 		return n.hash
 	}
 
-	pathBig := new(big.Int).SetBytes(n.path.Bytes())
-	pedersen := types.BigToFelt(pedersen.Digest(n.bottom.Big(), pathBig))
-	lenBig := new(big.Int).SetUint64(uint64(n.path.Len()))
-	lenFelt := types.BigToFelt(lenBig)
-	hash := pedersen.Add(&lenFelt)
-	n.hash = &hash
+	path := new(felt.Felt).SetBytes(n.path.Bytes())
+	pedersen := pedersen.Digest(n.bottom, path)
+	lenFelt := new(felt.Felt).SetInt64(int64(n.path.Len()))
+	n.hash = new(felt.Felt).Add(pedersen, lenFelt)
 	return n.hash
 }
 
-func (n *EdgeNode) Data() []byte {
-	b := make([]byte, 2*types.FeltLength+1)
-	copy(b[:types.FeltLength], n.bottom.Bytes())
-	copy(b[types.FeltLength:2*types.FeltLength], types.BytesToFelt(n.path.Bytes()).Bytes())
-	b[2*types.FeltLength] = uint8(n.path.Len())
-	return b
-}
-
 type leafNode struct {
-	value *types.Felt
+	value *felt.Felt
 }
 
 func (n *leafNode) Path() *collections.BitSet {
 	return collections.EmptyBitSet
 }
 
-func (n *leafNode) Bottom() *types.Felt {
+func (n *leafNode) Bottom() *felt.Felt {
 	return n.value
 }
 
-func (n *leafNode) Hash() *types.Felt {
+func (n *leafNode) Hash() *felt.Felt {
 	return n.value
 }
 
 func (n *leafNode) Data() []byte {
-	return n.value.Bytes()
-=======
-// hash updates the node hash.
-func (n *Node) hash() {
-	if n.Length == 0 {
-		n.Hash = n.Bottom
-		return
-	}
-	h := pedersen.Digest(n.Bottom, n.Path)
-	n.Hash = h.Add(h, new(felt.Felt).SetUint64(uint64(n.Length)))
->>>>>>> 6022616f
+	return n.value.ByteSlice()
 }