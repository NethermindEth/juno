package trie_test

import (
	"fmt"
	"math/rand"
	"testing"

<<<<<<< HEAD
	"github.com/NethermindEth/juno/internal/db"
	"github.com/NethermindEth/juno/internal/db/state"
	"github.com/NethermindEth/juno/pkg/common"
	"github.com/NethermindEth/juno/pkg/crypto/pedersen"
	"github.com/NethermindEth/juno/pkg/trie"
	"github.com/NethermindEth/juno/pkg/types"
=======
	"github.com/NethermindEth/juno/pkg/trie"

	"github.com/NethermindEth/juno/internal/db"
	"github.com/NethermindEth/juno/internal/db/state"
	"github.com/NethermindEth/juno/pkg/crypto/pedersen"
	"github.com/NethermindEth/juno/pkg/felt"
>>>>>>> ef304175
)

const testHeight = 3

var tests = [...]struct {
<<<<<<< HEAD
	key, val types.Felt
}{
	{types.BigToFelt(big.NewInt(2)) /* 0b010 */, types.BigToFelt(big.NewInt(1))},
	{types.BigToFelt(big.NewInt(3)) /* 0b011 */, types.BigToFelt(big.NewInt(1))},
	{types.BigToFelt(big.NewInt(5)) /* 0b101 */, types.BigToFelt(big.NewInt(1))},
	{types.BigToFelt(big.NewInt(7)) /* 0b111 */, types.BigToFelt(big.NewInt(0))},
=======
	key, val *felt.Felt
}{
	{new(felt.Felt).SetUint64(2) /* 0b010 */, new(felt.Felt).SetOne()},
	{new(felt.Felt).SetUint64(3) /* 0b011 */, new(felt.Felt).SetOne()},
	{new(felt.Felt).SetUint64(5) /* 0b101 */, new(felt.Felt).SetOne()},
	{new(felt.Felt).SetUint64(7) /* 0b111 */, new(felt.Felt).SetZero()},
>>>>>>> ef304175
}

func init() {
	rand.Seed(0)
}

func newTestTrieManager(t *testing.T) trie.TrieManager {
	if err := db.InitializeMDBXEnv(t.TempDir(), 3, 0); err != nil {
		t.Error(err)
	}
	env, err := db.GetMDBXEnv()
	if err != nil {
		t.Fail()
	}
	codeDatabase, err := db.NewMDBXDatabase(env, "CODE")
	if err != nil {
		t.Fail()
	}
<<<<<<< HEAD
	binaryDatabase, err := db.NewMDBXDatabase(env, "BINARY_DATABASE")
	if err != nil {
		t.Fail()
	}
=======
>>>>>>> ef304175
	stateDatabase, err := db.NewMDBXDatabase(env, "STATE")
	if err != nil {
		t.Fail()
	}
<<<<<<< HEAD
	return state.NewStateManager(stateDatabase, binaryDatabase, codeDatabase)
=======
	return state.NewStateManager(stateDatabase, codeDatabase)
>>>>>>> ef304175
}

func TestExample(t *testing.T) {
	pairs := [...]struct {
<<<<<<< HEAD
		key, val types.Felt
	}{
		{types.BigToFelt(big.NewInt(2)) /* 0b010 */, types.BigToFelt(big.NewInt(1))},
		{types.BigToFelt(big.NewInt(5)) /* 0b101 */, types.BigToFelt(big.NewInt(1))},
=======
		key, val *felt.Felt
	}{
		{new(felt.Felt).SetUint64(2) /* 0b010 */, new(felt.Felt).SetUint64(1)},
		{new(felt.Felt).SetUint64(5) /* 0b101 */, new(felt.Felt).SetUint64(1)},
>>>>>>> ef304175
	}

	// Initialise trie with storage and provide the key length (height of
	// the tree).
	trie := trie.New(newTestTrieManager(t), trie.EmptyNode.Hash(), testHeight)

	// Insert items into the trie.
	for _, pair := range pairs {
		t.Logf("put(key=%d, val=%d)\n", pair.key, pair.val)
<<<<<<< HEAD
		err := trie.Put(&pair.key, &pair.val)
=======
		err := trie.Put(pair.key, pair.val)
>>>>>>> ef304175
		if err != nil {
			return
		}
	}

	// Retrieve items from the trie.
	for _, pair := range pairs {
<<<<<<< HEAD
		val, _ := trie.Get(&pair.key)
=======
		val, _ := trie.Get(pair.key)
>>>>>>> ef304175
		t.Logf("get(key=%d) = %d\n", pair.key, val)
	}

	// Remove items from the trie.
	for _, pair := range pairs {
		t.Logf("delete(key=%d)\n", pair.key)
<<<<<<< HEAD
		trie.Del(&pair.key)
=======
		if err := trie.Del(pair.key); err != nil {
			t.Fatal(err)
		}
>>>>>>> ef304175
	}

	// Output:
	// put(key=2, val=1)
	// put(key=5, val=1)
	// get(key=2) = 1
	// get(key=5) = 1
	// delete(key=2)
	// delete(key=5)
}

func TestDelete(t *testing.T) {
	trie := trie.New(newTestTrieManager(t), trie.EmptyNode.Hash(), testHeight)
	for _, test := range tests {
<<<<<<< HEAD
		trie.Put(&test.key, &test.val)
=======
		err := trie.Put(test.key, test.val)
		if err != nil {
			t.Fatalf("error inserting key (%v) on the trie: %v", test.key.Hex(), err)
		}
>>>>>>> ef304175
	}

	for _, test := range tests {
		t.Run(fmt.Sprintf("delete(%s)", test.key.Hex()), func(t *testing.T) {
<<<<<<< HEAD
			if err := trie.Del(&test.key); err != nil {
				t.Fatal(err)
			}
			val, err := trie.Get(&test.key)
			if err != nil {
				t.Fatal(err)
			}
			if val.Cmp(&types.Felt0) != 0 {
=======
			if err := trie.Del(test.key); err != nil {
				t.Fatal(err)
			}
			val, err := trie.Get(test.key)
			if err != nil {
				t.Fatal(err)
			}
			if !val.Equal(new(felt.Felt)) {
>>>>>>> ef304175
				t.Errorf("key %s not successfully removed from storage. returned %s", test.key.Hex(), val.Hex())
			}
		})
	}
}

// TestEmptyTrie asserts that the commitment of an empty trie is zero.
func TestEmptyTrie(t *testing.T) {
	trie := trie.New(newTestTrieManager(t), trie.EmptyNode.Hash(), testHeight)
<<<<<<< HEAD
	if trie.Root().Cmp(&types.Felt0) != 0 {
=======
	if !trie.Root().Equal(new(felt.Felt)) {
>>>>>>> ef304175
		t.Error("trie.RootHash() != 0 for empty trie")
	}
}

func TestGet(t *testing.T) {
	trie := trie.New(newTestTrieManager(t), trie.EmptyNode.Hash(), testHeight)
	for _, test := range tests {
<<<<<<< HEAD
		err := trie.Put(&test.key, &test.val)
=======
		err := trie.Put(test.key, test.val)
>>>>>>> ef304175
		if err != nil {
			t.Fatalf("error inserting key (%v) on the trie: %v", test.key.Hex(), err)
		}
	}

	for _, test := range tests {
		t.Run(fmt.Sprintf("get(%#v) = %#v", test.key.Hex(), test.val.Hex()), func(t *testing.T) {
<<<<<<< HEAD
			got, err := trie.Get(&test.key)
=======
			got, err := trie.Get(test.key)
>>>>>>> ef304175
			if err != nil {
				t.Fatal(err)
			}
			if got == nil {
				t.Errorf("got = nil, want = %x", test.val.Hex())
			}
<<<<<<< HEAD
			if test.val.Big().Cmp(new(big.Int)) != 0 && got.Big().Cmp(test.val.Big()) != 0 {
=======
			if !test.val.Equal(new(felt.Felt)) && !got.Equal(test.val) {
>>>>>>> ef304175
				t.Errorf("get(%#v) = %#v, want %#v", test.key.Hex(), got.Hex(), test.val.Hex())
			}
		})
	}
}

// TestInvariant checks that the root hash is independent of the
// insertion and deletion order.
func TestInvariant(t *testing.T) {
	t0 := trie.New(newTestTrieManager(t), trie.EmptyNode.Hash(), testHeight)
	t1 := trie.New(newTestTrieManager(t), trie.EmptyNode.Hash(), testHeight)

	for i := 0; i < len(tests); i++ {
<<<<<<< HEAD
		t0.Put(&tests[i].key, &tests[i].val)
=======
		if err := t0.Put(tests[i].key, tests[i].val); err != nil {
			t.Fatal(err)
		}
>>>>>>> ef304175
	}

	// Insertion in reverse order.
	for i := len(tests) - 1; i >= 0; i-- {
<<<<<<< HEAD
		t1.Put(&tests[i].key, &tests[i].val)
=======
		if err := t1.Put(tests[i].key, tests[i].val); err != nil {
			t.Fatal(err)
		}
>>>>>>> ef304175
	}

	t.Run("insert: t0.RootHash().Cmp(t1.RootHash()) == 0", func(t *testing.T) {
		if t0.Root().Cmp(t1.Root()) != 0 {
			t.Errorf("tries with the same values have diverging root hashes")
		}
	})

	t.Run("delete: t0.RootHash().Cmp(t1.RootHash()) == 0", func(t *testing.T) {
<<<<<<< HEAD
		t0.Del(&tests[1].key)
		t1.Del(&tests[1].key)
=======
		if err := t0.Del(tests[1].key); err != nil {
			t.Fatal(err)
		}
		if err := t1.Del(tests[1].key); err != nil {
			t.Fatal(err)
		}
>>>>>>> ef304175
		if t0.Root().Cmp(t1.Root()) != 0 {
			t.Errorf("tries with the same values have diverging root hashes")
		}
	})

	t.Run("different: t0.RootHash().Cmp(t1.RootHash()) != 0", func(t *testing.T) {
<<<<<<< HEAD
		t0.Put(&tests[1].key, &tests[1].val)
=======
		if err := t0.Put(tests[1].key, tests[1].val); err != nil {
			t.Fatal(err)
		}
>>>>>>> ef304175
		if t0.Root().Cmp(t1.Root()) == 0 {
			t.Errorf("tries with different values have the same root hashes")
		}
	})
}

// TestRebuild tests that the trie can be reconstructed from storage.
func TestRebuild(t *testing.T) {
	manager := newTestTrieManager(t)
	oldTrie := trie.New(manager, trie.EmptyNode.Hash(), testHeight)

	for _, test := range tests {
<<<<<<< HEAD
		oldTrie.Put(&test.key, &test.val)
=======
		if err := oldTrie.Put(test.key, test.val); err != nil {
			t.Fatal(err)
		}
>>>>>>> ef304175
	}

	// New trie using the same storage.
	newTrie := trie.New(manager, oldTrie.Root(), testHeight)

	t.Run("oldTrie.RootHash().Cmp(newTrie.RootHash()) == 0", func(t *testing.T) {
		if oldTrie.Root().Cmp(newTrie.Root()) != 0 {
			t.Errorf("new trie produced a different commitment from the same store")
		}
	})

	randKey := tests[rand.Int()%len(tests)].key
	t.Run(
		fmt.Sprintf("oldTrie.Get(%#v) == newTrie.Get(%#v)", randKey, randKey),
		func(t *testing.T) {
			got, _ := oldTrie.Get(&randKey)
			want, _ := newTrie.Get(&randKey)
			if got.Cmp(want) != 0 {
				t.Errorf("oldTrie.Get(%#v) = %#v != newTrie.Get(%#v) = %#v", randKey, got, randKey, want)
			}
		})
}

// TestState tests whether the trie produces the same state root as in
// Block 0 of the StarkNet protocol mainnet.
func TestState(t *testing.T) {
	// See https://alpha-mainnet.starknet.io/feeder_gateway/get_state_update?blockNumber=0.
	type (
		diff  struct{ key, val string }
		diffs map[string][]diff
	)

	var (
		addresses = diffs{
			"735596016a37ee972c42adef6a3cf628c19bb3794369c65d2c82ba034aecf2c": {
				{"5", "64"},
				{
					"2f50710449a06a9fa789b3c029a63bd0b1f722f46505828a9f815cf91b31d8",
					"2a222e62eabe91abdb6838fa8b267ffe81a6eb575f61e96ec9aa4460c0925a2",
				},
			},
			"20cfa74ee3564b4cd5435cdace0f9c4d43b939620e4a0bb5076105df0a626c6": {
				{"5", "22b"},
				{
					"5aee31408163292105d875070f98cb48275b8c87e80380b78d30647e05854d5",
					"7e5",
				},
				{
					"313ad57fdf765addc71329abf8d74ac2bce6d46da8c2b9b82255a5076620300",
					"4e7e989d58a17cd279eca440c5eaa829efb6f9967aaad89022acbe644c39b36",
				},
				{
					"313ad57fdf765addc71329abf8d74ac2bce6d46da8c2b9b82255a5076620301",
					"453ae0c9610197b18b13645c44d3d0a407083d96562e8752aab3fab616cecb0",
				},
				{
					"6cf6c2f36d36b08e591e4489e92ca882bb67b9c39a3afccf011972a8de467f0",
					"7ab344d88124307c07b56f6c59c12f4543e9c96398727854a322dea82c73240",
				},
			},
			"6ee3440b08a9c805305449ec7f7003f27e9f7e287b83610952ec36bdc5a6bae": {
				{
					"1e2cd4b3588e8f6f9c4e89fb0e293bf92018c96d7a93ee367d29a284223b6ff",
					"71d1e9d188c784a0bde95c1d508877a0d93e9102b37213d1e13f3ebc54a7751",
				},
				{
					"5f750dc13ed239fa6fc43ff6e10ae9125a33bd05ec034fc3bb4dd168df3505f",
					"7e5",
				},
				{
					"48cba68d4e86764105adcdcf641ab67b581a55a4f367203647549c8bf1feea2",
					"362d24a3b030998ac75e838955dfee19ec5b6eceb235b9bfbeccf51b6304d0b",
				},
				{
					"449908c349e90f81ab13042b1e49dc251eb6e3e51092d9a40f86859f7f415b0",
					"6cb6104279e754967a721b52bcf5be525fdc11fa6db6ef5c3a4db832acf7804",
				},
				{
					"5bdaf1d47b176bfcd1114809af85a46b9c4376e87e361d86536f0288a284b65",
					"28dff6722aa73281b2cf84cac09950b71fa90512db294d2042119abdd9f4b87",
				},
				{
					"5bdaf1d47b176bfcd1114809af85a46b9c4376e87e361d86536f0288a284b66",
					"57a8f8a019ccab5bfc6ff86c96b1392257abb8d5d110c01d326b94247af161c",
				},
			},
			"31c887d82502ceb218c06ebb46198da3f7b92864a8223746bc836dda3e34b52": {
				{
					"5f750dc13ed239fa6fc43ff6e10ae9125a33bd05ec034fc3bb4dd168df3505f",
					"7c7",
				},
				{
					"df28e613c065616a2e79ca72f9c1908e17b8c913972a9993da77588dc9cae9",
					"1432126ac23c7028200e443169c2286f99cdb5a7bf22e607bcd724efa059040",
				},
			},
			"31c9cdb9b00cb35cf31c05855c0ec3ecf6f7952a1ce6e3c53c3455fcd75a280": {
				{"5", "65"},
				{
					"5aee31408163292105d875070f98cb48275b8c87e80380b78d30647e05854d5",
					"7c7",
				},
				{
					"cfc2e2866fd08bfb4ac73b70e0c136e326ae18fc797a2c090c8811c695577e",
					"5f1dd5a5aef88e0498eeca4e7b2ea0fa7110608c11531278742f0b5499af4b3",
				},
				{
					"5fac6815fddf6af1ca5e592359862ede14f171e1544fd9e792288164097c35d",
					"299e2f4b5a873e95e65eb03d31e532ea2cde43b498b50cd3161145db5542a5",
				},
				{
					"5fac6815fddf6af1ca5e592359862ede14f171e1544fd9e792288164097c35e",
					"3d6897cf23da3bf4fd35cc7a43ccaf7c5eaf8f7c5b9031ac9b09a929204175f",
				},
			},
		}

<<<<<<< HEAD
		want         = types.BytesToFelt(common.FromHex("021870ba80540e7831fb21c591ee93481f5ae1bb71ff85a86ddd465be4eddee6"))
		contractHash = types.BytesToFelt(common.FromHex("10455c752b86932ce552f2b0fe81a880746649b9aee7e0d842bf3f52378f9f8"))
=======
		want         = new(felt.Felt).SetHex("021870ba80540e7831fb21c591ee93481f5ae1bb71ff85a86ddd465be4eddee6")
		contractHash = new(felt.Felt).SetHex("10455c752b86932ce552f2b0fe81a880746649b9aee7e0d842bf3f52378f9f8")
>>>>>>> ef304175
	)

	height := 251
	state := trie.New(newTestTrieManager(t), trie.EmptyNode.Hash(), height)
	for addr, diff := range addresses {
		storage := trie.New(newTestTrieManager(t), trie.EmptyNode.Hash(), height)
		for _, slot := range diff {
<<<<<<< HEAD
			key := types.BytesToFelt(common.FromHex(slot.key))
			val := types.BytesToFelt(common.FromHex(slot.val))
			storage.Put(&key, &val)
		}

		key := types.BytesToFelt(common.FromHex(addr))
		val := types.BigToFelt(
			pedersen.Digest(
				pedersen.Digest(
					pedersen.Digest(contractHash.Big(), storage.Root().Big()),
					types.Felt0.Big(),
				),
				types.Felt0.Big(),
			),
		)

		state.Put(&key, &val)
=======
			key := new(felt.Felt).SetHex(slot.key)
			val := new(felt.Felt).SetHex(slot.val)
			if err := storage.Put(key, val); err != nil {
				t.Fatal(err)
			}
		}

		key := new(felt.Felt).SetHex(addr)
		val := pedersen.Digest(
			pedersen.Digest(
				pedersen.Digest(contractHash, storage.Root()),
				new(felt.Felt),
			),
			new(felt.Felt),
		)

		if err := state.Put(key, val); err != nil {
			t.Fatal(err)
		}
>>>>>>> ef304175
	}

	got := state.Root()
	if want.Cmp(got) != 0 {
		t.Errorf("state.RootHash() = %x, want = %x", got, want)
	}
}<|MERGE_RESOLUTION|>--- conflicted
+++ resolved
@@ -5,41 +5,23 @@
 	"math/rand"
 	"testing"
 
-<<<<<<< HEAD
-	"github.com/NethermindEth/juno/internal/db"
-	"github.com/NethermindEth/juno/internal/db/state"
-	"github.com/NethermindEth/juno/pkg/common"
-	"github.com/NethermindEth/juno/pkg/crypto/pedersen"
-	"github.com/NethermindEth/juno/pkg/trie"
-	"github.com/NethermindEth/juno/pkg/types"
-=======
 	"github.com/NethermindEth/juno/pkg/trie"
 
 	"github.com/NethermindEth/juno/internal/db"
 	"github.com/NethermindEth/juno/internal/db/state"
 	"github.com/NethermindEth/juno/pkg/crypto/pedersen"
 	"github.com/NethermindEth/juno/pkg/felt"
->>>>>>> ef304175
 )
 
 const testHeight = 3
 
 var tests = [...]struct {
-<<<<<<< HEAD
-	key, val types.Felt
-}{
-	{types.BigToFelt(big.NewInt(2)) /* 0b010 */, types.BigToFelt(big.NewInt(1))},
-	{types.BigToFelt(big.NewInt(3)) /* 0b011 */, types.BigToFelt(big.NewInt(1))},
-	{types.BigToFelt(big.NewInt(5)) /* 0b101 */, types.BigToFelt(big.NewInt(1))},
-	{types.BigToFelt(big.NewInt(7)) /* 0b111 */, types.BigToFelt(big.NewInt(0))},
-=======
 	key, val *felt.Felt
 }{
 	{new(felt.Felt).SetUint64(2) /* 0b010 */, new(felt.Felt).SetOne()},
 	{new(felt.Felt).SetUint64(3) /* 0b011 */, new(felt.Felt).SetOne()},
 	{new(felt.Felt).SetUint64(5) /* 0b101 */, new(felt.Felt).SetOne()},
 	{new(felt.Felt).SetUint64(7) /* 0b111 */, new(felt.Felt).SetZero()},
->>>>>>> ef304175
 }
 
 func init() {
@@ -58,37 +40,19 @@
 	if err != nil {
 		t.Fail()
 	}
-<<<<<<< HEAD
-	binaryDatabase, err := db.NewMDBXDatabase(env, "BINARY_DATABASE")
-	if err != nil {
-		t.Fail()
-	}
-=======
->>>>>>> ef304175
 	stateDatabase, err := db.NewMDBXDatabase(env, "STATE")
 	if err != nil {
 		t.Fail()
 	}
-<<<<<<< HEAD
-	return state.NewStateManager(stateDatabase, binaryDatabase, codeDatabase)
-=======
 	return state.NewStateManager(stateDatabase, codeDatabase)
->>>>>>> ef304175
 }
 
 func TestExample(t *testing.T) {
 	pairs := [...]struct {
-<<<<<<< HEAD
-		key, val types.Felt
-	}{
-		{types.BigToFelt(big.NewInt(2)) /* 0b010 */, types.BigToFelt(big.NewInt(1))},
-		{types.BigToFelt(big.NewInt(5)) /* 0b101 */, types.BigToFelt(big.NewInt(1))},
-=======
 		key, val *felt.Felt
 	}{
 		{new(felt.Felt).SetUint64(2) /* 0b010 */, new(felt.Felt).SetUint64(1)},
 		{new(felt.Felt).SetUint64(5) /* 0b101 */, new(felt.Felt).SetUint64(1)},
->>>>>>> ef304175
 	}
 
 	// Initialise trie with storage and provide the key length (height of
@@ -98,11 +62,7 @@
 	// Insert items into the trie.
 	for _, pair := range pairs {
 		t.Logf("put(key=%d, val=%d)\n", pair.key, pair.val)
-<<<<<<< HEAD
-		err := trie.Put(&pair.key, &pair.val)
-=======
 		err := trie.Put(pair.key, pair.val)
->>>>>>> ef304175
 		if err != nil {
 			return
 		}
@@ -110,24 +70,16 @@
 
 	// Retrieve items from the trie.
 	for _, pair := range pairs {
-<<<<<<< HEAD
-		val, _ := trie.Get(&pair.key)
-=======
 		val, _ := trie.Get(pair.key)
->>>>>>> ef304175
 		t.Logf("get(key=%d) = %d\n", pair.key, val)
 	}
 
 	// Remove items from the trie.
 	for _, pair := range pairs {
 		t.Logf("delete(key=%d)\n", pair.key)
-<<<<<<< HEAD
-		trie.Del(&pair.key)
-=======
 		if err := trie.Del(pair.key); err != nil {
 			t.Fatal(err)
 		}
->>>>>>> ef304175
 	}
 
 	// Output:
@@ -142,28 +94,14 @@
 func TestDelete(t *testing.T) {
 	trie := trie.New(newTestTrieManager(t), trie.EmptyNode.Hash(), testHeight)
 	for _, test := range tests {
-<<<<<<< HEAD
-		trie.Put(&test.key, &test.val)
-=======
 		err := trie.Put(test.key, test.val)
 		if err != nil {
 			t.Fatalf("error inserting key (%v) on the trie: %v", test.key.Hex(), err)
 		}
->>>>>>> ef304175
 	}
 
 	for _, test := range tests {
 		t.Run(fmt.Sprintf("delete(%s)", test.key.Hex()), func(t *testing.T) {
-<<<<<<< HEAD
-			if err := trie.Del(&test.key); err != nil {
-				t.Fatal(err)
-			}
-			val, err := trie.Get(&test.key)
-			if err != nil {
-				t.Fatal(err)
-			}
-			if val.Cmp(&types.Felt0) != 0 {
-=======
 			if err := trie.Del(test.key); err != nil {
 				t.Fatal(err)
 			}
@@ -172,7 +110,6 @@
 				t.Fatal(err)
 			}
 			if !val.Equal(new(felt.Felt)) {
->>>>>>> ef304175
 				t.Errorf("key %s not successfully removed from storage. returned %s", test.key.Hex(), val.Hex())
 			}
 		})
@@ -182,11 +119,7 @@
 // TestEmptyTrie asserts that the commitment of an empty trie is zero.
 func TestEmptyTrie(t *testing.T) {
 	trie := trie.New(newTestTrieManager(t), trie.EmptyNode.Hash(), testHeight)
-<<<<<<< HEAD
-	if trie.Root().Cmp(&types.Felt0) != 0 {
-=======
 	if !trie.Root().Equal(new(felt.Felt)) {
->>>>>>> ef304175
 		t.Error("trie.RootHash() != 0 for empty trie")
 	}
 }
@@ -194,11 +127,7 @@
 func TestGet(t *testing.T) {
 	trie := trie.New(newTestTrieManager(t), trie.EmptyNode.Hash(), testHeight)
 	for _, test := range tests {
-<<<<<<< HEAD
-		err := trie.Put(&test.key, &test.val)
-=======
 		err := trie.Put(test.key, test.val)
->>>>>>> ef304175
 		if err != nil {
 			t.Fatalf("error inserting key (%v) on the trie: %v", test.key.Hex(), err)
 		}
@@ -206,22 +135,14 @@
 
 	for _, test := range tests {
 		t.Run(fmt.Sprintf("get(%#v) = %#v", test.key.Hex(), test.val.Hex()), func(t *testing.T) {
-<<<<<<< HEAD
-			got, err := trie.Get(&test.key)
-=======
 			got, err := trie.Get(test.key)
->>>>>>> ef304175
 			if err != nil {
 				t.Fatal(err)
 			}
 			if got == nil {
 				t.Errorf("got = nil, want = %x", test.val.Hex())
 			}
-<<<<<<< HEAD
-			if test.val.Big().Cmp(new(big.Int)) != 0 && got.Big().Cmp(test.val.Big()) != 0 {
-=======
 			if !test.val.Equal(new(felt.Felt)) && !got.Equal(test.val) {
->>>>>>> ef304175
 				t.Errorf("get(%#v) = %#v, want %#v", test.key.Hex(), got.Hex(), test.val.Hex())
 			}
 		})
@@ -235,24 +156,16 @@
 	t1 := trie.New(newTestTrieManager(t), trie.EmptyNode.Hash(), testHeight)
 
 	for i := 0; i < len(tests); i++ {
-<<<<<<< HEAD
-		t0.Put(&tests[i].key, &tests[i].val)
-=======
 		if err := t0.Put(tests[i].key, tests[i].val); err != nil {
 			t.Fatal(err)
 		}
->>>>>>> ef304175
 	}
 
 	// Insertion in reverse order.
 	for i := len(tests) - 1; i >= 0; i-- {
-<<<<<<< HEAD
-		t1.Put(&tests[i].key, &tests[i].val)
-=======
 		if err := t1.Put(tests[i].key, tests[i].val); err != nil {
 			t.Fatal(err)
 		}
->>>>>>> ef304175
 	}
 
 	t.Run("insert: t0.RootHash().Cmp(t1.RootHash()) == 0", func(t *testing.T) {
@@ -262,30 +175,21 @@
 	})
 
 	t.Run("delete: t0.RootHash().Cmp(t1.RootHash()) == 0", func(t *testing.T) {
-<<<<<<< HEAD
-		t0.Del(&tests[1].key)
-		t1.Del(&tests[1].key)
-=======
 		if err := t0.Del(tests[1].key); err != nil {
 			t.Fatal(err)
 		}
 		if err := t1.Del(tests[1].key); err != nil {
 			t.Fatal(err)
 		}
->>>>>>> ef304175
 		if t0.Root().Cmp(t1.Root()) != 0 {
 			t.Errorf("tries with the same values have diverging root hashes")
 		}
 	})
 
 	t.Run("different: t0.RootHash().Cmp(t1.RootHash()) != 0", func(t *testing.T) {
-<<<<<<< HEAD
-		t0.Put(&tests[1].key, &tests[1].val)
-=======
 		if err := t0.Put(tests[1].key, tests[1].val); err != nil {
 			t.Fatal(err)
 		}
->>>>>>> ef304175
 		if t0.Root().Cmp(t1.Root()) == 0 {
 			t.Errorf("tries with different values have the same root hashes")
 		}
@@ -298,13 +202,9 @@
 	oldTrie := trie.New(manager, trie.EmptyNode.Hash(), testHeight)
 
 	for _, test := range tests {
-<<<<<<< HEAD
-		oldTrie.Put(&test.key, &test.val)
-=======
 		if err := oldTrie.Put(test.key, test.val); err != nil {
 			t.Fatal(err)
 		}
->>>>>>> ef304175
 	}
 
 	// New trie using the same storage.
@@ -320,8 +220,8 @@
 	t.Run(
 		fmt.Sprintf("oldTrie.Get(%#v) == newTrie.Get(%#v)", randKey, randKey),
 		func(t *testing.T) {
-			got, _ := oldTrie.Get(&randKey)
-			want, _ := newTrie.Get(&randKey)
+			got, _ := oldTrie.Get(randKey)
+			want, _ := newTrie.Get(randKey)
 			if got.Cmp(want) != 0 {
 				t.Errorf("oldTrie.Get(%#v) = %#v != newTrie.Get(%#v) = %#v", randKey, got, randKey, want)
 			}
@@ -422,13 +322,8 @@
 			},
 		}
 
-<<<<<<< HEAD
-		want         = types.BytesToFelt(common.FromHex("021870ba80540e7831fb21c591ee93481f5ae1bb71ff85a86ddd465be4eddee6"))
-		contractHash = types.BytesToFelt(common.FromHex("10455c752b86932ce552f2b0fe81a880746649b9aee7e0d842bf3f52378f9f8"))
-=======
 		want         = new(felt.Felt).SetHex("021870ba80540e7831fb21c591ee93481f5ae1bb71ff85a86ddd465be4eddee6")
 		contractHash = new(felt.Felt).SetHex("10455c752b86932ce552f2b0fe81a880746649b9aee7e0d842bf3f52378f9f8")
->>>>>>> ef304175
 	)
 
 	height := 251
@@ -436,25 +331,6 @@
 	for addr, diff := range addresses {
 		storage := trie.New(newTestTrieManager(t), trie.EmptyNode.Hash(), height)
 		for _, slot := range diff {
-<<<<<<< HEAD
-			key := types.BytesToFelt(common.FromHex(slot.key))
-			val := types.BytesToFelt(common.FromHex(slot.val))
-			storage.Put(&key, &val)
-		}
-
-		key := types.BytesToFelt(common.FromHex(addr))
-		val := types.BigToFelt(
-			pedersen.Digest(
-				pedersen.Digest(
-					pedersen.Digest(contractHash.Big(), storage.Root().Big()),
-					types.Felt0.Big(),
-				),
-				types.Felt0.Big(),
-			),
-		)
-
-		state.Put(&key, &val)
-=======
 			key := new(felt.Felt).SetHex(slot.key)
 			val := new(felt.Felt).SetHex(slot.val)
 			if err := storage.Put(key, val); err != nil {
@@ -474,7 +350,6 @@
 		if err := state.Put(key, val); err != nil {
 			t.Fatal(err)
 		}
->>>>>>> ef304175
 	}
 
 	got := state.Root()
