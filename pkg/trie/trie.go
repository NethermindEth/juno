--- conflicted
+++ resolved
@@ -1,18 +1,10 @@
 package trie
 
 import (
-<<<<<<< HEAD
 	"errors"
 
 	"github.com/NethermindEth/juno/pkg/collections"
-	"github.com/NethermindEth/juno/pkg/types"
-=======
-	"encoding/json"
-
-	"github.com/NethermindEth/juno/pkg/crypto/pedersen"
 	"github.com/NethermindEth/juno/pkg/felt"
-	"github.com/NethermindEth/juno/pkg/store"
->>>>>>> 6022616f
 )
 
 var (
@@ -22,43 +14,43 @@
 )
 
 type Trie interface {
-	Root() *types.Felt
-	Get(key *types.Felt) (*types.Felt, error)
-	Put(key *types.Felt, value *types.Felt) error
-	Del(key *types.Felt) error
+	Root() *felt.Felt
+	Get(key *felt.Felt) (*felt.Felt, error)
+	Put(key *felt.Felt, value *felt.Felt) error
+	Del(key *felt.Felt) error
 }
 
 type TrieManager interface {
-	GetTrieNode(hash *types.Felt) (TrieNode, error)
+	GetTrieNode(hash *felt.Felt) (TrieNode, error)
 	StoreTrieNode(node TrieNode) error
 }
 
 type trie struct {
 	height  int
-	root    *types.Felt
+	root    *felt.Felt
 	manager TrieManager
 }
 
 // New creates a new trie, pass zero as root hash to initialize an empty trie
-func New(manager TrieManager, root *types.Felt, height int) Trie {
+func New(manager TrieManager, root *felt.Felt, height int) Trie {
 	return &trie{height, root, manager}
 }
 
 // Root returns the hash of the root node of the trie.
-func (t *trie) Root() *types.Felt {
+func (t *trie) Root() *felt.Felt {
 	return t.root
 }
 
 // Get gets the value for a key stored in the trie.
-func (t *trie) Get(key *types.Felt) (*types.Felt, error) {
-	path := collections.NewBitSet(t.height, key.Bytes())
+func (t *trie) Get(key *felt.Felt) (*felt.Felt, error) {
+	path := collections.NewBitSet(t.height, key.ByteSlice())
 	node, _, err := t.get(path, false)
 	return node, err
 }
 
 // Put inserts a new key/value pair into the trie.
-func (t *trie) Put(key *types.Felt, value *types.Felt) error {
-	path := collections.NewBitSet(t.height, key.Bytes())
+func (t *trie) Put(key *felt.Felt, value *felt.Felt) error {
+	path := collections.NewBitSet(t.height, key.ByteSlice())
 	_, siblings, err := t.get(path, true)
 	if err != nil {
 		return err
@@ -66,22 +58,12 @@
 	return t.put(path, value, siblings)
 }
 
-<<<<<<< HEAD
 // Del deltes the value associated with the given key.
-func (t *trie) Del(key *types.Felt) error {
-	return t.Put(key, &types.Felt0)
-}
-=======
-// diff traverses the tree upwards from the given path (key) starting
-// from the node that immediately precedes the bottom node and either
-// deletes the node if it its child nodes are empty or recomputes the
-// encoding and hashes otherwise.
-func (t *Trie) diff(key *felt.Felt) {
-	for height := t.keyLen - 1; height >= 0; height-- {
-		parent := Prefix(key, height)
->>>>>>> 6022616f
-
-func (t *trie) get(path *collections.BitSet, withSiblings bool) (*types.Felt, []TrieNode, error) {
+func (t *trie) Del(key *felt.Felt) error {
+	return t.Put(key, new(felt.Felt))
+}
+
+func (t *trie) get(path *collections.BitSet, withSiblings bool) (*felt.Felt, []TrieNode, error) {
 	// list of siblings we need to hash with to get to the root
 	var siblings []TrieNode
 	if withSiblings {
@@ -94,7 +76,6 @@
 			return nil, nil, err
 		}
 
-<<<<<<< HEAD
 		// switch on the type of the node
 		switch node := retrieved.(type) {
 		case *EdgeNode:
@@ -126,29 +107,6 @@
 						// sibling is a leaf node
 						siblings[walked+lcp] = &leafNode{node.Bottom()}
 					}
-=======
-		if !leftChildIsNotEmpty && !rightChildIsNotEmpty {
-			t.remove(parent)
-		} else {
-			// Overwrite the parent node.
-			n := new(Node)
-
-			// Compute its encoding.
-			switch {
-			case !rightChildIsNotEmpty:
-				n.Encoding = Encoding{
-					leftChild.Length + 1, leftChild.Path, leftChild.Bottom,
-				}
-			case !leftChildIsNotEmpty:
-				n.Encoding = Encoding{
-					rightChild.Length + 1,
-					rightChild.Path.FromMont().SetBit(uint64(rightChild.Length), 1).ToMont(),
-					rightChild.Bottom,
-				}
-			default:
-				n.Encoding = Encoding{
-					0, new(felt.Felt), pedersen.Digest(leftChild.Hash, rightChild.Hash),
->>>>>>> 6022616f
 				}
 
 				// we jump to an empty node since we didn't match the path in the edge
@@ -159,7 +117,7 @@
 			walked += lcp
 
 		case *BinaryNode:
-			var nextH, siblingH *types.Felt
+			var nextH, siblingH *felt.Felt
 			// walk left or right depending on the bit
 			if path.Get(walked) {
 				// next is right node
@@ -195,9 +153,8 @@
 	return curr, siblings, nil
 }
 
-<<<<<<< HEAD
 // put inserts a node in a given path in the trie.
-func (t *trie) put(path *collections.BitSet, value *types.Felt, siblings []TrieNode) error {
+func (t *trie) put(path *collections.BitSet, value *felt.Felt, siblings []TrieNode) error {
 	var node TrieNode
 	node = &leafNode{value}
 	// reverse walk the key
@@ -206,14 +163,6 @@
 		if sibling == nil {
 			sibling = EmptyNode
 		}
-=======
-// Delete removes a key-value pair from the trie.
-func (t *Trie) Delete(key *felt.Felt) {
-	// The internal representation of felt.Felt has the least significant
-	// bit in the 0th position but this algorithm assumes the oppose so
-	// a copy with the bits reversed is used instead.
-	rev := Reversed(key, t.keyLen)
->>>>>>> 6022616f
 
 		var left, right TrieNode
 		if path.Get(i) {
@@ -222,7 +171,6 @@
 			left, right = node, sibling
 		}
 
-<<<<<<< HEAD
 		leftIsEmpty := left.Hash().Cmp(EmptyNode.Hash()) == 0
 		rightIsEmpty := right.Hash().Cmp(EmptyNode.Hash()) == 0
 
@@ -251,19 +199,8 @@
 				}
 			}
 		}
-=======
-// Get retrieves a value from the trie with the corresponding key.
-func (t *Trie) Get(key *felt.Felt) (*felt.Felt, bool) {
-	// The internal representation of felt.Felt has the least significant
-	// bit in the 0th position but this algorithm assumes the opposite so
-	// a copy with the bits reversed is passed into the function.
-	node, ok := t.retrieve(Prefix(Reversed(key, t.keyLen), t.keyLen))
-	if !ok {
-		return nil, false
->>>>>>> 6022616f
-	}
-
-<<<<<<< HEAD
+	}
+
 	if t.height > 0 && node.Hash().Cmp(EmptyNode.Hash()) != 0 {
 		// only store root if it's neither empty nor a leaf
 		if err := t.manager.StoreTrieNode(node); err != nil {
@@ -281,31 +218,6 @@
 		if path.Get(n) != other.Get(n) {
 			break
 		}
-=======
-// Put inserts a [felt.Felt] key-value pair in the trie.
-func (t *Trie) Put(key, val *felt.Felt) {
-	if val.CmpCompat(new(felt.Felt).SetZero()) == 0 {
-		t.Delete(key)
-		return
-	}
-
-	// The internal representation of felt.Felt has the least significant
-	// bit in the 0th position but this algorithm assumes the oppose so a
-	// copy with the bits reversed is used instead.
-	rev := Reversed(key, t.keyLen)
-
-	leaf := Node{Encoding{0, new(felt.Felt), val}, val}
-	t.commit(Prefix(rev, t.keyLen), leaf.bytes())
-	t.diff(rev)
-}
-
-// Commitment returns the root hash of the trie. If the tree is empty,
-// this value is nil.
-func (t *Trie) Commitment() *felt.Felt {
-	root, ok := t.retrieve([]byte{})
-	if !ok {
-		return new(felt.Felt)
->>>>>>> 6022616f
 	}
 	return n
 }