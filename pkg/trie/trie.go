--- conflicted
+++ resolved
@@ -4,11 +4,7 @@
 	"errors"
 
 	"github.com/NethermindEth/juno/pkg/collections"
-<<<<<<< HEAD
-	"github.com/NethermindEth/juno/pkg/types"
-=======
 	"github.com/NethermindEth/juno/pkg/felt"
->>>>>>> ef304175
 )
 
 var (
@@ -18,16 +14,6 @@
 )
 
 type Trie interface {
-<<<<<<< HEAD
-	Root() *types.Felt
-	Get(key *types.Felt) (*types.Felt, error)
-	Put(key *types.Felt, value *types.Felt) error
-	Del(key *types.Felt) error
-}
-
-type TrieManager interface {
-	GetTrieNode(hash *types.Felt) (TrieNode, error)
-=======
 	Root() *felt.Felt
 	Get(key *felt.Felt) (*felt.Felt, error)
 	Put(key *felt.Felt, value *felt.Felt) error
@@ -36,58 +22,35 @@
 
 type TrieManager interface {
 	GetTrieNode(hash *felt.Felt) (TrieNode, error)
->>>>>>> ef304175
 	StoreTrieNode(node TrieNode) error
 }
 
 type trie struct {
 	height  int
-<<<<<<< HEAD
-	root    *types.Felt
-=======
 	root    *felt.Felt
->>>>>>> ef304175
 	manager TrieManager
 }
 
 // New creates a new trie, pass zero as root hash to initialize an empty trie
-<<<<<<< HEAD
-func New(manager TrieManager, root *types.Felt, height int) Trie {
-=======
 func New(manager TrieManager, root *felt.Felt, height int) Trie {
->>>>>>> ef304175
 	return &trie{height, root, manager}
 }
 
 // Root returns the hash of the root node of the trie.
-<<<<<<< HEAD
-func (t *trie) Root() *types.Felt {
-=======
 func (t *trie) Root() *felt.Felt {
->>>>>>> ef304175
 	return t.root
 }
 
 // Get gets the value for a key stored in the trie.
-<<<<<<< HEAD
-func (t *trie) Get(key *types.Felt) (*types.Felt, error) {
-	path := collections.NewBitSet(t.height, key.Bytes())
-=======
 func (t *trie) Get(key *felt.Felt) (*felt.Felt, error) {
 	path := collections.NewBitSet(t.height, key.ByteSlice())
->>>>>>> ef304175
 	node, _, err := t.get(path, false)
 	return node, err
 }
 
 // Put inserts a new key/value pair into the trie.
-<<<<<<< HEAD
-func (t *trie) Put(key *types.Felt, value *types.Felt) error {
-	path := collections.NewBitSet(t.height, key.Bytes())
-=======
 func (t *trie) Put(key *felt.Felt, value *felt.Felt) error {
 	path := collections.NewBitSet(t.height, key.ByteSlice())
->>>>>>> ef304175
 	_, siblings, err := t.get(path, true)
 	if err != nil {
 		return err
@@ -96,19 +59,11 @@
 }
 
 // Del deltes the value associated with the given key.
-<<<<<<< HEAD
-func (t *trie) Del(key *types.Felt) error {
-	return t.Put(key, &types.Felt0)
-}
-
-func (t *trie) get(path *collections.BitSet, withSiblings bool) (*types.Felt, []TrieNode, error) {
-=======
 func (t *trie) Del(key *felt.Felt) error {
 	return t.Put(key, new(felt.Felt))
 }
 
 func (t *trie) get(path *collections.BitSet, withSiblings bool) (*felt.Felt, []TrieNode, error) {
->>>>>>> ef304175
 	// list of siblings we need to hash with to get to the root
 	var siblings []TrieNode
 	if withSiblings {
@@ -162,11 +117,7 @@
 			walked += lcp
 
 		case *BinaryNode:
-<<<<<<< HEAD
-			var nextH, siblingH *types.Felt
-=======
 			var nextH, siblingH *felt.Felt
->>>>>>> ef304175
 			// walk left or right depending on the bit
 			if path.Get(walked) {
 				// next is right node
@@ -203,11 +154,7 @@
 }
 
 // put inserts a node in a given path in the trie.
-<<<<<<< HEAD
-func (t *trie) put(path *collections.BitSet, value *types.Felt, siblings []TrieNode) error {
-=======
 func (t *trie) put(path *collections.BitSet, value *felt.Felt, siblings []TrieNode) error {
->>>>>>> ef304175
 	var node TrieNode
 	node = &leafNode{value}
 	// reverse walk the key
