--- conflicted
+++ resolved
@@ -417,12 +417,8 @@
 	Transactions interface{} `json:"transactions"`
 }
 
-<<<<<<< HEAD
-func NewBlockResponse(block *types.Block, scope RequestedScope) *BlockResponse {
+func NewBlockResponse(block *types.Block, scope RequestedScope) (*BlockResponse, error) {
 	// notest
-=======
-func NewBlockResponse(block *types.Block, scope RequestedScope) (*BlockResponse, error) {
->>>>>>> a555626f
 	response := &BlockResponse{
 		BlockHash:    block.BlockHash,
 		ParentHash:   block.ParentHash,
