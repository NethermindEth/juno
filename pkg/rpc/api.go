--- conflicted
+++ resolved
@@ -2,19 +2,14 @@
 
 import (
 	"context"
-<<<<<<< HEAD
+	"encoding/json"
 	"errors"
-=======
-	"encoding/json"
->>>>>>> 4ea537a4
 	"fmt"
 
 	"github.com/NethermindEth/juno/internal/services"
 	"github.com/NethermindEth/juno/pkg/types"
 
 	"github.com/NethermindEth/juno/internal/log"
-	"github.com/NethermindEth/juno/internal/services"
-	"github.com/NethermindEth/juno/pkg/types"
 )
 
 // Echo replies with the same message.
@@ -139,17 +134,24 @@
 	key Felt,
 	blockHash BlockHashOrTag,
 ) (Felt, error) {
-	block := services.BlockService.GetBlockByHash(types.HexToFelt(string(blockHash)).Bytes())
-	if block == nil {
-		// notest
-		return "", fmt.Errorf("block not found")
-	}
-	storage := services.StateService.GetStorage(string(contractAddress), block.BlockNumber)
-	if storage == nil {
-		// notest
-		return "", fmt.Errorf("storage not found")
-	}
-	return Felt(storage.Storage[string(key)]), nil
+	if hash := blockHash.Hash; hash != nil {
+		block := services.BlockService.GetBlockByHash(*blockHash.Hash)
+		if block == nil {
+			// notest
+			return "", fmt.Errorf("block not found")
+		}
+		storage := services.StateService.GetStorage(string(contractAddress), block.BlockNumber)
+		if storage == nil {
+			// notest
+			return "", fmt.Errorf("storage not found")
+		}
+		return Felt(storage.Storage[string(key)]), nil
+	}
+	if tag := blockHash.Tag; tag != nil {
+		// TODO: Get by tag
+		return "", fmt.Errorf("unimplmented search by block tag")
+	}
+	return "", fmt.Errorf("invalid block hash or tag")
 }
 
 // StarknetGetTransactionByHash Get the details and status of a
@@ -188,14 +190,14 @@
 
 // StarknetGetCode Get the code of a specific contract
 func (HandlerRPC) StarknetGetCode(
-	c context.Context, contractAddress Address,
+	c context.Context, contractAddress types.Address,
 ) (CodeResult, error) {
-	abi := services.AbiService.GetAbi(string(contractAddress))
+	abi := services.AbiService.GetAbi(contractAddress.Hex())
 	if abi == nil {
 		// notest
 		return CodeResult{}, fmt.Errorf("abi not found")
 	}
-	code := services.StateService.GetCode(types.HexToFelt(string(contractAddress)).Bytes())
+	code := services.StateService.GetCode(contractAddress.Bytes())
 	if code == nil {
 		// notest
 		return CodeResult{}, fmt.Errorf("code not found")
