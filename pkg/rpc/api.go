package rpc

import (
	"context"
	"encoding/json"
	"errors"
	"fmt"
	dbAbi "github.com/NethermindEth/juno/internal/db/abi"
	"github.com/NethermindEth/juno/internal/services"
	"github.com/NethermindEth/juno/pkg/feeder"
	"github.com/NethermindEth/juno/pkg/types"

	. "github.com/NethermindEth/juno/internal/log"
<<<<<<< HEAD
)

var (
	// invalid param
	ErrBlockHashOrTag = errors.New("invalid blockHashOrTag param")
	ErrBlockIndex     = errors.New("invalid index")
	// not found
	ErrBlockNotFound = errors.New("block not found")
	ErrCodeNotFound  = errors.New("contract code not found")
	ErrAbiNotFound   = errors.New("abi not found")
=======
>>>>>>> a5adfc3b
)

// Echo replies with the same message.
func (HandlerRPC) Echo(c context.Context, message string) (string, error) {
	return message, nil
}

// EchoErr replies with the same message as an error.
func (HandlerRPC) EchoErr(c context.Context, message string) (string, error) {
	return "", fmt.Errorf("%s", message)
}

// StarknetCall represents the handler of "starknet_call" rpc call.
func (HandlerRPC) StarknetCall(
	c context.Context, request FunctionCall, blockHash BlockHashOrTag,
) (ResultCall, error) {
	if tag := blockHash.Tag; tag != nil {
		calldata := make([]string, len(request.CallData))
		for i, data := range request.CallData {
			calldata[i] = data.Hex()
		}
		call := feeder.InvokeFunction{
			ContractAddress:    request.ContractAddress.Hex(),
			EntryPointSelector: request.EntryPointSelector.Hex(),
			Calldata:           calldata,
		}
		result, err := feederClient.CallContract(call, "", string(*tag))
		if err := returnRPCErrResponse("StarknetCall", result, err); err != nil {
			return nil, err
		}
		return (*result)["result"], nil
	}
	// notest
	return []string{"Response", "of", "starknet_call"}, nil
}

// TODO documentation
func getBlockByTag(_ context.Context, blockTag BlockTag, scope RequestedScope) (*BlockResponse, error) {
	// TODO we should the block service keep track of the latest block we have received (if we are already fully synced)
	// Then we only need to request pending blocks from the feeder gateway.

	// We basically reimplement NewBlockResponse since we have convert the type from the feeder gateway
	res, err := feederClient.GetBlock("", string(blockTag))
	if err != nil {
		// notest
		return nil, err
	}
	response := &BlockResponse{
		BlockHash:   types.HexToBlockHash(res.BlockHash),
		ParentHash:  types.HexToBlockHash(res.ParentBlockHash),
		BlockNumber: uint64(res.BlockNumber),
		Status:      types.StringToBlockStatus(res.Status),
		Sequencer:   types.HexToAddress(res.SequencerAddress),
		NewRoot:     types.HexToFelt(res.StateRoot),
	}
	if scope == ScopeTxnHash {
		txs := make([]*types.TransactionHash, len(res.Transactions))
		for i, tx := range res.Transactions {
			hash := types.HexToTransactionHash(tx.TransactionHash)
			txs[i] = &hash
		}
		response.Transactions = txs
		return response, nil
	}

	txs := make([]*Txn, len(res.Transactions))
	for i, tx := range res.Transactions {
		switch tx.Type {
		case "INVOKE":
			calldata := make([]types.Felt, len(tx.Calldata))
			for j, data := range tx.Calldata {
				calldata[j] = types.HexToFelt(data)
			}
			txs[i] = &Txn{
				FunctionCall: FunctionCall{
					ContractAddress:    types.HexToAddress(tx.ContractAddress),
					EntryPointSelector: types.HexToFelt(tx.EntryPointSelector),
					CallData:           calldata,
				},
				TxnHash: types.HexToTransactionHash(tx.TransactionHash),
			}
		// notest
		default:
			// notest
			txs[i] = &Txn{}
		}
	}

	if scope == ScopeFullTxns {
		response.Transactions = txs
		return response, nil
	}

	txnAndReceipts := make([]*TxnAndReceipt, len(res.TransactionReceipts))
	for i, feederReceipt := range res.TransactionReceipts {
		messagesSent := make([]*MsgToL1, len(feederReceipt.L2ToL1Messages))
		for j, msg := range feederReceipt.L2ToL1Messages {
			payload := make([]types.Felt, len(msg.Payload))
			for k, data := range msg.Payload {
				payload[k] = types.HexToFelt(data)
			}
			messagesSent[j] = &MsgToL1{
				ToAddress: types.HexToEthAddress(msg.ToAddress),
				Payload:   payload,
			}
		}
		events := make([]*Event, len(feederReceipt.Events))
		for j, event := range feederReceipt.Events {
			keys := make([]types.Felt, len(event.Keys))
			for k, key := range event.Keys {
				keys[k] = types.HexToFelt(key)
			}
			data := make([]types.Felt, len(event.Data))
			for k, datum := range event.Data {
				data[k] = types.HexToFelt(datum)
			}
			events[j] = &Event{
				FromAddress: types.HexToAddress(event.FromAddress),
				EventContent: EventContent{
					Keys: keys,
					Data: data,
				},
			}
		}
		payload := make([]types.Felt, len(feederReceipt.Payload))
		for j, data := range feederReceipt.Payload {
			payload[j] = types.HexToFelt(data)
		}
		txnAndReceipts[i] = &TxnAndReceipt{
			Txn: *txs[i],
			TxnReceipt: TxnReceipt{
				TxnHash:         txs[i].TxnHash,
				Status:          0,
				StatusData:      "",
				MessagesSent:    messagesSent,
				L1OriginMessage: &MsgToL2{FromAddress: types.HexToEthAddress(feederReceipt.FromAddress), Payload: payload},
				Events:          events,
			},
		}
	}
	response.Transactions = txnAndReceipts

	return response, nil
}

func getBlockByHash(ctx context.Context, blockHash types.BlockHash, scope RequestedScope) (*BlockResponse, error) {
<<<<<<< HEAD
	var dbBlock *types.Block
	var err error
	Logger.With("blockHash", blockHash, "scope", scope).Info("StarknetGetBlockByHash")

	if dbBlock, err = services.BlockService.GetBlockByHash(blockHash); err != nil {
		return nil, err
=======
	Logger.With("blockHash", blockHash, "scope", scope).Info("StarknetGetBlockByHash")
	dbBlock := services.BlockService.GetBlockByHash(blockHash)
	if dbBlock == nil {
		// notest
		// TODO: Send custom error for not found. Maybe sent InvalidBlockHash?
		return nil, errors.New("block not found")
>>>>>>> a5adfc3b
	}

	return NewBlockResponse(dbBlock, scope)
}

func getBlockByHashOrTag(ctx context.Context, blockHashOrTag BlockHashOrTag, scope RequestedScope) (*BlockResponse, error) {
	if blockHashOrTag.Hash != nil {
		return getBlockByHash(ctx, *blockHashOrTag.Hash, scope)
	}
	// notest
	if blockHashOrTag.Tag != nil {
		return getBlockByTag(ctx, *blockHashOrTag.Tag, scope)
	}
	return nil, ErrInvalidRequest()
}

// StarknetGetBlockByHash represent the handler for getting a block by
// its hash.
func (HandlerRPC) StarknetGetBlockByHash(ctx context.Context, blockHashOrTag BlockHashOrTag) (*BlockResponse, error) {
	block, err := getBlockByHashOrTag(ctx, blockHashOrTag, ScopeTxnHash)
	if err := returnRPCErrResponse(
		"StarknetGetBlockByHash",
		block,
		err,
	); err != nil {
		return nil, err
	}
	return block, nil
}

// StarknetGetBlockByHashOpt represent the handler for getting a block
// by its hash.
func (HandlerRPC) StarknetGetBlockByHashOpt(ctx context.Context, blockHashOrTag BlockHashOrTag, scope RequestedScope) (*BlockResponse, error) {
	block, err := getBlockByHashOrTag(ctx, blockHashOrTag, scope)
	if err := returnRPCErrResponse(
		"StarknetGetBlockByHashOpt",
		block,
		err,
	); err != nil {
		return nil, err
	}
	return block, nil
}

func getBlockByNumber(ctx context.Context, blockNumber uint64, scope RequestedScope) (*BlockResponse, error) {
<<<<<<< HEAD
	var dbBlock *types.Block
	var err error
	Logger.With("blockNumber", blockNumber, "scope", scope).Info("StarknetGetBlockNyNumber")

	if dbBlock, err = services.BlockService.GetBlockByNumber(blockNumber); err != nil {
		return nil, err
	}
=======
	Logger.With("blockNumber", blockNumber, "scope", scope).Info("StarknetGetBlockNyNumber")
	dbBlock := services.BlockService.GetBlockByNumber(blockNumber)
>>>>>>> a5adfc3b
	if dbBlock == nil {
		// notest
		return nil, ErrBlockNotFound
	}

	return NewBlockResponse(dbBlock, scope)
}

func getBlockByNumberOrTag(ctx context.Context, blockNumberOrTag BlockNumberOrTag, scope RequestedScope) (*BlockResponse, error) {
	if number := blockNumberOrTag.Number; number != nil {
		return getBlockByNumber(ctx, *number, scope)
	}
	if tag := blockNumberOrTag.Tag; tag != nil {
		return getBlockByTag(ctx, *tag, scope)
	}
	// TODO: Send bad request error
	// notest
	return nil, errors.New("bad request")
}

// StarknetGetBlockByNumber represent the handler for getting a block by
// its number.
func (HandlerRPC) StarknetGetBlockByNumber(ctx context.Context, blockNumberOrTag BlockNumberOrTag) (*BlockResponse, error) {
	// notest
	block, err := getBlockByNumberOrTag(ctx, blockNumberOrTag, ScopeTxnHash)
	if err := returnRPCErrResponse(
		"StarknetGetBlockByNumber",
		block,
		err,
	); err != nil {
		return nil, err
	}
	return block, nil
}

// StarknetGetBlockByNumberOpt represent the handler for getting a block
// by its number.
func (HandlerRPC) StarknetGetBlockByNumberOpt(ctx context.Context, blockNumberOrTag BlockNumberOrTag, scope RequestedScope) (*BlockResponse, error) {
	block, err := getBlockByNumberOrTag(ctx, blockNumberOrTag, scope)
	if err := returnRPCErrResponse(
		"StarknetGetBlockByNumberOpt",
		block,
		err,
	); err != nil {
		return nil, err
	}
	return block, nil
}

// StarknetGetBlockTransactionCountByHash represent the handler for
// getting block transaction count by the blocks hash.
func (HandlerRPC) StarknetGetBlockTransactionCountByHash(
	c context.Context, blockHash BlockHashOrTag,
) (BlockTransactionCount, error) {
	return BlockTransactionCount{}, nil
}

// StarknetGetBlockTransactionCountByNumber Get the number of
// transactions in a block given a block number (height).
func (HandlerRPC) StarknetGetBlockTransactionCountByNumber(
	c context.Context, blockNumber interface{},
) (BlockTransactionCount, error) {
	return BlockTransactionCount{}, nil
}

// StarknetGetStateUpdateByHash represent the handler for getting the
// information about the result of executing the requested block.
func (HandlerRPC) StarknetGetStateUpdateByHash(
	c context.Context, blockHash BlockHashOrTag,
) (StateUpdate, error) {
	return StateUpdate{}, nil
}

// StarknetGetStorageAt Get the value of the storage at the given
// address and key.
func (HandlerRPC) StarknetGetStorageAt(
	c context.Context,
	contractAddress Address,
	key Felt,
	blockHash BlockHashOrTag,
) (Felt, error) {
	var blockNumber uint64
	controllerName := "StarknetGetStorageAt"

	if hash := blockHash.Hash; hash != nil {
		var block *types.Block
		var err error
		block, err = services.BlockService.GetBlockByHash(*blockHash.Hash)
		if err = returnRPCErrResponse(controllerName, block, err); err != nil {
			return "", err
		}

		blockNumber = block.BlockNumber
	} else if tag := blockHash.Tag; tag != nil {
		blockResponse, err := getBlockByTag(c, *tag, ScopeTxnHash)
		if err = returnRPCErrResponse(controllerName, blockResponse, err); err != nil {
			return "", err
		}
		blockNumber = blockResponse.BlockNumber
	} else {
		// notest
		return "", returnRPCErrResponse(controllerName, nil, ErrBlockHashOrTag)
	}

	storage, err := services.StateService.GetStorage(string(contractAddress), blockNumber)
	if err = returnRPCErrResponse(controllerName, storage, err); err != nil {
		return "", err
	}

	return Felt(storage.Storage[string(key)]), nil
}

// StarknetGetTransactionByHash Get the details and status of a
// submitted transaction.
func (HandlerRPC) StarknetGetTransactionByHash(
	c context.Context, transactionHash types.TransactionHash,
) (*Txn, error) {
	tx, err := services.TransactionService.GetTransaction(transactionHash)
	if err = returnRPCErrResponse(
		"StarknetGetTransactionByHash",
		tx,
		err,
	); err != nil {
		return nil, err
	}
	return NewTxn(tx), nil
}

// StarknetGetTransactionByBlockHashAndIndex Get the details of the
// transaction given by the identified block and index in that block. If
// no transaction is found, a null value is returned.
func (HandlerRPC) StarknetGetTransactionByBlockHashAndIndex(c context.Context, blockHashOrTag BlockHashOrTag, index int) (*Txn, error) {
	controllerName := "StarknetGetTransactionByBlockHashAndIndex"
	if blockHash := blockHashOrTag.Hash; blockHash != nil {
		block, err := services.BlockService.GetBlockByHash(*blockHash)
		if err := returnRPCErrResponse(controllerName, block, err); err != nil {
			return nil, err
		}

		if index < 0 || len(block.TxHashes) <= index {
			// notest
			return nil, returnRPCErrResponse(
				controllerName,
				nil,
				fmt.Errorf("%w with value %d", ErrBlockIndex, index),
			)
		}

		txHash := block.TxHashes[index]
		txn, err := services.TransactionService.GetTransaction(txHash)
		if err := returnRPCErrResponse(controllerName, txn, err); err != nil {
			return nil, err
		}

		return NewTxn(txn), nil
	}
	// notest
	if tag := blockHashOrTag.Tag; tag != nil {
		blockResponse, err := getBlockByTag(c, *tag, ScopeFullTxns)
		if err := returnRPCErrResponse(controllerName, blockResponse, err); err != nil {
			return nil, err
		}

		txs := blockResponse.Transactions.([]*Txn)
		return txs[index], nil
	}

	return nil, returnRPCErrResponse(controllerName, nil, ErrBlockHashOrTag)
}

// StarknetGetTransactionByBlockNumberAndIndex Get the details of the
// transaction given by the identified block and index in that block. If
// no transaction is found, null is returned.
func (HandlerRPC) StarknetGetTransactionByBlockNumberAndIndex(ctx context.Context, blockNumberOrTag BlockNumberOrTag, index int) (*Txn, error) {
	var err error
	var block *types.Block
	controllerName := "StarknetGetTransactionByBlockNumberAndIndex"

	if blockNumber := blockNumberOrTag.Number; blockNumber != nil {
		block, err = services.BlockService.GetBlockByNumber(*blockNumber)
		if err = returnRPCErrResponse(controllerName, block, err); err != nil {
			return nil, err
		}

		if index < 0 || len(block.TxHashes) <= index {
			// notest
			return nil, returnRPCErrResponse(
				controllerName,
				nil,
				fmt.Errorf("%w with value %d", ErrBlockIndex, index),
			)
		}

		txHash := block.TxHashes[index]
		txn, err := services.TransactionService.GetTransaction(txHash)
		if err := returnRPCErrResponse(controllerName, txn, err); err != nil {
			return nil, err
		}

		return NewTxn(txn), nil
	}

	if tag := blockNumberOrTag.Tag; tag != nil {
		blockResponse, err := getBlockByTag(ctx, *tag, ScopeFullTxns)
		if err := returnRPCErrResponse(controllerName, blockResponse, err); err != nil {
			return nil, err
		}

		txs := blockResponse.Transactions.([]*Txn)
		return txs[index], nil
	}

	// notest
	return nil, returnRPCErrResponse(controllerName, nil, ErrBlockHashOrTag)
}

// StarknetGetTransactionReceipt Get the transaction receipt by the
// transaction hash.
func (HandlerRPC) StarknetGetTransactionReceipt(
	c context.Context, transactionHash types.TransactionHash,
) (TxnReceipt, error) {
	return TxnReceipt{}, nil
}

// StarknetGetCode Get the code of a specific contract
func (HandlerRPC) StarknetGetCode(
	c context.Context, contractAddress types.Address,
) (*CodeResult, error) {
	controllerName := "StarknetGetCode"

	abi, err := services.AbiService.GetAbi(contractAddress.Hex())
	if err := returnRPCErrResponse(controllerName, abi, err); err != nil {
		return nil, err
	}
	if abi == nil {
		// Try the feeder gateway for pending block
		code, err := feederClient.GetCode(contractAddress.Felt().String(), "", string(BlocktagPending))
		if err := returnRPCErrResponse(controllerName, code, err); err != nil {
			return nil, err
		}
		// Convert feeder type to RPC CodeResult type
		bytecode := make([]types.Felt, len(code.Bytecode))
		for i, code := range code.Bytecode {
			bytecode[i] = types.HexToFelt(code)
		}
		marshal, err := json.Marshal(code.Abi)
		if err := returnRPCErrResponse(controllerName, marshal, err); err != nil {
			return nil, err
		}
		var abiResponse dbAbi.Abi
		err = json.Unmarshal(marshal, &abiResponse)
		if err := returnRPCErrResponse(controllerName, abiResponse, err); err != nil {
			return nil, err
		}
		for i, str := range code.Abi.Structs {
			abiResponse.Structs[i].Fields = make([]*dbAbi.Struct_Field, len(str.Members))
			for j, field := range str.Members {
				abiResponse.Structs[i].Fields[j] = &dbAbi.Struct_Field{
					Name:   field.Name,
					Type:   field.Type,
					Offset: uint32(field.Offset),
				}
			}
		}
		marshal, err = json.Marshal(abiResponse)
		if err := returnRPCErrResponse(controllerName, marshal, err); err != nil {
			return nil, err
		}

		return &CodeResult{Abi: string(marshal), Bytecode: bytecode}, nil
	}

	code, err := services.StateService.GetCode(contractAddress.Bytes())
	if err := returnRPCErrResponse(controllerName, code, err); err != nil {
		return nil, err
	}

	marshalledAbi, err := json.Marshal(abi)
	if err := returnRPCErrResponse(controllerName, marshalledAbi, err); err != nil {
		return nil, err
	}

	bytecode := make([]types.Felt, len(code.Code))
	for i, b := range code.Code {
		bytecode[i] = types.BytesToFelt(b)
	}

	return &CodeResult{Abi: string(marshalledAbi), Bytecode: bytecode}, nil
}

// StarknetBlockNumber Get the most recent accepted block number
func (HandlerRPC) StarknetBlockNumber(c context.Context) (BlockNumber, error) {
	return 0, nil
}

// StarknetChainId Return the currently configured StarkNet chain id
func (HandlerRPC) StarknetChainId(c context.Context) (ChainID, error) {
	return "Here the ChainID", nil
}

// StarknetPendingTransactions Returns the transactions in the
// transaction pool, recognized by this sequencer.
func (HandlerRPC) StarknetPendingTransactions(
	c context.Context,
) ([]*Txn, error) {
	block, err := getBlockByTag(c, BlocktagPending, ScopeFullTxns)
	if err := returnRPCErrResponse(
		"StarknetPendingTransactions",
		block,
		err,
	); err != nil {
		return nil, err
	}
	return block.Transactions.([]*Txn), nil
}

// StarknetProtocolVersion Returns the current starknet protocol version
// identifier, as supported by this sequencer.
func (HandlerRPC) StarknetProtocolVersion(
	c context.Context,
) (ProtocolVersion, error) {
	return "Here the Protocol Version", nil
}

// StarknetSyncing Returns an object about the sync status, or false if
// the node is not syncing.
func (HandlerRPC) StarknetSyncing(
	c context.Context,
) (SyncStatus, error) {
	return SyncStatus{}, nil
}

// StarknetGetEvents Returns all event objects matching the conditions
// in the provided filter.
func (HandlerRPC) StarknetGetEvents(
	c context.Context, r EventRequest,
) (EventResponse, error) {
	return EventResponse{}, nil
}

//util function
func returnRPCErrResponse(controllerName string, obj interface{}, err error) error {
	if err != nil {
		Logger.Errorf("%s: %s", controllerName, err)
		if errors.As(err, &ErrCodeNotFound) {
			return ErrCodeNotFound
		}
		if errors.As(err, &ErrBlockNotFound) {
			return ErrBlockNotFound
		}
		if errors.As(err, &ErrAbiNotFound) {
			return ErrAbiNotFound
		}
		if errors.As(err, &ErrBlockHashOrTag) {
			return ErrInvalidParams()
		}
		if errors.As(err, &ErrBlockIndex) {
			return ErrInvalidParams()
		}
		return ErrInternal()
	}

	if obj == nil {
		return ErrResourceNotFound()
	}

	return nil
}<|MERGE_RESOLUTION|>--- conflicted
+++ resolved
@@ -11,7 +11,6 @@
 	"github.com/NethermindEth/juno/pkg/types"
 
 	. "github.com/NethermindEth/juno/internal/log"
-<<<<<<< HEAD
 )
 
 var (
@@ -22,8 +21,6 @@
 	ErrBlockNotFound = errors.New("block not found")
 	ErrCodeNotFound  = errors.New("contract code not found")
 	ErrAbiNotFound   = errors.New("abi not found")
-=======
->>>>>>> a5adfc3b
 )
 
 // Echo replies with the same message.
@@ -170,21 +167,12 @@
 }
 
 func getBlockByHash(ctx context.Context, blockHash types.BlockHash, scope RequestedScope) (*BlockResponse, error) {
-<<<<<<< HEAD
 	var dbBlock *types.Block
 	var err error
 	Logger.With("blockHash", blockHash, "scope", scope).Info("StarknetGetBlockByHash")
 
 	if dbBlock, err = services.BlockService.GetBlockByHash(blockHash); err != nil {
 		return nil, err
-=======
-	Logger.With("blockHash", blockHash, "scope", scope).Info("StarknetGetBlockByHash")
-	dbBlock := services.BlockService.GetBlockByHash(blockHash)
-	if dbBlock == nil {
-		// notest
-		// TODO: Send custom error for not found. Maybe sent InvalidBlockHash?
-		return nil, errors.New("block not found")
->>>>>>> a5adfc3b
 	}
 
 	return NewBlockResponse(dbBlock, scope)
@@ -230,7 +218,6 @@
 }
 
 func getBlockByNumber(ctx context.Context, blockNumber uint64, scope RequestedScope) (*BlockResponse, error) {
-<<<<<<< HEAD
 	var dbBlock *types.Block
 	var err error
 	Logger.With("blockNumber", blockNumber, "scope", scope).Info("StarknetGetBlockNyNumber")
@@ -238,10 +225,7 @@
 	if dbBlock, err = services.BlockService.GetBlockByNumber(blockNumber); err != nil {
 		return nil, err
 	}
-=======
-	Logger.With("blockNumber", blockNumber, "scope", scope).Info("StarknetGetBlockNyNumber")
-	dbBlock := services.BlockService.GetBlockByNumber(blockNumber)
->>>>>>> a5adfc3b
+  
 	if dbBlock == nil {
 		// notest
 		return nil, ErrBlockNotFound
