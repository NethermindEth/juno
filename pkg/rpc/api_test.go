--- conflicted
+++ resolved
@@ -529,7 +529,6 @@
 	}
 }
 
-<<<<<<< HEAD
 // generateResponse returns a HTTP 200 response
 func generateResponse(body string) *http.Response {
 	return &http.Response{
@@ -690,6 +689,28 @@
 	}
 }
 
+func TestGetTransactionByHash(t *testing.T) {
+	services.TransactionService.Setup(db.NewKeyValueDb(t.TempDir(), 0))
+	if err := services.TransactionService.Run(); err != nil {
+		t.Fatalf("unexpected error starting the transaction service: %s", err)
+	}
+	defer services.TransactionService.Close(context.Background())
+	responses := make(map[string]*Txn)
+	for _, txn := range txns {
+		services.TransactionService.StoreTransaction(txn.GetHash(), txn)
+		responses[txn.GetHash().String()] = NewTxn(txn)
+	}
+	for _, txn := range txns {
+		testServer(t, []rpcTest{
+			{
+				Request:  buildRequest("starknet_getTransactionByHash", txn.GetHash()),
+				Response: buildResponse(responses[txn.GetHash().String()]),
+			},
+		})
+	}
+}
+
+
 func TestStarknetPendingTransactions(t *testing.T) {
 	// Reassign global feederClient with fake http client
 	feederClient = feeder.NewClient("https://localhost:8100", "/feeder_gateway", &client)
@@ -705,21 +726,21 @@
 				EntryPointType: "a",
 				Signature: []string{"a"},
 				TransactionHash: "a",
-				Type: "a",
+				Type: "INVOKE",
 			},
 		},
 	}
 	body, err := json.Marshal(x)
 	if err != nil {
-		t.Fatal()
+		t.Fatal("unexpected marshal error")
 	}
 	fakeClient.DoReturns(generateResponse(string(body)), nil)
 	if err != nil {
-		t.Fatal()
+		t.Fatal("unexpected error while initializing fake data in feeder client")
 	}
 
 	// Test
-	want := []Txn{
+	want := []*Txn{
 		{
 			FunctionCall: FunctionCall{
 				ContractAddress: types.HexToAddress("a"),
@@ -727,35 +748,14 @@
 				CallData: []types.Felt{types.HexToFelt("a")},
 			},
 			TxnHash: types.HexToTransactionHash("a"),
-			MaxFee: types.HexToFelt(""),
 		},
 	}
 	testServer(t, []rpcTest{
 		{
-			Request:  buildRequest("starknet_pendingTransactions"),
+			Request:  buildRequest("starknet_pendingTransactions", ),
 			Response: buildResponse(want),
 		},
 	})
-=======
-func TestGetTransactionByHash(t *testing.T) {
-	services.TransactionService.Setup(db.NewKeyValueDb(t.TempDir(), 0))
-	if err := services.TransactionService.Run(); err != nil {
-		t.Fatalf("unexpected error starting the transaction service: %s", err)
-	}
-	defer services.TransactionService.Close(context.Background())
-	responses := make(map[string]*Txn)
-	for _, txn := range txns {
-		services.TransactionService.StoreTransaction(txn.GetHash(), txn)
-		responses[txn.GetHash().String()] = NewTxn(txn)
-	}
-	for _, txn := range txns {
-		testServer(t, []rpcTest{
-			{
-				Request:  buildRequest("starknet_getTransactionByHash", txn.GetHash()),
-				Response: buildResponse(responses[txn.GetHash().String()]),
-			},
-		})
-	}
 }
 
 func TestGetTransactionByBlockHashAndIndex(t *testing.T) {
@@ -826,5 +826,4 @@
 	}
 	// Run tests
 	testServer(t, tests)
->>>>>>> ad4b2370
 }