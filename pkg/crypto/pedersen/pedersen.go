// Package pedersen implements the Starknet variant of the Pedersen
// hash function.
package pedersen

import (
	_ "embed"
	"fmt"
	"math/big"
)

// Digest returns a field element that is the result of hashing an input
// (a, b) ∈ 𝔽²ₚ where p = 2²⁵¹ + 17·2¹⁹² + 1. This function will panic
// if len(data) > 2. In order to hash n > 2 items, use [ArrayDigest].
func Digest(data ...*big.Int) *big.Int {
	n := len(data)
	if n > 2 {
		panic("attempted to hash more than 2 field elements")
	}

	// Make a defensive copy of the input data.
	elements := make([]*big.Int, n)
	for i, e := range data {
		elements[i] = new(big.Int).Set(e)
	}

	// Shift point.
	pt1 := points[0]
	zero := new(big.Int)
	for i, x := range elements {
		if !(x.Cmp(zero) != -1 && curve.Params().P.Cmp(x) == 1) {
<<<<<<< HEAD
			// notest
			// x is not in the range 0 < x < 2²⁵¹ + 17·2¹⁹² + 1.
			return nil, ErrInvalid
=======
			panic(fmt.Sprintf("%x is not in the range 0 < x < 2²⁵¹ + 17·2¹⁹² + 1", x))
>>>>>>> 5e3b5cf3
		}

		for j := 0; j < 252; j++ {
			pt2 := points[2+i*252+j]
			// Create a copy because *big.Int.And mutates.
			copy := new(big.Int).Set(x)
			if copy.And(copy, big.NewInt(1)).Cmp(big.NewInt(0)) != 0 {
				x1, x2 := curve.Add(pt1.x, pt1.y, pt2.x, pt2.y)
				pt1 = point{x1, x2}
			}
			x.Rsh(x, 1)
		}
	}
	return pt1.x
}

// ArrayDigest returns a field element that is the result of hashing an
// array of field elements. This is generally used to overcome the
// limitation of the [Digest] function which has an upper bound on the
// amount of field elements that can be hashed. See the [array hashing]
// section of the StarkNet documentation for more details.
//
// [array hashing]: https://docs.starknet.io/docs/Hashing/hash-functions#array-hashing
<<<<<<< HEAD
func ArrayDigest(data ...*big.Int) (*big.Int, error) {
	n := len(data)

	currentHash := zero
=======
func ArrayDigest(data ...*big.Int) *big.Int {
	digest := new(big.Int)
>>>>>>> 5e3b5cf3
	for _, item := range data {
		digest = Digest(digest, item)
	}
	return Digest(digest, big.NewInt(int64(len(data))))
}<|MERGE_RESOLUTION|>--- conflicted
+++ resolved
@@ -28,13 +28,7 @@
 	zero := new(big.Int)
 	for i, x := range elements {
 		if !(x.Cmp(zero) != -1 && curve.Params().P.Cmp(x) == 1) {
-<<<<<<< HEAD
-			// notest
-			// x is not in the range 0 < x < 2²⁵¹ + 17·2¹⁹² + 1.
-			return nil, ErrInvalid
-=======
 			panic(fmt.Sprintf("%x is not in the range 0 < x < 2²⁵¹ + 17·2¹⁹² + 1", x))
->>>>>>> 5e3b5cf3
 		}
 
 		for j := 0; j < 252; j++ {
@@ -58,15 +52,8 @@
 // section of the StarkNet documentation for more details.
 //
 // [array hashing]: https://docs.starknet.io/docs/Hashing/hash-functions#array-hashing
-<<<<<<< HEAD
-func ArrayDigest(data ...*big.Int) (*big.Int, error) {
-	n := len(data)
-
-	currentHash := zero
-=======
 func ArrayDigest(data ...*big.Int) *big.Int {
 	digest := new(big.Int)
->>>>>>> 5e3b5cf3
 	for _, item := range data {
 		digest = Digest(digest, item)
 	}
