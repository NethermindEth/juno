--- conflicted
+++ resolved
@@ -28,16 +28,9 @@
 	pt1 := points[0]
 	for i, x := range elements {
 		for j := 0; j < 252; j++ {
-<<<<<<< HEAD
 			if x.FromMont().Bit(0) != 0 {
 				// x is odd
-				pt1.Add(&points[2+i*252+j])
-=======
-			// Create a copy because *big.Int.And mutates.
-			copyX := new(big.Int).Set(x)
-			if copyX.And(copyX, big.NewInt(1)).Cmp(zero) != 0 {
 				pt1.add(&points[2+i*252+j])
->>>>>>> 64ec9300
 			}
 			x.ToMont().Rsh(x, 1)
 		}
