package db

import (
	"github.com/NethermindEth/juno/internal/log"
	"github.com/torquem-ch/mdbx-go/mdbx"
)

// KeyValueDatabase Represent a middleware for mdbx key-value pair database
type KeyValueDatabase struct {
	env  *mdbx.Env
	path string
}

// NewKeyValueDatabase Creates a new KeyValueDatabase
func NewKeyValueDatabase(path string, flags uint) *KeyValueDatabase {
	log.Default.With(
		"Path", path,
		"Flags", flags,
	).Info("Creating new database")
	env, err1 := mdbx.NewEnv()
	if err1 != nil {
		// notest
		log.Default.With("Error", err1).Fatalf("Cannot create environment")
		return nil
	}
	// Set Flags
	// Based on https://github.com/torquem-ch/mdbx-go/blob/96f31f483af593377e52358a079e834256d5af55/mdbx/env_test.go#L495
	err := env.SetOption(mdbx.OptMaxDB, 1024)
	if err != nil {
		// notest
		log.Default.With("Error", err).Fatalf("Cannot set Options")
		return nil
	}
	const pageSize = 4096
	err = env.SetGeometry(-1, -1, 64*1024*pageSize, -1, -1, pageSize)
	if err != nil {
		// notest
		log.Default.With("Error", err1).Fatalf("Cannot set Geometry")
		return nil
	}
	err = env.Open(path, flags, 0664)
	if err != nil {
		// notest
		log.Default.With("Error", err1).Fatalf("Cannot open env")
		return nil
	}
	return &KeyValueDatabase{
		env:  env,
		path: path,
	}
}

func (d KeyValueDatabase) Has(key []byte) (has bool, err error) {
	val, err := d.getOne(key)
	if err != nil {
		return false, err
	}
	return val != nil, nil
}

func (d KeyValueDatabase) getOne(key []byte) (val []byte, err error) {
	var db mdbx.DBI
	if err := d.env.View(func(txn *mdbx.Txn) error {
		db, err = txn.OpenRoot(mdbx.Create)

		if err != nil {
			return err
		}
		val, err = txn.Get(db, key)
		if mdbx.IsNotFound(err) {
			err = nil
			return err
		}
		if err != nil {
			return err
		}
		return nil
	}); err != nil {
		return nil, err
	}
	return val, err
}

func (d KeyValueDatabase) Get(key []byte) ([]byte, error) {
	log.Default.With("Key", key).Info("Getting value of provided key")
	return d.getOne(key)
}

func (d KeyValueDatabase) Put(key, value []byte) error {
	log.Default.With("Key", string(key)).Info("Putting value of provided key")
	err := d.env.Update(func(txn *mdbx.Txn) (err error) {
		log.Default.Debug("Open DBI")
		dbi, err := txn.OpenRoot(mdbx.Create)

		if err != nil {
			return err
		}
		log.Default.Debug("Inserting on db")
		return txn.Put(dbi, key, value, 0)
	})
	return err
}

func (d KeyValueDatabase) Delete(key []byte) error {
	log.Default.With("Key", key).Info("Deleting value associated to provided key")
	err := d.env.Update(func(txn *mdbx.Txn) (err error) {
<<<<<<< HEAD
		db, err := txn.OpenRoot(mdbx.Create)
		if err != nil {
			return err
		}
=======
		// TODO: this error should be handled.
		db, _ := txn.OpenRoot(mdbx.Create)
>>>>>>> bf19f1de
		return txn.Del(db, key, nil)
	})
	return err
}

func (d KeyValueDatabase) NumberOfItems() (uint64, error) {
	log.Default.Info("Getting the amount of items in the collection")
	stats, err := d.env.Stat()
	if err != nil {
		return 0, err
	}
	return stats.Entries, err
}

func (d KeyValueDatabase) Begin() {
	//TODO implement me
}

func (d KeyValueDatabase) Rollback() {
	//TODO implement me
}

func (d KeyValueDatabase) Close() {
	d.env.Close()
}<|MERGE_RESOLUTION|>--- conflicted
+++ resolved
@@ -104,15 +104,11 @@
 func (d KeyValueDatabase) Delete(key []byte) error {
 	log.Default.With("Key", key).Info("Deleting value associated to provided key")
 	err := d.env.Update(func(txn *mdbx.Txn) (err error) {
-<<<<<<< HEAD
-		db, err := txn.OpenRoot(mdbx.Create)
+		// TODO: this error should be handled.
+		db, _ := txn.OpenRoot(mdbx.Create)
 		if err != nil {
 			return err
 		}
-=======
-		// TODO: this error should be handled.
-		db, _ := txn.OpenRoot(mdbx.Create)
->>>>>>> bf19f1de
 		return txn.Del(db, key, nil)
 	})
 	return err
