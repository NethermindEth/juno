package genesis

import (
	"encoding/json"
	"fmt"
	"os"

	"github.com/NethermindEth/juno/adapters/sn2core"
	"github.com/NethermindEth/juno/adapters/vm2core"
	"github.com/NethermindEth/juno/core"
	"github.com/NethermindEth/juno/core/felt"
	"github.com/NethermindEth/juno/core/state"
	"github.com/NethermindEth/juno/core/state/commonstate"
	"github.com/NethermindEth/juno/core/trie2/triedb"
	"github.com/NethermindEth/juno/db/memory"
	rpc "github.com/NethermindEth/juno/rpc/v8"
	"github.com/NethermindEth/juno/starknet"
	"github.com/NethermindEth/juno/starknet/compiler"
	"github.com/NethermindEth/juno/utils"
	"github.com/NethermindEth/juno/validator"
	"github.com/NethermindEth/juno/vm"
)

// The constructor entrypoint for cairo contracts
const constructorSelector = "0x28ffe4ff0f226a9107253e17a904099aa4f63a02a5621de0576e5aa71bc5194"

var genesisHeader = core.Header{
	Number:    0,
	Timestamp: 0,
}

type GenesisConfig struct {
	Classes           []string                          `json:"classes"`            // []path-to-class.json
	Contracts         map[felt.Felt]GenesisContractData `json:"contracts"`          // address -> {classHash, constructorArgs}
	FunctionCalls     []FunctionCall                    `json:"function_calls"`     // list of functionCalls to Call()
	BootstrapAccounts []Account                         `json:"bootstrap_accounts"` // accounts to prefund with strk token
	Txns              []rpc.Transaction                 `json:"transactions"`       // Declare NOT supported
}

type Account struct {
	Address felt.Felt `json:"address"`
	PubKey  felt.Felt `json:"publicKey"`
	PrivKey felt.Felt `json:"privateKey"`
}

func Read(path string) (*GenesisConfig, error) {
	file, err := os.ReadFile(path)
	if err != nil {
		return nil, err
	}
	var config GenesisConfig
	if err = config.UnmarshalJSON(file); err != nil {
		return nil, err
	}
	return &config, err
}

func (g *GenesisConfig) UnmarshalJSON(data []byte) error {
	var aux struct {
		Classes           []string                       `json:"classes"`            // []path-to-class.json
		Contracts         map[string]GenesisContractData `json:"contracts"`          // address -> {classHash, constructorArgs}
		FunctionCalls     []FunctionCall                 `json:"function_calls"`     // list of functionCalls to Call()
		BootstrapAccounts []Account                      `json:"bootstrap_accounts"` // accounts to prefund with strk token
		Txns              []rpc.Transaction              `json:"transactions"`       // declare NOT supported
	}
	if err := json.Unmarshal(data, &aux); err != nil {
		return err
	}

	g.Classes = aux.Classes
	g.FunctionCalls = aux.FunctionCalls
	g.BootstrapAccounts = aux.BootstrapAccounts
	g.Contracts = make(map[felt.Felt]GenesisContractData, len(aux.Contracts))
	for classHash, constructorArgs := range aux.Contracts {
		key, err := new(felt.Felt).SetString(classHash)
		if err != nil {
			return err
		}
		g.Contracts[*key] = constructorArgs
	}
	g.Txns = aux.Txns
	return nil
}

type GenesisContractData struct {
	ClassHash       felt.Felt   `json:"class_hash"`
	ConstructorArgs []felt.Felt `json:"constructor_args"`
}

type FunctionCall struct {
	ContractAddress    felt.Felt   `json:"contract_address"`
	EntryPointSelector felt.Felt   `json:"entry_point_selector"`
	Calldata           []felt.Felt `json:"calldata"`
}

func (g *GenesisConfig) Validate() error {
	return validator.Validator().Struct(g)
}

// GenesisStateDiff builds the genesis state given the genesis-config data.
func GenesisStateDiff(
	config *GenesisConfig,
	v vm.VM,
	network *utils.Network,
	maxSteps uint64,
	maxGas uint64,
) (core.StateDiff, map[felt.Felt]core.ClassDefinition, error) {
	initialStateDiff := core.EmptyStateDiff()
	memDB := memory.New()
<<<<<<< HEAD
	triedb, err := triedb.New(memDB, nil)
	if err != nil {
		return core.StateDiff{}, nil, err
	}
	stateDB := state.NewStateDB(memDB, triedb)

	// TODO(maksymmalick): remove this after integration done
	stateFactory, err := commonstate.NewStateFactory(false, triedb, stateDB)
	if err != nil {
		return core.StateDiff{}, nil, err
	}
	state, err := stateFactory.NewState(&felt.Zero, memDB.NewIndexedBatch())
	if err != nil {
		return core.StateDiff{}, nil, err
	}
	//
	genesisState := sync.NewPendingStateWriter(
		&initialStateDiff,
		make(map[felt.Felt]core.Class, len(config.Classes)),
		state,
=======
	genesisState := core.NewPendingStateWriter(
		&initialStateDiff,
		make(map[felt.Felt]core.ClassDefinition, len(config.Classes)),
		core.NewState(memDB.NewIndexedBatch()),
>>>>>>> a54beab4
	)

	if err := declareClasses(config, &genesisState); err != nil {
		return core.StateDiff{}, nil, err
	}

	if err := deployContracts(config, v, maxSteps, maxGas, &genesisState); err != nil {
		return core.StateDiff{}, nil, err
	}

	if err := executeFunctionCalls(config, v, maxSteps, maxGas, &genesisState); err != nil {
		return core.StateDiff{}, nil, err
	}

	if err := executeTransactions(config, v, &genesisState); err != nil {
		return core.StateDiff{}, nil, err
	}

	genesisStateDiff, genesisClasses := genesisState.StateDiffAndClasses()
	return genesisStateDiff, genesisClasses, nil
}

func declareClasses(
	config *GenesisConfig,
	genesisState *core.PendingStateWriter,
) error {
	newClasses, err := loadClasses(config.Classes)
	if err != nil {
		return err
	}

	for classHash, class := range newClasses {
		if err := setClass(genesisState, &classHash, class); err != nil {
			return err
		}
	}

	return nil
}

func setClass(
	genesisState *core.PendingStateWriter,
	classHash *felt.Felt,
	class core.ClassDefinition,
) error {
	if err := genesisState.SetContractClass(classHash, class); err != nil {
		return fmt.Errorf("declare v0 class: %v", err)
	}

	if sierraClass, isCairo1 := class.(*core.SierraClass); isCairo1 {
		casmHash := sierraClass.Compiled.Hash(core.HashVersionV1)
		if err := genesisState.SetCompiledClassHash(classHash, &casmHash); err != nil {
			return fmt.Errorf("set compiled class hash: %v", err)
		}
	}
	return nil
}

func deployContracts(
	config *GenesisConfig,
	v vm.VM,
	maxSteps uint64,
	maxGas uint64,
	genesisState *core.PendingStateWriter,
) error {
	constructorSelector, err := new(felt.Felt).SetString(constructorSelector)
	if err != nil {
		return fmt.Errorf("convert string to felt: %v", err)
	}

	blockInfo := vm.BlockInfo{Header: &genesisHeader}

	for address, contractData := range config.Contracts {
		err := deployContract(
			v,
			maxSteps,
			maxGas,
			genesisState,
			address,
			contractData,
			constructorSelector,
			&blockInfo,
		)
		if err != nil {
			return err
		}
	}

	return nil
}

func deployContract(
	v vm.VM,
	maxSteps uint64,
	maxGas uint64,
	genesisState *core.PendingStateWriter,
	address felt.Felt,
	contractData GenesisContractData,
	constructorSelector *felt.Felt,
	blockInfo *vm.BlockInfo,
) error {
	classHash := contractData.ClassHash

	if err := genesisState.SetClassHash(&address, &classHash); err != nil {
		return fmt.Errorf("set class hash: %v", err)
	}

	if contractData.ConstructorArgs == nil {
		return nil
	}

	callInfo := &vm.CallInfo{
		ContractAddress: &address,
		ClassHash:       &classHash,
		Selector:        constructorSelector,
		Calldata:        contractData.ConstructorArgs,
	}

	result, err := v.Call(
		callInfo,
		blockInfo,
		genesisState,
		maxSteps,
		maxGas,
		true,
		true,
	)
	if err != nil {
		return fmt.Errorf("execute constructor call: %v", err)
	}

	coreSD := vm2core.AdaptStateDiff(&result.StateDiff)
	genesisState.StateDiff().Merge(&coreSD)
	return nil
}

func executeFunctionCalls(
	config *GenesisConfig,
	v vm.VM,
	maxSteps uint64,
	maxGas uint64,
	genesisState *core.PendingStateWriter,
) error {
	blockInfo := vm.BlockInfo{Header: &genesisHeader}

	for _, fnCall := range config.FunctionCalls {
		contractAddress := fnCall.ContractAddress
		entryPointSelector := fnCall.EntryPointSelector

		classHash, err := genesisState.ContractClassHash(&contractAddress)
		if err != nil {
			return fmt.Errorf("get contract class hash: %v", err)
		}

		callInfo := &vm.CallInfo{
			ContractAddress: &contractAddress,
			ClassHash:       &classHash,
			Selector:        &entryPointSelector,
			Calldata:        fnCall.Calldata,
		}

		result, err := v.Call(
			callInfo,
			&blockInfo,
			genesisState,
			maxSteps,
			maxGas,
			true,
			true,
		)
		if err != nil {
			return fmt.Errorf("execute function call: %v", err)
		}

		coreSD := vm2core.AdaptStateDiff(&result.StateDiff)
		genesisState.StateDiff().Merge(&coreSD)
	}

	return nil
}

func executeTransactions(
	config *GenesisConfig,
	v vm.VM,
	genesisState *core.PendingStateWriter,
) error {
	if len(config.Txns) == 0 {
		return nil
	}

	coreTxns := make([]core.Transaction, len(config.Txns))
	for i := range config.Txns {
		txn := &config.Txns[i]
		switch txn.Type {
		case rpc.TxnInvoke:
			coreTxns[i] = &core.InvokeTransaction{
				TransactionHash:       txn.Hash,
				CallData:              *txn.CallData,
				TransactionSignature:  *txn.Signature,
				MaxFee:                txn.MaxFee,
				ContractAddress:       txn.ContractAddress,
				Version:               (*core.TransactionVersion)(txn.Version),
				EntryPointSelector:    txn.EntryPointSelector,
				Nonce:                 txn.Nonce,
				SenderAddress:         txn.SenderAddress,
				ResourceBounds:        adaptResourceBounds(txn.ResourceBounds),
				Tip:                   txn.Tip.Uint64(),
				PaymasterData:         *txn.PaymasterData,
				AccountDeploymentData: *txn.AccountDeploymentData,
				NonceDAMode:           core.DataAvailabilityMode(*txn.NonceDAMode),
				FeeDAMode:             core.DataAvailabilityMode(*txn.FeeDAMode),
			}
		case rpc.TxnDeployAccount:
			coreTxns[i] = &core.DeployAccountTransaction{
				DeployTransaction: core.DeployTransaction{
					TransactionHash:     txn.Hash,
					ContractAddressSalt: txn.ContractAddressSalt,
					ContractAddress:     txn.SenderAddress,
					ClassHash:           txn.ClassHash,
					ConstructorCallData: *txn.ConstructorCallData,
					Version:             (*core.TransactionVersion)(txn.Version),
				},
				MaxFee:               txn.MaxFee,
				TransactionSignature: *txn.Signature,
				Nonce:                txn.Nonce,
			}
		default:
			return fmt.Errorf("unsupported transaction type: %v", txn.Type)
		}
	}

	blockInfo := vm.BlockInfo{Header: &genesisHeader}
	executionResults, err := v.Execute(coreTxns, nil, []*felt.Felt{new(felt.Felt).SetUint64(1)},
		&blockInfo, genesisState, true, true, true, true, false, false)
	if err != nil {
		return fmt.Errorf("execute transactions: %v", err)
	}

	for i := range config.Txns {
		traceSD := vm2core.AdaptStateDiff(executionResults.Traces[i].StateDiff)
		genesisSD, _ := genesisState.StateDiffAndClasses()
		genesisSD.Merge(&traceSD)
		genesisState.SetStateDiff(&genesisSD)
	}

	return nil
}

func adaptResourceBounds(rb *rpc.ResourceBoundsMap) map[core.Resource]core.ResourceBounds {
	return map[core.Resource]core.ResourceBounds{
		core.ResourceL1Gas: {
			MaxAmount:       rb.L1Gas.MaxAmount.Uint64(),
			MaxPricePerUnit: rb.L1Gas.MaxPricePerUnit,
		},
		core.ResourceL2Gas: {
			MaxAmount:       rb.L2Gas.MaxAmount.Uint64(),
			MaxPricePerUnit: rb.L2Gas.MaxPricePerUnit,
		},
		core.ResourceL1DataGas: {
			MaxAmount:       rb.L1DataGas.MaxAmount.Uint64(),
			MaxPricePerUnit: rb.L1DataGas.MaxPricePerUnit,
		},
	}
}

func loadClasses(classes []string) (map[felt.Felt]core.ClassDefinition, error) {
	classMap := make(map[felt.Felt]core.ClassDefinition, len(classes))
	for _, classPath := range classes {
		bytes, err := os.ReadFile(classPath)
		if err != nil {
			return nil, fmt.Errorf("read class file: %v", err)
		}

		var response *starknet.ClassDefinition
		if err = json.Unmarshal(bytes, &response); err != nil {
			return nil, fmt.Errorf("unmarshal class: %v", err)
		}

		var class core.ClassDefinition
		if response.DeprecatedCairo != nil {
			if class, err = sn2core.AdaptDeprecatedCairoClass(response.DeprecatedCairo); err != nil {
				return nil, err
			}
		} else {
			var casmClass *starknet.CasmClass
			if casmClass, err = compiler.Compile(response.Sierra); err != nil {
				return nil, err
			}
			if class, err = sn2core.AdaptSierraClass(response.Sierra, casmClass); err != nil {
				return nil, err
			}
		}

		classhash, err := class.Hash()
		if err != nil {
			return nil, fmt.Errorf("calculate class hash: %v", err)
		}
		classMap[classhash] = class
	}
	return classMap, nil
}<|MERGE_RESOLUTION|>--- conflicted
+++ resolved
@@ -107,7 +107,6 @@
 ) (core.StateDiff, map[felt.Felt]core.ClassDefinition, error) {
 	initialStateDiff := core.EmptyStateDiff()
 	memDB := memory.New()
-<<<<<<< HEAD
 	triedb, err := triedb.New(memDB, nil)
 	if err != nil {
 		return core.StateDiff{}, nil, err
@@ -123,17 +122,10 @@
 	if err != nil {
 		return core.StateDiff{}, nil, err
 	}
-	//
-	genesisState := sync.NewPendingStateWriter(
-		&initialStateDiff,
-		make(map[felt.Felt]core.Class, len(config.Classes)),
-		state,
-=======
 	genesisState := core.NewPendingStateWriter(
 		&initialStateDiff,
 		make(map[felt.Felt]core.ClassDefinition, len(config.Classes)),
-		core.NewState(memDB.NewIndexedBatch()),
->>>>>>> a54beab4
+		state,
 	)
 
 	if err := declareClasses(config, &genesisState); err != nil {
