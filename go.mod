module github.com/NethermindEth/juno

go 1.18

require (
	github.com/bxcodec/faker v2.0.1+incompatible
	github.com/consensys/gnark-crypto v0.7.0
	github.com/ethereum/go-ethereum v1.10.18
	github.com/goccy/go-json v0.9.7
	github.com/google/go-cmp v0.5.8
	github.com/iancoleman/strcase v0.2.0
	github.com/leanovate/gopter v0.2.9
	github.com/spf13/cobra v1.4.0
	github.com/spf13/viper v1.12.0
	github.com/stretchr/testify v1.7.1
	github.com/torquem-ch/mdbx-go v0.24.2
	go.uber.org/zap v1.21.0
	golang.org/x/crypto v0.0.0-20220525230936-793ad666bf5e
	google.golang.org/protobuf v1.28.0
	gopkg.in/yaml.v2 v2.4.0
)

require (
<<<<<<< HEAD
	github.com/gdamore/encoding v1.0.0 // indirect
	github.com/gdamore/tcell/v2 v2.4.1-0.20210905002822-f057f0a857a1 // indirect
	github.com/google/go-cmp v0.5.8 // indirect
	github.com/lucasb-eyer/go-colorful v1.2.0 // indirect
	github.com/pkg/errors v0.9.1 // indirect
	github.com/rivo/tview v0.0.0-20220703182358-a13d901d3386 // indirect
	github.com/rivo/uniseg v0.2.0 // indirect
	golang.org/x/term v0.0.0-20210220032956-6a3ed077a48d // indirect
=======
	github.com/consensys/bavard v0.1.10 // indirect
	github.com/mmcloughlin/addchain v0.4.0 // indirect
	github.com/pkg/errors v0.9.1 // indirect
	rsc.io/tmplfunc v0.0.3 // indirect
>>>>>>> e2587e5d
)

require (
	github.com/StackExchange/wmi v0.0.0-20180116203802-5d049714c4a6 // indirect
	github.com/VictoriaMetrics/fastcache v1.6.0 // indirect
	github.com/beorn7/perks v1.0.1 // indirect
	github.com/btcsuite/btcd/btcec/v2 v2.2.0 // indirect
	github.com/cespare/xxhash/v2 v2.1.2 // indirect
	github.com/davecgh/go-spew v1.1.1 // indirect
	github.com/deckarep/golang-set v1.8.0 // indirect
	github.com/decred/dcrd/dcrec/secp256k1/v4 v4.0.1 // indirect
	github.com/edsrzf/mmap-go v1.0.0 // indirect
	github.com/fjl/memsize v0.0.0-20190710130421-bcb5799ab5e5 // indirect
	github.com/fsnotify/fsnotify v1.5.4 // indirect
	github.com/gballet/go-libpcsclite v0.0.0-20190607065134-2772fd86a8ff // indirect
	github.com/go-ole/go-ole v1.2.1 // indirect
	github.com/go-stack/stack v1.8.0 // indirect
	github.com/golang-jwt/jwt/v4 v4.3.0 // indirect
	github.com/golang/protobuf v1.5.2 // indirect
	github.com/golang/snappy v0.0.4 // indirect
	github.com/google/uuid v1.2.0 // indirect
	github.com/gorilla/websocket v1.4.2 // indirect
	github.com/hashicorp/go-bexpr v0.1.10 // indirect
	github.com/hashicorp/golang-lru v0.5.5-0.20210104140557-80c98217689d // indirect
	github.com/hashicorp/hcl v1.0.0 // indirect
	github.com/holiman/bloomfilter/v2 v2.0.3 // indirect
	github.com/holiman/uint256 v1.2.0
	github.com/huin/goupnp v1.0.3 // indirect
	github.com/inconshreveable/mousetrap v1.0.0 // indirect
	github.com/jackpal/go-nat-pmp v1.0.2 // indirect
	github.com/magiconair/properties v1.8.6 // indirect
	github.com/mattn/go-colorable v0.1.12 // indirect
	github.com/mattn/go-isatty v0.0.14 // indirect
	github.com/mattn/go-runewidth v0.0.13 // indirect
	github.com/matttproud/golang_protobuf_extensions v1.0.1 // indirect
	github.com/mitchellh/mapstructure v1.5.0 // indirect
	github.com/mitchellh/pointerstructure v1.2.0 // indirect
	github.com/olekukonko/tablewriter v0.0.5 // indirect
	github.com/pelletier/go-toml v1.9.5 // indirect
	github.com/pelletier/go-toml/v2 v2.0.1 // indirect
	github.com/pmezard/go-difflib v1.0.0 // indirect
	github.com/prometheus/client_golang v1.12.2
	github.com/prometheus/client_model v0.2.0
	github.com/prometheus/common v0.32.1 // indirect
	github.com/prometheus/procfs v0.7.3 // indirect
	github.com/prometheus/tsdb v0.7.1 // indirect
	github.com/rjeczalik/notify v0.9.1 // indirect
	github.com/rs/cors v1.7.0 // indirect
	github.com/shirou/gopsutil v3.21.4-0.20210419000835-c7a38de76ee5+incompatible // indirect
	github.com/spf13/afero v1.8.2 // indirect
	github.com/spf13/cast v1.5.0 // indirect
	github.com/spf13/jwalterweatherman v1.1.0 // indirect
	github.com/spf13/pflag v1.0.5 // indirect
	github.com/status-im/keycard-go v0.0.0-20190316090335-8537d3370df4 // indirect
	github.com/subosito/gotenv v1.3.0 // indirect
	github.com/syndtr/goleveldb v1.0.1-0.20210819022825-2ae1ddf74ef7 // indirect
	github.com/tklauser/go-sysconf v0.3.5 // indirect
	github.com/tklauser/numcpus v0.2.2 // indirect
	github.com/tyler-smith/go-bip39 v1.0.1-0.20181017060643-dbb3b84ba2ef // indirect
	go.uber.org/atomic v1.7.0 // indirect
	go.uber.org/multierr v1.6.0 // indirect
	golang.org/x/sync v0.0.0-20210220032951-036812b2e83c // indirect
	golang.org/x/sys v0.0.0-20220520151302-bc2c85ada10a
	golang.org/x/text v0.3.7 // indirect
	golang.org/x/time v0.0.0-20210220033141-f8bda1e9f3ba // indirect
	gopkg.in/ini.v1 v1.66.4 // indirect
	gopkg.in/natefinch/npipe.v2 v2.0.0-20160621034901-c1b8fa8bdcce // indirect
	gopkg.in/urfave/cli.v1 v1.20.0 // indirect
	gopkg.in/yaml.v3 v3.0.0 // indirect
	gotest.tools v2.2.0+incompatible
)<|MERGE_RESOLUTION|>--- conflicted
+++ resolved
@@ -21,7 +21,6 @@
 )
 
 require (
-<<<<<<< HEAD
 	github.com/gdamore/encoding v1.0.0 // indirect
 	github.com/gdamore/tcell/v2 v2.4.1-0.20210905002822-f057f0a857a1 // indirect
 	github.com/google/go-cmp v0.5.8 // indirect
@@ -30,12 +29,10 @@
 	github.com/rivo/tview v0.0.0-20220703182358-a13d901d3386 // indirect
 	github.com/rivo/uniseg v0.2.0 // indirect
 	golang.org/x/term v0.0.0-20210220032956-6a3ed077a48d // indirect
-=======
 	github.com/consensys/bavard v0.1.10 // indirect
 	github.com/mmcloughlin/addchain v0.4.0 // indirect
 	github.com/pkg/errors v0.9.1 // indirect
 	rsc.io/tmplfunc v0.0.3 // indirect
->>>>>>> e2587e5d
 )
 
 require (
