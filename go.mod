--- conflicted
+++ resolved
@@ -168,11 +168,7 @@
 	go.uber.org/dig v1.17.1 // indirect
 	go.uber.org/fx v1.20.1 // indirect
 	go.uber.org/multierr v1.11.0 // indirect
-<<<<<<< HEAD
-	golang.org/x/exp v0.0.0-20240119083558-1b970713d09a // indirect
-=======
 	golang.org/x/exp v0.0.0-20240325151524-a685a6edb6d8 // indirect
->>>>>>> e43b0f3a
 	golang.org/x/mod v0.16.0 // indirect
 	golang.org/x/net v0.22.0 // indirect
 	golang.org/x/sync v0.6.0 // indirect
