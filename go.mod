module github.com/NethermindEth/juno

// if version specified as "1.22" (without bugfix) it breaks CodeQL github build
go 1.23.1

require (
	github.com/Masterminds/semver/v3 v3.3.0
	github.com/bits-and-blooms/bitset v1.14.3
	github.com/bits-and-blooms/bloom/v3 v3.7.0
	github.com/cockroachdb/pebble v1.1.2
	github.com/coder/websocket v1.8.12
	github.com/consensys/gnark-crypto v0.14.0
	github.com/davecgh/go-spew v1.1.2-0.20180830191138-d8f796af33cc
	github.com/ethereum/go-ethereum v1.14.11
	github.com/fxamacker/cbor/v2 v2.7.0
	github.com/go-playground/validator/v10 v10.22.1
	github.com/jinzhu/copier v0.4.0
	github.com/libp2p/go-libp2p v0.36.2
	github.com/libp2p/go-libp2p-kad-dht v0.26.1
	github.com/libp2p/go-libp2p-pubsub v0.12.0
	github.com/mitchellh/mapstructure v1.5.0
	github.com/multiformats/go-multiaddr v0.13.0
	github.com/olekukonko/tablewriter v0.0.5
	github.com/pkg/errors v0.9.1
	github.com/prometheus/client_golang v1.20.4
	github.com/rs/cors v1.11.1
	github.com/sourcegraph/conc v0.3.0
	github.com/spf13/cobra v1.8.1
	github.com/spf13/pflag v1.0.5
	github.com/spf13/viper v1.19.0
	github.com/stretchr/testify v1.9.0
	go.uber.org/automaxprocs v1.6.0
	go.uber.org/mock v0.4.0
	go.uber.org/zap v1.27.0
<<<<<<< HEAD
	golang.org/x/crypto v0.27.0
	google.golang.org/grpc v1.67.1
=======
	golang.org/x/crypto v0.28.0
	google.golang.org/grpc v1.67.0
>>>>>>> 45ce05df
	google.golang.org/protobuf v1.34.2
	gopkg.in/yaml.v3 v3.0.1
)

require (
	github.com/DataDog/zstd v1.5.6-0.20230824185856-869dae002e5e // indirect
	github.com/Microsoft/go-winio v0.6.2 // indirect
	github.com/benbjohnson/clock v1.3.5 // indirect
	github.com/beorn7/perks v1.0.1 // indirect
	github.com/btcsuite/btcd/btcec/v2 v2.3.4 // indirect
	github.com/cespare/xxhash/v2 v2.3.0 // indirect
	github.com/cockroachdb/errors v1.11.3 // indirect
	github.com/cockroachdb/fifo v0.0.0-20240606204812-0bbfbd93a7ce // indirect
	github.com/cockroachdb/logtags v0.0.0-20230118201751-21c54148d20b // indirect
	github.com/cockroachdb/redact v1.1.5 // indirect
	github.com/cockroachdb/tokenbucket v0.0.0-20230807174530-cc333fc44b06 // indirect
	github.com/consensys/bavard v0.1.13 // indirect
	github.com/containerd/cgroups v1.1.0 // indirect
	github.com/coreos/go-systemd/v22 v22.5.0 // indirect
	github.com/crate-crypto/go-ipa v0.0.0-20240223125850-b1e8a79f509c // indirect
	github.com/crate-crypto/go-kzg-4844 v1.1.0 // indirect
	github.com/davidlazar/go-crypto v0.0.0-20200604182044-b73af7476f6c // indirect
	github.com/deckarep/golang-set/v2 v2.6.0 // indirect
	github.com/decred/dcrd/dcrec/secp256k1/v4 v4.3.0 // indirect
	github.com/docker/go-units v0.5.0 // indirect
	github.com/elastic/gosigar v0.14.3 // indirect
	github.com/ethereum/c-kzg-4844 v1.0.0 // indirect
	github.com/ethereum/go-verkle v0.1.1-0.20240829091221-dffa7562dbe9 // indirect
	github.com/flynn/noise v1.1.0 // indirect
	github.com/francoispqt/gojay v1.2.13 // indirect
	github.com/fsnotify/fsnotify v1.7.0 // indirect
	github.com/gabriel-vasile/mimetype v1.4.4 // indirect
	github.com/getsentry/sentry-go v0.27.0 // indirect
	github.com/go-logr/logr v1.4.2 // indirect
	github.com/go-logr/stdr v1.2.2 // indirect
	github.com/go-ole/go-ole v1.3.0 // indirect
	github.com/go-playground/locales v0.14.1 // indirect
	github.com/go-playground/universal-translator v0.18.1 // indirect
	github.com/go-task/slim-sprig/v3 v3.0.0 // indirect
	github.com/godbus/dbus/v5 v5.1.0 // indirect
	github.com/gogo/protobuf v1.3.2 // indirect
	github.com/golang/snappy v0.0.5-0.20220116011046-fa5810519dcb // indirect
	github.com/google/gopacket v1.1.19 // indirect
	github.com/google/pprof v0.0.0-20240727154555-813a5fbdbec8 // indirect
	github.com/google/uuid v1.6.0 // indirect
	github.com/gorilla/websocket v1.5.3 // indirect
	github.com/hashicorp/errwrap v1.1.0 // indirect
	github.com/hashicorp/go-multierror v1.1.1 // indirect
	github.com/hashicorp/golang-lru v1.0.2 // indirect
	github.com/hashicorp/golang-lru/v2 v2.0.7 // indirect
	github.com/hashicorp/hcl v1.0.0 // indirect
	github.com/holiman/uint256 v1.3.1 // indirect
	github.com/huin/goupnp v1.3.0 // indirect
	github.com/inconshreveable/mousetrap v1.1.0 // indirect
	github.com/ipfs/boxo v0.21.0 // indirect
	github.com/ipfs/go-cid v0.4.1 // indirect
	github.com/ipfs/go-datastore v0.6.0 // indirect
	github.com/ipfs/go-log v1.0.5 // indirect
	github.com/ipfs/go-log/v2 v2.5.1 // indirect
	github.com/ipld/go-ipld-prime v0.21.0 // indirect
	github.com/jackpal/go-nat-pmp v1.0.2 // indirect
	github.com/jbenet/go-temp-err-catcher v0.1.0 // indirect
	github.com/jbenet/goprocess v0.1.4 // indirect
	github.com/klauspost/compress v1.17.9 // indirect
	github.com/klauspost/cpuid/v2 v2.2.8 // indirect
	github.com/koron/go-ssdp v0.0.4 // indirect
	github.com/kr/pretty v0.3.1 // indirect
	github.com/kr/text v0.2.0 // indirect
	github.com/leodido/go-urn v1.4.0 // indirect
	github.com/libp2p/go-buffer-pool v0.1.0 // indirect
	github.com/libp2p/go-cidranger v1.1.0 // indirect
	github.com/libp2p/go-flow-metrics v0.1.0 // indirect
	github.com/libp2p/go-libp2p-asn-util v0.4.1 // indirect
	github.com/libp2p/go-libp2p-kbucket v0.6.3 // indirect
	github.com/libp2p/go-libp2p-record v0.2.0 // indirect
	github.com/libp2p/go-libp2p-routing-helpers v0.7.4 // indirect
	github.com/libp2p/go-msgio v0.3.0 // indirect
	github.com/libp2p/go-nat v0.2.0 // indirect
	github.com/libp2p/go-netroute v0.2.1 // indirect
	github.com/libp2p/go-reuseport v0.4.0 // indirect
	github.com/libp2p/go-yamux/v4 v4.0.1 // indirect
	github.com/magiconair/properties v1.8.7 // indirect
	github.com/marten-seemann/tcp v0.0.0-20210406111302-dfbc87cc63fd // indirect
	github.com/mattn/go-isatty v0.0.20 // indirect
	github.com/mattn/go-runewidth v0.0.14 // indirect
	github.com/miekg/dns v1.1.62 // indirect
	github.com/mikioh/tcpinfo v0.0.0-20190314235526-30a79bb1804b // indirect
	github.com/mikioh/tcpopt v0.0.0-20190314235656-172688c1accc // indirect
	github.com/minio/sha256-simd v1.0.1 // indirect
	github.com/mmcloughlin/addchain v0.4.0 // indirect
	github.com/mr-tron/base58 v1.2.0 // indirect
	github.com/multiformats/go-base32 v0.1.0 // indirect
	github.com/multiformats/go-base36 v0.2.0 // indirect
	github.com/multiformats/go-multiaddr-dns v0.3.1 // indirect
	github.com/multiformats/go-multiaddr-fmt v0.1.0 // indirect
	github.com/multiformats/go-multibase v0.2.0 // indirect
	github.com/multiformats/go-multicodec v0.9.0 // indirect
	github.com/multiformats/go-multihash v0.2.3 // indirect
	github.com/multiformats/go-multistream v0.5.0 // indirect
	github.com/multiformats/go-varint v0.0.7 // indirect
	github.com/munnerz/goautoneg v0.0.0-20191010083416-a7dc8b61c822 // indirect
	github.com/onsi/ginkgo/v2 v2.20.0 // indirect
	github.com/opencontainers/runtime-spec v1.2.0 // indirect
	github.com/opentracing/opentracing-go v1.2.0 // indirect
	github.com/pbnjay/memory v0.0.0-20210728143218-7b4eea64cf58 // indirect
	github.com/pelletier/go-toml/v2 v2.2.2 // indirect
	github.com/pion/datachannel v1.5.8 // indirect
	github.com/pion/dtls/v2 v2.2.12 // indirect
	github.com/pion/ice/v2 v2.3.34 // indirect
	github.com/pion/interceptor v0.1.30 // indirect
	github.com/pion/logging v0.2.2 // indirect
	github.com/pion/mdns v0.0.12 // indirect
	github.com/pion/randutil v0.1.0 // indirect
	github.com/pion/rtcp v1.2.14 // indirect
	github.com/pion/rtp v1.8.9 // indirect
	github.com/pion/sctp v1.8.33 // indirect
	github.com/pion/sdp/v3 v3.0.9 // indirect
	github.com/pion/srtp/v2 v2.0.20 // indirect
	github.com/pion/stun v0.6.1 // indirect
	github.com/pion/transport/v2 v2.2.10 // indirect
	github.com/pion/turn/v2 v2.1.6 // indirect
	github.com/pion/webrtc/v3 v3.3.0 // indirect
	github.com/pmezard/go-difflib v1.0.1-0.20181226105442-5d4384ee4fb2 // indirect
	github.com/polydawn/refmt v0.89.0 // indirect
	github.com/prometheus/client_model v0.6.1 // indirect
	github.com/prometheus/common v0.55.0 // indirect
	github.com/prometheus/procfs v0.15.1 // indirect
	github.com/quic-go/qpack v0.4.0 // indirect
	github.com/quic-go/quic-go v0.46.0 // indirect
	github.com/quic-go/webtransport-go v0.8.0 // indirect
	github.com/raulk/go-watchdog v1.3.0 // indirect
	github.com/rivo/uniseg v0.4.2 // indirect
	github.com/rogpeppe/go-internal v1.12.0 // indirect
	github.com/sagikazarmark/locafero v0.4.0 // indirect
	github.com/sagikazarmark/slog-shim v0.1.0 // indirect
	github.com/shirou/gopsutil v3.21.11+incompatible // indirect
	github.com/spaolacci/murmur3 v1.1.0 // indirect
	github.com/spf13/afero v1.11.0 // indirect
	github.com/spf13/cast v1.6.0 // indirect
	github.com/subosito/gotenv v1.6.0 // indirect
	github.com/supranational/blst v0.3.13 // indirect
	github.com/tklauser/go-sysconf v0.3.13 // indirect
	github.com/tklauser/numcpus v0.7.0 // indirect
	github.com/whyrusleeping/go-keyspace v0.0.0-20160322163242-5b898ac5add1 // indirect
	github.com/wlynxg/anet v0.0.4 // indirect
	github.com/x448/float16 v0.8.4 // indirect
	github.com/yusufpapurcu/wmi v1.2.4 // indirect
	go.opencensus.io v0.24.0 // indirect
	go.opentelemetry.io/otel v1.27.0 // indirect
	go.opentelemetry.io/otel/metric v1.27.0 // indirect
	go.opentelemetry.io/otel/trace v1.27.0 // indirect
	go.uber.org/dig v1.18.0 // indirect
	go.uber.org/fx v1.22.2 // indirect
	go.uber.org/multierr v1.11.0 // indirect
	golang.org/x/exp v0.0.0-20240808152545-0cdaa3abc0fa // indirect
	golang.org/x/mod v0.20.0 // indirect
	golang.org/x/net v0.28.0 // indirect
	golang.org/x/sync v0.8.0 // indirect
	golang.org/x/sys v0.26.0 // indirect
	golang.org/x/text v0.19.0 // indirect
	golang.org/x/tools v0.24.0 // indirect
	gonum.org/v1/gonum v0.15.0 // indirect
	google.golang.org/genproto/googleapis/rpc v0.0.0-20240814211410-ddb44dafa142 // indirect
	gopkg.in/ini.v1 v1.67.0 // indirect
	lukechampine.com/blake3 v1.3.0 // indirect
	rsc.io/tmplfunc v0.0.3 // indirect
)<|MERGE_RESOLUTION|>--- conflicted
+++ resolved
@@ -32,13 +32,8 @@
 	go.uber.org/automaxprocs v1.6.0
 	go.uber.org/mock v0.4.0
 	go.uber.org/zap v1.27.0
-<<<<<<< HEAD
-	golang.org/x/crypto v0.27.0
+	golang.org/x/crypto v0.28.0
 	google.golang.org/grpc v1.67.1
-=======
-	golang.org/x/crypto v0.28.0
-	google.golang.org/grpc v1.67.0
->>>>>>> 45ce05df
 	google.golang.org/protobuf v1.34.2
 	gopkg.in/yaml.v3 v3.0.1
 )
