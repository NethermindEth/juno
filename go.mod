module github.com/NethermindEth/juno

// if version specified as "1.22" (without bugfix) it breaks CodeQL github build
go 1.23.4

require (
	github.com/Masterminds/semver/v3 v3.3.1
	github.com/NethermindEth/cairo-vm-go v0.0.0-20241022093807-167daddfd4a4
	github.com/bits-and-blooms/bitset v1.20.0
	github.com/bits-and-blooms/bloom/v3 v3.7.0
	github.com/cockroachdb/pebble v1.1.3
	github.com/coder/websocket v1.8.12
	github.com/consensys/gnark-crypto v0.15.0
	github.com/ethereum/go-ethereum v1.14.12
	github.com/fxamacker/cbor/v2 v2.7.0
	github.com/go-playground/validator/v10 v10.24.0
	github.com/jinzhu/copier v0.4.0
	github.com/libp2p/go-libp2p v0.38.1
	github.com/libp2p/go-libp2p-kad-dht v0.28.2
	github.com/libp2p/go-libp2p-pubsub v0.12.0
	github.com/mitchellh/mapstructure v1.5.0
	github.com/multiformats/go-multiaddr v0.14.0
	github.com/olekukonko/tablewriter v0.0.5
	github.com/pkg/errors v0.9.1
	github.com/prometheus/client_golang v1.20.5
	github.com/rs/cors v1.11.1
	github.com/sourcegraph/conc v0.3.0
	github.com/spf13/cobra v1.8.1
	github.com/spf13/pflag v1.0.5
	github.com/spf13/viper v1.19.0
	github.com/stretchr/testify v1.10.0
	go.uber.org/automaxprocs v1.6.0
	go.uber.org/mock v0.5.0
	go.uber.org/zap v1.27.0
	golang.org/x/crypto v0.32.0
<<<<<<< HEAD
	google.golang.org/grpc v1.69.4
	google.golang.org/protobuf v1.36.4
=======
	google.golang.org/grpc v1.70.0
	google.golang.org/protobuf v1.36.3
>>>>>>> 7eeba775
	gopkg.in/yaml.v3 v3.0.1
)

require (
	github.com/DataDog/zstd v1.5.6-0.20230824185856-869dae002e5e // indirect
	github.com/Microsoft/go-winio v0.6.2 // indirect
	github.com/alecthomas/participle/v2 v2.0.0 // indirect
	github.com/benbjohnson/clock v1.3.5 // indirect
	github.com/beorn7/perks v1.0.1 // indirect
	github.com/cespare/xxhash/v2 v2.3.0 // indirect
	github.com/cockroachdb/errors v1.11.3 // indirect
	github.com/cockroachdb/fifo v0.0.0-20240606204812-0bbfbd93a7ce // indirect
	github.com/cockroachdb/logtags v0.0.0-20230118201751-21c54148d20b // indirect
	github.com/cockroachdb/redact v1.1.5 // indirect
	github.com/cockroachdb/tokenbucket v0.0.0-20230807174530-cc333fc44b06 // indirect
	github.com/consensys/bavard v0.1.27 // indirect
	github.com/containerd/cgroups v1.1.0 // indirect
	github.com/coreos/go-systemd/v22 v22.5.0 // indirect
	github.com/crate-crypto/go-ipa v0.0.0-20240223125850-b1e8a79f509c // indirect
	github.com/crate-crypto/go-kzg-4844 v1.1.0 // indirect
	github.com/davecgh/go-spew v1.1.2-0.20180830191138-d8f796af33cc // indirect
	github.com/davidlazar/go-crypto v0.0.0-20200604182044-b73af7476f6c // indirect
	github.com/deckarep/golang-set/v2 v2.6.0 // indirect
	github.com/decred/dcrd/dcrec/secp256k1/v4 v4.3.0 // indirect
	github.com/docker/go-units v0.5.0 // indirect
	github.com/elastic/gosigar v0.14.3 // indirect
	github.com/ethereum/c-kzg-4844 v1.0.0 // indirect
	github.com/ethereum/go-verkle v0.1.1-0.20240829091221-dffa7562dbe9 // indirect
	github.com/flynn/noise v1.1.0 // indirect
	github.com/francoispqt/gojay v1.2.13 // indirect
	github.com/fsnotify/fsnotify v1.7.0 // indirect
	github.com/gabriel-vasile/mimetype v1.4.8 // indirect
	github.com/getsentry/sentry-go v0.27.0 // indirect
	github.com/go-logr/logr v1.4.2 // indirect
	github.com/go-logr/stdr v1.2.2 // indirect
	github.com/go-ole/go-ole v1.3.0 // indirect
	github.com/go-playground/locales v0.14.1 // indirect
	github.com/go-playground/universal-translator v0.18.1 // indirect
	github.com/go-task/slim-sprig/v3 v3.0.0 // indirect
	github.com/godbus/dbus/v5 v5.1.0 // indirect
	github.com/gogo/protobuf v1.3.2 // indirect
	github.com/golang/snappy v0.0.5-0.20220116011046-fa5810519dcb // indirect
	github.com/google/gopacket v1.1.19 // indirect
	github.com/google/pprof v0.0.0-20241210010833-40e02aabc2ad // indirect
	github.com/google/uuid v1.6.0 // indirect
	github.com/gorilla/websocket v1.5.3 // indirect
	github.com/hashicorp/errwrap v1.1.0 // indirect
	github.com/hashicorp/go-multierror v1.1.1 // indirect
	github.com/hashicorp/golang-lru v1.0.2 // indirect
	github.com/hashicorp/golang-lru/v2 v2.0.7 // indirect
	github.com/hashicorp/hcl v1.0.0 // indirect
	github.com/holiman/uint256 v1.3.1 // indirect
	github.com/huin/goupnp v1.3.0 // indirect
	github.com/inconshreveable/mousetrap v1.1.0 // indirect
	github.com/ipfs/boxo v0.24.3 // indirect
	github.com/ipfs/go-cid v0.4.1 // indirect
	github.com/ipfs/go-datastore v0.6.0 // indirect
	github.com/ipfs/go-log/v2 v2.5.1 // indirect
	github.com/ipld/go-ipld-prime v0.21.0 // indirect
	github.com/jackpal/go-nat-pmp v1.0.2 // indirect
	github.com/jbenet/go-temp-err-catcher v0.1.0 // indirect
	github.com/jbenet/goprocess v0.1.4 // indirect
	github.com/klauspost/compress v1.17.11 // indirect
	github.com/klauspost/cpuid/v2 v2.2.9 // indirect
	github.com/koron/go-ssdp v0.0.4 // indirect
	github.com/kr/pretty v0.3.1 // indirect
	github.com/kr/text v0.2.0 // indirect
	github.com/leodido/go-urn v1.4.0 // indirect
	github.com/libp2p/go-buffer-pool v0.1.0 // indirect
	github.com/libp2p/go-cidranger v1.1.0 // indirect
	github.com/libp2p/go-flow-metrics v0.2.0 // indirect
	github.com/libp2p/go-libp2p-asn-util v0.4.1 // indirect
	github.com/libp2p/go-libp2p-kbucket v0.6.4 // indirect
	github.com/libp2p/go-libp2p-record v0.2.0 // indirect
	github.com/libp2p/go-libp2p-routing-helpers v0.7.4 // indirect
	github.com/libp2p/go-msgio v0.3.0 // indirect
	github.com/libp2p/go-nat v0.2.0 // indirect
	github.com/libp2p/go-netroute v0.2.2 // indirect
	github.com/libp2p/go-reuseport v0.4.0 // indirect
	github.com/libp2p/go-yamux/v4 v4.0.1 // indirect
	github.com/magiconair/properties v1.8.7 // indirect
	github.com/marten-seemann/tcp v0.0.0-20210406111302-dfbc87cc63fd // indirect
	github.com/mattn/go-isatty v0.0.20 // indirect
	github.com/mattn/go-runewidth v0.0.14 // indirect
	github.com/miekg/dns v1.1.62 // indirect
	github.com/mikioh/tcpinfo v0.0.0-20190314235526-30a79bb1804b // indirect
	github.com/mikioh/tcpopt v0.0.0-20190314235656-172688c1accc // indirect
	github.com/minio/sha256-simd v1.0.1 // indirect
	github.com/mmcloughlin/addchain v0.4.0 // indirect
	github.com/mr-tron/base58 v1.2.0 // indirect
	github.com/multiformats/go-base32 v0.1.0 // indirect
	github.com/multiformats/go-base36 v0.2.0 // indirect
	github.com/multiformats/go-multiaddr-dns v0.4.1 // indirect
	github.com/multiformats/go-multiaddr-fmt v0.1.0 // indirect
	github.com/multiformats/go-multibase v0.2.0 // indirect
	github.com/multiformats/go-multicodec v0.9.0 // indirect
	github.com/multiformats/go-multihash v0.2.3 // indirect
	github.com/multiformats/go-multistream v0.6.0 // indirect
	github.com/multiformats/go-varint v0.0.7 // indirect
	github.com/munnerz/goautoneg v0.0.0-20191010083416-a7dc8b61c822 // indirect
	github.com/onsi/ginkgo/v2 v2.22.0 // indirect
	github.com/opencontainers/runtime-spec v1.2.0 // indirect
	github.com/pbnjay/memory v0.0.0-20210728143218-7b4eea64cf58 // indirect
	github.com/pelletier/go-toml/v2 v2.2.2 // indirect
	github.com/pion/datachannel v1.5.10 // indirect
	github.com/pion/dtls/v2 v2.2.12 // indirect
	github.com/pion/ice/v2 v2.3.37 // indirect
	github.com/pion/interceptor v0.1.37 // indirect
	github.com/pion/logging v0.2.2 // indirect
	github.com/pion/mdns v0.0.12 // indirect
	github.com/pion/randutil v0.1.0 // indirect
	github.com/pion/rtcp v1.2.15 // indirect
	github.com/pion/rtp v1.8.10 // indirect
	github.com/pion/sctp v1.8.35 // indirect
	github.com/pion/sdp/v3 v3.0.9 // indirect
	github.com/pion/srtp/v2 v2.0.20 // indirect
	github.com/pion/stun v0.6.1 // indirect
	github.com/pion/transport/v2 v2.2.10 // indirect
	github.com/pion/transport/v3 v3.0.7 // indirect
	github.com/pion/turn/v2 v2.1.6 // indirect
	github.com/pion/webrtc/v3 v3.3.5 // indirect
	github.com/pmezard/go-difflib v1.0.1-0.20181226105442-5d4384ee4fb2 // indirect
	github.com/polydawn/refmt v0.89.0 // indirect
	github.com/prometheus/client_model v0.6.1 // indirect
	github.com/prometheus/common v0.61.0 // indirect
	github.com/prometheus/procfs v0.15.1 // indirect
	github.com/quic-go/qpack v0.5.1 // indirect
	github.com/quic-go/quic-go v0.48.2 // indirect
	github.com/quic-go/webtransport-go v0.8.1-0.20241018022711-4ac2c9250e66 // indirect
	github.com/raulk/go-watchdog v1.3.0 // indirect
	github.com/rivo/uniseg v0.4.2 // indirect
	github.com/rogpeppe/go-internal v1.12.0 // indirect
	github.com/sagikazarmark/locafero v0.4.0 // indirect
	github.com/sagikazarmark/slog-shim v0.1.0 // indirect
	github.com/shirou/gopsutil v3.21.11+incompatible // indirect
	github.com/spaolacci/murmur3 v1.1.0 // indirect
	github.com/spf13/afero v1.11.0 // indirect
	github.com/spf13/cast v1.6.0 // indirect
	github.com/subosito/gotenv v1.6.0 // indirect
	github.com/supranational/blst v0.3.13 // indirect
	github.com/tklauser/go-sysconf v0.3.13 // indirect
	github.com/tklauser/numcpus v0.7.0 // indirect
	github.com/whyrusleeping/go-keyspace v0.0.0-20160322163242-5b898ac5add1 // indirect
	github.com/wlynxg/anet v0.0.5 // indirect
	github.com/x448/float16 v0.8.4 // indirect
	github.com/yusufpapurcu/wmi v1.2.4 // indirect
	go.opencensus.io v0.24.0 // indirect
	go.opentelemetry.io/otel v1.32.0 // indirect
	go.opentelemetry.io/otel/metric v1.32.0 // indirect
	go.opentelemetry.io/otel/trace v1.32.0 // indirect
	go.uber.org/dig v1.18.0 // indirect
	go.uber.org/fx v1.23.0 // indirect
	go.uber.org/multierr v1.11.0 // indirect
	golang.org/x/exp v0.0.0-20241217172543-b2144cdd0a67 // indirect
	golang.org/x/mod v0.22.0 // indirect
	golang.org/x/net v0.34.0 // indirect
	golang.org/x/sync v0.10.0 // indirect
	golang.org/x/sys v0.29.0 // indirect
	golang.org/x/text v0.21.0 // indirect
	golang.org/x/tools v0.28.0 // indirect
	gonum.org/v1/gonum v0.15.0 // indirect
	google.golang.org/genproto/googleapis/rpc v0.0.0-20241202173237-19429a94021a // indirect
	gopkg.in/ini.v1 v1.67.0 // indirect
	lukechampine.com/blake3 v1.3.0 // indirect
	rsc.io/tmplfunc v0.0.3 // indirect
)<|MERGE_RESOLUTION|>--- conflicted
+++ resolved
@@ -33,13 +33,8 @@
 	go.uber.org/mock v0.5.0
 	go.uber.org/zap v1.27.0
 	golang.org/x/crypto v0.32.0
-<<<<<<< HEAD
-	google.golang.org/grpc v1.69.4
+	google.golang.org/grpc v1.70.0
 	google.golang.org/protobuf v1.36.4
-=======
-	google.golang.org/grpc v1.70.0
-	google.golang.org/protobuf v1.36.3
->>>>>>> 7eeba775
 	gopkg.in/yaml.v3 v3.0.1
 )
 
