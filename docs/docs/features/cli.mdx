---
title: Juno Command Line Interface (juno-cli)
---

Useful commands with the StarkNet Feeder Gateway. 

Based on "starknet-edu" Postman workspace [ID 5cf35dcd-9230-4e4a-aa1e-c52a4e910d02].

This package shares configuration with the main package.

To query available commands, run `juno-cli --help` from the `build` directory.
<<<<<<< HEAD
=======

Available Commands:

    completion                 Generate the autocompletion script for the specified shell
    get_block                  Prints out block information.
    get_block_hash_by_id       Get corresponding block hash by block number (ID).
    get_block_id_by_hash       Get block number (ID) by block hash.
    get_code                   Get bytecode of a smart contract
    get_full_contract          Prints out full contract class at a specific address.
    get_state_update           Get state changes made by a specific block.
    get_storage_at             Retrieve stored value for a key within a contract.
    get_transaction            Prints out transaction information.
    get_transaction_hash_by_id Get transaction hash from transaction ID.
    get_transaction_id_by_hash Get transaction ID by transaction hash.
    get_transaction_receipt    Prints out transaction receipt information.
    get_transaction_status     Prints out transaction status information.
    get_transaction_trace      Information containing inner calls for an external transaction, in chronological order.
    help                       Help about any command

>>>>>>> 6108739d

Global flags:
    
    -c, --config string    config file (default is /Users/ddp/Library/Application Support/juno/juno.yaml).
    
    -h, --help             help for juno-cli
    
    -n, --network string   Use a network different to config. Available: 'mainnet', 'goerli'.
    
    -p, --pretty           Pretty print the response.

# Example calls:

### Get information from a block:
    build/juno-cli get_block \
    0xdffdd4ab9530a3d61e555d96b9b7d976d2508a005ade3d6761868bae8fe2e6

**Output:**

    &{{0x0 0x45213a4d6d4a8c803f73d17073829e194e100b01c3ff075165e42604e7eb654
     0x45213a4d6d4a8c803f73d17073829e194e100b01c3ff075165e42604e7eb654
      [0x659227618ae90015b910c6e3c1d3a09637769bd3c01ad571d94d670be77ef09 0x0]   
       0x79dc0da7c54b95f10aa182ad0a46400db63156920adb65eca2654c0945a463 EXTERNAL [] 
       {154 map[bitwise_builtin:0 ec_op_builtin:0 ecdsa_builtin:0
        output_builtin:0 pedersen_builtin:0 range_check_builtin:0] 2} 0 [] [] [] [] } []}

### Get transaction information and pretty print response:
    build/juno-cli get_transaction \
    0x21601cf55af436dfb73178347973c57cbedc80ff442f6d841815446e8947a94 --pretty

**Output:**

    {
    "transaction_failure_reason": {
        "tx_id": 0,
        "code": "",
        "error_message": ""
    },
    "tx_status": "",
    "status": "ACCEPTED_ON_L1",
    "block_hash": "0xdffdd4ab9530a3d61e555d96b9b7d976d2508a005ade3d6761868bae8fe2e6",
    "block_number": 2419,
    "transaction_index": 415,
    "transaction": {
        "contract_address": "0x45213a4d6d4a8c803f73d17073829e194e100b01c3ff075165e42604e7eb654",
        "entry_point_selector": "0x79dc0da7c54b95f10aa182ad0a46400db63156920adb65eca2654c0945a463",
        "entry_point_type": "EXTERNAL",
        "calldata": [
        "0x659227618ae90015b910c6e3c1d3a09637769bd3c01ad571d94d670be77ef09",
        "0x0"
        ],
        "signature": [],
        "transaction_hash": "0x21601cf55af436dfb73178347973c57cbedc80ff442f6d841815446e8947a94",
        "max_fee": "0x0",
        "type": "INVOKE_FUNCTION"
    }
    }

### Get transaction receipt from Goerli network, pretty print response:
    build/juno-cli get_transaction_receipt \
     0x6e65736447b7e1da9549692e8e47a9a293c40fdb52e8531ddee170df5475e86 \
      -p --network goerli

**Output:**

    {
    "transaction_failure_reason": {
        "tx_id": 0,
        "code": "",
        "error_message": ""
    },
    "tx_status": "",
    "status": "ACCEPTED_ON_L1",
    "block_hash": "0x63a7a5fe0cf46533c46f6b11eb2b7549db80b19f436edea298df2c0f64af09b",
    "block_number": 221145,
    "transaction_hash": "0x6e65736447b7e1da9549692e8e47a9a293c40fdb52e8531ddee170df5475e86",
    "l2_to_l1_messages": [],
    "l1_to_l2_consumed_message": {
        "from_address": "",
        "to_address": "",
        "selector": "",
        "payload": null,
        "nonce": ""
    },
    "events": [],
    "execution_resources": {
        "n_steps": 65,
        "builtin_instance_counter": {
        "bitwise_builtin": 0,
        "ec_op_builtin": 0,
        "ecdsa_builtin": 0,
        "output_builtin": 0,
        "pedersen_builtin": 0,
        "range_check_builtin": 0
        },
        "n_memory_holes": 0
    },
    "actual_fee": "0x0"
    }<|MERGE_RESOLUTION|>--- conflicted
+++ resolved
@@ -9,8 +9,6 @@
 This package shares configuration with the main package.
 
 To query available commands, run `juno-cli --help` from the `build` directory.
-<<<<<<< HEAD
-=======
 
 Available Commands:
 
@@ -30,7 +28,6 @@
     get_transaction_trace      Information containing inner calls for an external transaction, in chronological order.
     help                       Help about any command
 
->>>>>>> 6108739d
 
 Global flags:
     
