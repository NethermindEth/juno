module.exports = {
    docs: [
        {
            "Welcome": [
                'welcome',
            ],
        },
        {
            "Contribute": [
                'getting-started-juno',
                'getting-started-starknet',
                'getting-started-go',
                {
                    "Juno Docs": [
                        'contribution-guide', 'cheatsheet']
                },
            ],
        },
        {
            "Future Implementations": [
                'feeder-gateway',
                'cairo-integration',
                'starknet-cryptography',
                'starknet-state',
                'l1-integration',
                'state-reorganizations',
<<<<<<< HEAD
                'jsonrpc-improving',
=======
                'voyager'
>>>>>>> d046bcc5
            ]
        },
        {
            type: 'link',
            label: 'Juno Discord',
            href: 'https://discord.gg/sqFY2D48GS',
        },
        {
            type: 'link',
            href: 'https://github.com/NethermindEth/juno',
            label: 'Juno GitHub',
        },
    ],
};<|MERGE_RESOLUTION|>--- conflicted
+++ resolved
@@ -24,11 +24,8 @@
                 'starknet-state',
                 'l1-integration',
                 'state-reorganizations',
-<<<<<<< HEAD
                 'jsonrpc-improving',
-=======
                 'voyager'
->>>>>>> d046bcc5
             ]
         },
         {
