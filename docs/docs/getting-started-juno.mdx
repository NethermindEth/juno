---
title: Getting Started - Juno
---
import Tabs from '@theme/Tabs';
import TabItem from '@theme/TabItem';
import TOCInline from '@theme/TOCInline'

Just start contributing - please read contributor guidelines in the [repo](https://github.com/NethermindEth/juno)

If you would like to work on Juno project full time then send your CV to talent@nethermind.io

Here are some currently open [issues](https://github.com/NethermindEth/juno/issues)

<<<<<<< HEAD
..
=======
.
>>>>>>> 1845d716
<|MERGE_RESOLUTION|>--- conflicted
+++ resolved
@@ -11,8 +11,4 @@
 
 Here are some currently open [issues](https://github.com/NethermindEth/juno/issues)
 
-<<<<<<< HEAD
-..
-=======
-.
->>>>>>> 1845d716
+..