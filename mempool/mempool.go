package mempool

import (
	"context"
	"errors"
	"fmt"
	"sync"

	"github.com/NethermindEth/juno/blockchain"
	"github.com/NethermindEth/juno/core"
	"github.com/NethermindEth/juno/core/felt"
	"github.com/NethermindEth/juno/db"
	"github.com/NethermindEth/juno/utils"
)

type Pool interface {
	Push(context.Context, *BroadcastedTransaction) error
}

var (
	ErrTxnPoolFull  = errors.New("transaction pool is full")
	ErrTxnPoolEmpty = errors.New("transaction pool is empty")
)

type BroadcastedTransaction struct {
	Transaction   core.Transaction
	DeclaredClass core.Class
	PaidFeeOnL1   *felt.Felt
}

// runtime mempool txn
type memPoolTxn struct {
	Txn  BroadcastedTransaction
	Next *memPoolTxn
}

// persistent db txn value
type dbPoolTxn struct {
	Txn      BroadcastedTransaction
	NextHash *felt.Felt
}

// memTxnList represents a linked list of user transactions at runtime
type memTxnList struct {
	head *memPoolTxn
	tail *memPoolTxn
	len  int
	mu   sync.Mutex
}

func (t *memTxnList) push(newNode *memPoolTxn) {
	t.mu.Lock()
	defer t.mu.Unlock()
	if t.tail != nil {
		t.tail.Next = newNode
		t.tail = newNode
	} else {
		t.head = newNode
		t.tail = newNode
	}
	t.len++
}

func (t *memTxnList) pop() (BroadcastedTransaction, error) {
	t.mu.Lock()
	defer t.mu.Unlock()

	if t.head == nil {
		return BroadcastedTransaction{}, ErrTxnPoolEmpty
	}

	headNode := t.head
	t.head = headNode.Next
	if t.head == nil {
		t.tail = nil
	}
	t.len--
	return headNode.Txn, nil
}

func (t *memTxnList) popBatch(numToPop int) ([]BroadcastedTransaction, error) {
	t.mu.Lock()
	defer t.mu.Unlock()

	if t.head == nil {
		return nil, ErrTxnPoolEmpty
	}

	// Limit numToPop to the actual number of transactions available
	if numToPop > t.len {
		numToPop = t.len
	}

	result := make([]BroadcastedTransaction, numToPop)
	current := t.head

	for i := range numToPop {
		result[i] = current.Txn
		current = current.Next
	}

	// Update the head to point to the next transaction after the batch
	t.head = current
	if t.head == nil {
		t.tail = nil
	}
	t.len -= numToPop

	return result, nil
}

// SequencerMempool represents a blockchain mempool, managing transactions using both an
// in-memory and persistent database.
type SequencerMempool struct {
	log         utils.SimpleLogger
	bc          blockchain.Reader
	db          db.KeyValueStore // to store the persistent mempool
	txPushed    chan struct{}
	memTxnList  *memTxnList
	maxNumTxns  int
	dbWriteChan chan *BroadcastedTransaction
	wg          sync.WaitGroup
}

// New initialises the Pool and starts the database writer goroutine.
// It is the responsibility of the caller to execute the closer function.
func New(mainDB db.KeyValueStore, bc blockchain.Reader, maxNumTxns int, log utils.SimpleLogger) *SequencerMempool {
	pool := SequencerMempool{
		log:         log,
		bc:          bc,
		db:          mainDB, // todo: txns should be deleted everytime a new block is stored (builder responsibility)
		txPushed:    make(chan struct{}, 1),
		memTxnList:  &memTxnList{},
		maxNumTxns:  maxNumTxns,
		dbWriteChan: make(chan *BroadcastedTransaction, maxNumTxns),
	}
	pool.dbWriter()
	return &pool
}

func (p *SequencerMempool) Close() {
	close(p.dbWriteChan)
	p.wg.Wait()
}

func (p *SequencerMempool) dbWriter() {
	p.wg.Add(1)
	go func() {
		defer p.wg.Done()
		for txn := range p.dbWriteChan {
			err := p.writeToDB(txn)
			if err != nil {
				p.log.Errorw("error in handling user transaction in persistent mempool", "err", err)
			}
		}
	}()
}

// LoadFromDB restores the in-memory transaction pool from the database
func (p *SequencerMempool) LoadFromDB() error {
	headVal, err := GetHeadValue(p.db)
	if err != nil {
		if errors.Is(err, db.ErrKeyNotFound) {
			return nil
		}
		return err
	}

	currentHash := &headVal
	for currentHash != nil {
		curTxn, err := GetTxn(p.db, currentHash)
		if err != nil {
			return err
		}
		p.memTxnList.push(&memPoolTxn{Txn: curTxn.Txn})
		currentHash = curTxn.NextHash
	}

	return nil
}

// writeToDB adds the transaction to the persistent pool db
func (p *SequencerMempool) writeToDB(userTxn *BroadcastedTransaction) error {
	batch := p.db.NewBatch()

	var tailVal *felt.Felt
	val, err := GetTailValue(p.db)
	if err != nil {
		if !errors.Is(err, db.ErrKeyNotFound) {
			return err
		}
		tailVal = nil
	} else {
		tailVal = &val
	}

	if err := WriteTxn(batch, &dbPoolTxn{Txn: *userTxn}); err != nil {
		return err
	}

	if tailVal != nil {
		// Update old tail to point to the new item
		var oldTailElem dbPoolTxn
		oldTailElem, err = GetTxn(p.db, tailVal)
		if err != nil {
			return err
		}
		oldTailElem.NextHash = userTxn.Transaction.Hash()
		if err := WriteTxn(batch, &oldTailElem); err != nil {
			return err
		}
	} else {
		// Empty list, make new item both the head and the tail
		if err := WriteHeadValue(batch, userTxn.Transaction.Hash()); err != nil {
			return err
		}
	}

	if err := WriteTailValue(batch, userTxn.Transaction.Hash()); err != nil {
		return err
	}

	pLen, err := GetLenDB(p.db)
	if err != nil {
		return err
	}

	if err := WriteLenDB(batch, pLen+1); err != nil {
		return err
	}

	return batch.Write()
}

// Push queues a transaction to the pool
func (p *SequencerMempool) Push(ctx context.Context, userTxn *BroadcastedTransaction) error {
	p.log.Debugw("mempool received transaction for pre-processing")
	err := p.validate(userTxn)
	if err != nil {
		p.log.Debugw("mempool transaction failed validation")
		return err
	}

	select {
	case p.dbWriteChan <- userTxn:
	default:
		select {
		case _, ok := <-p.dbWriteChan:
			if !ok {
				p.log.Errorw("cannot store user transasction in persistent pool, database write channel is closed")
			}
			p.log.Errorw("cannot store user transasction in persistent pool, database is full")
		default:
			p.log.Errorw("cannot store user transasction in persistent pool, database is full")
		}
	}

	newNode := &memPoolTxn{Txn: *userTxn, Next: nil}
	p.memTxnList.push(newNode)
	p.log.Debugw("successfully pushed transaction to the mempool")

	select {
	case p.txPushed <- struct{}{}:
	default:
	}

	return nil
}

func (p *SequencerMempool) validate(userTxn *BroadcastedTransaction) error {
	if p.memTxnList.len+1 >= p.maxNumTxns {
		return ErrTxnPoolFull
	}

	state, closer, err := p.bc.HeadState()
	if err != nil {
		return err
	}

	defer func() {
		if err := closer(); err != nil {
			p.log.Errorw("closing state in mempool validate", "err", err)
		}
	}()

	switch t := userTxn.Transaction.(type) {
	case *core.DeployTransaction:
		return fmt.Errorf("deploy transactions are not supported")
	case *core.DeployAccountTransaction:
		if !t.Nonce.IsZero() {
			return fmt.Errorf("validation failed, received non-zero nonce %s", t.Nonce)
		}
	case *core.DeclareTransaction:
		nonce, err := state.ContractNonce(t.SenderAddress)
		if err != nil {
			return fmt.Errorf("validation failed, error when retrieving nonce, %v", err)
		}
		if nonce.Cmp(t.Nonce) > 0 {
<<<<<<< HEAD
			return fmt.Errorf("validation failed, existing nonce %s, but received nonce %s", nonce.String(), t.Nonce.String())
=======
			return fmt.Errorf("validation failed, existing nonce %s, but received nonce %s", &nonce, t.Nonce)
>>>>>>> f89c8971
		}
	case *core.InvokeTransaction:
		if t.TxVersion().Is(0) { // cant verify nonce since SenderAddress was only added in v1
			return fmt.Errorf("invoke v0 transactions not supported")
		}
		nonce, err := state.ContractNonce(t.SenderAddress)
		if err != nil {
			return fmt.Errorf("validation failed, error when retrieving nonce, %v", err)
		}
		if nonce.Cmp(t.Nonce) > 0 {
<<<<<<< HEAD
			return fmt.Errorf("validation failed, existing nonce %s, but received nonce %s", nonce.String(), t.Nonce.String())
=======
			return fmt.Errorf("validation failed, existing nonce %s, but received nonce %s", &nonce, t.Nonce)
>>>>>>> f89c8971
		}
	case *core.L1HandlerTransaction:
		// todo: verification of the L1 handler nonce requires checking the
		// message nonce on the L1 Core Contract.
	}
	return nil
}

// Pop returns the transaction with the highest priority from the in-memory pool
func (p *SequencerMempool) Pop() (BroadcastedTransaction, error) {
	return p.memTxnList.pop()
}

// PopBatch returns a batch of transactions with the highest priority from the in-memory pool
func (p *SequencerMempool) PopBatch(numToPop int) ([]BroadcastedTransaction, error) {
	if numToPop <= 0 {
		return []BroadcastedTransaction{}, nil
	}
	return p.memTxnList.popBatch(numToPop)
}

// Remove removes a set of transactions from the pool
// todo: should be called by the builder to remove txns from the db everytime a new block is stored.
// todo: in the consensus+p2p world, the txns should also be removed from the in-memory pool.
func (p *SequencerMempool) Remove(hash ...*felt.Felt) error {
	return errors.New("not implemented")
}

// Len returns the number of transactions in the in-memory pool
func (p *SequencerMempool) Len() int {
	return p.memTxnList.len
}

func (p *SequencerMempool) Wait() <-chan struct{} {
	return p.txPushed
}

func (p *SequencerMempool) LenDB() (int, error) {
	return GetLenDB(p.db)
}<|MERGE_RESOLUTION|>--- conflicted
+++ resolved
@@ -296,11 +296,7 @@
 			return fmt.Errorf("validation failed, error when retrieving nonce, %v", err)
 		}
 		if nonce.Cmp(t.Nonce) > 0 {
-<<<<<<< HEAD
-			return fmt.Errorf("validation failed, existing nonce %s, but received nonce %s", nonce.String(), t.Nonce.String())
-=======
 			return fmt.Errorf("validation failed, existing nonce %s, but received nonce %s", &nonce, t.Nonce)
->>>>>>> f89c8971
 		}
 	case *core.InvokeTransaction:
 		if t.TxVersion().Is(0) { // cant verify nonce since SenderAddress was only added in v1
@@ -311,11 +307,7 @@
 			return fmt.Errorf("validation failed, error when retrieving nonce, %v", err)
 		}
 		if nonce.Cmp(t.Nonce) > 0 {
-<<<<<<< HEAD
-			return fmt.Errorf("validation failed, existing nonce %s, but received nonce %s", nonce.String(), t.Nonce.String())
-=======
 			return fmt.Errorf("validation failed, existing nonce %s, but received nonce %s", &nonce, t.Nonce)
->>>>>>> f89c8971
 		}
 	case *core.L1HandlerTransaction:
 		// todo: verification of the L1 handler nonce requires checking the
