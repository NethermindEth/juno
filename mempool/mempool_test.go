package mempool_test

import (
	"os"
	"testing"
	"time"

	"github.com/NethermindEth/juno/blockchain"
	"github.com/NethermindEth/juno/clients/feeder"
	"github.com/NethermindEth/juno/core"
	"github.com/NethermindEth/juno/core/felt"
	"github.com/NethermindEth/juno/db"
	"github.com/NethermindEth/juno/db/pebble"
	_ "github.com/NethermindEth/juno/encoder/registry"
	"github.com/NethermindEth/juno/mempool"
	"github.com/NethermindEth/juno/mocks"
	adaptfeeder "github.com/NethermindEth/juno/starknetdata/feeder"
	"github.com/NethermindEth/juno/utils"
	"github.com/stretchr/testify/require"
	"go.uber.org/mock/gomock"
)

func setupDatabase(dbPath string, dltExisting bool) (db.KeyValueStore, func(), error) {
	if _, err := os.Stat(dbPath); err == nil {
		if dltExisting {
			if err := os.RemoveAll(dbPath); err != nil {
				return nil, nil, err
			}
		}
	} else if !os.IsNotExist(err) {
		return nil, nil, err
	}
	persistentPool, err := pebble.New(dbPath)
	if err != nil {
		return nil, nil, err
	}
	closer := func() {
		os.RemoveAll(dbPath)
	}
	return persistentPool, closer, nil
}

func TestMempool(t *testing.T) {
	testDB, dbCloser, err := setupDatabase("testmempool", true)
	log := utils.NewNopZapLogger()
	mockCtrl := gomock.NewController(t)
	t.Cleanup(mockCtrl.Finish)
	chain := mocks.NewMockReader(mockCtrl)
	state := mocks.NewMockStateReader(mockCtrl)

	require.NoError(t, err)
	defer dbCloser()
	pool := mempool.New(testDB, chain, 4, log)
	require.NoError(t, pool.LoadFromDB())

	require.Equal(t, 0, pool.Len())

	_, err = pool.Pop()
	require.Equal(t, err.Error(), "transaction pool is empty")

	// push multiple to empty (1,2,3)
	for i := uint64(1); i < 4; i++ {
		senderAddress := new(felt.Felt).SetUint64(i)
<<<<<<< HEAD
		chain.EXPECT().HeadState().Return(state, nil)
		state.EXPECT().ContractNonce(senderAddress).Return(felt.Zero, nil)
		require.NoError(t, pool.Push(&mempool.BroadcastedTransaction{
=======
		chain.EXPECT().HeadState().Return(state, func() error { return nil }, nil)
		state.EXPECT().ContractNonce(senderAddress).Return(&felt.Zero, nil)
		require.NoError(t, pool.Push(t.Context(), &mempool.BroadcastedTransaction{
>>>>>>> a96777ef
			Transaction: &core.InvokeTransaction{
				TransactionHash: new(felt.Felt).SetUint64(i),
				Nonce:           new(felt.Felt).SetUint64(1),
				SenderAddress:   senderAddress,
				Version:         new(core.TransactionVersion).SetUint64(1),
			},
		}))
		require.Equal(t, int(i), pool.Len())
	}
	// consume some (remove 1,2, keep 3)
	for i := uint64(1); i < 3; i++ {
		txn, err := pool.Pop()
		require.NoError(t, err)
		require.Equal(t, i, txn.Transaction.Hash().Uint64())
		require.Equal(t, int(3-i), pool.Len())
	}

	// push multiple to non empty (push 4,5. now have 3,4,5)
	for i := uint64(4); i < 6; i++ {
		senderAddress := new(felt.Felt).SetUint64(i)
<<<<<<< HEAD
		chain.EXPECT().HeadState().Return(state, nil)
		state.EXPECT().ContractNonce(senderAddress).Return(felt.Zero, nil)
		require.NoError(t, pool.Push(&mempool.BroadcastedTransaction{
=======
		chain.EXPECT().HeadState().Return(state, func() error { return nil }, nil)
		state.EXPECT().ContractNonce(senderAddress).Return(&felt.Zero, nil)
		require.NoError(t, pool.Push(t.Context(), &mempool.BroadcastedTransaction{
>>>>>>> a96777ef
			Transaction: &core.InvokeTransaction{
				TransactionHash: new(felt.Felt).SetUint64(i),
				Nonce:           new(felt.Felt).SetUint64(1),
				SenderAddress:   senderAddress,
				Version:         new(core.TransactionVersion).SetUint64(1),
			},
		}))
		require.Equal(t, int(i-2), pool.Len())
	}

	// push more than max
	require.ErrorIs(t, pool.Push(t.Context(), &mempool.BroadcastedTransaction{
		Transaction: &core.InvokeTransaction{
			TransactionHash: new(felt.Felt).SetUint64(123),
		},
	}), mempool.ErrTxnPoolFull)

	// consume all (remove 3,4,5)
	for i := uint64(3); i < 6; i++ {
		txn, err := pool.Pop()
		require.NoError(t, err)
		require.Equal(t, i, txn.Transaction.Hash().Uint64())
	}
	require.Equal(t, 0, pool.Len())

	_, err = pool.Pop()
	require.Equal(t, err.Error(), "transaction pool is empty")
	pool.Close()
}

func TestRestoreMempool(t *testing.T) {
	log := utils.NewNopZapLogger()
	mockCtrl := gomock.NewController(t)
	t.Cleanup(mockCtrl.Finish)
	state := mocks.NewMockStateReader(mockCtrl)
	chain := mocks.NewMockReader(mockCtrl)
	testDB, dbDeleter, err := setupDatabase("testrestoremempool", true)
	require.NoError(t, err)
	defer dbDeleter()
	pool := mempool.New(testDB, chain, 1024, log)
	require.NoError(t, pool.LoadFromDB())
	// Check both pools are empty
	lenDB, err := pool.LenDB()
	require.NoError(t, err)
	require.Equal(t, 0, lenDB)
	require.Equal(t, 0, pool.Len())

	// push multiple transactions to empty mempool (1,2,3)
	expectedTxs := [3]mempool.BroadcastedTransaction{}
	for i := uint64(1); i < 4; i++ {
		senderAddress := new(felt.Felt).SetUint64(i)
		chain.EXPECT().HeadState().Return(state, nil)
		state.EXPECT().ContractNonce(senderAddress).Return(felt.Zero, nil)
		tx := mempool.BroadcastedTransaction{
			Transaction: &core.InvokeTransaction{
				TransactionHash: new(felt.Felt).SetUint64(i),
				Version:         new(core.TransactionVersion).SetUint64(1),
				SenderAddress:   senderAddress,
				Nonce:           new(felt.Felt).SetUint64(0),
			},
		}
		require.NoError(t, pool.Push(t.Context(), &tx))
		expectedTxs[i-1] = tx
		require.Equal(t, int(i), pool.Len())
	}
	// check the db has stored the transactions
	time.Sleep(100 * time.Millisecond)
	lenDB, err = pool.LenDB()
	require.NoError(t, err)
	require.Equal(t, 3, lenDB)
	// Close the mempool
	pool.Close()
	require.NoError(t, testDB.Close())
	testDB, _, err = setupDatabase("testrestoremempool", false)
	require.NoError(t, err)

	poolRestored := mempool.New(testDB, chain, 1024, log)
	time.Sleep(100 * time.Millisecond)
	require.NoError(t, poolRestored.LoadFromDB())
	lenDB, err = poolRestored.LenDB()
	require.NoError(t, err)
	require.Equal(t, 3, lenDB)
	lenRestored := poolRestored.Len()
	require.Equal(t, len(expectedTxs), lenRestored)

	// Pop transactions
	restoredTransactions, err := poolRestored.PopBatch(lenRestored)
	require.NoError(t, err)
	for i, txn := range restoredTransactions {
		require.Equal(t, expectedTxs[i].Transaction.Hash(), txn.Transaction.Hash())
	}
	lenDB, err = poolRestored.LenDB()
	require.NoError(t, err)
	require.Equal(t, 3, lenDB)
	require.Equal(t, 0, poolRestored.Len())
	poolRestored.Close()
}

func TestWait(t *testing.T) {
	client := feeder.NewTestClient(t, &utils.Sepolia)
	gw := adaptfeeder.New(client)
	log := utils.NewNopZapLogger()
	testDB, dbCloser, err := setupDatabase("testwait", true)
	require.NoError(t, err)
	defer dbCloser()
	mockCtrl := gomock.NewController(t)
	t.Cleanup(mockCtrl.Finish)
	bc := blockchain.New(testDB, &utils.Sepolia)
	block0, err := gw.BlockByNumber(t.Context(), 0)
	require.NoError(t, err)
	stateUpdate0, err := gw.StateUpdate(t.Context(), 0)
	require.NoError(t, err)

	var address felt.Felt
	for k := range stateUpdate0.StateDiff.Nonces {
		address = k
	}
	pool := mempool.New(testDB, bc, 1024, log)
	require.NoError(t, pool.LoadFromDB())

	select {
	case <-pool.Wait():
		require.Fail(t, "wait channel should not be signalled on empty mempool")
	default:
	}

	// One transaction.
	require.NoError(t, bc.Store(block0, &core.BlockCommitments{}, stateUpdate0, nil))
	require.NoError(t, pool.Push(t.Context(), &mempool.BroadcastedTransaction{
		Transaction: &core.InvokeTransaction{
			TransactionHash: new(felt.Felt).SetUint64(1),
			Nonce:           new(felt.Felt).SetUint64(5),
			SenderAddress:   &address,
			Version:         new(core.TransactionVersion).SetUint64(1),
		},
	}))
	<-pool.Wait()
	pool.Close()
}

func TestPopBatch(t *testing.T) {
	testDB, dbCloser, err := setupDatabase("testpopbatch", true)
	log := utils.NewNopZapLogger()
	mockCtrl := gomock.NewController(t)
	t.Cleanup(mockCtrl.Finish)
	chain := mocks.NewMockReader(mockCtrl)
	state := mocks.NewMockStateReader(mockCtrl)

	require.NoError(t, err)
	defer dbCloser()
	pool := mempool.New(testDB, chain, 10, log)
	require.NoError(t, pool.LoadFromDB())

	require.Equal(t, 0, pool.Len())

	// Test PopBatch on empty pool
	txns, err := pool.PopBatch(3)
	require.ErrorIs(t, err, mempool.ErrTxnPoolEmpty)
	require.Nil(t, txns)

	// Test with zero count
	txns, err = pool.PopBatch(0)
	require.NoError(t, err)
	require.Empty(t, txns)

	// Test with negative count
	txns, err = pool.PopBatch(-5)
	require.NoError(t, err)
	require.Empty(t, txns)

	// Helper function to add transactions to the pool
	addTransactions := func(start, end uint64) {
		for i := start; i <= end; i++ {
			senderAddress := new(felt.Felt).SetUint64(i)
<<<<<<< HEAD
			chain.EXPECT().HeadState().Return(state, nil)
			state.EXPECT().ContractNonce(senderAddress).Return(felt.Zero, nil)
			require.NoError(t, pool.Push(&mempool.BroadcastedTransaction{
=======
			chain.EXPECT().HeadState().Return(state, func() error { return nil }, nil)
			state.EXPECT().ContractNonce(senderAddress).Return(&felt.Zero, nil)
			require.NoError(t, pool.Push(t.Context(), &mempool.BroadcastedTransaction{
>>>>>>> a96777ef
				Transaction: &core.InvokeTransaction{
					TransactionHash: new(felt.Felt).SetUint64(i),
					Nonce:           new(felt.Felt).SetUint64(1),
					SenderAddress:   senderAddress,
					Version:         new(core.TransactionVersion).SetUint64(1),
				},
			}))
		}
	}

	// Push 5 transactions to the pool
	addTransactions(1, 5)
	require.Equal(t, 5, pool.Len())

	// Test PopBatch with count less than pool size
	txns, err = pool.PopBatch(3)
	require.NoError(t, err)
	require.Len(t, txns, 3)
	for i, txn := range txns {
		require.Equal(t, uint64(i+1), txn.Transaction.Hash().Uint64())
	}
	require.Equal(t, 2, pool.Len())

	// Test PopBatch with count equal to pool size
	txns, err = pool.PopBatch(2)
	require.NoError(t, err)
	require.Len(t, txns, 2)
	for i, txn := range txns {
		require.Equal(t, uint64(i+4), txn.Transaction.Hash().Uint64())
	}
	require.Equal(t, 0, pool.Len())

	// Test PopBatch with count greater than pool size
	// First, add 2 more transactions
	addTransactions(6, 7)
	require.Equal(t, 2, pool.Len())

	// Try to pop more than available
	txns, err = pool.PopBatch(5)
	require.NoError(t, err)
	require.Len(t, txns, 2)
	for i, txn := range txns {
		require.Equal(t, uint64(i+6), txn.Transaction.Hash().Uint64())
	}
	require.Equal(t, 0, pool.Len())

	pool.Close()
}<|MERGE_RESOLUTION|>--- conflicted
+++ resolved
@@ -61,15 +61,9 @@
 	// push multiple to empty (1,2,3)
 	for i := uint64(1); i < 4; i++ {
 		senderAddress := new(felt.Felt).SetUint64(i)
-<<<<<<< HEAD
 		chain.EXPECT().HeadState().Return(state, nil)
 		state.EXPECT().ContractNonce(senderAddress).Return(felt.Zero, nil)
-		require.NoError(t, pool.Push(&mempool.BroadcastedTransaction{
-=======
-		chain.EXPECT().HeadState().Return(state, func() error { return nil }, nil)
-		state.EXPECT().ContractNonce(senderAddress).Return(&felt.Zero, nil)
 		require.NoError(t, pool.Push(t.Context(), &mempool.BroadcastedTransaction{
->>>>>>> a96777ef
 			Transaction: &core.InvokeTransaction{
 				TransactionHash: new(felt.Felt).SetUint64(i),
 				Nonce:           new(felt.Felt).SetUint64(1),
@@ -90,15 +84,9 @@
 	// push multiple to non empty (push 4,5. now have 3,4,5)
 	for i := uint64(4); i < 6; i++ {
 		senderAddress := new(felt.Felt).SetUint64(i)
-<<<<<<< HEAD
 		chain.EXPECT().HeadState().Return(state, nil)
 		state.EXPECT().ContractNonce(senderAddress).Return(felt.Zero, nil)
-		require.NoError(t, pool.Push(&mempool.BroadcastedTransaction{
-=======
-		chain.EXPECT().HeadState().Return(state, func() error { return nil }, nil)
-		state.EXPECT().ContractNonce(senderAddress).Return(&felt.Zero, nil)
 		require.NoError(t, pool.Push(t.Context(), &mempool.BroadcastedTransaction{
->>>>>>> a96777ef
 			Transaction: &core.InvokeTransaction{
 				TransactionHash: new(felt.Felt).SetUint64(i),
 				Nonce:           new(felt.Felt).SetUint64(1),
@@ -273,15 +261,9 @@
 	addTransactions := func(start, end uint64) {
 		for i := start; i <= end; i++ {
 			senderAddress := new(felt.Felt).SetUint64(i)
-<<<<<<< HEAD
 			chain.EXPECT().HeadState().Return(state, nil)
 			state.EXPECT().ContractNonce(senderAddress).Return(felt.Zero, nil)
-			require.NoError(t, pool.Push(&mempool.BroadcastedTransaction{
-=======
-			chain.EXPECT().HeadState().Return(state, func() error { return nil }, nil)
-			state.EXPECT().ContractNonce(senderAddress).Return(&felt.Zero, nil)
 			require.NoError(t, pool.Push(t.Context(), &mempool.BroadcastedTransaction{
->>>>>>> a96777ef
 				Transaction: &core.InvokeTransaction{
 					TransactionHash: new(felt.Felt).SetUint64(i),
 					Nonce:           new(felt.Felt).SetUint64(1),
