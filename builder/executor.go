--- conflicted
+++ resolved
@@ -43,15 +43,11 @@
 // RunTxns executes the provided transaction and applies the state changes
 // to the pending state
 func (e *executor) RunTxns(state *BuildState, txns []mempool.BroadcastedTransaction) (err error) {
-<<<<<<< HEAD
-	headState, err := e.blockchain.HeadState()
-=======
 	if len(txns) == 0 {
 		return nil
 	}
 
-	headState, headCloser, err := e.blockchain.HeadState()
->>>>>>> 475f08d6
+	headState, err := e.blockchain.HeadState()
 	if err != nil {
 		return err
 	}
