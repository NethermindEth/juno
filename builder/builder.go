package builder

import (
	"errors"
	"fmt"
	"sync/atomic"

	"github.com/Masterminds/semver/v3"
	"github.com/NethermindEth/juno/adapters/vm2core"
	"github.com/NethermindEth/juno/blockchain"
	"github.com/NethermindEth/juno/consensus/types"
	"github.com/NethermindEth/juno/core"
	"github.com/NethermindEth/juno/core/felt"
	"github.com/NethermindEth/juno/db"
	"github.com/NethermindEth/juno/mempool"
	"github.com/NethermindEth/juno/sync"
	"github.com/NethermindEth/juno/utils"
	"github.com/NethermindEth/juno/vm"
	"github.com/consensys/gnark-crypto/ecc/stark-curve/ecdsa"
)

var (
	NumTxnsToBatchExecute = 10
	ErrPendingParentHash  = errors.New("pending block parent hash does not match chain head")
)

type Builder struct {
<<<<<<< HEAD
	ownAddress      felt.Felt
	privKey         *ecdsa.PrivateKey
	blockTime       time.Duration
	disableFees     bool
	protocolVersion semver.Version

	bc              *blockchain.Blockchain
	db              db.KeyValueStore
	vm              vm.VM
	log             utils.Logger
	subNewHeads     *feed.Feed[*core.Block]
	subPendingBlock *feed.Feed[*core.Block]
	subReorgFeed    *feed.Feed[*sync.ReorgBlockRange]
	mempool         *mempool.Pool
	plugin          plugin.JunoPlugin

	// Todo: validator may need to update the builders pending block for different proposals.
	// We should make sure we don't incorrectly overwrite, or get race conditions etc
=======
>>>>>>> e642db03
	pendingBlock atomic.Pointer[sync.Pending]
	vm           vm.VM
	blockchain   *blockchain.Blockchain
	headState    core.StateReader
	headCloser   blockchain.StateCloser
	log          utils.Logger
	disableFees  bool
}

func New(
<<<<<<< HEAD
	privKey *ecdsa.PrivateKey,
	ownAddr *felt.Felt,
	bc *blockchain.Blockchain,
	vm vm.VM,
	blockTime time.Duration,
	mempool *mempool.Pool,
	log utils.Logger,
	disableFees bool,
	database db.KeyValueStore,
	protocolVersion semver.Version,
) Builder {
	return Builder{
		ownAddress:      *ownAddr,
		privKey:         privKey,
		blockTime:       blockTime,
		log:             log,
		protocolVersion: protocolVersion,

		disableFees:     disableFees,
		bc:              bc,
		db:              database,
		mempool:         mempool,
		vm:              vm,
		subNewHeads:     feed.New[*core.Block](),
		subPendingBlock: feed.New[*core.Block](),
		subReorgFeed:    feed.New[*sync.ReorgBlockRange](),
		finaliseMutex:   musync.RWMutex{},
=======
	bc *blockchain.Blockchain,
	vm vm.VM,
	log utils.Logger,
	disableFees bool,
) Builder {
	return Builder{
		log:         log,
		blockchain:  bc,
		disableFees: disableFees,
		vm:          vm,
>>>>>>> e642db03
	}
}

func (b *Builder) Finalise(pending *sync.Pending, signer utils.BlockSignFunc, privateKey *ecdsa.PrivateKey) error {
	return b.blockchain.Finalise(pending.Block, pending.StateUpdate, pending.NewClasses, signer)
}

func (b *Builder) Pending() (*sync.Pending, error) {
	p := b.pendingBlock.Load()
	if p == nil {
		return nil, sync.ErrPendingBlockNotFound
	}
	expectedParentHash := &felt.Zero
	if head, err := b.blockchain.HeadsHeader(); err == nil {
		expectedParentHash = head.Hash
	}

	if p.Block.ParentHash.Equal(expectedParentHash) {
		return p, nil
	}

	return nil, ErrPendingParentHash
}

func (b *Builder) PendingBlock() *core.Block {
	pending, err := b.Pending()
	if err != nil {
		return nil
	}
	return pending.Block
}

func (b *Builder) PendingState() (core.StateReader, func() error, error) {
	pending, err := b.Pending()
	if err != nil {
		return nil, nil, err
	}

	// TODO: remove the state closer once we refactor the state
	return sync.NewPendingState(pending.StateUpdate.StateDiff, pending.NewClasses, b.headState), func() error { return nil }, nil
}

<<<<<<< HEAD
func (b *Builder) Run(ctx context.Context) error {
	defer b.mempool.Close()

	// Clear pending state on shutdown
	defer func() {
		if pErr := b.ClearPending(); pErr != nil {
			b.log.Errorw("clearing pending", "err", pErr)
		}
	}()

	if err := b.InitPendingBlock(); err != nil {
		return err
	}

	doneListen := make(chan struct{})
	go func() {
		if pErr := b.listenPool(ctx); pErr != nil {
			if pErr != mempool.ErrTxnPoolEmpty {
				b.log.Warnw("listening pool", "err", pErr)
			}
		}
		close(doneListen)
	}()

	for {
		select {
		case <-ctx.Done():
			<-doneListen
			return nil
		case <-time.After(b.blockTime):
			err := b.Finalise(b.Sign)
			b.log.Infof("Finalised new block")
			if err != nil {
				return err
			}
			if err := b.ClearPending(); err != nil {
				return err
			}
			if err := b.InitPendingBlock(); err != nil {
				return err
			}
		}
	}
}

=======
>>>>>>> e642db03
func (b *Builder) ClearPending() error {
	b.pendingBlock.Store(&sync.Pending{})

	if b.headState != nil {
		if err := b.headCloser(); err != nil {
			return err
		}
		b.headState = nil
		b.headCloser = nil
	}
	return nil
}

func (b *Builder) InitPendingBlock(sequencerAddress *felt.Felt) error {
	header, err := b.blockchain.HeadsHeader()
	if err != nil {
		return err
	}
	pendingBlock := core.Block{
		Header: &core.Header{
			ParentHash:       header.Hash,
			Number:           header.Number + 1,
<<<<<<< HEAD
			SequencerAddress: &b.ownAddress,
			ProtocolVersion:  b.protocolVersion.String(),
=======
			SequencerAddress: sequencerAddress,
>>>>>>> e642db03
			L1GasPriceETH:    felt.One.Clone(),
			L1GasPriceSTRK:   felt.One.Clone(),
			L1DAMode:         core.Calldata,
			L1DataGasPrice: &core.GasPrice{
				PriceInWei: felt.One.Clone(),
				PriceInFri: felt.One.Clone(),
			},
		},
		Transactions: []core.Transaction{},
		Receipts:     []*core.TransactionReceipt{},
	}
	newClasses := make(map[felt.Felt]core.Class)
	emptyStateDiff := core.EmptyStateDiff()
	su := core.StateUpdate{
		StateDiff: &emptyStateDiff,
	}
	pending := sync.Pending{
		Block:       &pendingBlock,
		StateUpdate: &su,
		NewClasses:  newClasses,
	}
	b.pendingBlock.Store(&pending)
	b.headState, b.headCloser, err = b.blockchain.HeadState()
	return err
}

<<<<<<< HEAD
// Finalise writes the pending block to the DB.
func (b *Builder) Finalise(signFunc blockchain.BlockSignFunc) error {
	b.finaliseMutex.Lock()
	defer b.finaliseMutex.Unlock()

	pending, err := b.Pending()
	if err != nil {
		return err
	}
	if err := b.bc.Finalise(pending.Block, pending.StateUpdate, pending.NewClasses, b.Sign); err != nil {
		return err
	}
	b.log.Infow("Finalised block", "number", pending.Block.Number, "hash",
		pending.Block.Hash.ShortString(), "state", pending.Block.GlobalStateRoot.ShortString())
	// Update subscribers
	if b.plugin != nil {
		err := b.plugin.NewBlock(pending.Block, pending.StateUpdate, pending.NewClasses)
		if err != nil {
			b.log.Errorw("error sending new block to plugin", err)
		}
	}
	// push the new block head to the feed
	if b.subNewHeads != nil {
		b.subNewHeads.Send(b.PendingBlock())
	}
	return nil
}

func (b *Builder) StartingBlockNumber() (uint64, error) {
	return 0, nil
}

func (b *Builder) HighestBlockHeader() *core.Header {
	return nil
}

func (b *Builder) HeadBlockAndStateUpdate() (*core.Block, *core.StateUpdate, error) {
	height, err := b.bc.Height()
	if err != nil {
		return nil, nil, err
	}
	su, err := b.bc.StateUpdateByNumber(height)
	if err != nil {
		return nil, nil, err
	}
	block, err := b.bc.BlockByNumber(height)
	if err != nil {
		return nil, nil, err
	}
	return block, su, nil
}

// Sign returns the builder's signature over data.
func (b *Builder) Sign(blockHash, stateDiffCommitment *felt.Felt) ([]*felt.Felt, error) {
	data := crypto.PoseidonArray(blockHash, stateDiffCommitment).Bytes()
	signatureBytes, err := b.privKey.Sign(data[:], nil)
	if err != nil {
		return nil, err
	}
	sig := make([]*felt.Felt, 0)
	for start := 0; start < len(signatureBytes); {
		step := len(signatureBytes[start:])
		if step > felt.Bytes {
			step = felt.Bytes
		}
		sig = append(sig, new(felt.Felt).SetBytes(signatureBytes[start:step]))
		start += step
	}
	return sig, nil
}

// listenPool waits until the mempool has transactions, then
// executes them one by one until the mempool is empty.
func (b *Builder) listenPool(ctx context.Context) error {
	for {
		if err := b.depletePool(ctx); err != nil {
			if !errors.Is(err, mempool.ErrTxnPoolEmpty) {
				return err
			}
		}

		// push the pending block to the feed
		b.subPendingBlock.Send(b.PendingBlock())
		select {
		case <-ctx.Done():
			return nil
		// We wait for the mempool to get more txns before we continue
		case <-b.mempool.Wait():
			continue
		}
	}
}

// depletePool pops all available transactions from the mempool,
// and executes them in sequence, applying the state changes
// to the pending state
func (b *Builder) depletePool(ctx context.Context) error {
	blockHashToBeRevealed, err := b.getRevealedBlockHash()
	if err != nil {
		return err
	}
	for {
		b.finaliseMutex.RLock()
		userTxns, err := b.mempool.PopBatch(NumTxnsToBatchExecute)
		if err != nil {
			b.finaliseMutex.RUnlock()
			return err
		}
		if len(userTxns) == 0 {
			return nil
		}
		b.log.Debugw("running txns", userTxns)
		if err = b.runTxns(userTxns, blockHashToBeRevealed); err != nil {
			b.log.Debugw("failed running txn", "err", err.Error())
			var txnExecutionError vm.TransactionExecutionError
			if !errors.As(err, &txnExecutionError) {
				b.finaliseMutex.RUnlock()
				return err
			}
		}
		b.log.Debugw("running txns success")
		b.finaliseMutex.RUnlock()
		select {
		case <-ctx.Done():
			return nil
		default:
		}
	}
}

func (b *Builder) getRevealedBlockHash() (*felt.Felt, error) {
	blockHeight, err := b.bc.Height()
=======
func (b *Builder) GetRevealedBlockHash() (*felt.Felt, error) {
	blockHeight, err := b.blockchain.Height()
>>>>>>> e642db03
	if err != nil {
		return nil, err
	}
	const blockHashLag = 10
	if blockHeight < blockHashLag {
		return nil, nil
	}

	header, err := b.blockchain.BlockHeaderByNumber(blockHeight - blockHashLag)
	if err != nil {
		return nil, err
	}
	return header.Hash, nil
}

// RunTxns executes the provided transaction and applies the state changes
// to the pending state
func (b *Builder) RunTxns(txns []mempool.BroadcastedTransaction, blockHashToBeRevealed *felt.Felt) error {
	// Get the pending state
	pending, err := b.Pending()
	if err != nil {
		return err
	}

	// Create a state writer for the transaction execution
	state := sync.NewPendingStateWriter(pending.StateUpdate.StateDiff, pending.NewClasses, b.headState)

	// Prepare declared classes, if any
	var declaredClasses []core.Class
	paidFeesOnL1 := []*felt.Felt{}
	coreTxns := make([]core.Transaction, len(txns))
	for i, txn := range txns {
		if txn.DeclaredClass != nil {
			declaredClasses = append(declaredClasses, txn.DeclaredClass)
		}
		if txn.PaidFeeOnL1 != nil {
			paidFeesOnL1 = append(paidFeesOnL1, txn.PaidFeeOnL1)
		}
		coreTxns[i] = txn.Transaction
	}

	// Execute the transaction
	vmResults, err := b.vm.Execute(
		coreTxns,
		declaredClasses,
		paidFeesOnL1,
		&vm.BlockInfo{
			Header:                pending.Block.Header,
			BlockHashToBeRevealed: blockHashToBeRevealed,
		},
		state,
		b.blockchain.Network(),
		b.disableFees, false, false, true, false)
	if err != nil {
		return err
	}

	// Handle declared classes for declare transactions
	for i, trace := range vmResults.Traces {
		if trace.StateDiff.DeclaredClasses != nil ||
			trace.StateDiff.DeprecatedDeclaredClasses != nil {
			if err := b.processClassDeclaration(&txns[i], &state); err != nil {
				return err
			}
		}
	}

	// Adapt results to core type (which use reference types)
	receipts := make([]*core.TransactionReceipt, len(txns))
	mergedStateDiff := vm2core.AdaptStateDiff(vmResults.Traces[0].StateDiff)
	for i, trace := range vmResults.Traces {
		adaptedStateDiff := vm2core.AdaptStateDiff(trace.StateDiff)
		mergedStateDiff.Merge(&adaptedStateDiff)
		adaptedReceipt := vm2core.Receipt(vmResults.OverallFees[i], txns[i].Transaction, &vmResults.Traces[i], &vmResults.Receipts[i])
		receipts[i] = &adaptedReceipt
	}

	// Update pending block with transaction results
	updatePendingBlock(pending, receipts, coreTxns, mergedStateDiff)
<<<<<<< HEAD
	return b.StorePending(pending)
=======

	return b.storePending(pending)
>>>>>>> e642db03
}

// processClassDeclaration handles class declaration storage for declare transactions
func (b *Builder) processClassDeclaration(txn *mempool.BroadcastedTransaction, state *sync.PendingStateWriter) error {
	if t, ok := (txn.Transaction).(*core.DeclareTransaction); ok {
		if err := state.SetContractClass(t.ClassHash, txn.DeclaredClass); err != nil {
			b.log.Errorw("failed to set contract class", "err", err)
			return err
		}

		if t.CompiledClassHash != nil {
			if err := state.SetCompiledClassHash(t.ClassHash, t.CompiledClassHash); err != nil {
				b.log.Errorw("failed to SetCompiledClassHash", "err", err)
				return err
			}
		}
	}
	return nil
}

// updatePendingBlock updates the pending block with transaction results
func updatePendingBlock(
	pending *sync.Pending,
	receipts []*core.TransactionReceipt,
	transactions []core.Transaction,
	stateDiff core.StateDiff,
) {
	pending.Block.Receipts = append(pending.Block.Receipts, receipts...)
	pending.Block.Transactions = append(pending.Block.Transactions, transactions...)
	pending.Block.TransactionCount += uint64(len(transactions))
	for _, receipt := range receipts {
		pending.Block.EventCount += uint64(len(receipt.Events))
	}
	pending.StateUpdate.StateDiff.Merge(&stateDiff)
}

// StorePending stores a pending block given that it is for the next height
func (b *Builder) storePending(newPending *sync.Pending) error {
	expectedParentHash := new(felt.Felt)
	h, err := b.blockchain.HeadsHeader()
	if err != nil && !errors.Is(err, db.ErrKeyNotFound) {
		return err
	} else if err == nil {
		expectedParentHash = h.Hash
	}
	if !expectedParentHash.Equal(newPending.Block.ParentHash) {
		return fmt.Errorf("store pending: %w", blockchain.ErrParentDoesNotMatchHead)
	}
	b.pendingBlock.Store(newPending)
	return nil
<<<<<<< HEAD
}

// The builder has no reorg logic (centralised sequencer that can't reorg)
func (b *Builder) SubscribeReorg() sync.ReorgSubscription {
	return sync.ReorgSubscription{Subscription: b.subReorgFeed.Subscribe()}
}

func (b *Builder) SubscribeNewHeads() sync.NewHeadSubscription {
	return sync.NewHeadSubscription{Subscription: b.subNewHeads.Subscribe()}
}

func (b *Builder) SubscribePending() sync.PendingSubscription {
	return sync.PendingSubscription{Subscription: b.subPendingBlock.Subscribe()}
}

func (b *Builder) ProposalInit(pInit *types.ProposalInit) error {
	header, err := b.bc.HeadsHeader()
	if err != nil {
		return err
	}
	if header.Number+1 != pInit.BlockNum {
		return fmt.Errorf("proposed block number is not head.Number +1")
	}

	pendingBlock := core.Block{
		Header: &core.Header{
			Number:           pInit.BlockNum,
			SequencerAddress: &pInit.Proposer,
			ParentHash:       header.Hash,
			ProtocolVersion:  blockchain.SupportedStarknetVersion.String(),
			// Todo: once the spec is finalised, handle these fields (if they still exist)
			// OldStateRoot, VersionConstantCommitment, NextL2GasPriceFRI
			L1GasPriceETH: header.L1GasPriceETH,
		},
		Transactions: []core.Transaction{},
		Receipts:     []*core.TransactionReceipt{},
	}

	newClasses := make(map[felt.Felt]core.Class)
	emptyStateDiff := core.EmptyStateDiff()
	su := core.StateUpdate{
		StateDiff: &emptyStateDiff,
	}
	pending := sync.Pending{
		Block:       &pendingBlock,
		StateUpdate: &su,
		NewClasses:  newClasses,
	}
	b.pendingBlock.Store(&pending)
	b.headState, b.headCloser, err = b.bc.HeadState()
	return err
}

func (b *Builder) SetBlockInfo(blockInfo *types.BlockInfo) {
	pending := b.pendingBlock.Load()
	pending.Block.Header.Number = blockInfo.BlockNumber
	pending.Block.Header.SequencerAddress = &blockInfo.Builder
	pending.Block.Header.Timestamp = blockInfo.Timestamp
	pending.Block.Header.L2GasPrice = &core.GasPrice{PriceInFri: &blockInfo.L2GasPriceFRI}
	pending.Block.Header.L1GasPriceETH = &blockInfo.L1GasPriceWEI
	pending.Block.Header.L1DataGasPrice = &core.GasPrice{PriceInWei: &blockInfo.L1DataGasPriceWEI}
	pending.Block.Header.L1DAMode = blockInfo.L1DAMode
	b.pendingBlock.Store(pending)
}

func (b *Builder) ExecuteTxns(txns []mempool.BroadcastedTransaction) error {
	b.log.Debugw("calling ExecuteTxns")
	blockHashToBeRevealed, err := b.getRevealedBlockHash()
	if err != nil {
		return err
	}
	if err := b.runTxns(txns, blockHashToBeRevealed); err != nil {
		b.log.Debugw("failed running txn", "err", err.Error())
		var txnExecutionError vm.TransactionExecutionError
		if !errors.As(err, &txnExecutionError) {
			return err
		}
	}
	b.log.Debugw("running txns success")
	return nil
}

// ExecutePending updates the pending block and state-update
func (b *Builder) ExecutePending() (*core.BlockCommitments, *felt.Felt, error) {
	pending, err := b.Pending()
	if err != nil {
		return nil, nil, err
	}
	simulateResult, err := b.bc.Simulate(pending.Block, pending.StateUpdate, pending.NewClasses, nil)
	b.pendingBlock.Store(pending)
	return simulateResult.BlockCommitments, simulateResult.ConcatCount, err
}

// StoredExecutedPending stores the executed pending block
func (b *Builder) StoredExecutedPending(commitments *core.BlockCommitments) error {
	pending, err := b.Pending()
	if err != nil {
		return err
	}
	return b.bc.StoreSimulated(pending.Block, pending.StateUpdate, pending.NewClasses, commitments, nil)
=======
>>>>>>> e642db03
}<|MERGE_RESOLUTION|>--- conflicted
+++ resolved
@@ -5,7 +5,6 @@
 	"fmt"
 	"sync/atomic"
 
-	"github.com/Masterminds/semver/v3"
 	"github.com/NethermindEth/juno/adapters/vm2core"
 	"github.com/NethermindEth/juno/blockchain"
 	"github.com/NethermindEth/juno/consensus/types"
@@ -25,27 +24,6 @@
 )
 
 type Builder struct {
-<<<<<<< HEAD
-	ownAddress      felt.Felt
-	privKey         *ecdsa.PrivateKey
-	blockTime       time.Duration
-	disableFees     bool
-	protocolVersion semver.Version
-
-	bc              *blockchain.Blockchain
-	db              db.KeyValueStore
-	vm              vm.VM
-	log             utils.Logger
-	subNewHeads     *feed.Feed[*core.Block]
-	subPendingBlock *feed.Feed[*core.Block]
-	subReorgFeed    *feed.Feed[*sync.ReorgBlockRange]
-	mempool         *mempool.Pool
-	plugin          plugin.JunoPlugin
-
-	// Todo: validator may need to update the builders pending block for different proposals.
-	// We should make sure we don't incorrectly overwrite, or get race conditions etc
-=======
->>>>>>> e642db03
 	pendingBlock atomic.Pointer[sync.Pending]
 	vm           vm.VM
 	blockchain   *blockchain.Blockchain
@@ -56,35 +34,6 @@
 }
 
 func New(
-<<<<<<< HEAD
-	privKey *ecdsa.PrivateKey,
-	ownAddr *felt.Felt,
-	bc *blockchain.Blockchain,
-	vm vm.VM,
-	blockTime time.Duration,
-	mempool *mempool.Pool,
-	log utils.Logger,
-	disableFees bool,
-	database db.KeyValueStore,
-	protocolVersion semver.Version,
-) Builder {
-	return Builder{
-		ownAddress:      *ownAddr,
-		privKey:         privKey,
-		blockTime:       blockTime,
-		log:             log,
-		protocolVersion: protocolVersion,
-
-		disableFees:     disableFees,
-		bc:              bc,
-		db:              database,
-		mempool:         mempool,
-		vm:              vm,
-		subNewHeads:     feed.New[*core.Block](),
-		subPendingBlock: feed.New[*core.Block](),
-		subReorgFeed:    feed.New[*sync.ReorgBlockRange](),
-		finaliseMutex:   musync.RWMutex{},
-=======
 	bc *blockchain.Blockchain,
 	vm vm.VM,
 	log utils.Logger,
@@ -95,7 +44,6 @@
 		blockchain:  bc,
 		disableFees: disableFees,
 		vm:          vm,
->>>>>>> e642db03
 	}
 }
 
@@ -138,54 +86,6 @@
 	return sync.NewPendingState(pending.StateUpdate.StateDiff, pending.NewClasses, b.headState), func() error { return nil }, nil
 }
 
-<<<<<<< HEAD
-func (b *Builder) Run(ctx context.Context) error {
-	defer b.mempool.Close()
-
-	// Clear pending state on shutdown
-	defer func() {
-		if pErr := b.ClearPending(); pErr != nil {
-			b.log.Errorw("clearing pending", "err", pErr)
-		}
-	}()
-
-	if err := b.InitPendingBlock(); err != nil {
-		return err
-	}
-
-	doneListen := make(chan struct{})
-	go func() {
-		if pErr := b.listenPool(ctx); pErr != nil {
-			if pErr != mempool.ErrTxnPoolEmpty {
-				b.log.Warnw("listening pool", "err", pErr)
-			}
-		}
-		close(doneListen)
-	}()
-
-	for {
-		select {
-		case <-ctx.Done():
-			<-doneListen
-			return nil
-		case <-time.After(b.blockTime):
-			err := b.Finalise(b.Sign)
-			b.log.Infof("Finalised new block")
-			if err != nil {
-				return err
-			}
-			if err := b.ClearPending(); err != nil {
-				return err
-			}
-			if err := b.InitPendingBlock(); err != nil {
-				return err
-			}
-		}
-	}
-}
-
-=======
->>>>>>> e642db03
 func (b *Builder) ClearPending() error {
 	b.pendingBlock.Store(&sync.Pending{})
 
@@ -208,12 +108,7 @@
 		Header: &core.Header{
 			ParentHash:       header.Hash,
 			Number:           header.Number + 1,
-<<<<<<< HEAD
-			SequencerAddress: &b.ownAddress,
-			ProtocolVersion:  b.protocolVersion.String(),
-=======
 			SequencerAddress: sequencerAddress,
->>>>>>> e642db03
 			L1GasPriceETH:    felt.One.Clone(),
 			L1GasPriceSTRK:   felt.One.Clone(),
 			L1DAMode:         core.Calldata,
@@ -240,143 +135,8 @@
 	return err
 }
 
-<<<<<<< HEAD
-// Finalise writes the pending block to the DB.
-func (b *Builder) Finalise(signFunc blockchain.BlockSignFunc) error {
-	b.finaliseMutex.Lock()
-	defer b.finaliseMutex.Unlock()
-
-	pending, err := b.Pending()
-	if err != nil {
-		return err
-	}
-	if err := b.bc.Finalise(pending.Block, pending.StateUpdate, pending.NewClasses, b.Sign); err != nil {
-		return err
-	}
-	b.log.Infow("Finalised block", "number", pending.Block.Number, "hash",
-		pending.Block.Hash.ShortString(), "state", pending.Block.GlobalStateRoot.ShortString())
-	// Update subscribers
-	if b.plugin != nil {
-		err := b.plugin.NewBlock(pending.Block, pending.StateUpdate, pending.NewClasses)
-		if err != nil {
-			b.log.Errorw("error sending new block to plugin", err)
-		}
-	}
-	// push the new block head to the feed
-	if b.subNewHeads != nil {
-		b.subNewHeads.Send(b.PendingBlock())
-	}
-	return nil
-}
-
-func (b *Builder) StartingBlockNumber() (uint64, error) {
-	return 0, nil
-}
-
-func (b *Builder) HighestBlockHeader() *core.Header {
-	return nil
-}
-
-func (b *Builder) HeadBlockAndStateUpdate() (*core.Block, *core.StateUpdate, error) {
-	height, err := b.bc.Height()
-	if err != nil {
-		return nil, nil, err
-	}
-	su, err := b.bc.StateUpdateByNumber(height)
-	if err != nil {
-		return nil, nil, err
-	}
-	block, err := b.bc.BlockByNumber(height)
-	if err != nil {
-		return nil, nil, err
-	}
-	return block, su, nil
-}
-
-// Sign returns the builder's signature over data.
-func (b *Builder) Sign(blockHash, stateDiffCommitment *felt.Felt) ([]*felt.Felt, error) {
-	data := crypto.PoseidonArray(blockHash, stateDiffCommitment).Bytes()
-	signatureBytes, err := b.privKey.Sign(data[:], nil)
-	if err != nil {
-		return nil, err
-	}
-	sig := make([]*felt.Felt, 0)
-	for start := 0; start < len(signatureBytes); {
-		step := len(signatureBytes[start:])
-		if step > felt.Bytes {
-			step = felt.Bytes
-		}
-		sig = append(sig, new(felt.Felt).SetBytes(signatureBytes[start:step]))
-		start += step
-	}
-	return sig, nil
-}
-
-// listenPool waits until the mempool has transactions, then
-// executes them one by one until the mempool is empty.
-func (b *Builder) listenPool(ctx context.Context) error {
-	for {
-		if err := b.depletePool(ctx); err != nil {
-			if !errors.Is(err, mempool.ErrTxnPoolEmpty) {
-				return err
-			}
-		}
-
-		// push the pending block to the feed
-		b.subPendingBlock.Send(b.PendingBlock())
-		select {
-		case <-ctx.Done():
-			return nil
-		// We wait for the mempool to get more txns before we continue
-		case <-b.mempool.Wait():
-			continue
-		}
-	}
-}
-
-// depletePool pops all available transactions from the mempool,
-// and executes them in sequence, applying the state changes
-// to the pending state
-func (b *Builder) depletePool(ctx context.Context) error {
-	blockHashToBeRevealed, err := b.getRevealedBlockHash()
-	if err != nil {
-		return err
-	}
-	for {
-		b.finaliseMutex.RLock()
-		userTxns, err := b.mempool.PopBatch(NumTxnsToBatchExecute)
-		if err != nil {
-			b.finaliseMutex.RUnlock()
-			return err
-		}
-		if len(userTxns) == 0 {
-			return nil
-		}
-		b.log.Debugw("running txns", userTxns)
-		if err = b.runTxns(userTxns, blockHashToBeRevealed); err != nil {
-			b.log.Debugw("failed running txn", "err", err.Error())
-			var txnExecutionError vm.TransactionExecutionError
-			if !errors.As(err, &txnExecutionError) {
-				b.finaliseMutex.RUnlock()
-				return err
-			}
-		}
-		b.log.Debugw("running txns success")
-		b.finaliseMutex.RUnlock()
-		select {
-		case <-ctx.Done():
-			return nil
-		default:
-		}
-	}
-}
-
-func (b *Builder) getRevealedBlockHash() (*felt.Felt, error) {
-	blockHeight, err := b.bc.Height()
-=======
 func (b *Builder) GetRevealedBlockHash() (*felt.Felt, error) {
 	blockHeight, err := b.blockchain.Height()
->>>>>>> e642db03
 	if err != nil {
 		return nil, err
 	}
@@ -390,6 +150,10 @@
 		return nil, err
 	}
 	return header.Hash, nil
+}
+
+func (b *Builder) Head() (*core.Block, error) {
+	return b.blockchain.Head()
 }
 
 // RunTxns executes the provided transaction and applies the state changes
@@ -456,12 +220,8 @@
 
 	// Update pending block with transaction results
 	updatePendingBlock(pending, receipts, coreTxns, mergedStateDiff)
-<<<<<<< HEAD
-	return b.StorePending(pending)
-=======
 
 	return b.storePending(pending)
->>>>>>> e642db03
 }
 
 // processClassDeclaration handles class declaration storage for declare transactions
@@ -512,24 +272,10 @@
 	}
 	b.pendingBlock.Store(newPending)
 	return nil
-<<<<<<< HEAD
-}
-
-// The builder has no reorg logic (centralised sequencer that can't reorg)
-func (b *Builder) SubscribeReorg() sync.ReorgSubscription {
-	return sync.ReorgSubscription{Subscription: b.subReorgFeed.Subscribe()}
-}
-
-func (b *Builder) SubscribeNewHeads() sync.NewHeadSubscription {
-	return sync.NewHeadSubscription{Subscription: b.subNewHeads.Subscribe()}
-}
-
-func (b *Builder) SubscribePending() sync.PendingSubscription {
-	return sync.PendingSubscription{Subscription: b.subPendingBlock.Subscribe()}
 }
 
 func (b *Builder) ProposalInit(pInit *types.ProposalInit) error {
-	header, err := b.bc.HeadsHeader()
+	header, err := b.blockchain.HeadsHeader()
 	if err != nil {
 		return err
 	}
@@ -542,7 +288,8 @@
 			Number:           pInit.BlockNum,
 			SequencerAddress: &pInit.Proposer,
 			ParentHash:       header.Hash,
-			ProtocolVersion:  blockchain.SupportedStarknetVersion.String(),
+			// Todo: we need a mapping of protocolversion to block versions from SN
+			ProtocolVersion: blockchain.SupportedStarknetVersion.String(),
 			// Todo: once the spec is finalised, handle these fields (if they still exist)
 			// OldStateRoot, VersionConstantCommitment, NextL2GasPriceFRI
 			L1GasPriceETH: header.L1GasPriceETH,
@@ -562,7 +309,7 @@
 		NewClasses:  newClasses,
 	}
 	b.pendingBlock.Store(&pending)
-	b.headState, b.headCloser, err = b.bc.HeadState()
+	b.headState, b.headCloser, err = b.blockchain.HeadState()
 	return err
 }
 
@@ -580,11 +327,11 @@
 
 func (b *Builder) ExecuteTxns(txns []mempool.BroadcastedTransaction) error {
 	b.log.Debugw("calling ExecuteTxns")
-	blockHashToBeRevealed, err := b.getRevealedBlockHash()
-	if err != nil {
-		return err
-	}
-	if err := b.runTxns(txns, blockHashToBeRevealed); err != nil {
+	blockHashToBeRevealed, err := b.GetRevealedBlockHash()
+	if err != nil {
+		return err
+	}
+	if err := b.RunTxns(txns, blockHashToBeRevealed); err != nil {
 		b.log.Debugw("failed running txn", "err", err.Error())
 		var txnExecutionError vm.TransactionExecutionError
 		if !errors.As(err, &txnExecutionError) {
@@ -601,7 +348,7 @@
 	if err != nil {
 		return nil, nil, err
 	}
-	simulateResult, err := b.bc.Simulate(pending.Block, pending.StateUpdate, pending.NewClasses, nil)
+	simulateResult, err := b.blockchain.Simulate(pending.Block, pending.StateUpdate, pending.NewClasses, nil)
 	b.pendingBlock.Store(pending)
 	return simulateResult.BlockCommitments, simulateResult.ConcatCount, err
 }
@@ -612,7 +359,5 @@
 	if err != nil {
 		return err
 	}
-	return b.bc.StoreSimulated(pending.Block, pending.StateUpdate, pending.NewClasses, commitments, nil)
-=======
->>>>>>> e642db03
+	return b.blockchain.StoreSimulated(pending.Block, pending.StateUpdate, pending.NewClasses, commitments, nil)
 }