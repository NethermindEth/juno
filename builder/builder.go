package builder

import (
	"errors"
	"fmt"

	"github.com/Masterminds/semver/v3"
	"github.com/NethermindEth/juno/adapters/vm2core"
	"github.com/NethermindEth/juno/blockchain"
	"github.com/NethermindEth/juno/consensus/types"
	"github.com/NethermindEth/juno/core"
	"github.com/NethermindEth/juno/core/felt"
	"github.com/NethermindEth/juno/core/state"
	"github.com/NethermindEth/juno/db"
	"github.com/NethermindEth/juno/mempool"
	"github.com/NethermindEth/juno/sync"
	"github.com/NethermindEth/juno/utils"
	"github.com/NethermindEth/juno/vm"
	"github.com/consensys/gnark-crypto/ecc/stark-curve/ecdsa"
)

var (
	NumTxnsToBatchExecute = 10
	ErrPendingParentHash  = errors.New("pending block parent hash does not match chain head")
)

type BuildResult struct {
	Pending            sync.Pending
	ProposalCommitment types.ProposalCommitment
}

type Builder struct {
	// Builder dependencies
<<<<<<< HEAD
	vm          vm.VM
	blockchain  *blockchain.Blockchain
	headState   state.StateReader
	log         utils.Logger
	disableFees bool
=======
	vm           vm.VM
	blockchain   *blockchain.Blockchain
	headState    core.StateReader
	headCloser   blockchain.StateCloser
	log          utils.Logger
	disableFees  bool
	skipValidate bool // allows us to modify txn fields without having to re-calculate the signature etc
>>>>>>> 2fda9c52

	// Builder state
	// TODO: move to a builder state struct
	pendingBlock      *sync.Pending
	l2GasConsumed     uint64
	revealedBlockHash *felt.Felt
}

func New(
	bc *blockchain.Blockchain,
	vm vm.VM,
	log utils.Logger,
	disableFees,
	skipValidate bool,
) Builder {
	return Builder{
		log:          log,
		blockchain:   bc,
		disableFees:  disableFees,
		skipValidate: skipValidate,
		vm:           vm,
	}
}

func (b *Builder) Finalise(pending *sync.Pending, signer utils.BlockSignFunc, privateKey *ecdsa.PrivateKey) error {
	return b.blockchain.Finalise(pending.Block, pending.StateUpdate, pending.NewClasses, signer)
}

func (b *Builder) Pending() (*sync.Pending, error) {
	if b.pendingBlock == nil {
		return nil, sync.ErrPendingBlockNotFound
	}
	expectedParentHash := &felt.Zero
	if head, err := b.blockchain.HeadsHeader(); err == nil {
		expectedParentHash = head.Hash
	}

	if b.pendingBlock.Block.ParentHash.Equal(expectedParentHash) {
		return b.pendingBlock, nil
	}

	return nil, ErrPendingParentHash
}

func (b *Builder) PendingBlock() *core.Block {
	pending, err := b.Pending()
	if err != nil {
		return nil
	}
	return pending.Block
}

func (b *Builder) PendingState() (state.StateReader, error) {
	pending, err := b.Pending()
	if err != nil {
		return nil, err
	}

	return sync.NewPendingState(pending.StateUpdate.StateDiff, pending.NewClasses, b.headState), nil
}

func (b *Builder) ClearPending() error {
	b.l2GasConsumed = 0
<<<<<<< HEAD
	b.pendingBlock.Store(&sync.Pending{})
=======
	b.pendingBlock = &sync.Pending{}

	if b.headState != nil {
		if err := b.headCloser(); err != nil {
			return err
		}
		b.headState = nil
		b.headCloser = nil
	}
>>>>>>> 2fda9c52
	return nil
}

func (b *Builder) InitPendingBlock(sequencerAddress *felt.Felt) error {
	header, err := b.blockchain.HeadsHeader()
	if err != nil {
		return err
	}

	b.revealedBlockHash, err = b.getRevealedBlockHash(header.Number)
	if err != nil {
		return err
	}

	pendingBlock := core.Block{
		Header: &core.Header{
			ParentHash:       header.Hash,
			Number:           header.Number + 1,
			SequencerAddress: sequencerAddress,
			ProtocolVersion:  blockchain.SupportedStarknetVersion.String(),
			L1GasPriceETH:    felt.One.Clone(),
			L1GasPriceSTRK:   felt.One.Clone(),
			L1DAMode:         core.Calldata,
			L1DataGasPrice: &core.GasPrice{
				PriceInWei: felt.One.Clone(),
				PriceInFri: felt.One.Clone(),
			},
			L2GasPrice: &core.GasPrice{
				PriceInWei: felt.One.Clone(),
				PriceInFri: felt.One.Clone(),
			},
		},
		Transactions: []core.Transaction{},
		Receipts:     []*core.TransactionReceipt{},
	}
	newClasses := make(map[felt.Felt]core.Class)
	emptyStateDiff := core.EmptyStateDiff()
	su := core.StateUpdate{
		StateDiff: &emptyStateDiff,
	}
	pending := sync.Pending{
		Block:       &pendingBlock,
		StateUpdate: &su,
		NewClasses:  newClasses,
	}
<<<<<<< HEAD
	b.pendingBlock.Store(&pending)
	b.headState, err = b.blockchain.HeadState()
=======
	b.pendingBlock = &pending
	b.headState, b.headCloser, err = b.blockchain.HeadState()
>>>>>>> 2fda9c52
	return err
}

func (b *Builder) getRevealedBlockHash(blockHeight uint64) (*felt.Felt, error) {
	const blockHashLag = 10
	if blockHeight < blockHashLag {
		return nil, nil
	}

	header, err := b.blockchain.BlockHeaderByNumber(blockHeight - blockHashLag)
	if err != nil {
		return nil, err
	}
	return header.Hash, nil
}

// RunTxns executes the provided transaction and applies the state changes
// to the pending state
func (b *Builder) RunTxns(txns []mempool.BroadcastedTransaction) (err error) {
	// Get the pending state
	pending, err := b.Pending()
	if err != nil {
		return err
	}

	// Create a state writer for the transaction execution
	state := sync.NewPendingStateWriter(pending.StateUpdate.StateDiff, pending.NewClasses, b.headState)

	// Prepare declared classes, if any
	var declaredClasses []core.Class
	paidFeesOnL1 := []*felt.Felt{}
	coreTxns := make([]core.Transaction, len(txns))
	for i, txn := range txns {
		if txn.DeclaredClass != nil {
			declaredClasses = append(declaredClasses, txn.DeclaredClass)
		}
		if txn.PaidFeeOnL1 != nil {
			paidFeesOnL1 = append(paidFeesOnL1, txn.PaidFeeOnL1)
		}
		coreTxns[i] = txn.Transaction
	}

	// Execute the transaction
	vmResults, err := b.vm.Execute(
		coreTxns,
		declaredClasses,
		paidFeesOnL1,
		&vm.BlockInfo{
			Header:                pending.Block.Header,
			BlockHashToBeRevealed: b.revealedBlockHash,
		},
		state,
		b.blockchain.Network(),
		b.disableFees, b.skipValidate, false, true, false)
	if err != nil {
		return err
	}

	// Handle declared classes for declare transactions
	for i, trace := range vmResults.Traces {
		if trace.StateDiff.DeclaredClasses != nil ||
			trace.StateDiff.DeprecatedDeclaredClasses != nil {
			if err := b.processClassDeclaration(&txns[i], &state); err != nil {
				return err
			}
		}
	}

	// Adapt results to core type (which use reference types)
	receipts := make([]*core.TransactionReceipt, len(txns))
	mergedStateDiff := vm2core.AdaptStateDiff(vmResults.Traces[0].StateDiff)
	for i, trace := range vmResults.Traces {
		adaptedStateDiff := vm2core.AdaptStateDiff(trace.StateDiff)
		mergedStateDiff.Merge(&adaptedStateDiff)
		adaptedReceipt := vm2core.Receipt(vmResults.OverallFees[i], txns[i].Transaction, &vmResults.Traces[i], &vmResults.Receipts[i])
		receipts[i] = &adaptedReceipt
	}

	// Update pending block with transaction results
	updatePendingBlock(pending, receipts, coreTxns, mergedStateDiff)

	for i := range vmResults.GasConsumed {
		b.l2GasConsumed += vmResults.GasConsumed[i].L2Gas
	}
	return b.storePending(pending)
}

// processClassDeclaration handles class declaration storage for declare transactions
func (b *Builder) processClassDeclaration(txn *mempool.BroadcastedTransaction, state *sync.PendingStateWriter) error {
	if t, ok := (txn.Transaction).(*core.DeclareTransaction); ok {
		if err := state.SetContractClass(t.ClassHash, txn.DeclaredClass); err != nil {
			b.log.Errorw("failed to set contract class", "err", err)
			return err
		}

		if t.CompiledClassHash != nil {
			if err := state.SetCompiledClassHash(t.ClassHash, t.CompiledClassHash); err != nil {
				b.log.Errorw("failed to SetCompiledClassHash", "err", err)
				return err
			}
		}
	}
	return nil
}

// updatePendingBlock updates the pending block with transaction results
func updatePendingBlock(
	pending *sync.Pending,
	receipts []*core.TransactionReceipt,
	transactions []core.Transaction,
	stateDiff core.StateDiff,
) {
	pending.Block.Receipts = append(pending.Block.Receipts, receipts...)
	pending.Block.Transactions = append(pending.Block.Transactions, transactions...)
	pending.Block.TransactionCount += uint64(len(transactions))
	for _, receipt := range receipts {
		pending.Block.EventCount += uint64(len(receipt.Events))
	}
	pending.StateUpdate.StateDiff.Merge(&stateDiff)
}

// StorePending stores a pending block given that it is for the next height
func (b *Builder) storePending(newPending *sync.Pending) error {
	expectedParentHash := new(felt.Felt)
	h, err := b.blockchain.HeadsHeader()
	if err != nil && !errors.Is(err, db.ErrKeyNotFound) {
		return err
	} else if err == nil {
		expectedParentHash = h.Hash
	}
	if !expectedParentHash.Equal(newPending.Block.ParentHash) {
		return fmt.Errorf("store pending: %w", blockchain.ErrParentDoesNotMatchHead)
	}
	b.pendingBlock = newPending
	return nil
}

func (b *Builder) ProposalInit(pInit *types.ProposalInit) error {
	header, err := b.blockchain.HeadsHeader()
	if err != nil {
		return err
	}
	if header.Number+1 != uint64(pInit.BlockNum) {
		return fmt.Errorf("proposed block number is not head.Number +1")
	}

	pendingBlock := core.Block{
		Header: &core.Header{
			Number:           uint64(pInit.BlockNum),
			SequencerAddress: &pInit.Proposer,
			ParentHash:       header.Hash,
			// Todo: we need a mapping of protocolversion to block versions from SN
			ProtocolVersion: blockchain.SupportedStarknetVersion.String(),
			// Todo: once the spec is finalised, handle these fields (if they still exist)
			// OldStateRoot, VersionConstantCommitment, NextL2GasPriceFRI
			// Note: we use the header values by default, since the proposer only
			// sends over a subset of the gas prices (eg for L1DataGasPrice it
			// only sends the L1DataGasPriceWEI, but not the price in FRI, but
			// we need both for the block hash)
			L1GasPriceETH:  header.L1GasPriceETH,
			L1GasPriceSTRK: header.L1GasPriceSTRK,
			L1DataGasPrice: header.L1DataGasPrice,
			L2GasPrice:     header.L2GasPrice,
		},
		Transactions: []core.Transaction{},
		Receipts:     []*core.TransactionReceipt{},
	}

	newClasses := make(map[felt.Felt]core.Class)
	emptyStateDiff := core.EmptyStateDiff()
	su := core.StateUpdate{
		StateDiff: &emptyStateDiff,
	}
	pending := sync.Pending{
		Block:       &pendingBlock,
		StateUpdate: &su,
		NewClasses:  newClasses,
	}
<<<<<<< HEAD
	b.pendingBlock.Store(&pending)
	b.headState, err = b.blockchain.HeadState()
=======
	b.pendingBlock = &pending
	b.headState, b.headCloser, err = b.blockchain.HeadState()
>>>>>>> 2fda9c52
	return err
}

func (b *Builder) SetBlockInfo(blockInfo *types.BlockInfo) {
	b.pendingBlock.Block.Header.Number = blockInfo.BlockNumber
	b.pendingBlock.Block.Header.SequencerAddress = &blockInfo.Builder
	b.pendingBlock.Block.Header.Timestamp = blockInfo.Timestamp
	b.pendingBlock.Block.Header.L2GasPrice.PriceInFri = &blockInfo.L2GasPriceFRI
	b.pendingBlock.Block.Header.L1GasPriceETH = &blockInfo.L1GasPriceWEI
	b.pendingBlock.Block.Header.L1DataGasPrice.PriceInWei = &blockInfo.L1DataGasPriceWEI
	b.pendingBlock.Block.Header.L1DAMode = blockInfo.L1DAMode
}

func (b *Builder) Finish() (BuildResult, error) {
	pending, err := b.Pending()
	if err != nil {
		return BuildResult{}, err
	}

	simulatedResult, err := b.blockchain.Simulate(pending.Block, pending.StateUpdate, pending.NewClasses, nil)
	if err != nil {
		return BuildResult{}, err
	}

	if simulatedResult.ConcatCount.IsZero() {
		simulatedResult.BlockCommitments = &core.BlockCommitments{
			TransactionCommitment: new(felt.Felt).SetUint64(0),
			EventCommitment:       new(felt.Felt).SetUint64(0),
			ReceiptCommitment:     new(felt.Felt).SetUint64(0),
			StateDiffCommitment:   new(felt.Felt).SetUint64(0),
		}
	}

	version, err := semver.NewVersion(pending.Block.ProtocolVersion)
	if err != nil {
		return BuildResult{}, err
	}

	// Todo: we ignore some values until the spec is Finalised: VersionConstantCommitment, NextL2GasPriceFRI
	buildResult := BuildResult{
		Pending: *pending,
		ProposalCommitment: types.ProposalCommitment{
			BlockNumber:           pending.Block.Number,
			Builder:               *pending.Block.SequencerAddress,
			ParentCommitment:      *pending.Block.ParentHash,
			Timestamp:             pending.Block.Timestamp,
			ProtocolVersion:       *version,
			OldStateRoot:          *pending.StateUpdate.OldRoot,
			StateDiffCommitment:   *simulatedResult.BlockCommitments.StateDiffCommitment,
			TransactionCommitment: *simulatedResult.BlockCommitments.TransactionCommitment,
			EventCommitment:       *simulatedResult.BlockCommitments.EventCommitment,
			ReceiptCommitment:     *simulatedResult.BlockCommitments.ReceiptCommitment,
			ConcatenatedCounts:    simulatedResult.ConcatCount,
			L1GasPriceFRI:         *pending.Block.L1GasPriceSTRK,
			L1DataGasPriceFRI:     *pending.Block.L1DataGasPrice.PriceInFri,
			L2GasPriceFRI:         *pending.Block.L2GasPrice.PriceInFri,
			L2GasUsed:             *new(felt.Felt).SetUint64(b.l2GasConsumed),
			L1DAMode:              pending.Block.L1DAMode,
		},
	}

	return buildResult, nil
}<|MERGE_RESOLUTION|>--- conflicted
+++ resolved
@@ -31,21 +31,12 @@
 
 type Builder struct {
 	// Builder dependencies
-<<<<<<< HEAD
-	vm          vm.VM
-	blockchain  *blockchain.Blockchain
-	headState   state.StateReader
-	log         utils.Logger
-	disableFees bool
-=======
 	vm           vm.VM
 	blockchain   *blockchain.Blockchain
-	headState    core.StateReader
-	headCloser   blockchain.StateCloser
+	headState    state.StateReader
 	log          utils.Logger
 	disableFees  bool
 	skipValidate bool // allows us to modify txn fields without having to re-calculate the signature etc
->>>>>>> 2fda9c52
 
 	// Builder state
 	// TODO: move to a builder state struct
@@ -109,19 +100,11 @@
 
 func (b *Builder) ClearPending() error {
 	b.l2GasConsumed = 0
-<<<<<<< HEAD
-	b.pendingBlock.Store(&sync.Pending{})
-=======
 	b.pendingBlock = &sync.Pending{}
 
 	if b.headState != nil {
-		if err := b.headCloser(); err != nil {
-			return err
-		}
 		b.headState = nil
-		b.headCloser = nil
-	}
->>>>>>> 2fda9c52
+	}
 	return nil
 }
 
@@ -167,13 +150,8 @@
 		StateUpdate: &su,
 		NewClasses:  newClasses,
 	}
-<<<<<<< HEAD
-	b.pendingBlock.Store(&pending)
+	b.pendingBlock = &pending
 	b.headState, err = b.blockchain.HeadState()
-=======
-	b.pendingBlock = &pending
-	b.headState, b.headCloser, err = b.blockchain.HeadState()
->>>>>>> 2fda9c52
 	return err
 }
 
@@ -352,13 +330,8 @@
 		StateUpdate: &su,
 		NewClasses:  newClasses,
 	}
-<<<<<<< HEAD
-	b.pendingBlock.Store(&pending)
+	b.pendingBlock = &pending
 	b.headState, err = b.blockchain.HeadState()
-=======
-	b.pendingBlock = &pending
-	b.headState, b.headCloser, err = b.blockchain.HeadState()
->>>>>>> 2fda9c52
 	return err
 }
 
