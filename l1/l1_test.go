--- conflicted
+++ resolved
@@ -49,11 +49,7 @@
 	network := utils.Mainnet
 	ctrl := gomock.NewController(t)
 	nopLog := utils.NewNopZapLogger()
-<<<<<<< HEAD
-	chain := blockchain.New(pebble.NewMemTest(t), &network, nopLog)
-=======
-	chain := blockchain.New(pebble.NewMemTest(t), network)
->>>>>>> ef131d11
+	chain := blockchain.New(pebble.NewMemTest(t), &network)
 
 	subscriber := mocks.NewMockSubscriber(ctrl)
 
@@ -84,11 +80,7 @@
 	network := utils.Mainnet
 	ctrl := gomock.NewController(t)
 	nopLog := utils.NewNopZapLogger()
-<<<<<<< HEAD
-	chain := blockchain.New(pebble.NewMemTest(t), &network, nopLog)
-=======
-	chain := blockchain.New(pebble.NewMemTest(t), network)
->>>>>>> ef131d11
+	chain := blockchain.New(pebble.NewMemTest(t), &network)
 
 	subscriber := mocks.NewMockSubscriber(ctrl)
 
@@ -113,11 +105,7 @@
 	ctrl := gomock.NewController(t)
 	nopLog := utils.NewNopZapLogger()
 	network := utils.Mainnet
-<<<<<<< HEAD
-	chain := blockchain.New(pebble.NewMemTest(t), &network, nopLog)
-=======
-	chain := blockchain.New(pebble.NewMemTest(t), network)
->>>>>>> ef131d11
+	chain := blockchain.New(pebble.NewMemTest(t), &network)
 
 	subscriber := mocks.NewMockSubscriber(ctrl)
 	subscriber.
