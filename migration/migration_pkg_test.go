--- conflicted
+++ resolved
@@ -80,13 +80,8 @@
 
 func TestRecalculateBloomFilters(t *testing.T) {
 	testdb := pebble.NewMemTest(t)
-<<<<<<< HEAD
-	chain := blockchain.New(testdb, &utils.Mainnet, utils.NewNopZapLogger())
+	chain := blockchain.New(testdb, &utils.Mainnet)
 	client := feeder.NewTestClient(t, &utils.Mainnet)
-=======
-	chain := blockchain.New(testdb, utils.Mainnet)
-	client := feeder.NewTestClient(t, utils.Mainnet)
->>>>>>> ef131d11
 	gw := adaptfeeder.New(client)
 
 	for i := uint64(0); i < 3; i++ {
@@ -169,13 +164,8 @@
 
 func TestCalculateBlockCommitments(t *testing.T) {
 	testdb := pebble.NewMemTest(t)
-<<<<<<< HEAD
-	chain := blockchain.New(testdb, &utils.Mainnet, utils.NewNopZapLogger())
+	chain := blockchain.New(testdb, &utils.Mainnet)
 	client := feeder.NewTestClient(t, &utils.Mainnet)
-=======
-	chain := blockchain.New(testdb, utils.Mainnet)
-	client := feeder.NewTestClient(t, utils.Mainnet)
->>>>>>> ef131d11
 	gw := adaptfeeder.New(client)
 
 	for i := uint64(0); i < 3; i++ {
