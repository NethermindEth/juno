package migration_test

import (
	"bytes"
	"errors"
	"testing"

	"github.com/NethermindEth/juno/db"
	"github.com/NethermindEth/juno/db/memory"
	"github.com/NethermindEth/juno/migration"
	"github.com/NethermindEth/juno/utils"
	"github.com/stretchr/testify/require"
)

func TestBucketMover(t *testing.T) {
	beforeCalled := false
	sourceBucket := db.Bucket(0)
	destBucket := db.Bucket(1)
	mover := migration.NewBucketMover(sourceBucket, destBucket).WithBefore(func() {
		beforeCalled = true
	}).WithBatchSize(2).WithKeyFilter(func(b []byte) (bool, error) {
		return len(b) > 1, nil
	})

	testDB := memory.New()
	require.NoError(t, testDB.Update(func(txn db.IndexedBatch) error {
		for i := byte(0); i < 3; i++ {
			if err := txn.Put(sourceBucket.Key([]byte{i}), []byte{i}); err != nil {
				return err
			}
		}
		return txn.Put(sourceBucket.Key(), []byte{44})
	}))

	require.NoError(t, mover.Before(nil))
	require.True(t, beforeCalled)
	var (
		intermediateState []byte
		err               error
	)
<<<<<<< HEAD
	_, err = mover.Migrate(context.Background(), testDB, &utils.Mainnet, nil)
	require.ErrorIs(t, err, migration.ErrCallWithNewTransaction)

	intermediateState, err = mover.Migrate(context.Background(), testDB, &utils.Mainnet, nil)
=======
	err = testDB.Update(func(txn db.Transaction) error {
		intermediateState, err = mover.Migrate(t.Context(), txn, &utils.Mainnet, nil)
		require.ErrorIs(t, err, migration.ErrCallWithNewTransaction)
		return nil
	})
	require.NoError(t, err)
	err = testDB.Update(func(txn db.Transaction) error {
		intermediateState, err = mover.Migrate(t.Context(), txn, &utils.Mainnet, nil)
		require.NoError(t, err)
		return nil
	})
>>>>>>> 7e404798
	require.NoError(t, err)

	err = testDB.View(func(txn db.Snapshot) error {
		var val []byte
		err := txn.Get(sourceBucket.Key(), func(data []byte) error {
			val = data
			return nil
		})
		if err != nil {
			return err
		}
		if !bytes.Equal(val, []byte{44}) {
			return errors.New("shouldnt have changed")
		}

		for i := byte(0); i < 3; i++ {
			var val []byte
			err := txn.Get(destBucket.Key([]byte{i}), func(data []byte) error {
				val = data
				return nil
			})
			if err != nil {
				return err
			}
			if !bytes.Equal(val, []byte{i}) {
				return errors.New("shouldve moved")
			}

			err = txn.Get(sourceBucket.Key([]byte{i}), func([]byte) error { return nil })
			require.ErrorIs(t, db.ErrKeyNotFound, err)
		}
		return nil
	})
	require.NoError(t, err)
	require.Nil(t, intermediateState)
}<|MERGE_RESOLUTION|>--- conflicted
+++ resolved
@@ -38,24 +38,10 @@
 		intermediateState []byte
 		err               error
 	)
-<<<<<<< HEAD
-	_, err = mover.Migrate(context.Background(), testDB, &utils.Mainnet, nil)
+	_, err = mover.Migrate(t.Context(), testDB, &utils.Mainnet, nil)
 	require.ErrorIs(t, err, migration.ErrCallWithNewTransaction)
 
-	intermediateState, err = mover.Migrate(context.Background(), testDB, &utils.Mainnet, nil)
-=======
-	err = testDB.Update(func(txn db.Transaction) error {
-		intermediateState, err = mover.Migrate(t.Context(), txn, &utils.Mainnet, nil)
-		require.ErrorIs(t, err, migration.ErrCallWithNewTransaction)
-		return nil
-	})
-	require.NoError(t, err)
-	err = testDB.Update(func(txn db.Transaction) error {
-		intermediateState, err = mover.Migrate(t.Context(), txn, &utils.Mainnet, nil)
-		require.NoError(t, err)
-		return nil
-	})
->>>>>>> 7e404798
+	intermediateState, err = mover.Migrate(t.Context(), testDB, &utils.Mainnet, nil)
 	require.NoError(t, err)
 
 	err = testDB.View(func(txn db.Snapshot) error {
