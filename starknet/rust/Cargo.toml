--- conflicted
+++ resolved
@@ -8,17 +8,10 @@
 [dependencies]
 serde = "1.0.171"
 serde_json = { version = "1.0.96", features = ["raw_value"] }
-<<<<<<< HEAD
-cairo-lang-starknet = "=2.4.0"
-cairo-lang-casm = "=2.4.0"
-cairo-lang-utils = "=2.4.0"
-cairo-lang-compiler = "=2.4.0"
-=======
 cairo-lang-starknet = "=2.4.3"
 cairo-lang-casm = "=2.4.3"
 cairo-lang-utils = "=2.4.3"
 cairo-lang-compiler = "=2.4.3"
->>>>>>> fe17176c
 
 [lib]
 crate-type = ["staticlib"]