use cairo_lang_starknet_classes::casm_contract_class::CasmContractClass;
use std::ffi::{c_char, CStr, CString};

#[no_mangle]
#[allow(clippy::not_unsafe_ptr_arg_deref)]
pub extern "C" fn compileSierraToCasm(sierra_json: *const c_char, result: *mut *mut c_char) -> u8 {
    let sierra_json_str = match unsafe { CStr::from_ptr(sierra_json) }.to_str() {
        Ok(value) => value,
        Err(e) => {
            unsafe {
                *result = raw_cstr(e.to_string());
            }
            return 0;
        }
    };

<<<<<<< HEAD
    let sierra_class = serde_json::from_str(sierra_json_str).map_err(|err| err.to_string());
    if let Err(e) = sierra_class {
        return raw_cstr(e);
    }

    let casm_class =
        CasmContractClass::from_contract_class(sierra_class.unwrap(), true, usize::MAX)
            .map_err(|err| err.to_string());
    if let Err(e) = casm_class {
        return raw_cstr(e);
    }

    let casm_json = serde_json::to_string(&casm_class.unwrap());
    if let Err(e) = casm_json {
        return raw_cstr(e.to_string());
    }
    return raw_cstr(casm_json.unwrap());
=======
    let sierra_class = match serde_json::from_str(sierra_json_str) {
        Ok(value) => value,
        Err(e) => {
            unsafe {
                *result = raw_cstr(e.to_string());
            }
            return 0;
        }
    };

    let casm_class = match CasmContractClass::from_contract_class(sierra_class, true, usize::MAX) {
        Ok(value) => value,
        Err(e) => {
            unsafe {
                *result = raw_cstr(e.to_string());
            }
            return 0;
        }
    };

    let casm_json = match serde_json::to_string(&casm_class) {
        Ok(value) => value,
        Err(e) => {
            unsafe {
                *result = raw_cstr(e.to_string());
            }
            return 0;
        }
    };

    unsafe {
        *result = raw_cstr(casm_json);
    }
    1
>>>>>>> acda2a22
}

fn raw_cstr(str: String) -> *mut c_char {
    CString::new(str).unwrap().into_raw()
}

#[no_mangle]
#[allow(clippy::not_unsafe_ptr_arg_deref)]
pub extern "C" fn freeCstr(ptr: *mut c_char) {
    unsafe {
        if ptr.is_null() {
            return;
        }
        let _ = CString::from_raw(ptr);
    };
}<|MERGE_RESOLUTION|>--- conflicted
+++ resolved
@@ -14,25 +14,6 @@
         }
     };
 
-<<<<<<< HEAD
-    let sierra_class = serde_json::from_str(sierra_json_str).map_err(|err| err.to_string());
-    if let Err(e) = sierra_class {
-        return raw_cstr(e);
-    }
-
-    let casm_class =
-        CasmContractClass::from_contract_class(sierra_class.unwrap(), true, usize::MAX)
-            .map_err(|err| err.to_string());
-    if let Err(e) = casm_class {
-        return raw_cstr(e);
-    }
-
-    let casm_json = serde_json::to_string(&casm_class.unwrap());
-    if let Err(e) = casm_json {
-        return raw_cstr(e.to_string());
-    }
-    return raw_cstr(casm_json.unwrap());
-=======
     let sierra_class = match serde_json::from_str(sierra_json_str) {
         Ok(value) => value,
         Err(e) => {
@@ -67,7 +48,6 @@
         *result = raw_cstr(casm_json);
     }
     1
->>>>>>> acda2a22
 }
 
 fn raw_cstr(str: String) -> *mut c_char {
