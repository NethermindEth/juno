package vm

import (
	"os"
	"testing"

	"github.com/NethermindEth/juno/clients/feeder"
	"github.com/NethermindEth/juno/core"
	"github.com/NethermindEth/juno/core/felt"
	"github.com/NethermindEth/juno/core/state"

	"github.com/NethermindEth/juno/core/state/statefactory"
	statetestutils "github.com/NethermindEth/juno/core/state/statetestutils"
	"github.com/NethermindEth/juno/core/trie2/triedb"
	"github.com/NethermindEth/juno/db/memory"
	"github.com/NethermindEth/juno/rpc/rpccore"
	adaptfeeder "github.com/NethermindEth/juno/starknetdata/feeder"
	"github.com/NethermindEth/juno/utils"
	"github.com/stretchr/testify/assert"
	"github.com/stretchr/testify/require"
)

func TestCallDeprecatedCairo(t *testing.T) {
	testDB := memory.New()
	txn := testDB.NewIndexedBatch()
	client := feeder.NewTestClient(t, &utils.Mainnet)
	gw := adaptfeeder.New(client)

	contractAddr := felt.NewUnsafeFromString[felt.Felt]("0xDEADBEEF")
	// https://voyager.online/class/0x03297a93c52357144b7da71296d7e8231c3e0959f0a1d37222204f2f7712010e
	classHash := felt.NewUnsafeFromString[felt.Felt]("0x3297a93c52357144b7da71296d7e8231c3e0959f0a1d37222204f2f7712010e")
	simpleClass, err := gw.Class(t.Context(), classHash)
	require.NoError(t, err)

	triedb, err := triedb.New(testDB, nil)
	require.NoError(t, err)
	stateDB := state.NewStateDB(testDB, triedb)
	stateFactory, err := statefactory.NewStateFactory(statetestutils.UseNewState(), triedb, stateDB)
	require.NoError(t, err)
	batch := testDB.NewBatch()
	testState, err := stateFactory.NewState(&felt.Zero, txn, batch)
	require.NoError(t, err)
	newRoot := felt.NewUnsafeFromString[felt.Felt](
		"0x3d452fbb3c3a32fe85b1a3fbbcdec316d5fc940cefc028ee808ad25a15991c8",
	)
	require.NoError(t, testState.Update(0, &core.StateUpdate{
		OldRoot: &felt.Zero,
		NewRoot: newRoot,
		StateDiff: &core.StateDiff{
			DeployedContracts: map[felt.Felt]*felt.Felt{
				*contractAddr: classHash,
			},
		},
	}, map[felt.Felt]core.ClassDefinition{
		*classHash: simpleClass,
	}, false))
	require.NoError(t, batch.Write())

	entryPoint := felt.NewUnsafeFromString[felt.Felt]("0x39e11d48192e4333233c7eb19d10ad67c362bb28580c604d67884c85da39695")

	feeTokens := utils.DefaultFeeTokenAddresses
	chainInfo := ChainInfo{
		ChainID:           utils.Mainnet.L2ChainID,
		FeeTokenAddresses: feeTokens,
	}
	ret, err := New(&chainInfo, false, nil).Call(
		&CallInfo{
			ContractAddress: contractAddr,
			ClassHash:       classHash,
			Selector:        entryPoint,
		},
		&BlockInfo{
			Header: &core.Header{},
		},
		testState,
		DefaultMaxSteps,
		DefaultMaxGas,
		false,
		false,
	)
	require.NoError(t, err)
	assert.Equal(t, []*felt.Felt{&felt.Zero}, ret.Result)

	// if new state, we need to create a new state with the new root
	if statetestutils.UseNewState() {
		testState, err = stateFactory.NewState(newRoot, txn, nil)
		require.NoError(t, err)
	}

	require.NoError(t, testState.Update(1, &core.StateUpdate{
		OldRoot: felt.NewUnsafeFromString[felt.Felt]("0x3d452fbb3c3a32fe85b1a3fbbcdec316d5fc940cefc028ee808ad25a15991c8"),
		NewRoot: felt.NewUnsafeFromString[felt.Felt]("0x4a948783e8786ba9d8edaf42de972213bd2deb1b50c49e36647f1fef844890f"),
		StateDiff: &core.StateDiff{
			StorageDiffs: map[felt.Felt]map[felt.Felt]*felt.Felt{
				*contractAddr: {
					*felt.NewUnsafeFromString[felt.Felt]("0x206f38f7e4f15e87567361213c28f235cccdaa1d7fd34c9db1dfe9489c6a091"): new(felt.Felt).SetUint64(1337),
				},
			},
		},
	}, nil, false))

	ret, err = New(&chainInfo, false, nil).Call(
		&CallInfo{
			ContractAddress: contractAddr,
			ClassHash:       classHash,
			Selector:        entryPoint,
		},
		&BlockInfo{
			Header: &core.Header{Number: 1},
		},
		testState,
		DefaultMaxSteps,
		DefaultMaxGas,
		false,
		false,
	)
	require.NoError(t, err)
	assert.Equal(t, []*felt.Felt{new(felt.Felt).SetUint64(1337)}, ret.Result)
}

func TestCallDeprecatedCairoMaxSteps(t *testing.T) {
	testDB := memory.New()
	txn := testDB.NewIndexedBatch()
	client := feeder.NewTestClient(t, &utils.Mainnet)
	gw := adaptfeeder.New(client)

	contractAddr := felt.NewUnsafeFromString[felt.Felt]("0xDEADBEEF")
	// https://voyager.online/class/0x03297a93c52357144b7da71296d7e8231c3e0959f0a1d37222204f2f7712010e
	classHash := felt.NewUnsafeFromString[felt.Felt]("0x3297a93c52357144b7da71296d7e8231c3e0959f0a1d37222204f2f7712010e")
	simpleClass, err := gw.Class(t.Context(), classHash)
	require.NoError(t, err)

	triedb, err := triedb.New(testDB, nil)
	require.NoError(t, err)
	stateDB := state.NewStateDB(testDB, triedb)
	stateFactory, err := statefactory.NewStateFactory(statetestutils.UseNewState(), triedb, stateDB)
	require.NoError(t, err)
	batch := testDB.NewBatch()
	testState, err := stateFactory.NewState(&felt.Zero, txn, batch)
	require.NoError(t, err)

	require.NoError(t, testState.Update(0, &core.StateUpdate{
		OldRoot: &felt.Zero,
		NewRoot: felt.NewUnsafeFromString[felt.Felt]("0x3d452fbb3c3a32fe85b1a3fbbcdec316d5fc940cefc028ee808ad25a15991c8"),
		StateDiff: &core.StateDiff{
			DeployedContracts: map[felt.Felt]*felt.Felt{
				*contractAddr: classHash,
			},
		},
	}, map[felt.Felt]core.ClassDefinition{
		*classHash: simpleClass,
	}, false))
	require.NoError(t, batch.Write())

	entryPoint := felt.NewUnsafeFromString[felt.Felt]("0x39e11d48192e4333233c7eb19d10ad67c362bb28580c604d67884c85da39695")
	feeTokens := utils.DefaultFeeTokenAddresses
	chainInfo := ChainInfo{
		ChainID:           utils.Mainnet.L2ChainID,
		FeeTokenAddresses: feeTokens,
	}
	_, err = New(&chainInfo, false, nil).Call(
		&CallInfo{
			ContractAddress: contractAddr,
			ClassHash:       classHash,
			Selector:        entryPoint,
		},
		&BlockInfo{Header: &core.Header{}},
		testState,
		0,
		DefaultMaxGas,
		false,
		false,
	)
	assert.ErrorContains(t, err, "RunResources has no remaining steps")
}

func TestCallCairo(t *testing.T) {
	testDB := memory.New()
	txn := testDB.NewIndexedBatch()
	client := feeder.NewTestClient(t, &utils.Goerli)
	gw := adaptfeeder.New(client)

	contractAddr := felt.NewFromUint64[felt.Felt](0xdeadbeef)

	// todo(rdr): change this tests with obscure contracts for tests with out own written
	// and compiled contracts
	// https://goerli.voyager.online/class/0x01338d85d3e579f6944ba06c005238d145920afeb32f94e3a1e234d21e1e9292
	classHash := felt.NewUnsafeFromString[felt.Felt](
		"0x1338d85d3e579f6944ba06c005238d145920afeb32f94e3a1e234d21e1e9292",
	)
	simpleClass, err := gw.Class(t.Context(), classHash)
	require.NoError(t, err)

	triedb, err := triedb.New(testDB, nil)
	require.NoError(t, err)
	stateDB := state.NewStateDB(testDB, triedb)
<<<<<<< HEAD
	stateFactory, err := commonstate.NewStateFactory(statetestutils.UseNewState(), triedb, stateDB)
	require.NoError(t, err)
	batch := testDB.NewBatch()
	testState, err := stateFactory.NewState(&felt.Zero, txn, batch)
=======
	stateFactory, err := statefactory.NewStateFactory(statetestutils.UseNewState(), triedb, stateDB)
>>>>>>> d8524505
	require.NoError(t, err)
	state, err := stateFactory.NewState(&felt.Zero, txn)
	newRoot := felt.NewUnsafeFromString[felt.Felt](
		"0x2650cef46c190ec6bb7dc21a5a36781132e7c883b27175e625031149d4f1a84",
	)
	firstStateUpdate := core.StateUpdate{
		OldRoot: &felt.Zero,
		NewRoot: newRoot,
		StateDiff: &core.StateDiff{
			DeployedContracts: map[felt.Felt]*felt.Felt{
				*contractAddr: classHash,
			},
		},
<<<<<<< HEAD
	}, map[felt.Felt]core.Class{
		*classHash: simpleClass,
	}, false))
	require.NoError(t, batch.Write())
=======
	}
	declaredClass := map[felt.Felt]core.ClassDefinition{*classHash: simpleClass}
	require.NoError(t, state.Update(0, &firstStateUpdate, declaredClass, false, true))
>>>>>>> d8524505

	logLevel := utils.NewLogLevel(utils.ERROR)
	log, err := utils.NewZapLogger(logLevel, false)
	require.NoError(t, err)

	// test_storage_read
	entryPoint := felt.NewUnsafeFromString[felt.Felt](
		"0x5df99ae77df976b4f0e5cf28c7dcfe09bd6e81aab787b19ac0c08e03d928cf",
	)
	storageLocation := felt.NewFromUint64[felt.Felt](0x44)

	feeTokens := utils.DefaultFeeTokenAddresses
	chainInfo := ChainInfo{
		ChainID:           utils.Mainnet.L2ChainID,
		FeeTokenAddresses: feeTokens,
	}
	vm := New(&chainInfo, false, log)

	callInfo := CallInfo{
		ContractAddress: contractAddr,
		Selector:        entryPoint,
		Calldata: []felt.Felt{
			*storageLocation,
		},
	}

	ret, err := vm.Call(
		&callInfo,
		&BlockInfo{Header: &core.Header{}},
		state,
		DefaultMaxSteps,
		DefaultMaxGas,
		false,
		false,
	)

	require.NoError(t, err)
	assert.Equal(t, []*felt.Felt{&felt.Zero}, ret.Result)

	// if new state, we need to create a new state with the new root
	batch = testDB.NewBatch()
	if statetestutils.UseNewState() {
<<<<<<< HEAD
		testState, err = stateFactory.NewState(newRoot, txn, batch)
=======
		state, err = stateFactory.NewState(newRoot, txn)
>>>>>>> d8524505
		require.NoError(t, err)
	}

	secondStateUpdate := core.StateUpdate{
		OldRoot: felt.NewUnsafeFromString[felt.Felt](
			"0x2650cef46c190ec6bb7dc21a5a36781132e7c883b27175e625031149d4f1a84",
		),
		NewRoot: felt.NewUnsafeFromString[felt.Felt](
			"0x7a9da0a7471a8d5118d3eefb8c26a6acbe204eb1eaa934606f4757a595fe552",
		),
		StateDiff: &core.StateDiff{
			StorageDiffs: map[felt.Felt]map[felt.Felt]*felt.Felt{
				*contractAddr: {
					*storageLocation: felt.NewFromUint64[felt.Felt](37),
				},
			},
		},
<<<<<<< HEAD
	}, nil, false))

	if statetestutils.UseNewState() {
		require.NoError(t, batch.Write())
	}
=======
	}
	require.NoError(t, state.Update(1, &secondStateUpdate, nil, false, true))
>>>>>>> d8524505

	ret, err = vm.Call(
		&callInfo,
		&BlockInfo{Header: &core.Header{Number: 1}},
		state,
		DefaultMaxSteps,
		DefaultMaxGas,
		false,
		false,
	)
	require.NoError(t, err)
	assert.Equal(t, []*felt.Felt{felt.NewFromUint64[felt.Felt](37)}, ret.Result)
}

func TestCallInfoErrorHandling(t *testing.T) {
	testDB := memory.New()
	txn := testDB.NewIndexedBatch()
	client := feeder.NewTestClient(t, &utils.Sepolia)
	gw := adaptfeeder.New(client)

	contractAddr := felt.NewUnsafeFromString[felt.Felt]("0x123")
	classHash := felt.NewUnsafeFromString[felt.Felt]("0x5f18f9cdc05da87f04e8e7685bd346fc029f977167d5b1b2b59f69a7dacbfc8")
	simpleClass, err := gw.Class(t.Context(), classHash)
	require.NoError(t, err)

	triedb, err := triedb.New(testDB, nil)
	require.NoError(t, err)
	stateDB := state.NewStateDB(testDB, triedb)
	stateFactory, err := statefactory.NewStateFactory(statetestutils.UseNewState(), triedb, stateDB)
	require.NoError(t, err)
	batch := testDB.NewBatch()
	testState, err := stateFactory.NewState(&felt.Zero, txn, batch)
	require.NoError(t, err)
	require.NoError(t, testState.Update(0, &core.StateUpdate{
		OldRoot: &felt.Zero,
		NewRoot: felt.NewUnsafeFromString[felt.Felt]("0xa6258de574e5540253c4a52742137d58b9e8ad8f584115bee46d9d18255c42"),
		StateDiff: &core.StateDiff{
			DeployedContracts: map[felt.Felt]*felt.Felt{
				*contractAddr: classHash,
			},
		},
	}, map[felt.Felt]core.ClassDefinition{
		*classHash: simpleClass,
	}, false))
	require.NoError(t, batch.Write())

	logLevel := utils.NewLogLevel(utils.ERROR)
	log, err := utils.NewZapLogger(logLevel, false)
	require.NoError(t, err)

	callInfo := &CallInfo{
		ClassHash:       classHash,
		ContractAddress: contractAddr,
		Selector:        felt.NewUnsafeFromString[felt.Felt]("0x123"), // doesn't exist
		Calldata:        []felt.Felt{},
	}

	// Starknet version <0.13.4 should return an error
	feeTokens := utils.DefaultFeeTokenAddresses
	chainInfo := ChainInfo{
		ChainID:           utils.Mainnet.L2ChainID,
		FeeTokenAddresses: feeTokens,
	}
	ret, err := New(&chainInfo, false, log).Call(
		callInfo,
		&BlockInfo{
			Header: &core.Header{
				ProtocolVersion: "0.13.0",
			},
		},
		testState,
		DefaultMaxSteps,
		DefaultMaxGas,
		false,
		false,
	)
	require.Equal(t, CallResult{}, ret)
	require.ErrorContains(t, err, "not found in contract")

	// Starknet version 0.13.4 should return an "error" in the CallInfo
	ret, err = New(&chainInfo, false, log).Call(
		callInfo,
		&BlockInfo{
			Header: &core.Header{
				ProtocolVersion: "0.13.4",
			},
		},
		testState,
		DefaultMaxSteps,
		DefaultMaxGas,
		false,
		false,
	)
	require.True(t, ret.ExecutionFailed)
	require.Equal(t, len(ret.Result), 1)
	require.Equal(t, ret.Result[0].String(), rpccore.EntrypointNotFoundFelt)
	require.Nil(t, err)
}

func TestExecute(t *testing.T) {
	testDB := memory.New()
	txn := testDB.NewIndexedBatch()

	triedb, err := triedb.New(testDB, nil)
	require.NoError(t, err)
	stateDB := state.NewStateDB(testDB, triedb)
	stateFactory, err := statefactory.NewStateFactory(statetestutils.UseNewState(), triedb, stateDB)
	require.NoError(t, err)
	state, err := stateFactory.NewState(&felt.Zero, txn, nil)
	require.NoError(t, err)

	t.Run("empty transaction list", func(t *testing.T) {
		feeTokens := utils.DefaultFeeTokenAddresses
		chainInfo := ChainInfo{
			ChainID:           utils.Mainnet.L2ChainID,
			FeeTokenAddresses: feeTokens,
		}
		_, err := New(&chainInfo, false, nil).
			Execute([]core.Transaction{}, []core.ClassDefinition{}, []*felt.Felt{}, &BlockInfo{
				Header: &core.Header{
					Timestamp: 1666877926,
					SequencerAddress: felt.NewUnsafeFromString[felt.Felt](
						"0x46a89ae102987331d369645031b49c27738ed096f2789c24449966da4c6de6b",
					),
					L1GasPriceETH:  &felt.Zero,
					L1GasPriceSTRK: &felt.Zero,
				},
			}, state,
				false, false, false, false, false, false)
		require.NoError(t, err)
	})
	t.Run("zero data", func(t *testing.T) {
		feeTokens := utils.DefaultFeeTokenAddresses
		chainInfo := ChainInfo{
			ChainID:           utils.Mainnet.L2ChainID,
			FeeTokenAddresses: feeTokens,
		}
		_, err := New(&chainInfo, false, nil).Execute(nil, nil, []*felt.Felt{}, &BlockInfo{
			Header: &core.Header{
				SequencerAddress: &felt.Zero,
				L1GasPriceETH:    &felt.Zero,
				L1GasPriceSTRK:   &felt.Zero,
			},
		}, state, false, false, false, false, false, false)
		require.NoError(t, err)
	})
}

func TestSetVersionedConstants(t *testing.T) {
	t.Run("valid custom versioned constants file (1 overwrite)", func(t *testing.T) {
		require.NoError(t, SetVersionedConstants("testdata/versioned_constants/custom_versioned_constants.json"))
	})

	t.Run("valid custom versioned constants file (multiple overwrites)", func(t *testing.T) {
		require.NoError(t, SetVersionedConstants("testdata/versioned_constants/custom_versioned_constants_multiple.json"))
	})

	t.Run("not valid json", func(t *testing.T) {
		fd, err := os.CreateTemp(t.TempDir(), "versioned_constants_test*")
		require.NoError(t, err)
		defer os.Remove(fd.Name())

		err = SetVersionedConstants(fd.Name())
		assert.ErrorContains(t, err, "Failed to parse JSON")
	})

	t.Run("not exists", func(t *testing.T) {
		assert.ErrorContains(t, SetVersionedConstants("not_exists.json"), "no such file or directory")
	})
}<|MERGE_RESOLUTION|>--- conflicted
+++ resolved
@@ -194,14 +194,7 @@
 	triedb, err := triedb.New(testDB, nil)
 	require.NoError(t, err)
 	stateDB := state.NewStateDB(testDB, triedb)
-<<<<<<< HEAD
-	stateFactory, err := commonstate.NewStateFactory(statetestutils.UseNewState(), triedb, stateDB)
-	require.NoError(t, err)
-	batch := testDB.NewBatch()
-	testState, err := stateFactory.NewState(&felt.Zero, txn, batch)
-=======
 	stateFactory, err := statefactory.NewStateFactory(statetestutils.UseNewState(), triedb, stateDB)
->>>>>>> d8524505
 	require.NoError(t, err)
 	state, err := stateFactory.NewState(&felt.Zero, txn)
 	newRoot := felt.NewUnsafeFromString[felt.Felt](
@@ -215,16 +208,9 @@
 				*contractAddr: classHash,
 			},
 		},
-<<<<<<< HEAD
-	}, map[felt.Felt]core.Class{
-		*classHash: simpleClass,
-	}, false))
-	require.NoError(t, batch.Write())
-=======
 	}
 	declaredClass := map[felt.Felt]core.ClassDefinition{*classHash: simpleClass}
-	require.NoError(t, state.Update(0, &firstStateUpdate, declaredClass, false, true))
->>>>>>> d8524505
+	require.NoError(t, state.Update(0, &firstStateUpdate, declaredClass, false))
 
 	logLevel := utils.NewLogLevel(utils.ERROR)
 	log, err := utils.NewZapLogger(logLevel, false)
@@ -267,11 +253,7 @@
 	// if new state, we need to create a new state with the new root
 	batch = testDB.NewBatch()
 	if statetestutils.UseNewState() {
-<<<<<<< HEAD
-		testState, err = stateFactory.NewState(newRoot, txn, batch)
-=======
-		state, err = stateFactory.NewState(newRoot, txn)
->>>>>>> d8524505
+		state, err = stateFactory.NewState(newRoot, txn, batch)
 		require.NoError(t, err)
 	}
 
@@ -289,16 +271,8 @@
 				},
 			},
 		},
-<<<<<<< HEAD
-	}, nil, false))
-
-	if statetestutils.UseNewState() {
-		require.NoError(t, batch.Write())
-	}
-=======
-	}
-	require.NoError(t, state.Update(1, &secondStateUpdate, nil, false, true))
->>>>>>> d8524505
+	}
+	require.NoError(t, state.Update(1, &secondStateUpdate, nil, false))
 
 	ret, err = vm.Call(
 		&callInfo,
