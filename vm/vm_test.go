package vm

import (
	"os"
	"testing"

	"github.com/NethermindEth/juno/clients/feeder"
	"github.com/NethermindEth/juno/core"
	"github.com/NethermindEth/juno/core/felt"
	"github.com/NethermindEth/juno/core/state"
	"github.com/NethermindEth/juno/core/state/commonstate"
	statetestutils "github.com/NethermindEth/juno/core/state/state_test_utils"
	"github.com/NethermindEth/juno/core/trie2/triedb"
	"github.com/NethermindEth/juno/db/memory"
	"github.com/NethermindEth/juno/rpc/rpccore"
	adaptfeeder "github.com/NethermindEth/juno/starknetdata/feeder"
	"github.com/NethermindEth/juno/utils"
	"github.com/stretchr/testify/assert"
	"github.com/stretchr/testify/require"
)

func TestCallDeprecatedCairo(t *testing.T) {
	testDB := memory.New()
	txn := testDB.NewIndexedBatch()
	client := feeder.NewTestClient(t, &utils.Mainnet)
	gw := adaptfeeder.New(client)

	contractAddr := felt.NewUnsafeFromString[felt.Felt]("0xDEADBEEF")
	// https://voyager.online/class/0x03297a93c52357144b7da71296d7e8231c3e0959f0a1d37222204f2f7712010e
	classHash := felt.NewUnsafeFromString[felt.Felt]("0x3297a93c52357144b7da71296d7e8231c3e0959f0a1d37222204f2f7712010e")
	simpleClass, err := gw.Class(t.Context(), classHash)
	require.NoError(t, err)

	triedb, err := triedb.New(testDB, nil)
	require.NoError(t, err)
	stateDB := state.NewStateDB(testDB, triedb)
	stateFactory, err := commonstate.NewStateFactory(statetestutils.UseNewState(), triedb, stateDB)
	require.NoError(t, err)
	testState, err := stateFactory.NewState(&felt.Zero, txn)
	require.NoError(t, err)
	newRoot := felt.NewUnsafeFromString[felt.Felt](
		"0x3d452fbb3c3a32fe85b1a3fbbcdec316d5fc940cefc028ee808ad25a15991c8",
	)
	require.NoError(t, testState.Update(0, &core.StateUpdate{
		OldRoot: &felt.Zero,
		NewRoot: newRoot,
		StateDiff: &core.StateDiff{
			DeployedContracts: map[felt.Felt]*felt.Felt{
				*contractAddr: classHash,
			},
		},
	}, map[felt.Felt]core.ClassDefinition{
		*classHash: simpleClass,
	}, false, true))

	entryPoint := felt.NewUnsafeFromString[felt.Felt]("0x39e11d48192e4333233c7eb19d10ad67c362bb28580c604d67884c85da39695")

	feeTokens := utils.DefaultFeeTokenAddresses
	chainInfo := ChainInfo{
		ChainID:           utils.Mainnet.L2ChainID,
		FeeTokenAddresses: feeTokens,
	}
	ret, err := New(&chainInfo, false, nil).Call(
		&CallInfo{
			ContractAddress: contractAddr,
			ClassHash:       classHash,
			Selector:        entryPoint,
		},
		&BlockInfo{
			Header: &core.Header{},
		},
		testState,
		DefaultMaxSteps,
		DefaultMaxGas,
		false,
		false,
	)
	require.NoError(t, err)
	assert.Equal(t, []*felt.Felt{&felt.Zero}, ret.Result)

	// if new state, we need to create a new state with the new root
	if statetestutils.UseNewState() {
		testState, err = stateFactory.NewState(newRoot, txn)
		require.NoError(t, err)
	}

	require.NoError(t, testState.Update(1, &core.StateUpdate{
		OldRoot: felt.NewUnsafeFromString[felt.Felt]("0x3d452fbb3c3a32fe85b1a3fbbcdec316d5fc940cefc028ee808ad25a15991c8"),
		NewRoot: felt.NewUnsafeFromString[felt.Felt]("0x4a948783e8786ba9d8edaf42de972213bd2deb1b50c49e36647f1fef844890f"),
		StateDiff: &core.StateDiff{
			StorageDiffs: map[felt.Felt]map[felt.Felt]*felt.Felt{
				*contractAddr: {
					*felt.NewUnsafeFromString[felt.Felt]("0x206f38f7e4f15e87567361213c28f235cccdaa1d7fd34c9db1dfe9489c6a091"): new(felt.Felt).SetUint64(1337),
				},
			},
		},
	}, nil, false, true))

	ret, err = New(&chainInfo, false, nil).Call(
		&CallInfo{
			ContractAddress: contractAddr,
			ClassHash:       classHash,
			Selector:        entryPoint,
		},
		&BlockInfo{
			Header: &core.Header{Number: 1},
		},
		testState,
		DefaultMaxSteps,
		DefaultMaxGas,
		false,
		false,
	)
	require.NoError(t, err)
	assert.Equal(t, []*felt.Felt{new(felt.Felt).SetUint64(1337)}, ret.Result)
}

func TestCallDeprecatedCairoMaxSteps(t *testing.T) {
	testDB := memory.New()
	txn := testDB.NewIndexedBatch()
	client := feeder.NewTestClient(t, &utils.Mainnet)
	gw := adaptfeeder.New(client)

	contractAddr := felt.NewUnsafeFromString[felt.Felt]("0xDEADBEEF")
	// https://voyager.online/class/0x03297a93c52357144b7da71296d7e8231c3e0959f0a1d37222204f2f7712010e
	classHash := felt.NewUnsafeFromString[felt.Felt]("0x3297a93c52357144b7da71296d7e8231c3e0959f0a1d37222204f2f7712010e")
	simpleClass, err := gw.Class(t.Context(), classHash)
	require.NoError(t, err)

	triedb, err := triedb.New(testDB, nil)
	require.NoError(t, err)
	stateDB := state.NewStateDB(testDB, triedb)
	stateFactory, err := commonstate.NewStateFactory(statetestutils.UseNewState(), triedb, stateDB)
	require.NoError(t, err)
	testState, err := stateFactory.NewState(&felt.Zero, txn)
	require.NoError(t, err)

	require.NoError(t, testState.Update(0, &core.StateUpdate{
		OldRoot: &felt.Zero,
		NewRoot: felt.NewUnsafeFromString[felt.Felt]("0x3d452fbb3c3a32fe85b1a3fbbcdec316d5fc940cefc028ee808ad25a15991c8"),
		StateDiff: &core.StateDiff{
			DeployedContracts: map[felt.Felt]*felt.Felt{
				*contractAddr: classHash,
			},
		},
	}, map[felt.Felt]core.ClassDefinition{
		*classHash: simpleClass,
	}, false, true))

	entryPoint := felt.NewUnsafeFromString[felt.Felt]("0x39e11d48192e4333233c7eb19d10ad67c362bb28580c604d67884c85da39695")
	feeTokens := utils.DefaultFeeTokenAddresses
	chainInfo := ChainInfo{
		ChainID:           utils.Mainnet.L2ChainID,
		FeeTokenAddresses: feeTokens,
	}
	_, err = New(&chainInfo, false, nil).Call(
		&CallInfo{
			ContractAddress: contractAddr,
			ClassHash:       classHash,
			Selector:        entryPoint,
		},
		&BlockInfo{Header: &core.Header{}},
		testState,
		0,
		DefaultMaxGas,
		false,
		false,
	)
	assert.ErrorContains(t, err, "RunResources has no remaining steps")
}

func TestCallCairo(t *testing.T) {
	testDB := memory.New()
	txn := testDB.NewIndexedBatch()
	client := feeder.NewTestClient(t, &utils.Goerli)
	gw := adaptfeeder.New(client)

	contractAddr := felt.NewFromUint64[felt.Felt](0xdeadbeef)

	// todo(rdr): change this tests with obscure contracts for tests with out own written
	// and compiled contracts
	// https://goerli.voyager.online/class/0x01338d85d3e579f6944ba06c005238d145920afeb32f94e3a1e234d21e1e9292
	classHash := felt.NewUnsafeFromString[felt.Felt](
		"0x1338d85d3e579f6944ba06c005238d145920afeb32f94e3a1e234d21e1e9292",
	)
	simpleClass, err := gw.Class(t.Context(), classHash)
	require.NoError(t, err)

<<<<<<< HEAD
	triedb, err := triedb.New(testDB, nil)
	require.NoError(t, err)
	stateDB := state.NewStateDB(testDB, triedb)
	stateFactory, err := commonstate.NewStateFactory(statetestutils.UseNewState(), triedb, stateDB)
	require.NoError(t, err)
	testState, err := stateFactory.NewState(&felt.Zero, txn)
	require.NoError(t, err)
	newRoot := felt.NewUnsafeFromString[felt.Felt](
		"0x2650cef46c190ec6bb7dc21a5a36781132e7c883b27175e625031149d4f1a84",
	)
	require.NoError(t, testState.Update(0, &core.StateUpdate{
		OldRoot: &felt.Zero,
		NewRoot: newRoot,
=======
	state := core.NewState(txn)
	firstStateUpdate := core.StateUpdate{
		OldRoot: &felt.Zero,
		NewRoot: felt.NewUnsafeFromString[felt.Felt](
			"0x2650cef46c190ec6bb7dc21a5a36781132e7c883b27175e625031149d4f1a84",
		),
>>>>>>> a54beab4
		StateDiff: &core.StateDiff{
			DeployedContracts: map[felt.Felt]*felt.Felt{
				*contractAddr: classHash,
			},
		},
<<<<<<< HEAD
	}, map[felt.Felt]core.Class{
		*classHash: simpleClass,
	}, false, true))
=======
	}
	declaredClass := map[felt.Felt]core.ClassDefinition{*classHash: simpleClass}
	require.NoError(t, state.Update(0, &firstStateUpdate, declaredClass, false))
>>>>>>> a54beab4

	logLevel := utils.NewLogLevel(utils.ERROR)
	log, err := utils.NewZapLogger(logLevel, false)
	require.NoError(t, err)

	// test_storage_read
	entryPoint := felt.NewUnsafeFromString[felt.Felt](
		"0x5df99ae77df976b4f0e5cf28c7dcfe09bd6e81aab787b19ac0c08e03d928cf",
	)
	storageLocation := felt.NewFromUint64[felt.Felt](0x44)

	feeTokens := utils.DefaultFeeTokenAddresses
	chainInfo := ChainInfo{
		ChainID:           utils.Mainnet.L2ChainID,
		FeeTokenAddresses: feeTokens,
	}
	vm := New(&chainInfo, false, log)

	callInfo := CallInfo{
		ContractAddress: contractAddr,
		Selector:        entryPoint,
		Calldata: []felt.Felt{
			*storageLocation,
		},
	}

	ret, err := vm.Call(
		&callInfo,
		&BlockInfo{Header: &core.Header{}},
		state,
		DefaultMaxSteps,
		DefaultMaxGas,
		false,
		false,
	)

	require.NoError(t, err)
	assert.Equal(t, []*felt.Felt{&felt.Zero}, ret.Result)

<<<<<<< HEAD
	// if new state, we need to create a new state with the new root
	if statetestutils.UseNewState() {
		testState, err = stateFactory.NewState(newRoot, txn)
		require.NoError(t, err)
	}

	require.NoError(t, testState.Update(1, &core.StateUpdate{
		OldRoot: felt.NewUnsafeFromString[felt.Felt]("0x2650cef46c190ec6bb7dc21a5a36781132e7c883b27175e625031149d4f1a84"),
		NewRoot: felt.NewUnsafeFromString[felt.Felt]("0x7a9da0a7471a8d5118d3eefb8c26a6acbe204eb1eaa934606f4757a595fe552"),
=======
	secondStateUpdate := core.StateUpdate{
		OldRoot: felt.NewUnsafeFromString[felt.Felt](
			"0x2650cef46c190ec6bb7dc21a5a36781132e7c883b27175e625031149d4f1a84",
		),
		NewRoot: felt.NewUnsafeFromString[felt.Felt](
			"0x7a9da0a7471a8d5118d3eefb8c26a6acbe204eb1eaa934606f4757a595fe552",
		),
>>>>>>> a54beab4
		StateDiff: &core.StateDiff{
			StorageDiffs: map[felt.Felt]map[felt.Felt]*felt.Felt{
				*contractAddr: {
					*storageLocation: felt.NewFromUint64[felt.Felt](37),
				},
			},
		},
<<<<<<< HEAD
	}, nil, false, true))
=======
	}
	require.NoError(t, state.Update(1, &secondStateUpdate, nil, false))
>>>>>>> a54beab4

	ret, err = vm.Call(
		&callInfo,
		&BlockInfo{Header: &core.Header{Number: 1}},
		state,
		DefaultMaxSteps,
		DefaultMaxGas,
		false,
		false,
	)
	require.NoError(t, err)
	assert.Equal(t, []*felt.Felt{felt.NewFromUint64[felt.Felt](37)}, ret.Result)
}

func TestCallInfoErrorHandling(t *testing.T) {
	testDB := memory.New()
	txn := testDB.NewIndexedBatch()
	client := feeder.NewTestClient(t, &utils.Sepolia)
	gw := adaptfeeder.New(client)

	contractAddr := felt.NewUnsafeFromString[felt.Felt]("0x123")
	classHash := felt.NewUnsafeFromString[felt.Felt]("0x5f18f9cdc05da87f04e8e7685bd346fc029f977167d5b1b2b59f69a7dacbfc8")
	simpleClass, err := gw.Class(t.Context(), classHash)
	require.NoError(t, err)

	triedb, err := triedb.New(testDB, nil)
	require.NoError(t, err)
	stateDB := state.NewStateDB(testDB, triedb)
	stateFactory, err := commonstate.NewStateFactory(statetestutils.UseNewState(), triedb, stateDB)
	require.NoError(t, err)
	testState, err := stateFactory.NewState(&felt.Zero, txn)
	require.NoError(t, err)
	require.NoError(t, testState.Update(0, &core.StateUpdate{
		OldRoot: &felt.Zero,
		NewRoot: felt.NewUnsafeFromString[felt.Felt]("0xa6258de574e5540253c4a52742137d58b9e8ad8f584115bee46d9d18255c42"),
		StateDiff: &core.StateDiff{
			DeployedContracts: map[felt.Felt]*felt.Felt{
				*contractAddr: classHash,
			},
		},
	}, map[felt.Felt]core.ClassDefinition{
		*classHash: simpleClass,
	}, false, true))

	logLevel := utils.NewLogLevel(utils.ERROR)
	log, err := utils.NewZapLogger(logLevel, false)
	require.NoError(t, err)

	callInfo := &CallInfo{
		ClassHash:       classHash,
		ContractAddress: contractAddr,
		Selector:        felt.NewUnsafeFromString[felt.Felt]("0x123"), // doesn't exist
		Calldata:        []felt.Felt{},
	}

	// Starknet version <0.13.4 should return an error
	feeTokens := utils.DefaultFeeTokenAddresses
	chainInfo := ChainInfo{
		ChainID:           utils.Mainnet.L2ChainID,
		FeeTokenAddresses: feeTokens,
	}
	ret, err := New(&chainInfo, false, log).Call(
		callInfo,
		&BlockInfo{
			Header: &core.Header{
				ProtocolVersion: "0.13.0",
			},
		},
		testState,
		DefaultMaxSteps,
		DefaultMaxGas,
		false,
		false,
	)
	require.Equal(t, CallResult{}, ret)
	require.ErrorContains(t, err, "not found in contract")

	// Starknet version 0.13.4 should return an "error" in the CallInfo
	ret, err = New(&chainInfo, false, log).Call(
		callInfo,
		&BlockInfo{
			Header: &core.Header{
				ProtocolVersion: "0.13.4",
			},
		},
		testState,
		DefaultMaxSteps,
		DefaultMaxGas,
		false,
		false,
	)
	require.True(t, ret.ExecutionFailed)
	require.Equal(t, len(ret.Result), 1)
	require.Equal(t, ret.Result[0].String(), rpccore.EntrypointNotFoundFelt)
	require.Nil(t, err)
}

func TestExecute(t *testing.T) {
	testDB := memory.New()
	txn := testDB.NewIndexedBatch()

	triedb, err := triedb.New(testDB, nil)
	require.NoError(t, err)
	stateDB := state.NewStateDB(testDB, triedb)
	stateFactory, err := commonstate.NewStateFactory(statetestutils.UseNewState(), triedb, stateDB)
	require.NoError(t, err)
	state, err := stateFactory.NewState(&felt.Zero, txn)
	require.NoError(t, err)

	t.Run("empty transaction list", func(t *testing.T) {
		feeTokens := utils.DefaultFeeTokenAddresses
		chainInfo := ChainInfo{
			ChainID:           utils.Mainnet.L2ChainID,
			FeeTokenAddresses: feeTokens,
		}
		_, err := New(&chainInfo, false, nil).
			Execute([]core.Transaction{}, []core.ClassDefinition{}, []*felt.Felt{}, &BlockInfo{
				Header: &core.Header{
					Timestamp: 1666877926,
					SequencerAddress: felt.NewUnsafeFromString[felt.Felt](
						"0x46a89ae102987331d369645031b49c27738ed096f2789c24449966da4c6de6b",
					),
					L1GasPriceETH:  &felt.Zero,
					L1GasPriceSTRK: &felt.Zero,
				},
			}, state,
				false, false, false, false, false, false)
		require.NoError(t, err)
	})
	t.Run("zero data", func(t *testing.T) {
		feeTokens := utils.DefaultFeeTokenAddresses
		chainInfo := ChainInfo{
			ChainID:           utils.Mainnet.L2ChainID,
			FeeTokenAddresses: feeTokens,
		}
		_, err := New(&chainInfo, false, nil).Execute(nil, nil, []*felt.Felt{}, &BlockInfo{
			Header: &core.Header{
				SequencerAddress: &felt.Zero,
				L1GasPriceETH:    &felt.Zero,
				L1GasPriceSTRK:   &felt.Zero,
			},
		}, state, false, false, false, false, false, false)
		require.NoError(t, err)
	})
}

func TestSetVersionedConstants(t *testing.T) {
	t.Run("valid custom versioned constants file (1 overwrite)", func(t *testing.T) {
		require.NoError(t, SetVersionedConstants("testdata/versioned_constants/custom_versioned_constants.json"))
	})

	t.Run("valid custom versioned constants file (multiple overwrites)", func(t *testing.T) {
		require.NoError(t, SetVersionedConstants("testdata/versioned_constants/custom_versioned_constants_multiple.json"))
	})

	t.Run("not valid json", func(t *testing.T) {
		fd, err := os.CreateTemp(t.TempDir(), "versioned_constants_test*")
		require.NoError(t, err)
		defer os.Remove(fd.Name())

		err = SetVersionedConstants(fd.Name())
		assert.ErrorContains(t, err, "Failed to parse JSON")
	})

	t.Run("not exists", func(t *testing.T) {
		assert.ErrorContains(t, SetVersionedConstants("not_exists.json"), "no such file or directory")
	})
}<|MERGE_RESOLUTION|>--- conflicted
+++ resolved
@@ -9,7 +9,7 @@
 	"github.com/NethermindEth/juno/core/felt"
 	"github.com/NethermindEth/juno/core/state"
 	"github.com/NethermindEth/juno/core/state/commonstate"
-	statetestutils "github.com/NethermindEth/juno/core/state/state_test_utils"
+	statetestutils "github.com/NethermindEth/juno/core/state/statetestutils"
 	"github.com/NethermindEth/juno/core/trie2/triedb"
 	"github.com/NethermindEth/juno/db/memory"
 	"github.com/NethermindEth/juno/rpc/rpccore"
@@ -186,42 +186,26 @@
 	simpleClass, err := gw.Class(t.Context(), classHash)
 	require.NoError(t, err)
 
-<<<<<<< HEAD
 	triedb, err := triedb.New(testDB, nil)
 	require.NoError(t, err)
 	stateDB := state.NewStateDB(testDB, triedb)
 	stateFactory, err := commonstate.NewStateFactory(statetestutils.UseNewState(), triedb, stateDB)
 	require.NoError(t, err)
-	testState, err := stateFactory.NewState(&felt.Zero, txn)
-	require.NoError(t, err)
+	state, err := stateFactory.NewState(&felt.Zero, txn)
 	newRoot := felt.NewUnsafeFromString[felt.Felt](
 		"0x2650cef46c190ec6bb7dc21a5a36781132e7c883b27175e625031149d4f1a84",
 	)
-	require.NoError(t, testState.Update(0, &core.StateUpdate{
+	firstStateUpdate := core.StateUpdate{
 		OldRoot: &felt.Zero,
 		NewRoot: newRoot,
-=======
-	state := core.NewState(txn)
-	firstStateUpdate := core.StateUpdate{
-		OldRoot: &felt.Zero,
-		NewRoot: felt.NewUnsafeFromString[felt.Felt](
-			"0x2650cef46c190ec6bb7dc21a5a36781132e7c883b27175e625031149d4f1a84",
-		),
->>>>>>> a54beab4
 		StateDiff: &core.StateDiff{
 			DeployedContracts: map[felt.Felt]*felt.Felt{
 				*contractAddr: classHash,
 			},
 		},
-<<<<<<< HEAD
-	}, map[felt.Felt]core.Class{
-		*classHash: simpleClass,
-	}, false, true))
-=======
 	}
 	declaredClass := map[felt.Felt]core.ClassDefinition{*classHash: simpleClass}
-	require.NoError(t, state.Update(0, &firstStateUpdate, declaredClass, false))
->>>>>>> a54beab4
+	require.NoError(t, state.Update(0, &firstStateUpdate, declaredClass, false, true))
 
 	logLevel := utils.NewLogLevel(utils.ERROR)
 	log, err := utils.NewZapLogger(logLevel, false)
@@ -261,17 +245,12 @@
 	require.NoError(t, err)
 	assert.Equal(t, []*felt.Felt{&felt.Zero}, ret.Result)
 
-<<<<<<< HEAD
 	// if new state, we need to create a new state with the new root
 	if statetestutils.UseNewState() {
-		testState, err = stateFactory.NewState(newRoot, txn)
+		state, err = stateFactory.NewState(newRoot, txn)
 		require.NoError(t, err)
 	}
 
-	require.NoError(t, testState.Update(1, &core.StateUpdate{
-		OldRoot: felt.NewUnsafeFromString[felt.Felt]("0x2650cef46c190ec6bb7dc21a5a36781132e7c883b27175e625031149d4f1a84"),
-		NewRoot: felt.NewUnsafeFromString[felt.Felt]("0x7a9da0a7471a8d5118d3eefb8c26a6acbe204eb1eaa934606f4757a595fe552"),
-=======
 	secondStateUpdate := core.StateUpdate{
 		OldRoot: felt.NewUnsafeFromString[felt.Felt](
 			"0x2650cef46c190ec6bb7dc21a5a36781132e7c883b27175e625031149d4f1a84",
@@ -279,7 +258,6 @@
 		NewRoot: felt.NewUnsafeFromString[felt.Felt](
 			"0x7a9da0a7471a8d5118d3eefb8c26a6acbe204eb1eaa934606f4757a595fe552",
 		),
->>>>>>> a54beab4
 		StateDiff: &core.StateDiff{
 			StorageDiffs: map[felt.Felt]map[felt.Felt]*felt.Felt{
 				*contractAddr: {
@@ -287,12 +265,8 @@
 				},
 			},
 		},
-<<<<<<< HEAD
-	}, nil, false, true))
-=======
-	}
-	require.NoError(t, state.Update(1, &secondStateUpdate, nil, false))
->>>>>>> a54beab4
+	}
+	require.NoError(t, state.Update(1, &secondStateUpdate, nil, false, true))
 
 	ret, err = vm.Call(
 		&callInfo,
