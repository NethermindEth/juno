--- conflicted
+++ resolved
@@ -196,11 +196,7 @@
 	state := core.NewState(txn)
 
 	t.Run("empty transaction list", func(t *testing.T) {
-<<<<<<< HEAD
-		_, _, _, _, _, err := New(false, nil).Execute([]core.Transaction{}, []core.Class{}, []*felt.Felt{}, &BlockInfo{
-=======
 		_, err := New(false, nil).Execute([]core.Transaction{}, []core.Class{}, []*felt.Felt{}, &BlockInfo{
->>>>>>> 0ff97b1e
 			Header: &core.Header{
 				Timestamp:        1666877926,
 				SequencerAddress: utils.HexToFelt(t, "0x46a89ae102987331d369645031b49c27738ed096f2789c24449966da4c6de6b"),
@@ -212,11 +208,7 @@
 		require.NoError(t, err)
 	})
 	t.Run("zero data", func(t *testing.T) {
-<<<<<<< HEAD
-		_, _, _, _, _, err := New(false, nil).Execute(nil, nil, []*felt.Felt{}, &BlockInfo{
-=======
 		_, err := New(false, nil).Execute(nil, nil, []*felt.Felt{}, &BlockInfo{
->>>>>>> 0ff97b1e
 			Header: &core.Header{
 				SequencerAddress: &felt.Zero,
 				L1GasPriceETH:    &felt.Zero,
