--- conflicted
+++ resolved
@@ -252,25 +252,6 @@
 	handle := cgo.NewHandle(context)
 	defer handle.Delete()
 
-<<<<<<< HEAD
-	var concurrencyModeByte byte
-	if v.concurrencyMode {
-		concurrencyModeByte = 1
-	}
-
-	var structuredErrStackByte byte
-	if structuredErrStack {
-		structuredErrStackByte = 1
-	}
-	var returnStateDiffByte byte
-	if returnStateDiff {
-		returnStateDiffByte = 1
-	}
-
-	C.setVersionedConstants(C.CString("my_json"))
-
-=======
->>>>>>> 1c293109
 	cCallInfo, callInfoPinner := makeCCallInfo(callInfo)
 	cBlockInfo := makeCBlockInfo(blockInfo)
 	chainID := C.CString(network.L2ChainID)
@@ -283,12 +264,9 @@
 		C.ulonglong(maxSteps),
 		toUchar(v.concurrencyMode),
 		cSierraVersion,
-<<<<<<< HEAD
-		C.uchar(structuredErrStackByte), //nolint:gocritic // don't know why the linter is annoyed
-		C.uchar(returnStateDiffByte),    //nolint:gocritic
-=======
 		toUchar(structuredErrStack), //nolint:gocritic // See https://github.com/go-critic/go-critic/issues/897
->>>>>>> 1c293109
+		toUchar(returnStateDiff),    //nolint:gocritic
+
 	)
 	callInfoPinner.Unpin()
 	C.free(unsafe.Pointer(chainID))
