--- conflicted
+++ resolved
@@ -20,11 +20,8 @@
 
 	"github.com/NethermindEth/juno/core"
 	"github.com/NethermindEth/juno/core/felt"
-<<<<<<< HEAD
 	"github.com/NethermindEth/juno/core/state/commonstate"
-=======
 	"github.com/NethermindEth/juno/starknet"
->>>>>>> 1fed2118
 	"github.com/NethermindEth/juno/utils"
 )
 
@@ -50,16 +47,10 @@
 
 //go:generate mockgen -destination=../mocks/mock_vm.go -package=mocks github.com/NethermindEth/juno/vm VM
 type VM interface {
-<<<<<<< HEAD
-	Call(callInfo *CallInfo, blockInfo *BlockInfo, state commonstate.StateReader, network *utils.Network,
-		maxSteps uint64, sierraVersion string, structuredErrStack, returnStateDiff bool) (CallResult, error)
-	Execute(txns []core.Transaction, declaredClasses []core.Class, paidFeesOnL1 []*felt.Felt, blockInfo *BlockInfo,
-		state commonstate.StateReader, network *utils.Network, skipChargeFee, skipValidate, errOnRevert, errStack, allowBinarySearch bool,
-=======
 	Call(
 		callInfo *CallInfo,
 		blockInfo *BlockInfo,
-		state core.StateReader,
+		state commonstate.StateReader,
 		maxSteps uint64,
 		maxGas uint64,
 		structuredErrStack,
@@ -70,13 +61,12 @@
 		declaredClasses []core.Class,
 		paidFeesOnL1 []*felt.Felt,
 		blockInfo *BlockInfo,
-		state core.StateReader,
+		state commonstate.StateReader,
 		skipChargeFee,
 		skipValidate,
 		errOnRevert,
 		errStack,
 		allowBinarySearch bool,
->>>>>>> 1fed2118
 	) (ExecutionResults, error)
 }
 
@@ -288,19 +278,14 @@
 	return cBlockInfo
 }
 
-<<<<<<< HEAD
-func (v *vm) Call(callInfo *CallInfo, blockInfo *BlockInfo, state commonstate.StateReader,
-	network *utils.Network, maxSteps uint64, sierraVersion string, structuredErrStack, returnStateDiff bool,
-=======
 func (v *vm) Call(
 	callInfo *CallInfo,
 	blockInfo *BlockInfo,
-	state core.StateReader,
+	state commonstate.StateReader,
 	maxSteps uint64,
 	maxGas uint64,
 	structuredErrStack,
 	returnStateDiff bool,
->>>>>>> 1fed2118
 ) (CallResult, error) {
 	context := &callContext{
 		state:    state,
@@ -347,23 +332,17 @@
 }
 
 // Execute executes a given transaction set and returns the gas spent per transaction
-<<<<<<< HEAD
-func (v *vm) Execute(txns []core.Transaction, declaredClasses []core.Class, paidFeesOnL1 []*felt.Felt,
-	blockInfo *BlockInfo, state commonstate.StateReader, network *utils.Network,
-	skipChargeFee, skipValidate, errOnRevert, errorStack, allowBinarySearch bool,
-=======
 func (v *vm) Execute(
 	txns []core.Transaction,
 	declaredClasses []core.Class,
 	paidFeesOnL1 []*felt.Felt,
 	blockInfo *BlockInfo,
-	state core.StateReader,
+	state commonstate.StateReader,
 	skipChargeFee,
 	skipValidate,
 	errOnRevert,
 	errorStack,
 	allowBinarySearch bool,
->>>>>>> 1fed2118
 ) (ExecutionResults, error) {
 	context := &callContext{
 		state: state,
