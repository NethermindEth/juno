--- conflicted
+++ resolved
@@ -1,47 +1,6 @@
 package vm
 
 /*
-<<<<<<< HEAD
-#include <stdint.h>
-#include <stdlib.h>
-#include <stddef.h>
-
-#define FELT_SIZE 32
-
-typedef struct CallInfo {
-	unsigned char contract_address[FELT_SIZE];
-	unsigned char class_hash[FELT_SIZE];
-	unsigned char entry_point_selector[FELT_SIZE];
-	unsigned char** calldata;
-	size_t len_calldata;
-} CallInfo;
-
-typedef struct BlockInfo {
-	unsigned long long block_number;
-	unsigned long long block_timestamp;
-	unsigned char sequencer_address[FELT_SIZE];
-	unsigned char gas_price_wei[FELT_SIZE];
-	unsigned char gas_price_fri[FELT_SIZE];
-	char* version;
-	unsigned char block_hash_to_be_revealed[FELT_SIZE];
-	unsigned char data_gas_price_wei[FELT_SIZE];
-	unsigned char data_gas_price_fri[FELT_SIZE];
-	unsigned char use_blob_data;
-} BlockInfo;
-
-extern void cairoVMCall(CallInfo* call_info_ptr, BlockInfo* block_info_ptr, uintptr_t readerHandle, char* chain_id,
-	unsigned long long max_steps, unsigned char concurrency_mode, unsigned char is_mutable);
-
-extern void cairoVMExecute(char* txns_json, char* classes_json, char* paid_fees_on_l1_json,
-					BlockInfo* block_info_ptr, uintptr_t readerHandle,  char* chain_id,
-					unsigned char skip_charge_fee, unsigned char skip_validate, unsigned char err_on_revert,
-					unsigned char concurrency_mode);
-
-extern char* setVersionedConstants(char* json);
-extern void freeString(char* str);
-
-=======
->>>>>>> 0ff97b1e
 #cgo vm_debug  LDFLAGS: -L./rust/target/debug   -ljuno_starknet_rs -lbz2
 #cgo !vm_debug LDFLAGS: -L./rust/target/release -ljuno_starknet_rs -lbz2
 
@@ -70,6 +29,7 @@
 	GasConsumed      []core.GasConsumed
 	Traces           []TransactionTrace
 	NumSteps         uint64
+	Receipts         []TransactionReceipt
 }
 
 //go:generate mockgen -destination=../mocks/mock_vm.go -package=mocks github.com/NethermindEth/juno/vm VM
@@ -78,11 +38,7 @@
 		maxSteps uint64, sierraVersion string) ([]*felt.Felt, error)
 	Execute(txns []core.Transaction, declaredClasses []core.Class, paidFeesOnL1 []*felt.Felt, blockInfo *BlockInfo,
 		state core.StateReader, network *utils.Network, skipChargeFee, skipValidate, errOnRevert bool,
-<<<<<<< HEAD
-	) ([]*felt.Felt, []core.GasConsumed, []TransactionTrace, []TransactionReceipt, uint64, error)
-=======
 	) (ExecutionResults, error)
->>>>>>> 0ff97b1e
 }
 
 type vm struct {
@@ -118,38 +74,13 @@
 	// response from the executed Cairo function
 	response []*felt.Felt
 	// fee amount taken per transaction during VM execution
-<<<<<<< HEAD
 	actualFees      []*felt.Felt
 	traces          []json.RawMessage
-	daGas           []core.GasConsumed
+	daGas           []core.DataAvailability
+	gasConsumed     []core.GasConsumed
 	executionSteps  uint64
 	receipts        []json.RawMessage
 	declaredClasses map[felt.Felt]core.Class
-}
-
-func newContext(state core.StateReader, log utils.SimpleLogger, declaredClasses []core.Class) (*callContext, error) {
-	declaredClassesMap := make(map[felt.Felt]core.Class)
-	for _, declaredClass := range declaredClasses {
-		classHash, err := declaredClass.Hash()
-		if err != nil {
-			return nil, fmt.Errorf("calculate declared class hash: %v", err)
-		}
-		declaredClassesMap[*classHash] = declaredClass
-	}
-
-	return &callContext{
-		state:           state,
-		response:        []*felt.Felt{},
-		log:             log,
-		declaredClasses: declaredClassesMap,
-	}, nil
-=======
-	actualFees     []*felt.Felt
-	traces         []json.RawMessage
-	daGas          []core.DataAvailability
-	gasConsumed    []core.GasConsumed
-	executionSteps uint64
->>>>>>> 0ff97b1e
 }
 
 func unwrapContext(readerHandle C.uintptr_t) *callContext {
@@ -304,9 +235,10 @@
 func (v *vm) Call(callInfo *CallInfo, blockInfo *BlockInfo, state core.StateReader,
 	network *utils.Network, maxSteps uint64, sierraVersion string,
 ) ([]*felt.Felt, error) {
-	context, err := newContext(state, v.log, nil)
-	if err != nil {
-		return nil, err
+	context := &callContext{
+		state:    state,
+		response: []*felt.Felt{},
+		log:      v.log,
 	}
 
 	handle := cgo.NewHandle(context)
@@ -331,12 +263,8 @@
 		chainID,
 		C.ulonglong(maxSteps),        //nolint:gocritic
 		C.uchar(concurrencyModeByte), //nolint:gocritic
-<<<<<<< HEAD
+		cSierraVersion,               //nolint:gocritic
 		C.uchar(mutableStateByte),    //nolint:gocritic
-
-=======
-		cSierraVersion,               //nolint:gocritic
->>>>>>> 0ff97b1e
 	)
 	callInfoPinner.Unpin()
 	C.free(unsafe.Pointer(chainID))
@@ -355,11 +283,7 @@
 func (v *vm) Execute(txns []core.Transaction, declaredClasses []core.Class, paidFeesOnL1 []*felt.Felt,
 	blockInfo *BlockInfo, state core.StateReader, network *utils.Network,
 	skipChargeFee, skipValidate, errOnRevert bool,
-<<<<<<< HEAD
-) ([]*felt.Felt, []core.GasConsumed, []TransactionTrace, []TransactionReceipt, uint64, error) {
-=======
 ) (ExecutionResults, error) {
->>>>>>> 0ff97b1e
 	context := &callContext{
 		state: state,
 		log:   v.log,
@@ -369,20 +293,12 @@
 
 	txnsJSON, classesJSON, err := marshalTxnsAndDeclaredClasses(txns, declaredClasses)
 	if err != nil {
-<<<<<<< HEAD
-		return nil, nil, nil, nil, 0, err
-=======
 		return ExecutionResults{}, err
->>>>>>> 0ff97b1e
 	}
 
 	paidFeesOnL1Bytes, err := json.Marshal(paidFeesOnL1)
 	if err != nil {
-<<<<<<< HEAD
-		return nil, nil, nil, nil, 0, err
-=======
 		return ExecutionResults{}, err
->>>>>>> 0ff97b1e
 	}
 
 	paidFeesOnL1CStr := cstring(paidFeesOnL1Bytes)
@@ -431,40 +347,24 @@
 
 	if context.err != "" {
 		if context.errTxnIndex >= 0 {
-<<<<<<< HEAD
-			return nil, nil, nil, nil, 0, TransactionExecutionError{
-=======
 			return ExecutionResults{}, TransactionExecutionError{
->>>>>>> 0ff97b1e
 				Index: uint64(context.errTxnIndex),
 				Cause: errors.New(context.err),
 			}
 		}
-<<<<<<< HEAD
-		return nil, nil, nil, nil, 0, errors.New(context.err)
-=======
 		return ExecutionResults{}, errors.New(context.err)
->>>>>>> 0ff97b1e
 	}
 
 	traces := make([]TransactionTrace, len(context.traces))
 	for index, traceJSON := range context.traces {
 		if err := json.Unmarshal(traceJSON, &traces[index]); err != nil {
-<<<<<<< HEAD
-			return nil, nil, nil, nil, 0, fmt.Errorf("unmarshal trace: %v", err)
-		}
-	}
-
+			return ExecutionResults{}, fmt.Errorf("unmarshal trace: %v", err)
+		}
+	}
 	receipts := make([]TransactionReceipt, len(context.receipts))
 	for index, traceJSON := range context.receipts {
 		if err := json.Unmarshal(traceJSON, &receipts[index]); err != nil {
-			return nil, nil, nil, nil, 0, fmt.Errorf("unmarshal receipt: %v", err)
-		}
-	}
-
-	return context.actualFees, context.daGas, traces, receipts, context.executionSteps, nil
-=======
-			return ExecutionResults{}, fmt.Errorf("unmarshal trace: %v", err)
+			return ExecutionResults{}, fmt.Errorf("unmarshal receipt: %v", err)
 		}
 	}
 	return ExecutionResults{
@@ -473,8 +373,8 @@
 		GasConsumed:      context.gasConsumed,
 		Traces:           traces,
 		NumSteps:         context.executionSteps,
+		Receipts:         receipts,
 	}, nil
->>>>>>> 0ff97b1e
 }
 
 func marshalTxnsAndDeclaredClasses(txns []core.Transaction, declaredClasses []core.Class) (json.RawMessage, json.RawMessage, error) {
