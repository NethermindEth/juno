package vm

/*
#include <stdint.h>
#include <stdlib.h>
#include <stddef.h>

#define FELT_SIZE 32

typedef struct CallInfo {
	unsigned char contract_address[FELT_SIZE];
	unsigned char class_hash[FELT_SIZE];
	unsigned char entry_point_selector[FELT_SIZE];
	unsigned char** calldata;
	size_t len_calldata;
} CallInfo;

typedef struct BlockInfo {
	unsigned long long block_number;
	unsigned long long block_timestamp;
	unsigned char sequencer_address[FELT_SIZE];
	unsigned char gas_price_wei[FELT_SIZE];
	unsigned char gas_price_fri[FELT_SIZE];
	char* version;
	unsigned char block_hash_to_be_revealed[FELT_SIZE];
	unsigned char data_gas_price_wei[FELT_SIZE];
	unsigned char data_gas_price_fri[FELT_SIZE];
	unsigned char use_blob_data;
} BlockInfo;

extern void cairoVMCall(CallInfo* call_info_ptr, BlockInfo* block_info_ptr, uintptr_t readerHandle, char* chain_id,
	unsigned long long max_steps, unsigned char concurrency_mode);

extern void cairoVMExecute(char* txns_json, char* classes_json, char* paid_fees_on_l1_json,
					BlockInfo* block_info_ptr, uintptr_t readerHandle,  char* chain_id,
					unsigned char skip_charge_fee, unsigned char skip_validate, unsigned char err_on_revert,
					unsigned char concurrency_mode);

extern char* setVersionedConstants(char* json);
extern void freeString(char* str);

#cgo vm_debug  LDFLAGS: -L./rust/target/debug   -ljuno_starknet_rs
#cgo !vm_debug LDFLAGS: -L./rust/target/release -ljuno_starknet_rs
*/
import "C"

import (
	"encoding/json"
	"errors"
	"fmt"
	"io"
	"os"
	"runtime"
	"runtime/cgo"
	"unsafe"

	"github.com/NethermindEth/juno/core"
	"github.com/NethermindEth/juno/core/felt"
	"github.com/NethermindEth/juno/utils"
)

//go:generate mockgen -destination=../mocks/mock_vm.go -package=mocks github.com/NethermindEth/juno/vm VM
type VM interface {
	Call(callInfo *CallInfo, blockInfo *BlockInfo, state core.StateReader, network *utils.Network,
		maxSteps uint64, useBlobData, concurrencyMode bool) ([]*felt.Felt, error)
	Execute(txns []core.Transaction, declaredClasses []core.Class, paidFeesOnL1 []*felt.Felt, blockInfo *BlockInfo,
		state core.StateReader, network *utils.Network, skipChargeFee, skipValidate, errOnRevert, useBlobData bool,
		concurrencyMode bool,
	) ([]*felt.Felt, []*felt.Felt, []TransactionTrace, error)
}

type vm struct {
	log utils.SimpleLogger
}

func New(log utils.SimpleLogger) VM {
	return &vm{
		log: log,
	}
}

// callContext manages the context that a Call instance executes on
type callContext struct {
	// state that the call is running on
	state core.StateReader
	log   utils.SimpleLogger
	// err field to be possibly populated in case of an error in execution
	err string
	// index of the transaction that generated err
	errTxnIndex int64
	// response from the executed Cairo function
	response []*felt.Felt
	// fee amount taken per transaction during VM execution
	actualFees      []*felt.Felt
	traces          []json.RawMessage
	dataGasConsumed []*felt.Felt
}

func unwrapContext(readerHandle C.uintptr_t) *callContext {
	context, ok := cgo.Handle(readerHandle).Value().(*callContext)
	if !ok {
		panic("cannot cast reader")
	}

	return context
}

//export JunoReportError
func JunoReportError(readerHandle C.uintptr_t, txnIndex C.long, str *C.char) {
	context := unwrapContext(readerHandle)
	context.errTxnIndex = int64(txnIndex)
	context.err = C.GoString(str)
}

//export JunoAppendTrace
func JunoAppendTrace(readerHandle C.uintptr_t, jsonBytes *C.void, bytesLen C.size_t) {
	context := unwrapContext(readerHandle)
	byteSlice := C.GoBytes(unsafe.Pointer(jsonBytes), C.int(bytesLen))
	context.traces = append(context.traces, json.RawMessage(byteSlice))
}

//export JunoAppendResponse
func JunoAppendResponse(readerHandle C.uintptr_t, ptr unsafe.Pointer) {
	context := unwrapContext(readerHandle)
	context.response = append(context.response, makeFeltFromPtr(ptr))
}

//export JunoAppendActualFee
func JunoAppendActualFee(readerHandle C.uintptr_t, ptr unsafe.Pointer) {
	context := unwrapContext(readerHandle)
	context.actualFees = append(context.actualFees, makeFeltFromPtr(ptr))
}

//export JunoAppendDataGasConsumed
func JunoAppendDataGasConsumed(readerHandle C.uintptr_t, ptr unsafe.Pointer) {
	context := unwrapContext(readerHandle)
	context.dataGasConsumed = append(context.dataGasConsumed, makeFeltFromPtr(ptr))
}

func makeFeltFromPtr(ptr unsafe.Pointer) *felt.Felt {
	return new(felt.Felt).SetBytes(C.GoBytes(ptr, felt.Bytes))
}

func makePtrFromFelt(val *felt.Felt) unsafe.Pointer {
	feltBytes := val.Bytes()
	//nolint:gocritic
	return C.CBytes(feltBytes[:])
}

type CallInfo struct {
	ContractAddress *felt.Felt
	ClassHash       *felt.Felt
	Selector        *felt.Felt
	Calldata        []felt.Felt
}

type BlockInfo struct {
	Header                *core.Header
	BlockHashToBeRevealed *felt.Felt
}

func copyFeltIntoCArray(f *felt.Felt, cArrPtr *C.uchar) {
	if f == nil {
		return
	}

	feltBytes := f.Bytes()
	cArr := unsafe.Slice(cArrPtr, len(feltBytes))
	for index := range feltBytes {
		cArr[index] = C.uchar(feltBytes[index])
	}
}

func makeCCallInfo(callInfo *CallInfo) (C.CallInfo, runtime.Pinner) {
	var cCallInfo C.CallInfo
	var pinner runtime.Pinner

	copyFeltIntoCArray(callInfo.ContractAddress, &cCallInfo.contract_address[0])
	copyFeltIntoCArray(callInfo.ClassHash, &cCallInfo.class_hash[0])
	copyFeltIntoCArray(callInfo.Selector, &cCallInfo.entry_point_selector[0])

	if len(callInfo.Calldata) > 0 {
		// prepare calldata in Go heap.
		cCallInfo.len_calldata = C.ulong(len(callInfo.Calldata))
		calldataPtrs := make([]*C.uchar, 0, len(callInfo.Calldata))
		for _, data := range callInfo.Calldata {
			cArr := make([]C.uchar, felt.Bytes)
			copyFeltIntoCArray(&data, &cArr[0])
			pinner.Pin(&cArr[0])
			calldataPtrs = append(calldataPtrs, &cArr[0])
		}
		pinner.Pin(&calldataPtrs[0])
		cCallInfo.calldata = &calldataPtrs[0]
	}
	return cCallInfo, pinner
}

func makeCBlockInfo(blockInfo *BlockInfo, useBlobData bool) C.BlockInfo {
	var cBlockInfo C.BlockInfo

	cBlockInfo.block_number = C.ulonglong(blockInfo.Header.Number)
	cBlockInfo.block_timestamp = C.ulonglong(blockInfo.Header.Timestamp)
	copyFeltIntoCArray(blockInfo.Header.SequencerAddress, &cBlockInfo.sequencer_address[0])
	copyFeltIntoCArray(blockInfo.Header.GasPrice, &cBlockInfo.gas_price_wei[0])
	copyFeltIntoCArray(blockInfo.Header.GasPriceSTRK, &cBlockInfo.gas_price_fri[0])
	cBlockInfo.version = cstring([]byte(blockInfo.Header.ProtocolVersion))
	copyFeltIntoCArray(blockInfo.BlockHashToBeRevealed, &cBlockInfo.block_hash_to_be_revealed[0])
	if blockInfo.Header.L1DAMode == core.Blob {
		copyFeltIntoCArray(blockInfo.Header.L1DataGasPrice.PriceInWei, &cBlockInfo.data_gas_price_wei[0])
		copyFeltIntoCArray(blockInfo.Header.L1DataGasPrice.PriceInFri, &cBlockInfo.data_gas_price_fri[0])
		if useBlobData {
			cBlockInfo.use_blob_data = 1
		} else {
			cBlockInfo.use_blob_data = 0
		}
	}
	return cBlockInfo
}

func (v *vm) Call(callInfo *CallInfo, blockInfo *BlockInfo, state core.StateReader,
	network *utils.Network, maxSteps uint64, useBlobData, concurrencyMode bool,
) ([]*felt.Felt, error) {
	context := &callContext{
		state:    state,
		response: []*felt.Felt{},
		log:      v.log,
	}
	handle := cgo.NewHandle(context)
	defer handle.Delete()

<<<<<<< HEAD
	var concurrencyModeByte byte
	if concurrencyMode {
		concurrencyModeByte = 1
	}
=======
	C.setVersionedConstants(C.CString("my_json"))
>>>>>>> 5698ff57

	cCallInfo, callInfoPinner := makeCCallInfo(callInfo)
	cBlockInfo := makeCBlockInfo(blockInfo, useBlobData)
	chainID := C.CString(network.L2ChainID)
	C.cairoVMCall(
		&cCallInfo,
		&cBlockInfo,
		C.uintptr_t(handle),
		chainID,
		C.ulonglong(maxSteps),        //nolint:gocritic
		C.uchar(concurrencyModeByte), //nolint:gocritic
	)
	callInfoPinner.Unpin()
	C.free(unsafe.Pointer(chainID))
	C.free(unsafe.Pointer(cBlockInfo.version))

	if context.err != "" {
		return nil, errors.New(context.err)
	}
	return context.response, nil
}

// Execute executes a given transaction set and returns the gas spent per transaction
func (v *vm) Execute(txns []core.Transaction, declaredClasses []core.Class, paidFeesOnL1 []*felt.Felt,
	blockInfo *BlockInfo, state core.StateReader, network *utils.Network,
	skipChargeFee, skipValidate, errOnRevert, useBlobData, concurrencyMode bool,
) ([]*felt.Felt, []*felt.Felt, []TransactionTrace, error) {
	context := &callContext{
		state: state,
		log:   v.log,
	}
	handle := cgo.NewHandle(context)
	defer handle.Delete()

	txnsJSON, classesJSON, err := marshalTxnsAndDeclaredClasses(txns, declaredClasses)
	if err != nil {
		return nil, nil, nil, err
	}

	paidFeesOnL1Bytes, err := json.Marshal(paidFeesOnL1)
	if err != nil {
		return nil, nil, nil, err
	}

	paidFeesOnL1CStr := cstring(paidFeesOnL1Bytes)
	txnsJSONCstr := cstring(txnsJSON)
	classesJSONCStr := cstring(classesJSON)

	var skipChargeFeeByte byte
	if skipChargeFee {
		skipChargeFeeByte = 1
	}

	var skipValidateByte byte
	if skipValidate {
		skipValidateByte = 1
	}

	var errOnRevertByte byte
	if errOnRevert {
		errOnRevertByte = 1
	}

	var concurrencyModeByte byte
	if concurrencyMode {
		concurrencyModeByte = 1
	}

	cBlockInfo := makeCBlockInfo(blockInfo, useBlobData)
	chainID := C.CString(network.L2ChainID)
	C.cairoVMExecute(txnsJSONCstr,
		classesJSONCStr,
		paidFeesOnL1CStr,
		&cBlockInfo,
		C.uintptr_t(handle),
		chainID,
		C.uchar(skipChargeFeeByte),
		C.uchar(skipValidateByte),
		C.uchar(errOnRevertByte),     //nolint:gocritic
		C.uchar(concurrencyModeByte), //nolint:gocritic
	)

	C.free(unsafe.Pointer(classesJSONCStr))
	C.free(unsafe.Pointer(paidFeesOnL1CStr))
	C.free(unsafe.Pointer(txnsJSONCstr))
	C.free(unsafe.Pointer(chainID))
	C.free(unsafe.Pointer(cBlockInfo.version))

	if context.err != "" {
		if context.errTxnIndex >= 0 {
			return nil, nil, nil, TransactionExecutionError{
				Index: uint64(context.errTxnIndex),
				Cause: errors.New(context.err),
			}
		}
		return nil, nil, nil, errors.New(context.err)
	}

	traces := make([]TransactionTrace, len(context.traces))
	for index, traceJSON := range context.traces {
		if err := json.Unmarshal(traceJSON, &traces[index]); err != nil {
			return nil, nil, nil, fmt.Errorf("unmarshal trace: %v", err)
		}
		//
	}

	return context.actualFees, context.dataGasConsumed, traces, nil
}

func marshalTxnsAndDeclaredClasses(txns []core.Transaction, declaredClasses []core.Class) (json.RawMessage, json.RawMessage, error) { //nolint:lll
	txnJSONs := []json.RawMessage{}
	for _, txn := range txns {
		txnJSON, err := marshalTxn(txn)
		if err != nil {
			return nil, nil, err
		}
		txnJSONs = append(txnJSONs, txnJSON)
	}

	classJSONs := []json.RawMessage{}
	for _, declaredClass := range declaredClasses {
		declaredClassJSON, cErr := marshalClassInfo(declaredClass)
		if cErr != nil {
			return nil, nil, cErr
		}
		classJSONs = append(classJSONs, declaredClassJSON)
	}

	txnsJSON, err := json.Marshal(txnJSONs)
	if err != nil {
		return nil, nil, err
	}
	classesJSON, err := json.Marshal(classJSONs)
	if err != nil {
		return nil, nil, err
	}

	return txnsJSON, classesJSON, nil
}

func SetVersionedConstants(filename string) error {
	fd, err := os.Open(filename)
	if err != nil {
		return err
	}
	defer fd.Close()

	buff, err := io.ReadAll(fd)
	if err != nil {
		return err
	}

	jsonStr := C.CString(string(buff))
	if errCStr := C.setVersionedConstants(jsonStr); errCStr != nil {
		var errStr string = C.GoString(errCStr)
		// empty string is not an error
		if errStr != "" {
			err = errors.New(errStr)
		}
		// here we rely on free call on Rust side, because on Go side we can have different allocator
		C.freeString((*C.char)(unsafe.Pointer(errCStr)))
	}
	C.free(unsafe.Pointer(jsonStr))

	return err
}<|MERGE_RESOLUTION|>--- conflicted
+++ resolved
@@ -228,14 +228,11 @@
 	handle := cgo.NewHandle(context)
 	defer handle.Delete()
 
-<<<<<<< HEAD
 	var concurrencyModeByte byte
 	if concurrencyMode {
 		concurrencyModeByte = 1
 	}
-=======
 	C.setVersionedConstants(C.CString("my_json"))
->>>>>>> 5698ff57
 
 	cCallInfo, callInfoPinner := makeCCallInfo(callInfo)
 	cBlockInfo := makeCBlockInfo(blockInfo, useBlobData)
