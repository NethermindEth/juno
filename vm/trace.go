--- conflicted
+++ resolved
@@ -232,10 +232,6 @@
 	Keccak       uint64 `json:"keccak_builtin_applications,omitempty"`
 	Poseidon     uint64 `json:"poseidon_builtin_applications,omitempty"`
 	SegmentArena uint64 `json:"segment_arena_builtin,omitempty"`
-<<<<<<< HEAD
-	// todo(kirill) check that these fields exist in VM
-=======
->>>>>>> 62b354d4
 	AddMod       uint64 `json:"add_mod_builtin,omitempty"`
 	MulMod       uint64 `json:"mul_mod_builtin,omitempty"`
 	RangeCheck96 uint64 `json:"range_check_96_builtin,omitempty"`
