package vm

import (
	"encoding/json"
	"errors"
	"slices"

	"github.com/NethermindEth/juno/core"
	"github.com/NethermindEth/juno/core/felt"
	"github.com/NethermindEth/juno/utils"
)

type StateDiff struct {
	StorageDiffs              []StorageDiff           `json:"storage_diffs"`
	Nonces                    []Nonce                 `json:"nonces"`
	DeployedContracts         []DeployedContract      `json:"deployed_contracts"`
	DeprecatedDeclaredClasses []*felt.Felt            `json:"deprecated_declared_classes"`
	DeclaredClasses           []DeclaredClass         `json:"declared_classes"`
	ReplacedClasses           []ReplacedClass         `json:"replaced_classes"`
	MigratedCompiledClasses   []MigratedCompiledClass `json:"migrated_compiled_classes"`
}

type MigratedCompiledClass struct {
	ClassHash         felt.SierraClassHash `json:"class_hash"`
	CompiledClassHash felt.CasmClassHash   `json:"compiled_class_hash"`
}

type Nonce struct {
	ContractAddress felt.Felt `json:"contract_address"`
	Nonce           felt.Felt `json:"nonce"`
}

type StorageDiff struct {
	Address        felt.Felt `json:"address"`
	StorageEntries []Entry   `json:"storage_entries"`
}

type Entry struct {
	Key   felt.Felt `json:"key"`
	Value felt.Felt `json:"value"`
}

type DeployedContract struct {
	Address   felt.Felt `json:"address"`
	ClassHash felt.Felt `json:"class_hash"`
}

type ReplacedClass struct {
	ContractAddress felt.Felt `json:"contract_address"`
	ClassHash       felt.Felt `json:"class_hash"`
}

type DeclaredClass struct {
	ClassHash         felt.Felt `json:"class_hash"`
	CompiledClassHash felt.Felt `json:"compiled_class_hash"`
}

type TransactionType uint8

const (
	Invalid TransactionType = iota
	TxnDeclare
	TxnDeploy
	TxnDeployAccount
	TxnInvoke
	TxnL1Handler
)

func (t TransactionType) String() string {
	switch t {
	case TxnDeclare:
		return "DECLARE"
	case TxnDeploy:
		return "DEPLOY"
	case TxnDeployAccount:
		return "DEPLOY_ACCOUNT"
	case TxnInvoke:
		return "INVOKE"
	case TxnL1Handler:
		return "L1_HANDLER"
	default:
		return "<unknown>"
	}
}

func (t TransactionType) MarshalText() ([]byte, error) {
	return []byte(t.String()), nil
}

func (t *TransactionType) UnmarshalJSON(data []byte) error {
	switch string(data) {
	case `"DECLARE"`:
		*t = TxnDeclare
	case `"DEPLOY"`:
		*t = TxnDeploy
	case `"DEPLOY_ACCOUNT"`:
		*t = TxnDeployAccount
	case `"INVOKE"`, `"INVOKE_FUNCTION"`:
		*t = TxnInvoke
	case `"L1_HANDLER"`:
		*t = TxnL1Handler
	default:
		return errors.New("unknown TransactionType")
	}
	return nil
}

type TransactionTrace struct {
	Type                  TransactionType     `json:"type,omitempty"`
	ValidateInvocation    *FunctionInvocation `json:"validate_invocation,omitempty"`
	ExecuteInvocation     *ExecuteInvocation  `json:"execute_invocation,omitempty"`
	FeeTransferInvocation *FunctionInvocation `json:"fee_transfer_invocation,omitempty"`
	ConstructorInvocation *FunctionInvocation `json:"constructor_invocation,omitempty"`
	FunctionInvocation    *ExecuteInvocation  `json:"function_invocation,omitempty"`
	StateDiff             *StateDiff          `json:"state_diff,omitempty"`
	ExecutionResources    *ExecutionResources `json:"execution_resources,omitempty"`
}

// Todo: this was deleted during RP refactoring. However, the builder pkg needs it.
// Think about if we can handle this more elegantly.
func (t *TransactionTrace) TotalExecutionResources() *ExecutionResources {
	total := new(ExecutionResources)
	for _, invocation := range t.allInvocations() {
		r := invocation.ExecutionResources
		if r == nil {
			continue
		}
		total.Pedersen += r.Pedersen
		total.RangeCheck += r.RangeCheck
		total.Bitwise += r.Bitwise
		total.Ecdsa += r.Ecdsa
		total.EcOp += r.EcOp
		total.Keccak += r.Keccak
		total.Poseidon += r.Poseidon
		total.SegmentArena += r.SegmentArena
		total.MemoryHoles += r.MemoryHoles
		total.Steps += r.Steps
	}
	return total
}

type TransactionReceipt struct {
	Fee   *felt.Felt
	Gas   GasConsumed
	DAGas DataAvailability
}

func (t *TransactionTrace) allInvocations() []*FunctionInvocation {
	var executeInvocation *FunctionInvocation
	if t.ExecuteInvocation != nil {
		executeInvocation = t.ExecuteInvocation.FunctionInvocation
	}
	var functionInvocation *FunctionInvocation
	if t.FunctionInvocation != nil {
		functionInvocation = t.FunctionInvocation.FunctionInvocation
	}
	return slices.DeleteFunc([]*FunctionInvocation{
		t.ConstructorInvocation,
		t.ValidateInvocation,
		t.FeeTransferInvocation,
		executeInvocation,
		functionInvocation,
	}, func(i *FunctionInvocation) bool { return i == nil })
}

func (t *TransactionTrace) RevertReason() string {
	if t.ExecuteInvocation == nil {
		return ""
	}
	return t.ExecuteInvocation.RevertReason
}

func (t *TransactionTrace) AllEvents() []OrderedEvent {
	events := make([]OrderedEvent, 0)
	globalOrder := 0

	addEvents := func(invocation *FunctionInvocation) {
		if invocation != nil {
			allEvents := invocation.allEvents()
			for _, event := range allEvents {
				event.Order += uint64(globalOrder)
				events = append(events, event)
			}
			globalOrder += len(allEvents)
		}
	}

	if t.Type == TxnDeployAccount {
		if t.ExecuteInvocation != nil {
			addEvents(t.ExecuteInvocation.FunctionInvocation)
		}
		addEvents(t.ConstructorInvocation)
		addEvents(t.ValidateInvocation)
	} else {
		addEvents(t.ValidateInvocation)
		if t.ExecuteInvocation != nil {
			addEvents(t.ExecuteInvocation.FunctionInvocation)
		}
		addEvents(t.ConstructorInvocation)
	}
	addEvents(t.FeeTransferInvocation)
	if t.FunctionInvocation != nil {
		addEvents(t.FunctionInvocation.FunctionInvocation)
	}

	return events
}

func (t *TransactionTrace) AllMessages() []OrderedL2toL1Message {
	messages := make([]OrderedL2toL1Message, 0)
	for _, invocation := range t.allInvocations() {
		messages = append(messages, invocation.allMessages()...)
	}
	return messages
}

type FunctionInvocation struct {
	ContractAddress    felt.Felt              `json:"contract_address"`
	EntryPointSelector *felt.Felt             `json:"entry_point_selector,omitempty"`
	Calldata           []felt.Felt            `json:"calldata"`
	CallerAddress      felt.Felt              `json:"caller_address"`
	ClassHash          *felt.Felt             `json:"class_hash,omitempty"`
	EntryPointType     string                 `json:"entry_point_type,omitempty"`
	CallType           string                 `json:"call_type,omitempty"`
	Result             []felt.Felt            `json:"result"`
	Calls              []FunctionInvocation   `json:"calls"`
	Events             []OrderedEvent         `json:"events"`
	Messages           []OrderedL2toL1Message `json:"messages"`
	ExecutionResources *ExecutionResources    `json:"execution_resources,omitempty"`
	IsReverted         bool                   `json:"is_reverted,omitempty"`
}

func (invocation *FunctionInvocation) allEvents() []OrderedEvent {
	events := make([]OrderedEvent, 0)
	for i := range invocation.Calls {
		events = append(events, invocation.Calls[i].allEvents()...)
	}
	return append(events, utils.Map(invocation.Events, func(e OrderedEvent) OrderedEvent {
		e.From = &invocation.ContractAddress
		return e
	})...)
}

func (invocation *FunctionInvocation) allMessages() []OrderedL2toL1Message {
	messages := make([]OrderedL2toL1Message, 0)
	for i := range invocation.Calls {
		messages = append(messages, invocation.Calls[i].allMessages()...)
	}
	return append(messages, utils.Map(invocation.Messages, func(e OrderedL2toL1Message) OrderedL2toL1Message {
		e.From = &invocation.ContractAddress
		return e
	})...)
}

type ExecuteInvocation struct {
	RevertReason        string `json:"revert_reason"`
	*FunctionInvocation `json:",omitempty"`
}

func (e ExecuteInvocation) MarshalJSON() ([]byte, error) {
	if e.FunctionInvocation != nil {
		return json.Marshal(e.FunctionInvocation)
	}
	type alias ExecuteInvocation
	return json.Marshal(alias(e))
}

type OrderedEvent struct {
	Order uint64       `json:"order"`
	From  *felt.Felt   `json:"from_address,omitempty"`
	Keys  []*felt.Felt `json:"keys"`
	Data  []*felt.Felt `json:"data"`
}

type OrderedL2toL1Message struct {
<<<<<<< HEAD
	Order uint64     `json:"order"`
	From  *felt.Felt `json:"from_address,omitempty"`
	To    string     `json:"to_address"` // todo: make common.Address after
	// fixing starknet-api EthAddress serialisation
	Payload []*felt.Felt `json:"payload"`
=======
	Order   uint64        `json:"order"`
	From    *felt.Felt    `json:"from_address,omitempty"`
	To      *felt.Address `json:"to_address"`
	Payload []*felt.Felt  `json:"payload"`
>>>>>>> 19edd4d2
}

type ComputationResources struct {
	Steps        uint64 `json:"steps"`
	MemoryHoles  uint64 `json:"memory_holes,omitempty"`
	Pedersen     uint64 `json:"pedersen_builtin_applications,omitempty"`
	RangeCheck   uint64 `json:"range_check_builtin_applications,omitempty"`
	Bitwise      uint64 `json:"bitwise_builtin_applications,omitempty"`
	Ecdsa        uint64 `json:"ecdsa_builtin_applications,omitempty"`
	EcOp         uint64 `json:"ec_op_builtin_applications,omitempty"`
	Keccak       uint64 `json:"keccak_builtin_applications,omitempty"`
	Poseidon     uint64 `json:"poseidon_builtin_applications,omitempty"`
	SegmentArena uint64 `json:"segment_arena_builtin,omitempty"`
	AddMod       uint64 `json:"add_mod_builtin,omitempty"`
	MulMod       uint64 `json:"mul_mod_builtin,omitempty"`
	RangeCheck96 uint64 `json:"range_check_96_builtin,omitempty"`
	Output       uint64 `json:"output_builtin,omitempty"`
}

type DataAvailability struct {
	L1Gas     uint64 `json:"l1_gas"`
	L1DataGas uint64 `json:"l1_data_gas"`
}

type GasConsumed struct {
	L1Gas     uint64 `json:"l1_gas"`
	L1DataGas uint64 `json:"l1_data_gas"`
}

type ExecutionResources struct {
	L1Gas     uint64 `json:"l1_gas"`
	L1DataGas uint64 `json:"l1_data_gas"`
	L2Gas     uint64 `json:"l2_gas"`

	ComputationResources
	DataAvailability *DataAvailability `json:"data_availability,omitempty"`
}

func NewDataAvailability(gasConsumed, dataGasConsumed *felt.Felt, mode core.L1DAMode) DataAvailability {
	da := DataAvailability{}

	switch mode {
	case core.Calldata:
		da.L1Gas = gasConsumed.Uint64()
	case core.Blob:
		da.L1DataGas = dataGasConsumed.Uint64()
	}

	return da
}<|MERGE_RESOLUTION|>--- conflicted
+++ resolved
@@ -273,18 +273,10 @@
 }
 
 type OrderedL2toL1Message struct {
-<<<<<<< HEAD
-	Order uint64     `json:"order"`
-	From  *felt.Felt `json:"from_address,omitempty"`
-	To    string     `json:"to_address"` // todo: make common.Address after
-	// fixing starknet-api EthAddress serialisation
-	Payload []*felt.Felt `json:"payload"`
-=======
 	Order   uint64        `json:"order"`
 	From    *felt.Felt    `json:"from_address,omitempty"`
 	To      *felt.Address `json:"to_address"`
 	Payload []*felt.Felt  `json:"payload"`
->>>>>>> 19edd4d2
 }
 
 type ComputationResources struct {
