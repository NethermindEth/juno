package vm

import (
	"errors"

	"github.com/NethermindEth/juno/core/felt"
	"github.com/NethermindEth/juno/utils"
)

type StateDiff struct {
	StorageDiffs              []StorageDiff      `json:"storage_diffs"`
	Nonces                    []Nonce            `json:"nonces"`
	DeployedContracts         []DeployedContract `json:"deployed_contracts"`
	DeprecatedDeclaredClasses []*felt.Felt       `json:"deprecated_declared_classes"`
	DeclaredClasses           []DeclaredClass    `json:"declared_classes"`
	ReplacedClasses           []ReplacedClass    `json:"replaced_classes"`
}

type Nonce struct {
	ContractAddress felt.Felt `json:"contract_address"`
	Nonce           felt.Felt `json:"nonce"`
}

type StorageDiff struct {
	Address        felt.Felt `json:"address"`
	StorageEntries []Entry   `json:"storage_entries"`
}

type Entry struct {
	Key   felt.Felt `json:"key"`
	Value felt.Felt `json:"value"`
}

type DeployedContract struct {
	Address   felt.Felt `json:"address"`
	ClassHash felt.Felt `json:"class_hash"`
}

type ReplacedClass struct {
	ContractAddress felt.Felt `json:"contract_address"`
	ClassHash       felt.Felt `json:"class_hash"`
}

type DeclaredClass struct {
	ClassHash         felt.Felt `json:"class_hash"`
	CompiledClassHash felt.Felt `json:"compiled_class_hash"`
}

type TransactionType uint8

const (
	Invalid TransactionType = iota
	TxnDeclare
	TxnDeploy
	TxnDeployAccount
	TxnInvoke
	TxnL1Handler
)

func (t *TransactionType) UnmarshalJSON(data []byte) error {
	switch string(data) {
	case `"DECLARE"`:
		*t = TxnDeclare
	case `"DEPLOY"`:
		*t = TxnDeploy
	case `"DEPLOY_ACCOUNT"`:
		*t = TxnDeployAccount
	case `"INVOKE"`, `"INVOKE_FUNCTION"`:
		*t = TxnInvoke
	case `"L1_HANDLER"`:
		*t = TxnL1Handler
	default:
		return errors.New("unknown TransactionType")
	}
	return nil
}

type TransactionTrace struct {
	Type                  TransactionType     `json:"type,omitempty"`
	ValidateInvocation    *FunctionInvocation `json:"validate_invocation,omitempty"`
	ExecuteInvocation     *ExecuteInvocation  `json:"execute_invocation,omitempty"`
	FeeTransferInvocation *FunctionInvocation `json:"fee_transfer_invocation,omitempty"`
	ConstructorInvocation *FunctionInvocation `json:"constructor_invocation,omitempty"`
	FunctionInvocation    *FunctionInvocation `json:"function_invocation,omitempty"`
	StateDiff             *StateDiff          `json:"state_diff,omitempty"`
	ExecutionResources    *ExecutionResources `json:"execution_resources,omitempty"`
}

<<<<<<< HEAD
=======
type TransactionReceipt struct {
	Fee   *felt.Felt
	Gas   GasConsumed
	DAGas DataAvailability
}

func (t *TransactionTrace) allInvocations() []*FunctionInvocation {
	var executeInvocation *FunctionInvocation
	if t.ExecuteInvocation != nil {
		executeInvocation = t.ExecuteInvocation.FunctionInvocation
	}
	return slices.DeleteFunc([]*FunctionInvocation{
		t.ConstructorInvocation,
		t.ValidateInvocation,
		t.FeeTransferInvocation,
		executeInvocation,
		t.FunctionInvocation,
	}, func(i *FunctionInvocation) bool { return i == nil })
}

func (t *TransactionTrace) RevertReason() string {
	if t.ExecuteInvocation == nil {
		return ""
	}
	return t.ExecuteInvocation.RevertReason
}

func (t *TransactionTrace) AllEvents() []OrderedEvent {
	events := make([]OrderedEvent, 0)
	globalOrder := 0

	addEvents := func(invocation *FunctionInvocation) {
		if invocation != nil {
			allEvents := invocation.allEvents()
			for _, event := range allEvents {
				event.Order += uint64(globalOrder)
				events = append(events, event)
			}
			globalOrder += len(allEvents)
		}
	}

	if t.Type == TxnDeployAccount {
		if t.ExecuteInvocation != nil {
			addEvents(t.ExecuteInvocation.FunctionInvocation)
		}
		addEvents(t.ConstructorInvocation)
		addEvents(t.ValidateInvocation)
	} else {
		addEvents(t.ValidateInvocation)
		if t.ExecuteInvocation != nil {
			addEvents(t.ExecuteInvocation.FunctionInvocation)
		}
		addEvents(t.ConstructorInvocation)
	}
	addEvents(t.FeeTransferInvocation)
	addEvents(t.FunctionInvocation)
	return events
}

func (t *TransactionTrace) AllMessages() []OrderedL2toL1Message {
	messages := make([]OrderedL2toL1Message, 0)
	for _, invocation := range t.allInvocations() {
		messages = append(messages, invocation.allMessages()...)
	}
	return messages
}

>>>>>>> 7e404798
type FunctionInvocation struct {
	ContractAddress    felt.Felt              `json:"contract_address"`
	EntryPointSelector *felt.Felt             `json:"entry_point_selector,omitempty"`
	Calldata           []felt.Felt            `json:"calldata"`
	CallerAddress      felt.Felt              `json:"caller_address"`
	ClassHash          *felt.Felt             `json:"class_hash,omitempty"`
	EntryPointType     string                 `json:"entry_point_type,omitempty"`
	CallType           string                 `json:"call_type,omitempty"`
	Result             []felt.Felt            `json:"result"`
	Calls              []FunctionInvocation   `json:"calls"`
	Events             []OrderedEvent         `json:"events"`
	Messages           []OrderedL2toL1Message `json:"messages"`
	ExecutionResources *ExecutionResources    `json:"execution_resources,omitempty"`
	IsReverted         bool                   `json:"is_reverted,omitempty"`
}

<<<<<<< HEAD
=======
func (invocation *FunctionInvocation) allEvents() []OrderedEvent {
	events := make([]OrderedEvent, 0)
	for i := range invocation.Calls {
		events = append(events, invocation.Calls[i].allEvents()...)
	}
	return append(events, utils.Map(invocation.Events, func(e OrderedEvent) OrderedEvent {
		e.From = &invocation.ContractAddress
		return e
	})...)
}

func (invocation *FunctionInvocation) allMessages() []OrderedL2toL1Message {
	messages := make([]OrderedL2toL1Message, 0)
	for i := range invocation.Calls {
		messages = append(messages, invocation.Calls[i].allMessages()...)
	}
	return append(messages, utils.Map(invocation.Messages, func(e OrderedL2toL1Message) OrderedL2toL1Message {
		e.From = &invocation.ContractAddress
		return e
	})...)
}

>>>>>>> 7e404798
type ExecuteInvocation struct {
	RevertReason        string `json:"revert_reason"`
	*FunctionInvocation `json:",omitempty"`
}

type OrderedEvent struct {
	Order uint64       `json:"order"`
	From  *felt.Felt   `json:"from_address,omitempty"`
	Keys  []*felt.Felt `json:"keys"`
	Data  []*felt.Felt `json:"data"`
}

type OrderedL2toL1Message struct {
	Order   uint64       `json:"order"`
	From    *felt.Felt   `json:"from_address,omitempty"`
	To      string       `json:"to_address"` // todo: make common.Address after fixing starknet-api EthAddress serialisation
	Payload []*felt.Felt `json:"payload"`
}

type ComputationResources struct {
	Steps        uint64 `json:"steps"`
	MemoryHoles  uint64 `json:"memory_holes,omitempty"`
	Pedersen     uint64 `json:"pedersen_builtin_applications,omitempty"`
	RangeCheck   uint64 `json:"range_check_builtin_applications,omitempty"`
	Bitwise      uint64 `json:"bitwise_builtin_applications,omitempty"`
	Ecdsa        uint64 `json:"ecdsa_builtin_applications,omitempty"`
	EcOp         uint64 `json:"ec_op_builtin_applications,omitempty"`
	Keccak       uint64 `json:"keccak_builtin_applications,omitempty"`
	Poseidon     uint64 `json:"poseidon_builtin_applications,omitempty"`
	SegmentArena uint64 `json:"segment_arena_builtin,omitempty"`
	AddMod       uint64 `json:"add_mod_builtin,omitempty"`
	MulMod       uint64 `json:"mul_mod_builtin,omitempty"`
	RangeCheck96 uint64 `json:"range_check_96_builtin,omitempty"`
	Output       uint64 `json:"output_builtin,omitempty"`
}

type DataAvailability struct {
	L1Gas     uint64 `json:"l1_gas"`
	L1DataGas uint64 `json:"l1_data_gas"`
}

type GasConsumed struct {
	L1Gas     uint64 `json:"l1_gas"`
	L1DataGas uint64 `json:"l1_data_gas"`
}

type ExecutionResources struct {
	L1Gas     uint64 `json:"l1_gas"`
	L1DataGas uint64 `json:"l1_data_gas"`
	L2Gas     uint64 `json:"l2_gas"`

	ComputationResources
	DataAvailability *DataAvailability `json:"data_availability,omitempty"`
}<|MERGE_RESOLUTION|>--- conflicted
+++ resolved
@@ -4,7 +4,6 @@
 	"errors"
 
 	"github.com/NethermindEth/juno/core/felt"
-	"github.com/NethermindEth/juno/utils"
 )
 
 type StateDiff struct {
@@ -86,77 +85,12 @@
 	ExecutionResources    *ExecutionResources `json:"execution_resources,omitempty"`
 }
 
-<<<<<<< HEAD
-=======
 type TransactionReceipt struct {
 	Fee   *felt.Felt
 	Gas   GasConsumed
 	DAGas DataAvailability
 }
 
-func (t *TransactionTrace) allInvocations() []*FunctionInvocation {
-	var executeInvocation *FunctionInvocation
-	if t.ExecuteInvocation != nil {
-		executeInvocation = t.ExecuteInvocation.FunctionInvocation
-	}
-	return slices.DeleteFunc([]*FunctionInvocation{
-		t.ConstructorInvocation,
-		t.ValidateInvocation,
-		t.FeeTransferInvocation,
-		executeInvocation,
-		t.FunctionInvocation,
-	}, func(i *FunctionInvocation) bool { return i == nil })
-}
-
-func (t *TransactionTrace) RevertReason() string {
-	if t.ExecuteInvocation == nil {
-		return ""
-	}
-	return t.ExecuteInvocation.RevertReason
-}
-
-func (t *TransactionTrace) AllEvents() []OrderedEvent {
-	events := make([]OrderedEvent, 0)
-	globalOrder := 0
-
-	addEvents := func(invocation *FunctionInvocation) {
-		if invocation != nil {
-			allEvents := invocation.allEvents()
-			for _, event := range allEvents {
-				event.Order += uint64(globalOrder)
-				events = append(events, event)
-			}
-			globalOrder += len(allEvents)
-		}
-	}
-
-	if t.Type == TxnDeployAccount {
-		if t.ExecuteInvocation != nil {
-			addEvents(t.ExecuteInvocation.FunctionInvocation)
-		}
-		addEvents(t.ConstructorInvocation)
-		addEvents(t.ValidateInvocation)
-	} else {
-		addEvents(t.ValidateInvocation)
-		if t.ExecuteInvocation != nil {
-			addEvents(t.ExecuteInvocation.FunctionInvocation)
-		}
-		addEvents(t.ConstructorInvocation)
-	}
-	addEvents(t.FeeTransferInvocation)
-	addEvents(t.FunctionInvocation)
-	return events
-}
-
-func (t *TransactionTrace) AllMessages() []OrderedL2toL1Message {
-	messages := make([]OrderedL2toL1Message, 0)
-	for _, invocation := range t.allInvocations() {
-		messages = append(messages, invocation.allMessages()...)
-	}
-	return messages
-}
-
->>>>>>> 7e404798
 type FunctionInvocation struct {
 	ContractAddress    felt.Felt              `json:"contract_address"`
 	EntryPointSelector *felt.Felt             `json:"entry_point_selector,omitempty"`
@@ -173,31 +107,6 @@
 	IsReverted         bool                   `json:"is_reverted,omitempty"`
 }
 
-<<<<<<< HEAD
-=======
-func (invocation *FunctionInvocation) allEvents() []OrderedEvent {
-	events := make([]OrderedEvent, 0)
-	for i := range invocation.Calls {
-		events = append(events, invocation.Calls[i].allEvents()...)
-	}
-	return append(events, utils.Map(invocation.Events, func(e OrderedEvent) OrderedEvent {
-		e.From = &invocation.ContractAddress
-		return e
-	})...)
-}
-
-func (invocation *FunctionInvocation) allMessages() []OrderedL2toL1Message {
-	messages := make([]OrderedL2toL1Message, 0)
-	for i := range invocation.Calls {
-		messages = append(messages, invocation.Calls[i].allMessages()...)
-	}
-	return append(messages, utils.Map(invocation.Messages, func(e OrderedL2toL1Message) OrderedL2toL1Message {
-		e.From = &invocation.ContractAddress
-		return e
-	})...)
-}
-
->>>>>>> 7e404798
 type ExecuteInvocation struct {
 	RevertReason        string `json:"revert_reason"`
 	*FunctionInvocation `json:",omitempty"`
