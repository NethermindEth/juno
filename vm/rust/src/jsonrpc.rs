use crate::juno_state_reader::JunoStateReader;
use blockifier;
use blockifier::execution::call_info::OrderedL2ToL1Message;
use blockifier::execution::entry_point::CallType;
use blockifier::state::cached_state::CachedState;
use blockifier::state::cached_state::{CommitmentStateDiff, TransactionalState};
use blockifier::state::errors::StateError;
use blockifier::state::state_api::{State, StateReader};
use cairo_vm::types::builtin_name::BuiltinName;
use serde::Serialize;
use starknet_api::core::{ClassHash, ContractAddress, EntryPointSelector, EthAddress, PatriciaKey};
use starknet_api::deprecated_contract_class::EntryPointType;
use starknet_api::transaction::{Calldata, EventContent, L2ToL1Payload};
use starknet_api::transaction::{DeclareTransaction, Transaction as StarknetApiTransaction};
<<<<<<< HEAD
use starknet_types_core::felt::Felt;

type StarkFelt = Felt;
=======
use blockifier::state::cached_state::CommitmentStateDiff;
>>>>>>> 9fb7f934

#[derive(Serialize, Default)]
#[serde(rename_all = "UPPERCASE")]
pub enum TransactionType {
    // dummy type for implementing Default trait
    #[default]
    Unknown,
    Invoke,
    Declare,
    #[serde(rename = "DEPLOY_ACCOUNT")]
    DeployAccount,
    #[serde(rename = "L1_HANDLER")]
    L1Handler,
}

#[derive(Serialize, Default)]
pub struct TransactionTrace {
    #[serde(skip_serializing_if = "Option::is_none")]
    validate_invocation: Option<FunctionInvocation>,
    #[serde(skip_serializing_if = "Option::is_none")]
    execute_invocation: Option<ExecuteInvocation>,
    #[serde(skip_serializing_if = "Option::is_none")]
    fee_transfer_invocation: Option<FunctionInvocation>,
    #[serde(skip_serializing_if = "Option::is_none")]
    constructor_invocation: Option<FunctionInvocation>,
    #[serde(skip_serializing_if = "Option::is_none")]
    function_invocation: Option<FunctionInvocation>,
    r#type: TransactionType,
    state_diff: StateDiff,
}

#[derive(Serialize, Default)]
struct StateDiff {
    storage_diffs: Vec<StorageDiff>,
    nonces: Vec<Nonce>,
    deployed_contracts: Vec<DeployedContract>,
    deprecated_declared_classes: Vec<StarkFelt>,
    declared_classes: Vec<DeclaredClass>,
    replaced_classes: Vec<ReplacedClass>,
}

#[derive(Serialize)]
struct Nonce {
    contract_address: StarkFelt,
    nonce: StarkFelt,
}

#[derive(Serialize)]
struct StorageDiff {
    address: StarkFelt,
    storage_entries: Vec<Entry>,
}

#[derive(Serialize)]
struct Entry {
    key: StarkFelt,
    value: StarkFelt,
}

#[derive(Serialize)]
struct DeployedContract {
    address: StarkFelt,
    class_hash: StarkFelt,
}

#[derive(Serialize)]
struct ReplacedClass {
    contract_address: StarkFelt,
    class_hash: StarkFelt,
}

#[derive(Serialize)]
struct DeclaredClass {
    class_hash: StarkFelt,
    compiled_class_hash: StarkFelt,
}

#[derive(Serialize)]
#[serde(untagged)]
pub enum ExecuteInvocation {
    Ok(FunctionInvocation),
    Revert { revert_reason: String },
}

type BlockifierTxInfo = blockifier::transaction::objects::TransactionExecutionInfo;
pub fn new_transaction_trace(
    tx: &StarknetApiTransaction,
    info: BlockifierTxInfo,
<<<<<<< HEAD
    state: &mut TransactionalState<CachedState<JunoStateReader>>,
=======
    state: &mut JunoState,
    commitment_state_diff: CommitmentStateDiff,
>>>>>>> 9fb7f934
) -> Result<TransactionTrace, StateError> {
    let mut trace = TransactionTrace::default();
    let mut deprecated_declared_class_hash: Option<ClassHash> = None;
    match tx {
        StarknetApiTransaction::L1Handler(_) => {
            trace.function_invocation = info.execute_call_info.map(|v| v.into());
            trace.r#type = TransactionType::L1Handler;
        }
        StarknetApiTransaction::DeployAccount(_) => {
            trace.validate_invocation = info.validate_call_info.map(|v| v.into());
            trace.constructor_invocation = info.execute_call_info.map(|v| v.into());
            trace.fee_transfer_invocation = info.fee_transfer_call_info.map(|v| v.into());
            trace.r#type = TransactionType::DeployAccount;
        }
        StarknetApiTransaction::Invoke(_) => {
            trace.validate_invocation = info.validate_call_info.map(|v| v.into());
            trace.execute_invocation = match info.revert_error {
                Some(str) => Some(ExecuteInvocation::Revert { revert_reason: str }),
                None => info
                    .execute_call_info
                    .map(|v| ExecuteInvocation::Ok(v.into())),
            };
            trace.fee_transfer_invocation = info.fee_transfer_call_info.map(|v| v.into());
            trace.r#type = TransactionType::Invoke;
        }
        StarknetApiTransaction::Declare(declare_txn) => {
            trace.validate_invocation = info.validate_call_info.map(|v| v.into());
            trace.fee_transfer_invocation = info.fee_transfer_call_info.map(|v| v.into());
            trace.r#type = TransactionType::Declare;
            deprecated_declared_class_hash = if info.revert_error.is_none() {
                match declare_txn {
                    DeclareTransaction::V0(_) => Some(declare_txn.class_hash()),
                    DeclareTransaction::V1(_) => Some(declare_txn.class_hash()),
                    _ => None,
                }
            } else {
                None
            }
        }
        StarknetApiTransaction::Deploy(_) => {
            // shouldn't happen since we don't support deploy
            panic!("Can't create transaction trace for deploy transaction (unsupported)");
        }
    };

<<<<<<< HEAD
    trace.state_diff = make_state_diff(state, deprecated_declared_class_hash)?;
=======
    trace.state_diff = make_state_diff(state, deprecated_declared_class, commitment_state_diff)?;
>>>>>>> 9fb7f934
    Ok(trace)
}

#[derive(Serialize)]
pub struct OrderedEvent {
    pub order: usize,
    #[serde(flatten)]
    pub event: EventContent,
}

use blockifier::execution::call_info::OrderedEvent as BlockifierOrderedEvent;
impl From<BlockifierOrderedEvent> for OrderedEvent {
    fn from(val: BlockifierOrderedEvent) -> Self {
        OrderedEvent {
            order: val.order,
            event: val.event,
        }
    }
}

#[derive(Serialize, Default)]
pub struct ExecutionResources {
    pub steps: usize,
    #[serde(skip_serializing_if = "Option::is_none")]
    pub memory_holes: Option<usize>,
    #[serde(skip_serializing_if = "Option::is_none")]
    pub range_check_builtin_applications: Option<usize>,
    #[serde(skip_serializing_if = "Option::is_none")]
    pub pedersen_builtin_applications: Option<usize>,
    #[serde(skip_serializing_if = "Option::is_none")]
    pub poseidon_builtin_applications: Option<usize>,
    #[serde(skip_serializing_if = "Option::is_none")]
    pub ec_op_builtin_applications: Option<usize>,
    #[serde(skip_serializing_if = "Option::is_none")]
    pub ecdsa_builtin_applications: Option<usize>,
    #[serde(skip_serializing_if = "Option::is_none")]
    pub bitwise_builtin_applications: Option<usize>,
    #[serde(skip_serializing_if = "Option::is_none")]
    pub keccak_builtin_applications: Option<usize>,
    // https://github.com/starkware-libs/starknet-specs/pull/167
    #[serde(skip_serializing_if = "Option::is_none")]
    pub segment_arena_builtin: Option<usize>,
}

use cairo_vm::vm::runners::cairo_runner::ExecutionResources as VmExecutionResources;
impl From<VmExecutionResources> for ExecutionResources {
    fn from(val: VmExecutionResources) -> Self {
        ExecutionResources {
            steps: val.n_steps,
            memory_holes: if val.n_memory_holes > 0 {
                Some(val.n_memory_holes)
            } else {
                None
            },
            range_check_builtin_applications: val
                .builtin_instance_counter
                .get(&BuiltinName::range_check)
                .cloned(),
            pedersen_builtin_applications: val
                .builtin_instance_counter
                .get(&BuiltinName::pedersen)
                .cloned(),
            poseidon_builtin_applications: val
                .builtin_instance_counter
                .get(&BuiltinName::poseidon)
                .cloned(),
            ec_op_builtin_applications: val
                .builtin_instance_counter
                .get(&BuiltinName::ec_op)
                .cloned(),
            ecdsa_builtin_applications: val
                .builtin_instance_counter
                .get(&BuiltinName::ecdsa)
                .cloned(),
            bitwise_builtin_applications: val
                .builtin_instance_counter
                .get(&BuiltinName::bitwise)
                .cloned(),
            keccak_builtin_applications: val
                .builtin_instance_counter
                .get(&BuiltinName::keccak)
                .cloned(),
            segment_arena_builtin: val
                .builtin_instance_counter
                .get(&BuiltinName::segment_arena)
                .cloned(),
        }
    }
}

#[derive(Serialize)]
pub struct FunctionInvocation {
    #[serde(flatten)]
    pub function_call: FunctionCall,
    pub caller_address: ContractAddress,
    pub class_hash: Option<ClassHash>,
    pub entry_point_type: EntryPointType,
    pub call_type: String,
    pub result: Vec<StarkFelt>,
    pub calls: Vec<FunctionInvocation>,
    pub events: Vec<OrderedEvent>,
    pub messages: Vec<OrderedMessage>,
    #[serde(skip_serializing_if = "Option::is_none")]
    pub execution_resources: Option<ExecutionResources>,
}

use blockifier::execution::call_info::CallInfo as BlockifierCallInfo;
impl From<BlockifierCallInfo> for FunctionInvocation {
    fn from(val: BlockifierCallInfo) -> Self {
        FunctionInvocation {
            entry_point_type: val.call.entry_point_type,
            call_type: match val.call.call_type {
                CallType::Call => "CALL",
                CallType::Delegate => "DELEGATE",
            }
            .to_string(),
            caller_address: val.call.caller_address,
            class_hash: val.call.class_hash,
            result: val.execution.retdata.0,
            function_call: FunctionCall {
                contract_address: val.call.storage_address,
                entry_point_selector: val.call.entry_point_selector,
                calldata: val.call.calldata,
            },
            calls: val.inner_calls.into_iter().map(|v| v.into()).collect(),
            events: val.execution.events.into_iter().map(|v| v.into()).collect(),
            messages: val
                .execution
                .l2_to_l1_messages
                .into_iter()
                .map(|v| {
                    let mut ordered_message: OrderedMessage = v.into();
                    ordered_message.from_address = val.call.storage_address;
                    ordered_message
                })
                .collect(),
            execution_resources: Some(val.resources.into()),
        }
    }
}

#[derive(Serialize)]
pub struct FunctionCall {
    pub contract_address: ContractAddress,
    pub entry_point_selector: EntryPointSelector,
    pub calldata: Calldata,
}

#[derive(Serialize)]
pub struct OrderedMessage {
    pub order: usize,
    pub from_address: ContractAddress,
    pub to_address: EthAddress,
    pub payload: L2ToL1Payload,
}

impl From<OrderedL2ToL1Message> for OrderedMessage {
    fn from(val: OrderedL2ToL1Message) -> Self {
        OrderedMessage {
            order: val.order,
            from_address: ContractAddress(PatriciaKey::default()),
            to_address: val.message.to_address,
            payload: val.message.payload,
        }
    }
}

#[derive(Debug, Serialize)]
pub struct Retdata(pub Vec<StarkFelt>);

fn make_state_diff(
<<<<<<< HEAD
    state: &mut TransactionalState<CachedState<JunoStateReader>>,
    deprecated_declared_class_hash: Option<ClassHash>,
) -> Result<StateDiff, StateError> {
    let diff: CommitmentStateDiff = state.to_state_diff()?.into();
    let mut deployed_contracts = Vec::new();
    let mut replaced_classes = Vec::new();

    for (addr, class_hash) in diff.address_to_class_hash {
        let existing_class_hash = state.state.get_class_hash_at(addr)?;
        let addr: StarkFelt = addr.into();

=======
    state: &mut JunoState,
    deprecated_declared_class: Option<ClassHash>,
    commitment_state_diff:CommitmentStateDiff,
) -> Result<StateDiff, StateError> {
    let mut deployed_contracts = Vec::new();
    let mut replaced_classes = Vec::new();

    for pair in commitment_state_diff.address_to_class_hash {
        let existing_class_hash = state.get_class_hash_at(pair.0)?;
>>>>>>> 9fb7f934
        if existing_class_hash == ClassHash::default() {
            #[rustfmt::skip]
            deployed_contracts.push(DeployedContract {
                address: addr,
                class_hash: class_hash.0,
            });
        } else {
            #[rustfmt::skip]
            replaced_classes.push(ReplacedClass {
                contract_address: addr,
                class_hash: class_hash.0,
            });
        }
    }

    let mut deprecated_declared_class_hashes = Vec::default();
    if let Some(v) = deprecated_declared_class_hash {
        deprecated_declared_class_hashes.push(v.0)
    }
    Ok(StateDiff {
        deployed_contracts,
        #[rustfmt::skip]
        storage_diffs: commitment_state_diff.storage_updates.into_iter().map(| v | StorageDiff {
            address: *v.0.0.key(),
            storage_entries: v.1.into_iter().map(| e | Entry {
                key: *e.0.0.key(),
                value: e.1
            }).collect()
        }).collect(),
        #[rustfmt::skip]
        declared_classes: commitment_state_diff.class_hash_to_compiled_class_hash.into_iter().map(| v | DeclaredClass {
            class_hash: v.0.0,
            compiled_class_hash: v.1.0,
        }).collect(),
        deprecated_declared_classes: deprecated_declared_class_hashes,
        #[rustfmt::skip]
        nonces: commitment_state_diff.address_to_nonce.into_iter().map(| v | Nonce {
          contract_address: *v.0.0.key(),
          nonce: v.1.0,
        }).collect(),
        replaced_classes,
    })
}<|MERGE_RESOLUTION|>--- conflicted
+++ resolved
@@ -5,20 +5,16 @@
 use blockifier::state::cached_state::CachedState;
 use blockifier::state::cached_state::{CommitmentStateDiff, TransactionalState};
 use blockifier::state::errors::StateError;
-use blockifier::state::state_api::{State, StateReader};
+use blockifier::state::state_api::{ StateReader};
 use cairo_vm::types::builtin_name::BuiltinName;
 use serde::Serialize;
 use starknet_api::core::{ClassHash, ContractAddress, EntryPointSelector, EthAddress, PatriciaKey};
 use starknet_api::deprecated_contract_class::EntryPointType;
 use starknet_api::transaction::{Calldata, EventContent, L2ToL1Payload};
 use starknet_api::transaction::{DeclareTransaction, Transaction as StarknetApiTransaction};
-<<<<<<< HEAD
 use starknet_types_core::felt::Felt;
 
 type StarkFelt = Felt;
-=======
-use blockifier::state::cached_state::CommitmentStateDiff;
->>>>>>> 9fb7f934
 
 #[derive(Serialize, Default)]
 #[serde(rename_all = "UPPERCASE")]
@@ -107,12 +103,7 @@
 pub fn new_transaction_trace(
     tx: &StarknetApiTransaction,
     info: BlockifierTxInfo,
-<<<<<<< HEAD
     state: &mut TransactionalState<CachedState<JunoStateReader>>,
-=======
-    state: &mut JunoState,
-    commitment_state_diff: CommitmentStateDiff,
->>>>>>> 9fb7f934
 ) -> Result<TransactionTrace, StateError> {
     let mut trace = TransactionTrace::default();
     let mut deprecated_declared_class_hash: Option<ClassHash> = None;
@@ -158,11 +149,7 @@
         }
     };
 
-<<<<<<< HEAD
     trace.state_diff = make_state_diff(state, deprecated_declared_class_hash)?;
-=======
-    trace.state_diff = make_state_diff(state, deprecated_declared_class, commitment_state_diff)?;
->>>>>>> 9fb7f934
     Ok(trace)
 }
 
@@ -334,7 +321,6 @@
 pub struct Retdata(pub Vec<StarkFelt>);
 
 fn make_state_diff(
-<<<<<<< HEAD
     state: &mut TransactionalState<CachedState<JunoStateReader>>,
     deprecated_declared_class_hash: Option<ClassHash>,
 ) -> Result<StateDiff, StateError> {
@@ -346,17 +332,6 @@
         let existing_class_hash = state.state.get_class_hash_at(addr)?;
         let addr: StarkFelt = addr.into();
 
-=======
-    state: &mut JunoState,
-    deprecated_declared_class: Option<ClassHash>,
-    commitment_state_diff:CommitmentStateDiff,
-) -> Result<StateDiff, StateError> {
-    let mut deployed_contracts = Vec::new();
-    let mut replaced_classes = Vec::new();
-
-    for pair in commitment_state_diff.address_to_class_hash {
-        let existing_class_hash = state.get_class_hash_at(pair.0)?;
->>>>>>> 9fb7f934
         if existing_class_hash == ClassHash::default() {
             #[rustfmt::skip]
             deployed_contracts.push(DeployedContract {
@@ -379,7 +354,7 @@
     Ok(StateDiff {
         deployed_contracts,
         #[rustfmt::skip]
-        storage_diffs: commitment_state_diff.storage_updates.into_iter().map(| v | StorageDiff {
+        storage_diffs: diff.storage_updates.into_iter().map(| v | StorageDiff {
             address: *v.0.0.key(),
             storage_entries: v.1.into_iter().map(| e | Entry {
                 key: *e.0.0.key(),
@@ -387,13 +362,13 @@
             }).collect()
         }).collect(),
         #[rustfmt::skip]
-        declared_classes: commitment_state_diff.class_hash_to_compiled_class_hash.into_iter().map(| v | DeclaredClass {
+        declared_classes: diff.class_hash_to_compiled_class_hash.into_iter().map(| v | DeclaredClass {
             class_hash: v.0.0,
             compiled_class_hash: v.1.0,
         }).collect(),
         deprecated_declared_classes: deprecated_declared_class_hashes,
         #[rustfmt::skip]
-        nonces: commitment_state_diff.address_to_nonce.into_iter().map(| v | Nonce {
+        nonces: diff.address_to_nonce.into_iter().map(| v | Nonce {
           contract_address: *v.0.0.key(),
           nonce: v.1.0,
         }).collect(),
