--- conflicted
+++ resolved
@@ -19,11 +19,8 @@
 use starknet_api::state::StorageKey;
 use starknet_types_core::felt::Felt;
 
-<<<<<<< HEAD
-=======
 use crate::BlockInfo;
 
->>>>>>> 1c293109
 type StarkFelt = Felt;
 
 extern "C" {
