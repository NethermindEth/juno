use crate::error::ExecutionError;
use crate::juno_state_reader::JunoStateReader;
use blockifier::execution::contract_class::TrackedResource;
use blockifier::state::state_api::{StateReader, StateResult, UpdatableState};
use blockifier::transaction::account_transaction::ExecutionFlags;
use blockifier::transaction::objects::HasRelatedFeeType;
use blockifier::transaction::transaction_execution::Transaction;
use blockifier::transaction::transactions::ExecutableTransaction;
use blockifier::{
    context::BlockContext,
    state::cached_state::{CachedState, TransactionalState},
    transaction::{errors::TransactionExecutionError, objects::TransactionExecutionInfo},
};
use starknet_api::core::ClassHash;
use starknet_api::executable_transaction::AccountTransaction;
use starknet_api::execution_resources::GasAmount;
use starknet_api::transaction::fields::{
    AllResourceBounds, GasVectorComputationMode, ValidResourceBounds,
};
use starknet_api::transaction::{
    DeclareTransaction, DeclareTransactionV3, DeployAccountTransaction, DeployAccountTransactionV3,
    InvokeTransaction, InvokeTransactionV3,
};

pub fn process_transaction(
    txn: &mut Transaction,
    txn_state: &mut TransactionalState<'_, CachedState<JunoStateReader>>,
    block_context: &BlockContext,
    error_on_revert: bool,
    allow_binary_search: bool,
) -> Result<TransactionExecutionInfo, ExecutionError> {
    let execute_binary_search_result = is_l2_gas_accounting_enabled(
        txn,
        txn_state,
        block_context,
        &determine_gas_vector_mode(txn),
    );

    match execute_binary_search_result {
        Ok(true) if allow_binary_search => {
            execute_transaction_with_binary_search(txn, txn_state, block_context, error_on_revert)
        }
        Ok(_) => execute_transaction(txn, txn_state, block_context, error_on_revert),
        Err(error) => Err(ExecutionError::new(TransactionExecutionError::StateError(
            error,
        ))),
    }
}

pub(crate) fn execute_transaction<S>(
    tx: &Transaction,
    state: &mut S,
    block_context: &blockifier::context::BlockContext,
    error_on_revert: bool,
) -> Result<TransactionExecutionInfo, ExecutionError>
where
    S: UpdatableState,
{
    match tx.execute(state, block_context) {
        Ok(tx_info) => {
            if tx_info.is_reverted() && error_on_revert {
                if let Some(revert_error) = tx_info.revert_error {
                    let revert_string = revert_error.to_string();
                    return Err(ExecutionError::ExecutionError {
                        error: revert_string,
                        error_stack: revert_error.into(),
                    });
                }
            }
            Ok(tx_info)
        }
        Err(error) => Err(ExecutionError::new(error)),
    }
}

/// Determines whether L2 gas accounting should be enabled for fee estimation.
///
/// Starknet 0.13.4 introduced runtime L2 gas accounting, which is only enabled
/// if both the caller and the callee contract classes were compiled as Sierra 1.7.
/// This function checks whether the sender contract meets this requirement.
pub fn is_l2_gas_accounting_enabled(
    transaction: &Transaction,
    state: &mut TransactionalState<'_, CachedState<JunoStateReader>>,
    block_context: &BlockContext,
    gas_computation_mode: &GasVectorComputationMode,
) -> StateResult<bool> {
    let sender_class_hash = state.get_class_hash_at(transaction.sender_address())?;

    // L2 gas accounting is disabled if the sender contract is uninitialized.
    if sender_class_hash == ClassHash::default() {
        return Ok(false);
    }

    let min_sierra_version = &block_context
        .versioned_constants()
        .min_sierra_version_for_sierra_gas;
    let sender_tracked_resource = state
        .get_compiled_class(sender_class_hash)?
        .tracked_resource(min_sierra_version, None);

    // L2 gas accounting is enabled if:
    // 1. The gas computation mode requires all gas vectors.
    // 2. The sender contract's tracked resource is Sierra gas.
    Ok(
        matches!(gas_computation_mode, GasVectorComputationMode::All)
            && sender_tracked_resource == TrackedResource::SierraGas,
    )
}

fn determine_gas_vector_mode(transaction: &Transaction) -> GasVectorComputationMode {
    match transaction {
        Transaction::Account(account_tx) => match &account_tx.tx {
            AccountTransaction::Declare(tx) => match &tx.tx {
                DeclareTransaction::V3(tx) => tx.resource_bounds.get_gas_vector_computation_mode(),
                _ => GasVectorComputationMode::NoL2Gas,
            },
            AccountTransaction::DeployAccount(tx) => match &tx.tx {
                DeployAccountTransaction::V3(tx) => {
                    tx.resource_bounds.get_gas_vector_computation_mode()
                }
                _ => GasVectorComputationMode::NoL2Gas,
            },
            AccountTransaction::Invoke(tx) => match &tx.tx {
                InvokeTransaction::V3(tx) => tx.resource_bounds.get_gas_vector_computation_mode(),
                _ => GasVectorComputationMode::NoL2Gas,
            },
        },
        Transaction::L1Handler(_) => GasVectorComputationMode::NoL2Gas,
    }
}

/// The margin used in binary search for finding the minimal L2 gas limit.
const L2_GAS_SEARCH_MARGIN: GasAmount = GasAmount(1_000_000);
enum SimulationError {
    OutOfGas,
    ExecutionError(ExecutionError),
}

/// Determines the optimal L2 gas limit required for a transaction to execute successfully.
/// If the required gas exceeds the initial limit, the transaction is reverted.
fn execute_transaction_with_binary_search<S>(
    transaction: &mut Transaction,
    state: &mut S,
    block_context: &blockifier::context::BlockContext,
    error_on_revert: bool,
) -> Result<TransactionExecutionInfo, ExecutionError>
where
    S: UpdatableState,
{
    let initial_resource_bounds = extract_resource_bounds(transaction)?;
    let initial_gas_limit = initial_resource_bounds.l2_gas.max_amount;
    let max_l2_gas_limit = calculate_max_l2_gas_covered(transaction, block_context, state)?;

    // Simulate transaction execution with maximum possible gas to get actual gas usage.
    set_l2_gas_limit(transaction, max_l2_gas_limit)?;

    let simulation_result =
        match simulate_execution(transaction, state, block_context, error_on_revert) {
            Ok((tx_info, _)) => tx_info,
            Err(SimulationError::ExecutionError(error)) => return Err(error),
            Err(SimulationError::OutOfGas) => {
                return Err(ExecutionError::Custom(
                    "Transaction ran out of gas during simulation even with MAX gas limit"
                        .to_string(),
                ));
            }
        };

    let GasAmount(gas_used) = simulation_result.receipt.gas.l2_gas;

    // Add a 10% buffer to the actual gas usage to prevent underestimation.
    let l2_gas_adjusted = GasAmount(gas_used.saturating_add(gas_used / 10));
    set_l2_gas_limit(transaction, l2_gas_adjusted)?;

<<<<<<< HEAD
    let (l2_gas_limit, _, tx_state) = match simulate_execution(transaction, state, block_context) {
        Ok((tx_info, tx_state)) => {
            // If 110% of the actual transaction gas fee is enough, we use that
            // as the estimate and skip the binary search.
            (l2_gas_adjusted, tx_info, tx_state)
        }
        Err(SimulationError::OutOfGas) => {
            let mut lower_bound = GasAmount(gas_used);
            let mut upper_bound = max_l2_gas_limit;
            let mut current_l2_gas_limit = calculate_midpoint(lower_bound, upper_bound);

            // Run a binary search to find the minimal gas limit that still allows the
            // transaction to execute without running out of L2 gas.
            let (tx_info, tx_state) = loop {
                set_l2_gas_limit(transaction, current_l2_gas_limit)?;

                // Special case where the search would get stuck if `current_l2_gas_limit ==
                // lower_bound` but the required amount is equal to the upper bound.
                let bounds_diff = upper_bound
                    .checked_sub(lower_bound)
                    .expect("Upper bound >= lower bound");
                if bounds_diff == GasAmount(1) && current_l2_gas_limit == lower_bound {
                    lower_bound = upper_bound;
                    current_l2_gas_limit = upper_bound;
                }
=======
    let (l2_gas_limit, _, tx_state) =
        match simulate_execution(transaction, state, block_context, error_on_revert) {
            Ok((tx_info, tx_state)) => {
                // If 110% of the actual transaction gas fee is enough, we use that
                // as the estimate and skip the binary search.
                (l2_gas_adjusted, tx_info, tx_state)
            }
            Err(SimulationError::OutOfGas) => {
                let mut lower_bound = GasAmount(gas_used);
                let mut upper_bound = GasAmount::MAX;
                let mut current_l2_gas_limit = calculate_midpoint(lower_bound, upper_bound);
>>>>>>> e9a1a153

                // Run a binary search to find the minimal gas limit that still allows the
                // transaction to execute without running out of L2 gas.
                let (tx_info, tx_state) = loop {
                    set_l2_gas_limit(transaction, current_l2_gas_limit)?;

                    // Special case where the search would get stuck if `current_l2_gas_limit ==
                    // lower_bound` but the required amount is equal to the upper bound.
                    let bounds_diff = upper_bound
                        .checked_sub(lower_bound)
                        .expect("Upper bound >= lower bound");
                    if bounds_diff == GasAmount(1) && current_l2_gas_limit == lower_bound {
                        lower_bound = upper_bound;
                        current_l2_gas_limit = upper_bound;
                    }

                    match simulate_execution(transaction, state, block_context, error_on_revert) {
                        Ok((tx_info, tx_state)) => {
                            if is_search_complete(lower_bound, upper_bound, L2_GAS_SEARCH_MARGIN) {
                                break (tx_info, tx_state);
                            }

                            upper_bound = current_l2_gas_limit;
                            current_l2_gas_limit = calculate_midpoint(lower_bound, upper_bound);
                        }
                        Err(SimulationError::OutOfGas) => {
                            lower_bound = current_l2_gas_limit;
                            current_l2_gas_limit = calculate_midpoint(lower_bound, upper_bound);
                        }
                        Err(SimulationError::ExecutionError(error)) => return Err(error),
                    }
                };

<<<<<<< HEAD
            (current_l2_gas_limit, tx_info, tx_state)
        }
        Err(SimulationError::ExecutionError(error)) => return Err(error),
    };
=======
                (current_l2_gas_limit, tx_info, tx_state)
            }
            Err(SimulationError::ExecutionError(error)) => return Err(error),
        };
    tx_state.abort();
>>>>>>> e9a1a153

    // If the computed gas limit exceeds the initial limit, revert the transaction.
    // The L2 gas limit is set to zero to prevent the transaction execution from succeeding
    // in the case where the user defined gas limit is less than the required gas limit
    if get_execution_flags(transaction).charge_fee && l2_gas_limit > initial_gas_limit {
        tx_state.abort();
        set_l2_gas_limit(transaction, GasAmount::ZERO)?;
        return execute_transaction(&transaction, state, block_context, error_on_revert);
    }

    let mut exec_info = execute_transaction(&transaction, state, block_context, error_on_revert)?;

    // Execute the transaction with the determined gas limit and update the estimate.
    exec_info.receipt.gas.l2_gas = l2_gas_limit;

    Ok(exec_info)
}

fn get_execution_flags(tx: &Transaction) -> ExecutionFlags {
    match tx {
        Transaction::Account(account_transaction) => account_transaction.execution_flags.clone(),
        Transaction::L1Handler(_) => Default::default(),
    }
}

fn calculate_midpoint(a: GasAmount, b: GasAmount) -> GasAmount {
    let GasAmount(a) = a;
    let GasAmount(b) = b;
    let distance = b.checked_sub(a).expect("b >= a");
    GasAmount(a + distance / 2)
}

fn is_search_complete(lower: GasAmount, upper: GasAmount, margin: GasAmount) -> bool {
    upper
        .checked_sub(lower)
        .expect("Upper bound must be greater than lower bound")
        <= margin
}

fn simulate_execution<'a, S>(
    tx: &Transaction,
    state: &'a mut S,
    block_context: &blockifier::context::BlockContext,
    error_on_revert: bool,
) -> Result<(TransactionExecutionInfo, TransactionalState<'a, S>), SimulationError>
where
    S: UpdatableState,
{
    let mut tx_state = CachedState::<_>::create_transactional(state);

    match tx.execute(&mut tx_state, block_context) {
        Ok(tx_info) if is_out_of_gas(&tx_info) => Err(SimulationError::OutOfGas),
        Ok(tx_info) => {
            if tx_info.is_reverted() && error_on_revert {
                if let Some(revert_error) = tx_info.revert_error {
                    let revert_string = revert_error.to_string();
                    return Err(SimulationError::ExecutionError(
                        ExecutionError::ExecutionError {
                            error: revert_string,
                            error_stack: revert_error.into(),
                        },
                    ));
                }
            }

            Ok((tx_info, tx_state))
        }
        Err(error) => Err(SimulationError::ExecutionError(ExecutionError::new(error))),
    }
}

fn set_l2_gas_limit(
    transaction: &mut Transaction,
    gas_limit: GasAmount,
) -> Result<(), anyhow::Error> {
    if let Transaction::Account(ref mut account_transaction) = transaction {
        match &mut account_transaction.tx {
            AccountTransaction::Declare(ref mut tx) => {
                if let DeclareTransaction::V3(ref mut tx) = &mut tx.tx {
                    if let ValidResourceBounds::AllResources(ref mut all_resource_bounds) =
                        &mut tx.resource_bounds
                    {
                        all_resource_bounds.l2_gas.max_amount = gas_limit;
                        return Ok(());
                    }
                }
            }
            AccountTransaction::DeployAccount(ref mut tx) => {
                if let DeployAccountTransaction::V3(ref mut tx) = &mut tx.tx {
                    if let ValidResourceBounds::AllResources(ref mut all_resource_bounds) =
                        &mut tx.resource_bounds
                    {
                        all_resource_bounds.l2_gas.max_amount = gas_limit;
                        return Ok(());
                    }
                }
            }
            AccountTransaction::Invoke(ref mut tx) => {
                if let InvokeTransaction::V3(ref mut tx) = &mut tx.tx {
                    if let ValidResourceBounds::AllResources(ref mut all_resource_bounds) =
                        &mut tx.resource_bounds
                    {
                        all_resource_bounds.l2_gas.max_amount = gas_limit;
                        return Ok(());
                    }
                }
            }
        }
    }
    Err(anyhow::anyhow!("Failed to set L2 gas limit"))
}

/// Retrieves the resource bounds for a given transaction.
fn extract_resource_bounds(tx: &Transaction) -> Result<AllResourceBounds, anyhow::Error> {
    match tx {
        Transaction::Account(account_tx) => match &account_tx.tx {
            AccountTransaction::Declare(declare_tx) => match &declare_tx.tx {
                DeclareTransaction::V3(DeclareTransactionV3 {
                    resource_bounds: ValidResourceBounds::AllResources(all_resources),
                    ..
                }) => Ok(*all_resources),
                _ => Err(anyhow::anyhow!("Unsupported Declare transaction version")),
            },
            AccountTransaction::DeployAccount(deploy_tx) => match &deploy_tx.tx {
                DeployAccountTransaction::V3(DeployAccountTransactionV3 {
                    resource_bounds: ValidResourceBounds::AllResources(all_resources),
                    ..
                }) => Ok(*all_resources),
                _ => Err(anyhow::anyhow!(
                    "Unsupported DeployAccount transaction version"
                )),
            },
            AccountTransaction::Invoke(invoke_tx) => match &invoke_tx.tx {
                InvokeTransaction::V3(InvokeTransactionV3 {
                    resource_bounds: ValidResourceBounds::AllResources(all_resources),
                    ..
                }) => Ok(*all_resources),
                _ => Err(anyhow::anyhow!("Unsupported Invoke transaction version")),
            },
        },
        _ => Err(anyhow::anyhow!("Unsupported transaction type")),
    }
}

/// Calculates the maximum amount of L2 gas that can be covered by the balance.
fn calculate_max_l2_gas_covered<S>(
    tx: &Transaction,
    block_context: &blockifier::context::BlockContext,
    state: &mut S,
) -> Result<GasAmount, anyhow::Error>
where
    S: UpdatableState,
{
    // Extract initial resource bounds from the transaction.
    let initial_resource_bounds = extract_resource_bounds(tx)?;

    // Create resource bounds without L2 gas.
    let resource_bounds_without_l2_gas = AllResourceBounds {
        l2_gas: Default::default(),
        ..initial_resource_bounds
    };

    // Calculate the maximum possible fee without L2 gas.
    let max_fee_without_l2_gas =
        ValidResourceBounds::AllResources(resource_bounds_without_l2_gas).max_possible_fee();

    match tx {
        Transaction::Account(account_transaction) => {
            // Retrieve the fee token address.
            let fee_token_address = block_context
                .chain_info()
                .fee_token_address(&account_transaction.fee_type());

            // Get the balance of the fee token.
            let balance = state
                .get_fee_token_balance(account_transaction.sender_address(), fee_token_address)?;
            let balance = (balance.1.to_biguint() << 128) + balance.0.to_biguint();

            if balance > max_fee_without_l2_gas.0.into() {
                // Calculate the maximum amount of L2 gas that can be bought with the balance.
                let max_l2_gas = (balance - max_fee_without_l2_gas.0)
                    / initial_resource_bounds
                        .l2_gas
                        .max_price_per_unit
                        .0
                        .max(1u64.into());
                Ok(u64::try_from(max_l2_gas).unwrap_or(u64::MAX).into())
            } else {
                // Balance is less than committed L1 gas and L1 data gas, transaction will fail.
                // Let it pass through here so that execution returns a detailed error.
                Ok(GasAmount::ZERO)
            }
        }
        Transaction::L1Handler(_) => {
            // L1 handler transactions don't have L2 gas.
            Err(anyhow::anyhow!("L1 handler transactions don't have L2 gas"))
        }
    }
}

fn is_out_of_gas(execution_info: &TransactionExecutionInfo) -> bool {
    if let Some(revert_error) = &execution_info.revert_error {
        revert_error.to_string().contains("Out of gas")
    } else {
        false
    }
}<|MERGE_RESOLUTION|>--- conflicted
+++ resolved
@@ -172,33 +172,6 @@
     let l2_gas_adjusted = GasAmount(gas_used.saturating_add(gas_used / 10));
     set_l2_gas_limit(transaction, l2_gas_adjusted)?;
 
-<<<<<<< HEAD
-    let (l2_gas_limit, _, tx_state) = match simulate_execution(transaction, state, block_context) {
-        Ok((tx_info, tx_state)) => {
-            // If 110% of the actual transaction gas fee is enough, we use that
-            // as the estimate and skip the binary search.
-            (l2_gas_adjusted, tx_info, tx_state)
-        }
-        Err(SimulationError::OutOfGas) => {
-            let mut lower_bound = GasAmount(gas_used);
-            let mut upper_bound = max_l2_gas_limit;
-            let mut current_l2_gas_limit = calculate_midpoint(lower_bound, upper_bound);
-
-            // Run a binary search to find the minimal gas limit that still allows the
-            // transaction to execute without running out of L2 gas.
-            let (tx_info, tx_state) = loop {
-                set_l2_gas_limit(transaction, current_l2_gas_limit)?;
-
-                // Special case where the search would get stuck if `current_l2_gas_limit ==
-                // lower_bound` but the required amount is equal to the upper bound.
-                let bounds_diff = upper_bound
-                    .checked_sub(lower_bound)
-                    .expect("Upper bound >= lower bound");
-                if bounds_diff == GasAmount(1) && current_l2_gas_limit == lower_bound {
-                    lower_bound = upper_bound;
-                    current_l2_gas_limit = upper_bound;
-                }
-=======
     let (l2_gas_limit, _, tx_state) =
         match simulate_execution(transaction, state, block_context, error_on_revert) {
             Ok((tx_info, tx_state)) => {
@@ -210,7 +183,6 @@
                 let mut lower_bound = GasAmount(gas_used);
                 let mut upper_bound = GasAmount::MAX;
                 let mut current_l2_gas_limit = calculate_midpoint(lower_bound, upper_bound);
->>>>>>> e9a1a153
 
                 // Run a binary search to find the minimal gas limit that still allows the
                 // transaction to execute without running out of L2 gas.
@@ -243,19 +215,10 @@
                         Err(SimulationError::ExecutionError(error)) => return Err(error),
                     }
                 };
-
-<<<<<<< HEAD
             (current_l2_gas_limit, tx_info, tx_state)
         }
         Err(SimulationError::ExecutionError(error)) => return Err(error),
     };
-=======
-                (current_l2_gas_limit, tx_info, tx_state)
-            }
-            Err(SimulationError::ExecutionError(error)) => return Err(error),
-        };
-    tx_state.abort();
->>>>>>> e9a1a153
 
     // If the computed gas limit exceeds the initial limit, revert the transaction.
     // The L2 gas limit is set to zero to prevent the transaction execution from succeeding
