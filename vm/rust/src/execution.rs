--- conflicted
+++ resolved
@@ -175,19 +175,11 @@
 
                         upper_bound = current_l2_gas_limit;
                         current_l2_gas_limit = calculate_midpoint(lower_bound, upper_bound);
-<<<<<<< HEAD
                     }
                     Err(SimulationError::OutOfGas(_)) => {
                         lower_bound = current_l2_gas_limit;
                         current_l2_gas_limit = calculate_midpoint(lower_bound, upper_bound);
                     }
-=======
-                    }
-                    Err(SimulationError::OutOfGas(_)) => {
-                        lower_bound = current_l2_gas_limit;
-                        current_l2_gas_limit = calculate_midpoint(lower_bound, upper_bound);
-                    }
->>>>>>> 7b51d3a7
                     Err(SimulationError::ExecutionError(error)) => return Err(error),
                 }
             };
@@ -207,12 +199,7 @@
     }
 
     set_l2_gas_limit(&mut original_transaction, initial_gas_limit);
-<<<<<<< HEAD
-    let mut simulated_state = CachedState::<_>::create_transactional(state);
-    let mut exec_info = original_transaction.execute(&mut simulated_state, block_context)?;
-=======
     let mut exec_info = original_transaction.execute(state, block_context)?;
->>>>>>> 7b51d3a7
 
     // Execute the transaction with the determined gas limit and update the estimate.
     exec_info.receipt.gas.l2_gas = l2_gas_limit;
