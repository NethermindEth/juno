pub mod jsonrpc;
mod juno_state;

#[macro_use]
extern crate lazy_static;


use blockifier::state::state_api::State;
use crate::juno_state::{ptr_to_felt, JunoState};
use std::{
    collections::HashMap,
    ffi::{c_char, c_longlong, c_uchar, c_ulonglong, c_void, CStr, CString},
    num::NonZeroU128,
    slice,
    sync::Arc,
};
<<<<<<< HEAD
use juno_state::{class_info_from_json_str, felt_to_byte_array};
use blockifier::{
    versioned_constants::VersionedConstants,
    block::{pre_process_block, BlockInfo as BlockifierBlockInfo, BlockNumberHashPair, GasPrices}, context::{BlockContext, ChainInfo, FeeTokenAddresses, TransactionContext}, execution::{
        contract_class::ClassInfo,
        entry_point::{CallEntryPoint, CallType, EntryPointExecutionContext},
    }, 
    fee::fee_utils::calculate_tx_fee, 
    state::cached_state::{CachedState, GlobalContractCache,MutRefState}, 
    abi::{
        constants::CONSTRUCTOR_ENTRY_POINT_NAME,
        abi_utils::selector_from_name
    },
    transaction::{
        errors::TransactionExecutionError::{
            ContractConstructorExecutionFailed,
            ExecutionError,
            ValidateTransactionError,
        }, 
        objects::{DeprecatedTransactionInfo, HasRelatedFeeType, TransactionInfo}, 
        transaction_execution::Transaction, transactions::ExecutableTransaction,
    },      
=======

use blockifier::abi::constants::STORED_BLOCK_HASH_BUFFER;
use blockifier::blockifier::block::{
    pre_process_block, BlockInfo as BlockifierBlockInfo, BlockNumberHashPair, GasPrices,
};
use blockifier::bouncer::BouncerConfig;
use blockifier::fee::{fee_utils, gas_usage};
use blockifier::transaction::objects::GasVector;
use blockifier::{
    context::{BlockContext, ChainInfo, FeeTokenAddresses, TransactionContext},
    execution::{
        contract_class::ClassInfo,
        entry_point::{CallEntryPoint, CallType, EntryPointExecutionContext},
    },
    state::{cached_state::CachedState, state_api::State},
    transaction::{
        errors::TransactionExecutionError::{
            ContractConstructorExecutionFailed, ExecutionError, ValidateTransactionError,
        },
        objects::{DeprecatedTransactionInfo, HasRelatedFeeType, TransactionInfo},
        transaction_execution::Transaction,
        transactions::ExecutableTransaction,
    },
    versioned_constants::VersionedConstants,
>>>>>>> ca76d852
};

use cairo_vm::vm::runners::cairo_runner::ExecutionResources;



use serde::Deserialize;
use starknet_api::{
    block::BlockHash,
    core::PatriciaKey,
    deprecated_contract_class::EntryPointType,
    transaction::{Calldata, Fee, Transaction as StarknetApiTransaction, TransactionHash},
};
use starknet_api::{
    core::{ChainId, ClassHash, ContractAddress, EntryPointSelector},
    hash::StarkHash,
};
use starknet_types_core::felt::Felt;
use std::str::FromStr;

type StarkFelt = Felt;

extern "C" {
    fn JunoReportError(reader_handle: usize, txnIndex: c_longlong, err: *const c_char);
    fn JunoAppendTrace(reader_handle: usize, json_trace: *const c_void, len: usize);
    fn JunoAppendResponse(reader_handle: usize, ptr: *const c_uchar);
    fn JunoAppendActualFee(reader_handle: usize, ptr: *const c_uchar);
    fn JunoAppendDataGasConsumed(reader_handle: usize, ptr: *const c_uchar);
}

#[repr(C)]
#[derive(Clone, Copy)]
pub struct CallInfo {
    pub contract_address: [c_uchar; 32],
    pub class_hash: [c_uchar; 32],
    pub entry_point_selector: [c_uchar; 32],
    pub calldata: *const *const c_uchar,
    pub len_calldata: usize,
}

#[repr(C)]
#[derive(Clone, Copy)]
pub struct BlockInfo {
    pub block_number: c_ulonglong,
    pub block_timestamp: c_ulonglong,
    pub sequencer_address: [c_uchar; 32],
    pub gas_price_wei: [c_uchar; 32],
    pub gas_price_fri: [c_uchar; 32],
    pub version: *const c_char,
    pub block_hash_to_be_revealed: [c_uchar; 32],
    pub data_gas_price_wei: [c_uchar; 32],
    pub data_gas_price_fri: [c_uchar; 32],
    pub use_blob_data: c_uchar,
}

#[no_mangle]
pub extern "C" fn cairoVMCall(
    call_info_ptr: *const CallInfo,
    block_info_ptr: *const BlockInfo,
    reader_handle: usize,
    chain_id: *const c_char,
    max_steps: c_ulonglong,
<<<<<<< HEAD
    mutable_state: c_uchar,
=======
    concurrency_mode: c_uchar,
>>>>>>> ca76d852
) {
    let block_info = unsafe { *block_info_ptr };
    let call_info = unsafe { *call_info_ptr };

<<<<<<< HEAD
    let contract_addr_felt = StarkFelt::new(call_info.contract_address).unwrap();
=======
    let reader = JunoStateReader::new(reader_handle, block_info.block_number);
    let contract_addr_felt = StarkFelt::from_bytes_be(&call_info.contract_address);
>>>>>>> ca76d852
    let class_hash = if call_info.class_hash == [0; 32] {
        None
    } else {
        Some(ClassHash(StarkFelt::from_bytes_be(&call_info.class_hash)))
    };
    let entry_point_selector_felt = StarkFelt::from_bytes_be(&call_info.entry_point_selector);
    let chain_id_str = unsafe { CStr::from_ptr(chain_id) }.to_str().unwrap();

    let mut calldata_vec: Vec<StarkFelt> = Vec::with_capacity(call_info.len_calldata);
    if call_info.len_calldata > 0 {
        let calldata_slice =
            unsafe { slice::from_raw_parts(call_info.calldata, call_info.len_calldata) };
        for ptr in calldata_slice {
            let data = ptr_to_felt(ptr.cast());
            calldata_vec.push(data);
        }
    }

    let caller_entry_point_type = if entry_point_selector_felt == selector_from_name(CONSTRUCTOR_ENTRY_POINT_NAME).0 {
        EntryPointType::Constructor
    } else {
        EntryPointType::External
    };

    let entry_point = CallEntryPoint {
        entry_point_type: caller_entry_point_type,
        entry_point_selector: EntryPointSelector(entry_point_selector_felt),
        calldata: Calldata(calldata_vec.into()),
        storage_address: contract_addr_felt.try_into().unwrap(),
        call_type: CallType::Call,
        class_hash: class_hash,
        code_address: None,
        caller_address: ContractAddress::default(),
        initial_gas: get_versioned_constants(block_info.version).tx_initial_gas(),
    };

<<<<<<< HEAD
    let mut juno_state = JunoState::new(reader_handle, block_info.block_number);
    let mut cached_juno_state: CachedState<JunoState>;
    let mut state: MutRefState<'_, dyn State> = if mutable_state == 0 {
        cached_juno_state = CachedState::new(juno_state, GlobalContractCache::new(1));
        MutRefState::new(&mut cached_juno_state)
    } else {
        MutRefState::new(&mut juno_state)
    };

=======
    let concurrency_mode = concurrency_mode == 1;
    let mut state = CachedState::new(reader);
>>>>>>> ca76d852
    let mut resources = ExecutionResources::default();
    let context = EntryPointExecutionContext::new_invoke(
        Arc::new(TransactionContext {
            block_context: build_block_context(
                &mut state,
                &block_info,
                chain_id_str,
                Some(max_steps),
                concurrency_mode,
            ),
            tx_info: TransactionInfo::Deprecated(DeprecatedTransactionInfo::default()),
        }),
        false,
    );
    if let Err(e) = context {
        report_error(reader_handle, e.to_string().as_str(), -1);
        return;
    }
    match entry_point.execute(&mut state, &mut resources, &mut context.unwrap()) {
        Err(e) => report_error(reader_handle, e.to_string().as_str(), -1),
        Ok(t) => {
            for data in t.execution.retdata.0 {
                unsafe {
                    JunoAppendResponse(reader_handle, felt_to_byte_array(&data).as_ptr());
                };
            }
        }
    }
}

#[derive(Deserialize)]
pub struct TxnAndQueryBit {
    pub txn: StarknetApiTransaction,
    pub txn_hash: TransactionHash,
    pub query_bit: bool,
}

#[no_mangle]
pub extern "C" fn cairoVMExecute(
    txns_json: *const c_char,
    classes_json: *const c_char,
    paid_fees_on_l1_json: *const c_char,
    block_info_ptr: *const BlockInfo,
    reader_handle: usize,
    chain_id: *const c_char,
    skip_charge_fee: c_uchar,
    skip_validate: c_uchar,
    err_on_revert: c_uchar,
    concurrency_mode: c_uchar,
) {
    let block_info: BlockInfo = unsafe { *block_info_ptr };
    let reader = JunoState::new(reader_handle, block_info.block_number);
    let chain_id_str = unsafe { CStr::from_ptr(chain_id) }.to_str().unwrap();
    let txn_json_str = unsafe { CStr::from_ptr(txns_json) }.to_str().unwrap();
    let txns_and_query_bits: Result<Vec<TxnAndQueryBit>, serde_json::Error> =
        serde_json::from_str(txn_json_str);
    if let Err(e) = txns_and_query_bits {
        report_error(reader_handle, e.to_string().as_str(), -1);
        return;
    }

    let mut classes: Result<Vec<Box<serde_json::value::RawValue>>, serde_json::Error> = Ok(vec![]);
    if !classes_json.is_null() {
        let classes_json_str = unsafe { CStr::from_ptr(classes_json) }.to_str().unwrap();
        classes = serde_json::from_str(classes_json_str);
    }
    if let Err(e) = classes {
        report_error(reader_handle, e.to_string().as_str(), -1);
        return;
    }

    let paid_fees_on_l1_json_str = unsafe { CStr::from_ptr(paid_fees_on_l1_json) }
        .to_str()
        .unwrap();
    let mut paid_fees_on_l1: Vec<Box<Fee>> = match serde_json::from_str(paid_fees_on_l1_json_str) {
        Ok(f) => f,
        Err(e) => {
            report_error(reader_handle, e.to_string().as_str(), -1);
            return;
        }
    };

    let mut state = CachedState::new(reader);
    let txns_and_query_bits = txns_and_query_bits.unwrap();
    let mut classes = classes.unwrap();
    let concurrency_mode = concurrency_mode == 1;
    let block_context: BlockContext = build_block_context(
        &mut state,
        &block_info,
        chain_id_str,
        None,
        concurrency_mode,
    );
    let charge_fee = skip_charge_fee == 0;
    let validate = skip_validate == 0;

    let mut trace_buffer = Vec::with_capacity(10_000);

    for (txn_index, txn_and_query_bit) in txns_and_query_bits.iter().enumerate() {
        let class_info = match txn_and_query_bit.txn.clone() {
            StarknetApiTransaction::Declare(_) => {
                if classes.is_empty() {
                    report_error(reader_handle, "missing declared class", txn_index as i64);
                    return;
                }
                let class_json_str = classes.remove(0);

                let maybe_cc = class_info_from_json_str(class_json_str.get());
                if let Err(e) = maybe_cc {
                    report_error(reader_handle, e.to_string().as_str(), txn_index as i64);
                    return;
                }
                Some(maybe_cc.unwrap())
            }
            _ => None,
        };

        let paid_fee_on_l1: Option<Fee> = match txn_and_query_bit.txn.clone() {
            StarknetApiTransaction::L1Handler(_) => {
                if paid_fees_on_l1.is_empty() {
                    report_error(reader_handle, "missing fee paid on l1b", txn_index as i64);
                    return;
                }
                Some(*paid_fees_on_l1.remove(0))
            }
            _ => None,
        };

        let txn = transaction_from_api(
            txn_and_query_bit.txn.clone(),
            txn_and_query_bit.txn_hash,
            class_info,
            paid_fee_on_l1,
            txn_and_query_bit.query_bit,
        );
        if let Err(e) = txn {
            report_error(reader_handle, e.to_string().as_str(), txn_index as i64);
            return;
        }

        let mut txn_state = CachedState::create_transactional(&mut state,);
        let fee_type;
        let minimal_l1_gas_amount_vector: Option<GasVector>;
        let res = match txn.unwrap() {
            Transaction::AccountTransaction(t) => {
                fee_type = t.fee_type();
                minimal_l1_gas_amount_vector =
                    Some(gas_usage::estimate_minimal_gas_vector(&block_context, &t).unwrap());
                t.execute(&mut txn_state, &block_context, charge_fee, validate)
            }
            Transaction::L1HandlerTransaction(t) => {
                fee_type = t.fee_type();
                minimal_l1_gas_amount_vector = None;
                t.execute(&mut txn_state, &block_context, charge_fee, validate)
            }
        };

        match res {
            Err(error) => {
                let err_string = match &error {
                    ContractConstructorExecutionFailed(e) => format!("{error} {e}"),
                    ExecutionError { error: e, .. } | ValidateTransactionError { error: e, .. } => {
                        format!("{error} {e}")
                    }
                    other => other.to_string(),
                };
                report_error(
                    reader_handle,
                    format!(
                        "failed txn {} reason: {}",
                        txn_and_query_bit.txn_hash, err_string,
                    )
                    .as_str(),
                    txn_index as i64,
                );
                return;
            }
            Ok(mut t) => {
                if t.is_reverted() && err_on_revert != 0 {
                    report_error(
                        reader_handle,
                        format!("reverted: {}", t.revert_error.unwrap()).as_str(),
                        txn_index as i64,
                    );
                    return;
                }

                // we are estimating fee, override actual fee calculation
                if t.transaction_receipt.fee.0 == 0 {
                    let minimal_l1_gas_amount_vector =
                        minimal_l1_gas_amount_vector.unwrap_or_default();
                    let gas_consumed = t
                        .transaction_receipt
                        .gas
                        .l1_gas
                        .max(minimal_l1_gas_amount_vector.l1_gas);
                    let data_gas_consumed = t
                        .transaction_receipt
                        .gas
                        .l1_data_gas
                        .max(minimal_l1_gas_amount_vector.l1_data_gas);

                    t.transaction_receipt.fee = fee_utils::get_fee_by_gas_vector(
                        block_context.block_info(),
                        GasVector {
                            l1_data_gas: data_gas_consumed,
                            l1_gas: gas_consumed,
                        },
                        &fee_type,
                    )
                }

                let actual_fee = t.transaction_receipt.fee.0.into();
                let data_gas_consumed = t.transaction_receipt.da_gas.l1_data_gas.into();

                let trace =
                    jsonrpc::new_transaction_trace(&txn_and_query_bit.txn, t, &mut txn_state);
                if trace.is_err() {
                    report_error(
                        reader_handle,
                        format!(
                            "failed building txn state diff reason: {:?}",
                            trace.err().unwrap()
                        )
                        .as_str(),
                        txn_index as i64,
                    );
                    return;
                }

                unsafe {
                    JunoAppendActualFee(reader_handle, felt_to_byte_array(&actual_fee).as_ptr());
                    JunoAppendDataGasConsumed(
                        reader_handle,
                        felt_to_byte_array(&data_gas_consumed).as_ptr(),
                    );
                }
                append_trace(reader_handle, trace.as_ref().unwrap(), &mut trace_buffer);
            }
        }
        txn_state.commit();
    }
}

fn felt_to_u128(felt: StarkFelt) -> u128 {
    // todo find Into<u128> trait or similar
    let bytes = felt.to_bytes_be();
    let mut arr = [0u8; 16];
    arr.copy_from_slice(&bytes[16..32]);

    // felts are encoded in big-endian order
    u128::from_be_bytes(arr)
}

fn transaction_from_api(
    tx: StarknetApiTransaction,
    tx_hash: TransactionHash,
    class_info: Option<ClassInfo>,
    paid_fee_on_l1: Option<Fee>,
    query_bit: bool,
) -> Result<Transaction, String> {
    match tx {
        StarknetApiTransaction::Deploy(_) => {
            return Err(format!(
                "Unsupported deploy transaction in the traced block (transaction_hash={})",
                tx_hash,
            ))
        }
        StarknetApiTransaction::Declare(_) if class_info.is_none() => {
            return Err(format!(
                "Declare transaction must be created with a ContractClass (transaction_hash={})",
                tx_hash,
            ))
        }
        _ => {} // all ok
    };

    Transaction::from_api(tx, tx_hash, class_info, paid_fee_on_l1, None, query_bit)
        .map_err(|err| format!("failed to create transaction from api: {:?}", err))
}

fn append_trace(
    reader_handle: usize,
    trace: &jsonrpc::TransactionTrace,
    trace_buffer: &mut Vec<u8>,
) {
    trace_buffer.clear();
    serde_json::to_writer(&mut *trace_buffer, trace).unwrap();

    let ptr = trace_buffer.as_ptr();
    let len = trace_buffer.len();

    unsafe {
        JunoAppendTrace(reader_handle, ptr as *const c_void, len);
    };
}

fn report_error(reader_handle: usize, msg: &str, txn_index: i64) {
    let err_msg = CString::new(msg).unwrap();
    unsafe {
        JunoReportError(reader_handle, txn_index, err_msg.as_ptr());
    };
}

fn build_block_context(
    state: &mut dyn State,
    block_info: &BlockInfo,
    chain_id_str: &str,
    max_steps: Option<c_ulonglong>,
    _concurrency_mode: bool,
) -> BlockContext {
    let sequencer_addr = StarkFelt::from_bytes_be(&block_info.sequencer_address);
    let gas_price_wei_felt = StarkFelt::from_bytes_be(&block_info.gas_price_wei);
    let gas_price_fri_felt = StarkFelt::from_bytes_be(&block_info.gas_price_fri);
    let data_gas_price_wei_felt = StarkFelt::from_bytes_be(&block_info.data_gas_price_wei);
    let data_gas_price_fri_felt = StarkFelt::from_bytes_be(&block_info.data_gas_price_fri);
    let default_gas_price = NonZeroU128::new(1).unwrap();

    let mut old_block_number_and_hash: Option<BlockNumberHashPair> = None;
    // STORED_BLOCK_HASH_BUFFER const is 10 for now
    if block_info.block_number >= STORED_BLOCK_HASH_BUFFER {
        old_block_number_and_hash = Some(BlockNumberHashPair {
            number: starknet_api::block::BlockNumber(
                block_info.block_number - STORED_BLOCK_HASH_BUFFER,
            ),
            hash: BlockHash(StarkFelt::from_bytes_be(
                &block_info.block_hash_to_be_revealed,
            )),
        })
    }
    let mut constants = get_versioned_constants(block_info.version);
    if let Some(max_steps) = max_steps {
        constants.invoke_tx_max_n_steps = max_steps as u32;
    }

    let block_info = BlockifierBlockInfo {
        block_number: starknet_api::block::BlockNumber(block_info.block_number),
        block_timestamp: starknet_api::block::BlockTimestamp(block_info.block_timestamp),
        sequencer_address: ContractAddress(PatriciaKey::try_from(sequencer_addr).unwrap()),
        gas_prices: GasPrices {
            eth_l1_gas_price: NonZeroU128::new(felt_to_u128(gas_price_wei_felt))
                .unwrap_or(default_gas_price),
            strk_l1_gas_price: NonZeroU128::new(felt_to_u128(gas_price_fri_felt))
                .unwrap_or(default_gas_price),
            eth_l1_data_gas_price: NonZeroU128::new(felt_to_u128(data_gas_price_wei_felt))
                .unwrap_or(default_gas_price),
            strk_l1_data_gas_price: NonZeroU128::new(felt_to_u128(data_gas_price_fri_felt))
                .unwrap_or(default_gas_price),
        },
        use_kzg_da: block_info.use_blob_data == 1,
    };
    let chain_info = ChainInfo {
        chain_id: ChainId::from(chain_id_str.to_string()),
        fee_token_addresses: FeeTokenAddresses {
            // both addresses are the same for all networks
            eth_fee_token_address: ContractAddress::try_from(
                StarkHash::from_hex(
                    "0x049d36570d4e46f48e99674bd3fcc84644ddd6b96f7c741b1562b82f9e004dc7",
                )
                .unwrap(),
            )
            .unwrap(),
            strk_fee_token_address: ContractAddress::try_from(
                StarkHash::from_hex(
                    "0x04718f5a0fc34cc1af16a1cdee98ffb20c31f5cd61d6ab07201858f4287c938d",
                )
                .unwrap(),
            )
            .unwrap(),
        },
    };

    pre_process_block(state, old_block_number_and_hash, block_info.block_number).unwrap();
    BlockContext::new(block_info, chain_info, constants, BouncerConfig::max())
}

lazy_static! {
    static ref CONSTANTS: HashMap<String, VersionedConstants> = {
        let mut m = HashMap::new();
        m.insert(
            "0.13.0".to_string(),
            serde_json::from_slice(include_bytes!("../versioned_constants_13_0.json")).unwrap(),
        );
        m.insert(
            "0.13.1".to_string(),
            serde_json::from_slice(include_bytes!("../versioned_constants_13_1.json")).unwrap(),
        );
        m.insert(
            "0.13.1.1".to_string(),
            serde_json::from_slice(include_bytes!("../versioned_constants_13_1_1.json")).unwrap(),
        );
        m
    };
}

#[allow(static_mut_refs)]
fn get_versioned_constants(version: *const c_char) -> VersionedConstants {
    let version_str = unsafe { CStr::from_ptr(version) }.to_str().unwrap();
    let version = StarknetVersion::from_str(&version_str)
        .unwrap_or(StarknetVersion::from_str(&"0.0.0").unwrap());

    if let Some(constants) = unsafe { &CUSTOM_VERSIONED_CONSTANTS } {
        constants.clone()
    } else if version < StarknetVersion::from_str(&"0.13.1").unwrap() {
        CONSTANTS.get(&"0.13.0".to_string()).unwrap().to_owned()
    } else if version < StarknetVersion::from_str(&"0.13.1.1").unwrap() {
        CONSTANTS.get(&"0.13.1".to_string()).unwrap().to_owned()
    } else if version < StarknetVersion::from_str(&"0.13.2").unwrap() {
        CONSTANTS.get(&"0.13.1.1".to_string()).unwrap().to_owned()
    } else {
        VersionedConstants::latest_constants().to_owned()
    }
}

#[derive(Default, PartialEq, Eq, PartialOrd, Ord)]
pub struct StarknetVersion(u8, u8, u8, u8);

impl StarknetVersion {
    pub const fn new(a: u8, b: u8, c: u8, d: u8) -> Self {
        StarknetVersion(a, b, c, d)
    }
}

impl FromStr for StarknetVersion {
    type Err = anyhow::Error;

    fn from_str(s: &str) -> Result<Self, Self::Err> {
        if s.is_empty() {
            return Ok(StarknetVersion::new(0, 0, 0, 0));
        }

        let parts: Vec<_> = s.split('.').collect();
        anyhow::ensure!(
            parts.len() == 3 || parts.len() == 4,
            "Invalid version string, expected 3 or 4 parts but got {}",
            parts.len()
        );

        let a = parts[0].parse()?;
        let b = parts[1].parse()?;
        let c = parts[2].parse()?;
        let d = parts.get(3).map(|x| x.parse()).transpose()?.unwrap_or(0);

        Ok(StarknetVersion(a, b, c, d))
    }
}

static mut CUSTOM_VERSIONED_CONSTANTS: Option<VersionedConstants> = None;

#[no_mangle]
pub extern "C" fn setVersionedConstants(json_bytes: *const c_char) -> *const c_char {
    let json_str = unsafe {
        match CStr::from_ptr(json_bytes).to_str() {
            Ok(s) => s,
            Err(_) => {
                return CString::new("Failed to convert JSON bytes to string")
                    .unwrap()
                    .into_raw()
            }
        }
    };

    match serde_json::from_str(json_str) {
        Ok(parsed) => unsafe {
            CUSTOM_VERSIONED_CONSTANTS = Some(parsed);
            CString::new("").unwrap().into_raw() // No error, return an empty string
        },
        Err(_) => CString::new("Failed to parse JSON").unwrap().into_raw(),
    }
}

#[no_mangle]
pub extern "C" fn freeString(s: *mut c_char) {
    if !s.is_null() {
        unsafe {
            // Convert the raw C string pointer back to a CString. This operation
            // takes ownership of the memory again and ensures it gets deallocated
            // when drop function returns.
            drop(CString::from_raw(s));
        }
    }
}<|MERGE_RESOLUTION|>--- conflicted
+++ resolved
@@ -1,50 +1,21 @@
 pub mod jsonrpc;
-mod juno_state;
+mod juno_state_reader;
 
 #[macro_use]
 extern crate lazy_static;
 
-
-use blockifier::state::state_api::State;
-use crate::juno_state::{ptr_to_felt, JunoState};
-use std::{
-    collections::HashMap,
-    ffi::{c_char, c_longlong, c_uchar, c_ulonglong, c_void, CStr, CString},
-    num::NonZeroU128,
-    slice,
-    sync::Arc,
+use crate::juno_state_reader::{
+    class_info_from_json_str, felt_to_byte_array, ptr_to_felt, JunoStateReader,
 };
-<<<<<<< HEAD
-use juno_state::{class_info_from_json_str, felt_to_byte_array};
-use blockifier::{
-    versioned_constants::VersionedConstants,
-    block::{pre_process_block, BlockInfo as BlockifierBlockInfo, BlockNumberHashPair, GasPrices}, context::{BlockContext, ChainInfo, FeeTokenAddresses, TransactionContext}, execution::{
-        contract_class::ClassInfo,
-        entry_point::{CallEntryPoint, CallType, EntryPointExecutionContext},
-    }, 
-    fee::fee_utils::calculate_tx_fee, 
-    state::cached_state::{CachedState, GlobalContractCache,MutRefState}, 
-    abi::{
-        constants::CONSTRUCTOR_ENTRY_POINT_NAME,
-        abi_utils::selector_from_name
-    },
-    transaction::{
-        errors::TransactionExecutionError::{
-            ContractConstructorExecutionFailed,
-            ExecutionError,
-            ValidateTransactionError,
-        }, 
-        objects::{DeprecatedTransactionInfo, HasRelatedFeeType, TransactionInfo}, 
-        transaction_execution::Transaction, transactions::ExecutableTransaction,
-    },      
-=======
-
-use blockifier::abi::constants::STORED_BLOCK_HASH_BUFFER;
+use blockifier::abi::abi_utils::selector_from_name;
+use blockifier::abi::constants::{CONSTRUCTOR_ENTRY_POINT_NAME, STORED_BLOCK_HASH_BUFFER};
 use blockifier::blockifier::block::{
     pre_process_block, BlockInfo as BlockifierBlockInfo, BlockNumberHashPair, GasPrices,
 };
 use blockifier::bouncer::BouncerConfig;
 use blockifier::fee::{fee_utils, gas_usage};
+use blockifier::state::cached_state::{CachedState, MutRefState};
+use blockifier::state::state_api::State;
 use blockifier::transaction::objects::GasVector;
 use blockifier::{
     context::{BlockContext, ChainInfo, FeeTokenAddresses, TransactionContext},
@@ -52,7 +23,6 @@
         contract_class::ClassInfo,
         entry_point::{CallEntryPoint, CallType, EntryPointExecutionContext},
     },
-    state::{cached_state::CachedState, state_api::State},
     transaction::{
         errors::TransactionExecutionError::{
             ContractConstructorExecutionFailed, ExecutionError, ValidateTransactionError,
@@ -62,12 +32,16 @@
         transactions::ExecutableTransaction,
     },
     versioned_constants::VersionedConstants,
->>>>>>> ca76d852
 };
+use std::{
+    collections::HashMap,
+    ffi::{c_char, c_longlong, c_uchar, c_ulonglong, c_void, CStr, CString},
+    num::NonZeroU128,
+    slice,
+    sync::Arc,
+};
 
 use cairo_vm::vm::runners::cairo_runner::ExecutionResources;
-
-
 
 use serde::Deserialize;
 use starknet_api::{
@@ -125,21 +99,14 @@
     reader_handle: usize,
     chain_id: *const c_char,
     max_steps: c_ulonglong,
-<<<<<<< HEAD
+    concurrency_mode: c_uchar,
     mutable_state: c_uchar,
-=======
-    concurrency_mode: c_uchar,
->>>>>>> ca76d852
 ) {
     let block_info = unsafe { *block_info_ptr };
     let call_info = unsafe { *call_info_ptr };
 
-<<<<<<< HEAD
-    let contract_addr_felt = StarkFelt::new(call_info.contract_address).unwrap();
-=======
     let reader = JunoStateReader::new(reader_handle, block_info.block_number);
     let contract_addr_felt = StarkFelt::from_bytes_be(&call_info.contract_address);
->>>>>>> ca76d852
     let class_hash = if call_info.class_hash == [0; 32] {
         None
     } else {
@@ -158,11 +125,12 @@
         }
     }
 
-    let caller_entry_point_type = if entry_point_selector_felt == selector_from_name(CONSTRUCTOR_ENTRY_POINT_NAME).0 {
-        EntryPointType::Constructor
-    } else {
-        EntryPointType::External
-    };
+    let caller_entry_point_type =
+        if entry_point_selector_felt == selector_from_name(CONSTRUCTOR_ENTRY_POINT_NAME).0 {
+            EntryPointType::Constructor
+        } else {
+            EntryPointType::External
+        };
 
     let entry_point = CallEntryPoint {
         entry_point_type: caller_entry_point_type,
@@ -176,20 +144,17 @@
         initial_gas: get_versioned_constants(block_info.version).tx_initial_gas(),
     };
 
-<<<<<<< HEAD
-    let mut juno_state = JunoState::new(reader_handle, block_info.block_number);
-    let mut cached_juno_state: CachedState<JunoState>;
+    // Todo : fix. execute no longer accepts MutRef because it doesn't satisfy the State trait?
+    let juno_state_reader = JunoStateReader::new(reader_handle, block_info.block_number);
+    let mut cached_juno_state: CachedState<JunoStateReader>;
     let mut state: MutRefState<'_, dyn State> = if mutable_state == 0 {
-        cached_juno_state = CachedState::new(juno_state, GlobalContractCache::new(1));
+    let mut cached_juno_state = CachedState::new(juno_state_reader);
         MutRefState::new(&mut cached_juno_state)
     } else {
-        MutRefState::new(&mut juno_state)
-    };
-
-=======
+        MutRefState::new(&mut juno_state_reader)
+    };
+    
     let concurrency_mode = concurrency_mode == 1;
-    let mut state = CachedState::new(reader);
->>>>>>> ca76d852
     let mut resources = ExecutionResources::default();
     let context = EntryPointExecutionContext::new_invoke(
         Arc::new(TransactionContext {
@@ -208,7 +173,12 @@
         report_error(reader_handle, e.to_string().as_str(), -1);
         return;
     }
-    match entry_point.execute(&mut state, &mut resources, &mut context.unwrap()) {
+
+    match entry_point.execute(
+        &mut state,
+        &mut resources,
+        &mut context.unwrap(),
+    ) {
         Err(e) => report_error(reader_handle, e.to_string().as_str(), -1),
         Ok(t) => {
             for data in t.execution.retdata.0 {
@@ -241,7 +211,7 @@
     concurrency_mode: c_uchar,
 ) {
     let block_info: BlockInfo = unsafe { *block_info_ptr };
-    let reader = JunoState::new(reader_handle, block_info.block_number);
+    let reader = JunoStateReader::new(reader_handle, block_info.block_number);
     let chain_id_str = unsafe { CStr::from_ptr(chain_id) }.to_str().unwrap();
     let txn_json_str = unsafe { CStr::from_ptr(txns_json) }.to_str().unwrap();
     let txns_and_query_bits: Result<Vec<TxnAndQueryBit>, serde_json::Error> =
@@ -330,7 +300,7 @@
             return;
         }
 
-        let mut txn_state = CachedState::create_transactional(&mut state,);
+        let mut txn_state = CachedState::create_transactional(&mut state);
         let fee_type;
         let minimal_l1_gas_amount_vector: Option<GasVector>;
         let res = match txn.unwrap() {
