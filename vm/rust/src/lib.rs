--- conflicted
+++ resolved
@@ -13,14 +13,6 @@
     sync::Arc,
 };
 
-<<<<<<< HEAD
-use blockifier::blockifier::block::{
-    pre_process_block, BlockInfo as BlockifierBlockInfo, BlockNumberHashPair, GasPrices,
-};
-use blockifier::abi::constants::STORED_BLOCK_HASH_BUFFER;
-use blockifier::state::global_cache::GlobalContractCache;
-use blockifier::bouncer::BouncerConfig;
-=======
 use blockifier::abi::constants::STORED_BLOCK_HASH_BUFFER;
 use blockifier::blockifier::block::{
     pre_process_block, BlockInfo as BlockifierBlockInfo, BlockNumberHashPair, GasPrices,
@@ -28,7 +20,6 @@
 use blockifier::bouncer::BouncerConfig;
 use blockifier::fee::{fee_utils, gas_usage};
 use blockifier::transaction::objects::GasVector;
->>>>>>> 62b354d4
 use blockifier::{
     context::{BlockContext, ChainInfo, FeeTokenAddresses, TransactionContext},
     execution::{
@@ -52,21 +43,13 @@
 use starknet_api::{
     block::BlockHash,
     core::PatriciaKey,
-<<<<<<< HEAD
-    transaction::{Calldata, Transaction as StarknetApiTransaction, TransactionHash},
-=======
     deprecated_contract_class::EntryPointType,
     transaction::{Calldata, Fee, Transaction as StarknetApiTransaction, TransactionHash},
->>>>>>> 62b354d4
 };
 use starknet_api::{
     core::{ChainId, ClassHash, ContractAddress, EntryPointSelector},
     hash::StarkHash,
 };
-<<<<<<< HEAD
-use starknet_api::{deprecated_contract_class::EntryPointType, transaction::Fee};
-=======
->>>>>>> 62b354d4
 use starknet_types_core::felt::Felt;
 use std::str::FromStr;
 
@@ -340,9 +323,6 @@
 
                 // we are estimating fee, override actual fee calculation
                 if t.transaction_receipt.fee.0 == 0 {
-<<<<<<< HEAD
-                    // t.transaction_receipt.fee = calculate_tx_fee(t.transaction_receipt.resources, &block_context, &fee_type).unwrap();
-=======
                     let minimal_l1_gas_amount_vector =
                         minimal_l1_gas_amount_vector.unwrap_or_default();
                     let gas_consumed = t
@@ -364,7 +344,6 @@
                         },
                         &fee_type,
                     )
->>>>>>> 62b354d4
                 }
 
                 let actual_fee = t.transaction_receipt.fee.0.into();
@@ -464,11 +443,7 @@
     block_info: &BlockInfo,
     chain_id_str: &str,
     max_steps: Option<c_ulonglong>,
-<<<<<<< HEAD
-    concurrency_mode: bool,
-=======
     _concurrency_mode: bool,
->>>>>>> 62b354d4
 ) -> BlockContext {
     let sequencer_addr = StarkFelt::from_bytes_be(&block_info.sequencer_address);
     let gas_price_wei_felt = StarkFelt::from_bytes_be(&block_info.gas_price_wei);
@@ -481,13 +456,9 @@
     // STORED_BLOCK_HASH_BUFFER const is 10 for now
     if block_info.block_number >= STORED_BLOCK_HASH_BUFFER {
         old_block_number_and_hash = Some(BlockNumberHashPair {
-<<<<<<< HEAD
-            number: starknet_api::block::BlockNumber(block_info.block_number - STORED_BLOCK_HASH_BUFFER),
-=======
             number: starknet_api::block::BlockNumber(
                 block_info.block_number - STORED_BLOCK_HASH_BUFFER,
             ),
->>>>>>> 62b354d4
             hash: BlockHash(StarkFelt::from_bytes_be(
                 &block_info.block_hash_to_be_revealed,
             )),
@@ -535,11 +506,7 @@
         },
     };
 
-<<<<<<< HEAD
-    pre_process_block(state, old_block_number_and_hash, block_info.block_number.next().unwrap()).unwrap();
-=======
     pre_process_block(state, old_block_number_and_hash, block_info.block_number).unwrap();
->>>>>>> 62b354d4
     BlockContext::new(block_info, chain_info, constants, BouncerConfig::max())
 }
 
