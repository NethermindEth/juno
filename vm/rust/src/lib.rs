pub mod jsonrpc;
mod juno_state_reader;
use std::any::Any;
use std::io::{self, Write};
#[macro_use]
extern crate lazy_static;

<<<<<<< HEAD
use crate::juno_state_reader::{
    class_info_from_json_str, felt_to_byte_array, ptr_to_felt, JunoStateReader,
};
use blockifier::abi::abi_utils::selector_from_name;
use blockifier::abi::constants::{CONSTRUCTOR_ENTRY_POINT_NAME, STORED_BLOCK_HASH_BUFFER};
use blockifier::blockifier::block::{
    pre_process_block, BlockInfo as BlockifierBlockInfo, BlockNumberHashPair, GasPrices,
};
use blockifier::bouncer::BouncerConfig;
use blockifier::fee::{fee_utils, gas_usage};
use blockifier::state::cached_state::CachedState;
use blockifier::state::state_api::State;
use blockifier::transaction::objects::GasVector;
use blockifier::{
    context::{BlockContext, ChainInfo, FeeTokenAddresses, TransactionContext},
    execution::{
        contract_class::ClassInfo,
        entry_point::{CallEntryPoint, CallType, EntryPointExecutionContext},
    },
=======
use crate::juno_state_reader::{ptr_to_felt, JunoStateReader};
use std::{
    collections::HashMap,
    ffi::{c_char, c_longlong, c_uchar, c_ulonglong, c_void, CStr, CString},
    slice,
    sync::Arc,
};

use anyhow::Result;
use blockifier::bouncer::BouncerConfig;
use blockifier::fee::{fee_utils, gas_usage};
use blockifier::{
    abi::constants::STORED_BLOCK_HASH_BUFFER,
    transaction::account_transaction::ExecutionFlags as AccountExecutionFlags,
};
use blockifier::{
    blockifier::block::pre_process_block, execution::entry_point::SierraGasRevertTracker,
};
use blockifier::{
    context::{BlockContext, ChainInfo, FeeTokenAddresses, TransactionContext},
    execution::entry_point::{CallEntryPoint, CallType, EntryPointExecutionContext},
    state::{cached_state::CachedState, state_api::State},
>>>>>>> 0ff97b1e
    transaction::{
        errors::TransactionExecutionError::{
            ContractConstructorExecutionFailed, ExecutionError, ValidateTransactionError,
        },
        objects::{DeprecatedTransactionInfo, HasRelatedFeeType, TransactionInfo},
        transaction_execution::Transaction,
        transactions::ExecutableTransaction,
    },
    versioned_constants::VersionedConstants,
};
<<<<<<< HEAD
use std::borrow::Borrow;
use std::{
    collections::HashMap,
    ffi::{c_char, c_longlong, c_uchar, c_ulonglong, c_void, CStr, CString},
    num::NonZeroU128,
    slice,
    sync::Arc,
};

use cairo_vm::vm::runners::cairo_runner::ExecutionResources;

=======
use juno_state_reader::{class_info_from_json_str, felt_to_byte_array};
>>>>>>> 0ff97b1e
use serde::Deserialize;
use starknet_api::{
    block::{BlockHash, GasPrice},
    contract_class::{ClassInfo, EntryPointType, SierraVersion},
    core::PatriciaKey,
    executable_transaction::AccountTransaction,
    execution_resources::GasVector,
    transaction::{
        fields::{Calldata, Fee, GasVectorComputationMode},
        DeclareTransaction, DeployAccountTransaction, InvokeTransaction,
        Transaction as StarknetApiTransaction, TransactionHash,
    },
};
use starknet_api::{
    block::{
        BlockHashAndNumber, BlockInfo as BlockifierBlockInfo, GasPriceVector, GasPrices,
        NonzeroGasPrice,
    },
    execution_resources::GasAmount,
};
use starknet_api::{
    core::{ChainId, ClassHash, ContractAddress, EntryPointSelector},
    hash::StarkHash,
};
use starknet_types_core::felt::Felt;
use std::str::FromStr;
type StarkFelt = Felt;

extern "C" {
    fn JunoReportError(reader_handle: usize, txnIndex: c_longlong, err: *const c_char);
    fn JunoAppendTrace(reader_handle: usize, json_trace: *const c_void, len: usize);
    fn JunoAppendReceipt(reader_handle: usize, json_trace: *const c_void, len: usize);
    fn JunoAppendResponse(reader_handle: usize, ptr: *const c_uchar);
    fn JunoAppendActualFee(reader_handle: usize, ptr: *const c_uchar);
    fn JunoAppendDAGas(reader_handle: usize, ptr: *const c_uchar, ptr: *const c_uchar);
    fn JunoAppendGasConsumed(
        reader_handle: usize,
        ptr: *const c_uchar,
        ptr: *const c_uchar,
        ptr: *const c_uchar,
    );
    fn JunoAddExecutionSteps(reader_handle: usize, execSteps: c_ulonglong);
}

#[repr(C)]
#[derive(Clone, Copy)]
pub struct CallInfo {
    pub contract_address: [c_uchar; 32],
    pub class_hash: [c_uchar; 32],
    pub entry_point_selector: [c_uchar; 32],
    pub calldata: *const *const c_uchar,
    pub len_calldata: usize,
}

#[repr(C)]
#[derive(Clone, Copy)]
pub struct BlockInfo {
    pub block_number: c_ulonglong,
    pub block_timestamp: c_ulonglong,
    pub sequencer_address: [c_uchar; 32],
    pub l1_gas_price_wei: [c_uchar; 32],
    pub l1_gas_price_fri: [c_uchar; 32],
    pub version: *const c_char,
    pub block_hash_to_be_revealed: [c_uchar; 32],
    pub l1_data_gas_price_wei: [c_uchar; 32],
    pub l1_data_gas_price_fri: [c_uchar; 32],
    pub use_blob_data: c_uchar,
    pub l2_gas_price_wei: [c_uchar; 32],
    pub l2_gas_price_fri: [c_uchar; 32],
}

#[no_mangle]
#[allow(clippy::not_unsafe_ptr_arg_deref)]
pub extern "C" fn cairoVMCall(
    call_info_ptr: *const CallInfo,
    block_info_ptr: *const BlockInfo,
    reader_handle: usize,
    chain_id: *const c_char,
    max_steps: c_ulonglong,
    concurrency_mode: c_uchar,
<<<<<<< HEAD
    is_mutable: c_uchar,
=======
    sierra_version: *const c_char,
>>>>>>> 0ff97b1e
) {
    let block_info = unsafe { *block_info_ptr };
    let call_info = unsafe { *call_info_ptr };

    let contract_addr_felt = StarkFelt::from_bytes_be(&call_info.contract_address);
    let class_hash = if call_info.class_hash == [0; 32] {
        None
    } else {
        Some(ClassHash(StarkFelt::from_bytes_be(&call_info.class_hash)))
    };
    let entry_point_selector_felt = StarkFelt::from_bytes_be(&call_info.entry_point_selector);
    let chain_id_str = unsafe { CStr::from_ptr(chain_id) }.to_str().unwrap();

    let mut calldata_vec: Vec<StarkFelt> = Vec::with_capacity(call_info.len_calldata);
    if call_info.len_calldata > 0 {
        let calldata_slice =
            unsafe { slice::from_raw_parts(call_info.calldata, call_info.len_calldata) };
        for ptr in calldata_slice {
            let data = ptr_to_felt(ptr.cast());
            calldata_vec.push(data);
        }
    }

<<<<<<< HEAD
    let caller_entry_point_type =
        if entry_point_selector_felt == selector_from_name(CONSTRUCTOR_ENTRY_POINT_NAME).0 {
            EntryPointType::Constructor
        } else {
            EntryPointType::External
        };
=======
    let version_constants = get_versioned_constants(block_info.version);
    let sierra_version_str = unsafe { CStr::from_ptr(sierra_version) }.to_str().unwrap();
    let sierra_version =
        SierraVersion::from_str(sierra_version_str).unwrap_or(SierraVersion::DEPRECATED);
    let initial_gas: u64 = if sierra_version < SierraVersion::new(1, 7, 0) {
        version_constants.infinite_gas_for_vm_mode()
    } else {
        version_constants.os_constants.validate_max_sierra_gas.0
    };
    let contract_address =
        starknet_api::core::ContractAddress(PatriciaKey::try_from(contract_addr_felt).unwrap());
>>>>>>> 0ff97b1e

    let entry_point = CallEntryPoint {
        entry_point_type: caller_entry_point_type,
        entry_point_selector: EntryPointSelector(entry_point_selector_felt),
        calldata: Calldata(calldata_vec.into()),
        storage_address: contract_address,
        call_type: CallType::Call,
        class_hash,
        initial_gas,
        ..Default::default()
    };

    let mut state: Box<dyn State>;

    let juno_reader = JunoStateReader::new(reader_handle, block_info.block_number);
    if is_mutable == 1 {
        state = Box::new(JunoStateReader::new(reader_handle, block_info.block_number));
    } else {
        state = Box::new(CachedState::new(juno_reader));
    }

    let concurrency_mode = concurrency_mode == 1;
<<<<<<< HEAD
    let mut resources = ExecutionResources::default();
    let context = EntryPointExecutionContext::new_invoke(
=======
    let mut state = CachedState::new(reader);
    let mut context = EntryPointExecutionContext::new_invoke(
>>>>>>> 0ff97b1e
        Arc::new(TransactionContext {
            block_context: build_block_context(
                &mut *state,
                &block_info,
                chain_id_str,
                Some(max_steps),
                concurrency_mode,
            )
            .unwrap(),
            tx_info: TransactionInfo::Deprecated(DeprecatedTransactionInfo::default()),
        }),
        false,
        SierraGasRevertTracker::new(GasAmount::from(initial_gas)),
    );
<<<<<<< HEAD
    if let Err(e) = context {
        report_error(reader_handle, e.to_string().as_str(), -1);
        return;
    }

    match entry_point.execute(&mut *state, &mut resources, &mut context.unwrap()) {
=======
    let mut remaining_gas = entry_point.initial_gas;
    match entry_point.execute(&mut state, &mut context, &mut remaining_gas) {
>>>>>>> 0ff97b1e
        Err(e) => report_error(reader_handle, e.to_string().as_str(), -1),
        Ok(call_info) => {
            if call_info.execution.failed {
                report_error(reader_handle, "execution failed", -1);
                return;
            }
            for data in call_info.execution.retdata.0 {
                unsafe {
                    JunoAppendResponse(reader_handle, felt_to_byte_array(&data).as_ptr());
                };
            }
        }
    };
}

#[derive(Deserialize)]
pub struct TxnAndQueryBit {
    pub txn: StarknetApiTransaction,
    pub txn_hash: TransactionHash,
    pub query_bit: bool,
}

#[no_mangle]
#[allow(clippy::not_unsafe_ptr_arg_deref)]
pub extern "C" fn cairoVMExecute(
    txns_json: *const c_char,
    classes_json: *const c_char,
    paid_fees_on_l1_json: *const c_char,
    block_info_ptr: *const BlockInfo,
    reader_handle: usize,
    chain_id: *const c_char,
    skip_charge_fee: c_uchar,
    skip_validate: c_uchar,
    err_on_revert: c_uchar,
    concurrency_mode: c_uchar,
) {
    let block_info: BlockInfo = unsafe { *block_info_ptr };
    let reader = JunoStateReader::new(reader_handle, block_info.block_number);
    let chain_id_str = unsafe { CStr::from_ptr(chain_id) }.to_str().unwrap();
    let txn_json_str = unsafe { CStr::from_ptr(txns_json) }.to_str().unwrap();
    let txns_and_query_bits: Result<Vec<TxnAndQueryBit>, serde_json::Error> =
        serde_json::from_str(txn_json_str);
    if let Err(e) = txns_and_query_bits {
        report_error(reader_handle, e.to_string().as_str(), -1);
        return;
    }

    let mut classes: Result<Vec<Box<serde_json::value::RawValue>>, serde_json::Error> = Ok(vec![]);
    if !classes_json.is_null() {
        let classes_json_str = unsafe { CStr::from_ptr(classes_json) }.to_str().unwrap();
        classes = serde_json::from_str(classes_json_str);
    }
    if let Err(e) = classes {
        report_error(reader_handle, e.to_string().as_str(), -1);
        return;
    }

    let paid_fees_on_l1_json_str = unsafe { CStr::from_ptr(paid_fees_on_l1_json) }
        .to_str()
        .unwrap();
    let mut paid_fees_on_l1: Vec<Box<Fee>> = match serde_json::from_str(paid_fees_on_l1_json_str) {
        Ok(f) => f,
        Err(e) => {
            report_error(reader_handle, e.to_string().as_str(), -1);
            return;
        }
    };

    let mut state = CachedState::new(reader);
    let txns_and_query_bits = txns_and_query_bits.unwrap();
    let mut classes = classes.unwrap();
    let concurrency_mode = concurrency_mode == 1;
    let block_context: BlockContext = build_block_context(
        &mut state,
        &block_info,
        chain_id_str,
        None,
        concurrency_mode,
    )
    .unwrap();
    let charge_fee = skip_charge_fee == 0;
    let validate = skip_validate == 0;

    let mut trace_buffer = Vec::with_capacity(10_000);

    for (txn_index, txn_and_query_bit) in txns_and_query_bits.iter().enumerate() {
        let class_info = match txn_and_query_bit.txn.clone() {
            StarknetApiTransaction::Declare(_) => {
                if classes.is_empty() {
                    report_error(reader_handle, "missing declared class", txn_index as i64);
                    return;
                }
                let class_json_str = classes.remove(0);

                let maybe_cc = class_info_from_json_str(class_json_str.get());
                if let Err(e) = maybe_cc {
                    report_error(reader_handle, e.to_string().as_str(), txn_index as i64);
                    return;
                }
                Some(maybe_cc.unwrap())
            }
            _ => None,
        };

        let paid_fee_on_l1: Option<Fee> = match txn_and_query_bit.txn.clone() {
            StarknetApiTransaction::L1Handler(_) => {
                if paid_fees_on_l1.is_empty() {
                    report_error(reader_handle, "missing fee paid on l1b", txn_index as i64);
                    return;
                }
                Some(*paid_fees_on_l1.remove(0))
            }
            _ => None,
        };

        let account_execution_flags = AccountExecutionFlags {
            only_query: txn_and_query_bit.query_bit,
            charge_fee,
            validate,
        };

        let txn = transaction_from_api(
            txn_and_query_bit.txn.clone(),
            txn_and_query_bit.txn_hash,
            class_info,
            paid_fee_on_l1,
            account_execution_flags,
        );
        if let Err(e) = txn {
            report_error(reader_handle, e.to_string().as_str(), txn_index as i64);
            return;
        }

        let mut is_l1_handler_txn = false;
        let mut txn_state = CachedState::create_transactional(&mut state);
        let minimal_gas_vector: Option<GasVector>;
        let fee_type;
        let txn = txn.unwrap();
        let gas_vector_computation_mode = determine_gas_vector_mode(&txn);

        let res = match txn {
            Transaction::Account(t) => {
                minimal_gas_vector = Some(gas_usage::estimate_minimal_gas_vector(
                    &block_context,
                    &t,
                    &gas_vector_computation_mode,
                ));
                fee_type = t.fee_type();
<<<<<<< HEAD

                minimal_l1_gas_amount_vector =
                    Some(gas_usage::estimate_minimal_gas_vector(&block_context, &t).unwrap());
                t.execute(&mut txn_state, &block_context, charge_fee, validate)
            }
            Transaction::L1HandlerTransaction(t) => {
                is_l1_handler_txn = true;
=======
                t.execute(&mut txn_state, &block_context)
            }
            Transaction::L1Handler(t) => {
                minimal_gas_vector = None;
>>>>>>> 0ff97b1e
                fee_type = t.fee_type();
                t.execute(&mut txn_state, &block_context)
            }
        };
        match res {
            Err(error) => {
                let err_string = match &error {
                    ContractConstructorExecutionFailed(e) => format!("{error} {e}"),
                    ExecutionError { error: e, .. } | ValidateTransactionError { error: e, .. } => {
                        format!("{error} {e}")
                    }
                    other => other.to_string(),
                };
                report_error(
                    reader_handle,
                    format!(
                        "failed txn {} reason: {}",
                        txn_and_query_bit.txn_hash, err_string,
                    )
                    .as_str(),
                    txn_index as i64,
                );
                return;
            }
            Ok(mut tx_execution_info) => {
                if let Some(call_info) = &tx_execution_info.execute_call_info {
                    if call_info.execution.failed {
                        report_error(
                            reader_handle,
                            format!("failed call info {}", txn_and_query_bit.txn_hash).as_str(),
                            txn_index as i64,
                        );
                        return;
                    }
                }
                if tx_execution_info.is_reverted() && err_on_revert != 0 {
                    report_error(
                        reader_handle,
                        format!("reverted: {}", tx_execution_info.revert_error.unwrap()).as_str(),
                        txn_index as i64,
                    );
                    return;
                }

                // we are estimating fee, override actual fee calculation
<<<<<<< HEAD
                if t.transaction_receipt.fee.0 == 0 && !is_l1_handler_txn {
                    let minimal_l1_gas_amount_vector =
                        minimal_l1_gas_amount_vector.unwrap_or_default();
                    let gas_consumed = t
                        .transaction_receipt
=======
                if tx_execution_info.receipt.fee.0 == 0 {
                    let minimal_gas_vector = minimal_gas_vector.unwrap_or_default();
                    let l1_gas_consumed = tx_execution_info
                        .receipt
>>>>>>> 0ff97b1e
                        .gas
                        .l1_gas
                        .max(minimal_gas_vector.l1_gas);
                    let l1_data_gas_consumed = tx_execution_info
                        .receipt
                        .gas
                        .l1_data_gas
                        .max(minimal_gas_vector.l1_data_gas);
                    let l2_gas_consumed = tx_execution_info
                        .receipt
                        .gas
                        .l2_gas
                        .max(minimal_gas_vector.l2_gas);

                    tx_execution_info.receipt.fee = fee_utils::get_fee_by_gas_vector(
                        block_context.block_info(),
                        GasVector {
                            l1_data_gas: l1_data_gas_consumed,
                            l1_gas: l1_gas_consumed,
                            l2_gas: l2_gas_consumed,
                        },
                        &fee_type,
                    )
                }

                let actual_fee: Felt = tx_execution_info.receipt.fee.0.into();
                let da_gas_l1_gas = tx_execution_info.receipt.da_gas.l1_gas.into();
                let da_gas_l1_data_gas = tx_execution_info.receipt.da_gas.l1_data_gas.into();
                let execution_steps = tx_execution_info
                    .receipt
                    .resources
                    .computation
                    .vm_resources
                    .n_steps
                    .try_into()
                    .unwrap_or(u64::MAX);
<<<<<<< HEAD

                let transaction_receipt = jsonrpc::TransactionReceipt {
                    gas: t.transaction_receipt.gas,
                    da_gas: t.transaction_receipt.da_gas,
                    fee: t.transaction_receipt.fee,
                };
                append_receipt(reader_handle, &transaction_receipt, &mut trace_buffer);

                let trace =
                    jsonrpc::new_transaction_trace(&txn_and_query_bit.txn, t, &mut txn_state);
=======
                let l1_gas_consumed = tx_execution_info.receipt.gas.l1_gas.into();
                let l1_data_gas_consumed = tx_execution_info.receipt.gas.l1_data_gas.into();
                let l2_gas_consumed = tx_execution_info.receipt.gas.l2_gas.into();

                let trace = jsonrpc::new_transaction_trace(
                    &txn_and_query_bit.txn,
                    tx_execution_info,
                    &mut txn_state,
                );
>>>>>>> 0ff97b1e
                if let Err(e) = trace {
                    report_error(
                        reader_handle,
                        format!("failed building txn state diff reason: {:?}", e).as_str(),
                        txn_index as i64,
                    );
                    return;
                }

                unsafe {
                    JunoAppendActualFee(reader_handle, felt_to_byte_array(&actual_fee).as_ptr());
                    JunoAppendDAGas(
                        reader_handle,
                        felt_to_byte_array(&da_gas_l1_gas).as_ptr(),
                        felt_to_byte_array(&da_gas_l1_data_gas).as_ptr(),
                    );
                    JunoAppendGasConsumed(
                        reader_handle,
                        felt_to_byte_array(&l1_gas_consumed).as_ptr(),
                        felt_to_byte_array(&l1_data_gas_consumed).as_ptr(),
                        felt_to_byte_array(&l2_gas_consumed).as_ptr(),
                    );
                    JunoAddExecutionSteps(reader_handle, execution_steps)
                }
                append_trace(reader_handle, trace.as_ref().unwrap(), &mut trace_buffer);
            }
        }
        txn_state.commit();
    }
}

fn determine_gas_vector_mode(transaction: &Transaction) -> GasVectorComputationMode {
    match &transaction {
        Transaction::Account(account_tx) => match &account_tx.tx {
            AccountTransaction::Declare(tx) => match &tx.tx {
                DeclareTransaction::V3(tx) => tx.resource_bounds.get_gas_vector_computation_mode(),
                _ => GasVectorComputationMode::NoL2Gas,
            },
            AccountTransaction::DeployAccount(tx) => match &tx.tx {
                DeployAccountTransaction::V3(tx) => {
                    tx.resource_bounds.get_gas_vector_computation_mode()
                }
                _ => GasVectorComputationMode::NoL2Gas,
            },
            AccountTransaction::Invoke(tx) => match &tx.tx {
                InvokeTransaction::V3(tx) => tx.resource_bounds.get_gas_vector_computation_mode(),
                _ => GasVectorComputationMode::NoL2Gas,
            },
        },
        Transaction::L1Handler(_) => GasVectorComputationMode::NoL2Gas,
    }
}

fn felt_to_u128(felt: StarkFelt) -> u128 {
    // todo find Into<u128> trait or similar
    let bytes = felt.to_bytes_be();
    let mut arr = [0u8; 16];
    arr.copy_from_slice(&bytes[16..32]);

    // felts are encoded in big-endian order
    u128::from_be_bytes(arr)
}

fn transaction_from_api(
    tx: StarknetApiTransaction,
    tx_hash: TransactionHash,
    class_info: Option<ClassInfo>,
    paid_fee_on_l1: Option<Fee>,
    execution_flags: AccountExecutionFlags,
) -> Result<Transaction, String> {
    match tx {
        StarknetApiTransaction::Deploy(_) => {
            return Err(format!(
                "Unsupported deploy transaction in the traced block (transaction_hash={})",
                tx_hash,
            ))
        }
        StarknetApiTransaction::Declare(_) if class_info.is_none() => {
            return Err(format!(
                "Declare transaction must be created with a ContractClass (transaction_hash={})",
                tx_hash,
            ))
        }
        _ => {} // all ok
    };

    Transaction::from_api(
        tx,
        tx_hash,
        class_info,
        paid_fee_on_l1,
        None,
        execution_flags,
    )
    .map_err(|err| format!("failed to create transaction from api: {:?}", err))
}

fn append_trace(
    reader_handle: usize,
    trace: &jsonrpc::TransactionTrace,
    trace_buffer: &mut Vec<u8>,
) {
    trace_buffer.clear();
    serde_json::to_writer(&mut *trace_buffer, trace).unwrap();

    let ptr = trace_buffer.as_ptr();
    let len = trace_buffer.len();

    unsafe {
        JunoAppendTrace(reader_handle, ptr as *const c_void, len);
    };
}
fn append_receipt(
    reader_handle: usize,
    trace: &jsonrpc::TransactionReceipt,
    trace_buffer: &mut Vec<u8>,
) {
    trace_buffer.clear();
    serde_json::to_writer(&mut *trace_buffer, trace).unwrap();

    let ptr = trace_buffer.as_ptr();
    let len = trace_buffer.len();

    unsafe {
        JunoAppendReceipt(reader_handle, ptr as *const c_void, len);
    };
}

fn report_error(reader_handle: usize, msg: &str, txn_index: i64) {
    let err_msg = CString::new(msg).unwrap();
    unsafe {
        JunoReportError(reader_handle, txn_index, err_msg.as_ptr());
    };
}

// NonzeroGasPrice must be greater than zero to successfully execute transaction.
fn gas_price_from_bytes_bonded(bytes: &[c_uchar; 32]) -> Result<NonzeroGasPrice, anyhow::Error> {
    let u128_val = felt_to_u128(StarkFelt::from_bytes_be(bytes));
    Ok(NonzeroGasPrice::new(GasPrice(if u128_val == 0 {
        1
    } else {
        u128_val
    }))?)
}

fn build_block_context(
    state: &mut dyn State,
    block_info: &BlockInfo,
    chain_id_str: &str,
    max_steps: Option<c_ulonglong>,
    _concurrency_mode: bool,
) -> Result<BlockContext> {
    let sequencer_addr = StarkFelt::from_bytes_be(&block_info.sequencer_address);
<<<<<<< HEAD
    let gas_price_wei_felt = StarkFelt::from_bytes_be(&block_info.gas_price_wei);
    let gas_price_fri_felt = StarkFelt::from_bytes_be(&block_info.gas_price_fri);
    let data_gas_price_wei_felt = StarkFelt::from_bytes_be(&block_info.data_gas_price_wei);
    let data_gas_price_fri_felt = StarkFelt::from_bytes_be(&block_info.data_gas_price_fri);
    let default_gas_price: std::num::NonZero<u128> = NonZeroU128::new(1).unwrap();

    let mut old_block_number_and_hash: Option<BlockNumberHashPair> = None;
=======
    let l1_gas_price_eth = gas_price_from_bytes_bonded(&block_info.l1_gas_price_wei)?;
    let l1_gas_price_strk = gas_price_from_bytes_bonded(&block_info.l1_gas_price_fri)?;
    let l1_data_gas_price_eth = gas_price_from_bytes_bonded(&block_info.l1_data_gas_price_wei)?;
    let l1_data_gas_price_strk = gas_price_from_bytes_bonded(&block_info.l1_data_gas_price_fri)?;
    let l2_gas_price_eth = gas_price_from_bytes_bonded(&block_info.l2_gas_price_wei)?;
    let l2_gas_price_strk = gas_price_from_bytes_bonded(&block_info.l2_gas_price_fri)?;

    let mut old_block_number_and_hash: Option<BlockHashAndNumber> = None;
>>>>>>> 0ff97b1e
    // STORED_BLOCK_HASH_BUFFER const is 10 for now
    if block_info.block_number >= STORED_BLOCK_HASH_BUFFER {
        old_block_number_and_hash = Some(BlockHashAndNumber {
            number: starknet_api::block::BlockNumber(
                block_info.block_number - STORED_BLOCK_HASH_BUFFER,
            ),
            hash: BlockHash(StarkFelt::from_bytes_be(
                &block_info.block_hash_to_be_revealed,
            )),
        })
    }
    let mut constants = get_versioned_constants(block_info.version);
    if let Some(max_steps) = max_steps {
        constants.invoke_tx_max_n_steps = max_steps as u32;
    }

    let block_info = BlockifierBlockInfo {
        block_number: starknet_api::block::BlockNumber(block_info.block_number),
        block_timestamp: starknet_api::block::BlockTimestamp(block_info.block_timestamp),
        sequencer_address: ContractAddress(PatriciaKey::try_from(sequencer_addr).unwrap()),
        gas_prices: GasPrices {
            eth_gas_prices: GasPriceVector {
                l1_gas_price: l1_gas_price_eth,
                l1_data_gas_price: l1_data_gas_price_eth,
                l2_gas_price: l2_gas_price_eth,
            },
            strk_gas_prices: GasPriceVector {
                l1_gas_price: l1_gas_price_strk,
                l1_data_gas_price: l1_data_gas_price_strk,
                l2_gas_price: l2_gas_price_strk,
            },
        },
        use_kzg_da: block_info.use_blob_data == 1,
    };
    let chain_info = ChainInfo {
        chain_id: ChainId::from(chain_id_str.to_string()),
        fee_token_addresses: FeeTokenAddresses {
            // Both addresses are the same for all networks
            eth_fee_token_address: ContractAddress::try_from(
                StarkHash::from_hex(
                    "0x049d36570d4e46f48e99674bd3fcc84644ddd6b96f7c741b1562b82f9e004dc7",
                )
                .unwrap(),
            )
            .unwrap(),
            strk_fee_token_address: ContractAddress::try_from(
                StarkHash::from_hex(
                    "0x04718f5a0fc34cc1af16a1cdee98ffb20c31f5cd61d6ab07201858f4287c938d",
                )
                .unwrap(),
            )
            .unwrap(),
        },
    };

    pre_process_block(
        state,
        old_block_number_and_hash,
        block_info.block_number,
        constants.os_constants.as_ref(),
    )
    .unwrap();

    Ok(BlockContext::new(
        block_info,
        chain_info,
        constants,
        BouncerConfig::max(),
    ))
}

lazy_static! {
    static ref CONSTANTS: HashMap<String, VersionedConstants> = {
        let mut m = HashMap::new();
        m.insert(
            "0.13.0".to_string(),
            serde_json::from_slice(include_bytes!(
                "../resources/versioned_constants_0_13_0.json"
            ))
            .unwrap(),
        );
        m.insert(
            "0.13.1".to_string(),
            serde_json::from_slice(include_bytes!(
                "../resources/versioned_constants_0_13_1.json"
            ))
            .unwrap(),
        );
        m.insert(
            "0.13.1.1".to_string(),
            serde_json::from_slice(include_bytes!(
                "../resources/versioned_constants_0_13_1_1.json"
            ))
            .unwrap(),
        );
        m.insert(
            "0.13.2".to_string(),
            serde_json::from_slice(include_bytes!(
                "../resources/versioned_constants_0_13_2.json"
            ))
            .unwrap(),
        );
        m.insert(
            "0.13.3".to_string(),
            serde_json::from_slice(include_bytes!(
                "../resources/versioned_constants_0_13_3.json"
            ))
            .unwrap(),
        );
        m.insert(
            "0.13.4".to_string(),
            serde_json::from_slice(include_bytes!(
                "../resources/versioned_constants_0_13_4.json"
            ))
            .unwrap(),
        );
        m
    };
}

#[allow(static_mut_refs)]
fn get_versioned_constants(version: *const c_char) -> VersionedConstants {
    let version_str = unsafe { CStr::from_ptr(version) }
        .to_str()
        .unwrap_or("0.0.0");

    let version = match StarknetVersion::from_str(version_str) {
        Ok(v) => v,
        Err(_) => StarknetVersion::from_str("0.0.0").unwrap(),
    };

    if let Some(constants) = unsafe { &CUSTOM_VERSIONED_CONSTANTS } {
        constants.clone()
    } else if version < StarknetVersion::from_str("0.13.1").unwrap() {
        CONSTANTS.get(&"0.13.0".to_string()).unwrap().to_owned()
    } else if version < StarknetVersion::from_str("0.13.1.1").unwrap() {
        CONSTANTS.get(&"0.13.1".to_string()).unwrap().to_owned()
    } else if version < StarknetVersion::from_str("0.13.2").unwrap() {
        CONSTANTS.get(&"0.13.1.1".to_string()).unwrap().to_owned()
    } else if version < StarknetVersion::from_str("0.13.2.1").unwrap() {
        CONSTANTS.get(&"0.13.2".to_string()).unwrap().to_owned()
    } else if version < StarknetVersion::from_str("0.13.3").unwrap() {
        CONSTANTS.get(&"0.13.3".to_string()).unwrap().to_owned()
    } else if version < StarknetVersion::from_str("0.13.4").unwrap() {
        CONSTANTS.get(&"0.13.4".to_string()).unwrap().to_owned()
    } else {
        VersionedConstants::latest_constants().to_owned()
    }
}

#[derive(Default, PartialEq, Eq, PartialOrd, Ord)]
pub struct StarknetVersion(u8, u8, u8, u8);

impl StarknetVersion {
    pub const fn new(a: u8, b: u8, c: u8, d: u8) -> Self {
        StarknetVersion(a, b, c, d)
    }
}

impl FromStr for StarknetVersion {
    type Err = anyhow::Error;

    fn from_str(s: &str) -> Result<Self, Self::Err> {
        if s.is_empty() {
            return Ok(StarknetVersion::new(0, 0, 0, 0));
        }

        let parts: Vec<_> = s.split('.').collect();
        anyhow::ensure!(
            parts.len() == 3 || parts.len() == 4,
            "Invalid version string, expected 3 or 4 parts but got {}",
            parts.len()
        );

        let a = parts[0].parse()?;
        let b = parts[1].parse()?;
        let c = parts[2].parse()?;
        let d = parts.get(3).map(|x| x.parse()).transpose()?.unwrap_or(0);

        Ok(StarknetVersion(a, b, c, d))
    }
}

static mut CUSTOM_VERSIONED_CONSTANTS: Option<VersionedConstants> = None;

#[no_mangle]
#[allow(clippy::not_unsafe_ptr_arg_deref)]
pub extern "C" fn setVersionedConstants(json_bytes: *const c_char) -> *const c_char {
    let json_str = unsafe {
        match CStr::from_ptr(json_bytes).to_str() {
            Ok(s) => s,
            Err(_) => {
                return CString::new("Failed to convert JSON bytes to string")
                    .unwrap()
                    .into_raw()
            }
        }
    };

    match serde_json::from_str(json_str) {
        Ok(parsed) => unsafe {
            CUSTOM_VERSIONED_CONSTANTS = Some(parsed);
            CString::new("").unwrap().into_raw() // No error, return an empty string
        },
        Err(_) => CString::new("Failed to parse JSON").unwrap().into_raw(),
    }
}

#[no_mangle]
#[allow(clippy::not_unsafe_ptr_arg_deref)]
pub extern "C" fn freeString(s: *mut c_char) {
    if !s.is_null() {
        unsafe {
            // Convert the raw C string pointer back to a CString. This operation
            // takes ownership of the memory again and ensures it gets deallocated
            // when drop function returns.
            drop(CString::from_raw(s));
        }
    }
}<|MERGE_RESOLUTION|>--- conflicted
+++ resolved
@@ -1,31 +1,9 @@
 pub mod jsonrpc;
 mod juno_state_reader;
-use std::any::Any;
-use std::io::{self, Write};
+
 #[macro_use]
 extern crate lazy_static;
 
-<<<<<<< HEAD
-use crate::juno_state_reader::{
-    class_info_from_json_str, felt_to_byte_array, ptr_to_felt, JunoStateReader,
-};
-use blockifier::abi::abi_utils::selector_from_name;
-use blockifier::abi::constants::{CONSTRUCTOR_ENTRY_POINT_NAME, STORED_BLOCK_HASH_BUFFER};
-use blockifier::blockifier::block::{
-    pre_process_block, BlockInfo as BlockifierBlockInfo, BlockNumberHashPair, GasPrices,
-};
-use blockifier::bouncer::BouncerConfig;
-use blockifier::fee::{fee_utils, gas_usage};
-use blockifier::state::cached_state::CachedState;
-use blockifier::state::state_api::State;
-use blockifier::transaction::objects::GasVector;
-use blockifier::{
-    context::{BlockContext, ChainInfo, FeeTokenAddresses, TransactionContext},
-    execution::{
-        contract_class::ClassInfo,
-        entry_point::{CallEntryPoint, CallType, EntryPointExecutionContext},
-    },
-=======
 use crate::juno_state_reader::{ptr_to_felt, JunoStateReader};
 use std::{
     collections::HashMap,
@@ -48,7 +26,6 @@
     context::{BlockContext, ChainInfo, FeeTokenAddresses, TransactionContext},
     execution::entry_point::{CallEntryPoint, CallType, EntryPointExecutionContext},
     state::{cached_state::CachedState, state_api::State},
->>>>>>> 0ff97b1e
     transaction::{
         errors::TransactionExecutionError::{
             ContractConstructorExecutionFailed, ExecutionError, ValidateTransactionError,
@@ -59,21 +36,7 @@
     },
     versioned_constants::VersionedConstants,
 };
-<<<<<<< HEAD
-use std::borrow::Borrow;
-use std::{
-    collections::HashMap,
-    ffi::{c_char, c_longlong, c_uchar, c_ulonglong, c_void, CStr, CString},
-    num::NonZeroU128,
-    slice,
-    sync::Arc,
-};
-
-use cairo_vm::vm::runners::cairo_runner::ExecutionResources;
-
-=======
 use juno_state_reader::{class_info_from_json_str, felt_to_byte_array};
->>>>>>> 0ff97b1e
 use serde::Deserialize;
 use starknet_api::{
     block::{BlockHash, GasPrice},
@@ -154,11 +117,8 @@
     chain_id: *const c_char,
     max_steps: c_ulonglong,
     concurrency_mode: c_uchar,
-<<<<<<< HEAD
+    sierra_version: *const c_char,
     is_mutable: c_uchar,
-=======
-    sierra_version: *const c_char,
->>>>>>> 0ff97b1e
 ) {
     let block_info = unsafe { *block_info_ptr };
     let call_info = unsafe { *call_info_ptr };
@@ -182,14 +142,6 @@
         }
     }
 
-<<<<<<< HEAD
-    let caller_entry_point_type =
-        if entry_point_selector_felt == selector_from_name(CONSTRUCTOR_ENTRY_POINT_NAME).0 {
-            EntryPointType::Constructor
-        } else {
-            EntryPointType::External
-        };
-=======
     let version_constants = get_versioned_constants(block_info.version);
     let sierra_version_str = unsafe { CStr::from_ptr(sierra_version) }.to_str().unwrap();
     let sierra_version =
@@ -201,10 +153,9 @@
     };
     let contract_address =
         starknet_api::core::ContractAddress(PatriciaKey::try_from(contract_addr_felt).unwrap());
->>>>>>> 0ff97b1e
 
     let entry_point = CallEntryPoint {
-        entry_point_type: caller_entry_point_type,
+        entry_point_type: EntryPointType::External,
         entry_point_selector: EntryPointSelector(entry_point_selector_felt),
         calldata: Calldata(calldata_vec.into()),
         storage_address: contract_address,
@@ -215,22 +166,14 @@
     };
 
     let mut state: Box<dyn State>;
-
     let juno_reader = JunoStateReader::new(reader_handle, block_info.block_number);
     if is_mutable == 1 {
         state = Box::new(JunoStateReader::new(reader_handle, block_info.block_number));
     } else {
         state = Box::new(CachedState::new(juno_reader));
     }
-
     let concurrency_mode = concurrency_mode == 1;
-<<<<<<< HEAD
-    let mut resources = ExecutionResources::default();
-    let context = EntryPointExecutionContext::new_invoke(
-=======
-    let mut state = CachedState::new(reader);
     let mut context = EntryPointExecutionContext::new_invoke(
->>>>>>> 0ff97b1e
         Arc::new(TransactionContext {
             block_context: build_block_context(
                 &mut *state,
@@ -245,17 +188,8 @@
         false,
         SierraGasRevertTracker::new(GasAmount::from(initial_gas)),
     );
-<<<<<<< HEAD
-    if let Err(e) = context {
-        report_error(reader_handle, e.to_string().as_str(), -1);
-        return;
-    }
-
-    match entry_point.execute(&mut *state, &mut resources, &mut context.unwrap()) {
-=======
     let mut remaining_gas = entry_point.initial_gas;
-    match entry_point.execute(&mut state, &mut context, &mut remaining_gas) {
->>>>>>> 0ff97b1e
+    match entry_point.execute(&mut *state, &mut context, &mut remaining_gas) {
         Err(e) => report_error(reader_handle, e.to_string().as_str(), -1),
         Ok(call_info) => {
             if call_info.execution.failed {
@@ -389,7 +323,7 @@
             return;
         }
 
-        let mut is_l1_handler_txn = false;
+        let is_l1_handler_txn = false;
         let mut txn_state = CachedState::create_transactional(&mut state);
         let minimal_gas_vector: Option<GasVector>;
         let fee_type;
@@ -404,20 +338,10 @@
                     &gas_vector_computation_mode,
                 ));
                 fee_type = t.fee_type();
-<<<<<<< HEAD
-
-                minimal_l1_gas_amount_vector =
-                    Some(gas_usage::estimate_minimal_gas_vector(&block_context, &t).unwrap());
-                t.execute(&mut txn_state, &block_context, charge_fee, validate)
-            }
-            Transaction::L1HandlerTransaction(t) => {
-                is_l1_handler_txn = true;
-=======
                 t.execute(&mut txn_state, &block_context)
             }
             Transaction::L1Handler(t) => {
                 minimal_gas_vector = None;
->>>>>>> 0ff97b1e
                 fee_type = t.fee_type();
                 t.execute(&mut txn_state, &block_context)
             }
@@ -463,18 +387,10 @@
                 }
 
                 // we are estimating fee, override actual fee calculation
-<<<<<<< HEAD
-                if t.transaction_receipt.fee.0 == 0 && !is_l1_handler_txn {
-                    let minimal_l1_gas_amount_vector =
-                        minimal_l1_gas_amount_vector.unwrap_or_default();
-                    let gas_consumed = t
-                        .transaction_receipt
-=======
-                if tx_execution_info.receipt.fee.0 == 0 {
+                if tx_execution_info.receipt.fee.0 == 0 && !is_l1_handler_txn {
                     let minimal_gas_vector = minimal_gas_vector.unwrap_or_default();
                     let l1_gas_consumed = tx_execution_info
                         .receipt
->>>>>>> 0ff97b1e
                         .gas
                         .l1_gas
                         .max(minimal_gas_vector.l1_gas);
@@ -511,28 +427,21 @@
                     .n_steps
                     .try_into()
                     .unwrap_or(u64::MAX);
-<<<<<<< HEAD
-
-                let transaction_receipt = jsonrpc::TransactionReceipt {
-                    gas: t.transaction_receipt.gas,
-                    da_gas: t.transaction_receipt.da_gas,
-                    fee: t.transaction_receipt.fee,
-                };
-                append_receipt(reader_handle, &transaction_receipt, &mut trace_buffer);
-
-                let trace =
-                    jsonrpc::new_transaction_trace(&txn_and_query_bit.txn, t, &mut txn_state);
-=======
                 let l1_gas_consumed = tx_execution_info.receipt.gas.l1_gas.into();
                 let l1_data_gas_consumed = tx_execution_info.receipt.gas.l1_data_gas.into();
                 let l2_gas_consumed = tx_execution_info.receipt.gas.l2_gas.into();
 
+                let transaction_receipt = jsonrpc::TransactionReceipt {
+                    gas: tx_execution_info.receipt.gas,
+                    da_gas: tx_execution_info.receipt.da_gas,
+                    fee: tx_execution_info.receipt.fee,
+                };
+                append_receipt(reader_handle, &transaction_receipt, &mut trace_buffer);
                 let trace = jsonrpc::new_transaction_trace(
                     &txn_and_query_bit.txn,
                     tx_execution_info,
                     &mut txn_state,
                 );
->>>>>>> 0ff97b1e
                 if let Err(e) = trace {
                     report_error(
                         reader_handle,
@@ -686,15 +595,6 @@
     _concurrency_mode: bool,
 ) -> Result<BlockContext> {
     let sequencer_addr = StarkFelt::from_bytes_be(&block_info.sequencer_address);
-<<<<<<< HEAD
-    let gas_price_wei_felt = StarkFelt::from_bytes_be(&block_info.gas_price_wei);
-    let gas_price_fri_felt = StarkFelt::from_bytes_be(&block_info.gas_price_fri);
-    let data_gas_price_wei_felt = StarkFelt::from_bytes_be(&block_info.data_gas_price_wei);
-    let data_gas_price_fri_felt = StarkFelt::from_bytes_be(&block_info.data_gas_price_fri);
-    let default_gas_price: std::num::NonZero<u128> = NonZeroU128::new(1).unwrap();
-
-    let mut old_block_number_and_hash: Option<BlockNumberHashPair> = None;
-=======
     let l1_gas_price_eth = gas_price_from_bytes_bonded(&block_info.l1_gas_price_wei)?;
     let l1_gas_price_strk = gas_price_from_bytes_bonded(&block_info.l1_gas_price_fri)?;
     let l1_data_gas_price_eth = gas_price_from_bytes_bonded(&block_info.l1_data_gas_price_wei)?;
@@ -703,7 +603,6 @@
     let l2_gas_price_strk = gas_price_from_bytes_bonded(&block_info.l2_gas_price_fri)?;
 
     let mut old_block_number_and_hash: Option<BlockHashAndNumber> = None;
->>>>>>> 0ff97b1e
     // STORED_BLOCK_HASH_BUFFER const is 10 for now
     if block_info.block_number >= STORED_BLOCK_HASH_BUFFER {
         old_block_number_and_hash = Some(BlockHashAndNumber {
