--- conflicted
+++ resolved
@@ -15,17 +15,10 @@
 cached = "0.46.1"
 once_cell = "1.18.0"
 
-<<<<<<< HEAD
-cairo-lang-casm = "=2.4.0"
-cairo-lang-runner = "=2.4.0"
-cairo-lang-starknet = "=2.4.0"
-cairo-lang-utils = "=2.4.0"
-=======
 cairo-lang-casm = "=2.4.3"
 cairo-lang-runner = "=2.4.3"
 cairo-lang-starknet = "=2.4.3"
 cairo-lang-utils = "=2.4.3"
->>>>>>> fe17176c
 
 [lib]
 crate-type = ["staticlib"]