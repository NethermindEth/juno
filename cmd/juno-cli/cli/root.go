--- conflicted
+++ resolved
@@ -7,10 +7,6 @@
 	"fmt"
 	"strconv"
 
-<<<<<<< HEAD
-=======
-	"github.com/NethermindEth/juno/internal/config"
->>>>>>> a0f507e2
 	. "github.com/NethermindEth/juno/internal/log"
 	"github.com/NethermindEth/juno/pkg/feeder"
 	"github.com/spf13/cobra"
@@ -86,54 +82,6 @@
 	return err == nil
 }
 
-<<<<<<< HEAD
-=======
-// initConfig reads in Config file or environment variables if set.
-func initConfig() error {
-	if dataDir != "" {
-		info, err := os.Stat(dataDir)
-		if err != nil || !info.IsDir() {
-			dataDir = config.DataDir
-			Logger.Infof("Invalid data directory. The default data directory (%s) will be used.", dataDir)
-		}
-	}
-	if cfgFile != "" {
-		// If a specific config file is given, read it in.
-		viper.SetConfigFile(cfgFile)
-	} else {
-		// Use the default path for user configuration.
-		viper.AddConfigPath(config.Dir)
-		viper.SetConfigName("juno")
-		viper.SetConfigType("yaml")
-	}
-
-	// Fetch other configs from the environment.
-	viper.AutomaticEnv()
-
-	err := viper.ReadInConfig()
-	if err != nil {
-		Logger.Info("Config file not found.")
-		if !config.Exists() {
-			config.New()
-		}
-		viper.SetConfigFile(filepath.Join(config.Dir, "juno.yaml"))
-		err = viper.ReadInConfig()
-		if err != nil {
-			Logger.Fatal("Failed to read Juno configuration file.")
-		}
-	}
-
-	// Unmarshal and log runtime config instance.
-	err = viper.Unmarshal(&config.Runtime)
-	if err != nil {
-		Logger.Fatal("Failed to parse runtime configuration.")
-	}
-
-	// If config successfully loaded, return no error.
-	return nil
-}
-
->>>>>>> a0f507e2
 func initClient() *feeder.Client {
 	return feeder.NewClient(cfg.FeederUrl, "/feeder_gateway", nil)
 }
