--- conflicted
+++ resolved
@@ -195,7 +195,6 @@
 	err = viper.Unmarshal(&config.Runtime)
 	errpkg.CheckFatal(err, "Unable to unmarshal runtime config instance.")
 
-<<<<<<< HEAD
 	// Check environment variable
 	env := config.GetEnvironmentValue(config.Runtime.Environment.Value)
 	if !env.IsValid() {
@@ -206,12 +205,7 @@
 	enableJsonOutput := config.Runtime.Logger.EnableJsonOutput
 	verbosityLevel := config.Runtime.Logger.VerbosityLevel
 	err = ReplaceGlobalLogger(enableJsonOutput, verbosityLevel, env.IsProduction())
-=======
-	// Configure logger - we want the logger to be created right after the config has been set
-	enableJsonOutput := config.Runtime.Logger.EnableJsonOutput
-	verbosityLevel := config.Runtime.Logger.VerbosityLevel
-	err = ReplaceGlobalLogger(enableJsonOutput, verbosityLevel)
->>>>>>> a5adfc3b
+
 	errpkg.CheckFatal(err, "Failed to initialise logger.")
 	Logger.With(
 		"Verbosity Level", verbosityLevel,
