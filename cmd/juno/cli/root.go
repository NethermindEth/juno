--- conflicted
+++ resolved
@@ -11,7 +11,6 @@
 	"time"
 
 	"github.com/NethermindEth/juno/internal/cairovm"
-
 	"github.com/NethermindEth/juno/internal/config"
 	"github.com/NethermindEth/juno/internal/db"
 	"github.com/NethermindEth/juno/internal/db/block"
@@ -33,11 +32,8 @@
 const (
 	mdbxOptMaxDb uint64 = 100
 	mdbxFlags    uint   = 0
-<<<<<<< HEAD
 	minPort      int    = 1024
 	macPort      int    = 49151
-=======
->>>>>>> e4f3e82d
 )
 
 // Cobra configuration.
@@ -115,18 +111,23 @@
 	setupSynchronizer()
 	setupVirtualMachine()
 
-	errChs := make([]chan error, 0)
+	numOfErrCh := 3
+	errChs := make([]chan error, numOfErrCh)
+	for i := 0; i < numOfErrCh; i++ {
+		errChs[i] = make(chan error)
+	}
+
 	if config.Runtime.RPC.Enabled {
-		errChs = append(errChs, run(rpcServer.ListenAndServe))
+		rpcServer.ListenAndServe(errChs[0])
 	}
 	if config.Runtime.Metrics.Enabled {
-		errChs = append(errChs, run(metricsServer.ListenAndServe))
+		metricsServer.ListenAndServe(errChs[1])
 	}
 	if config.Runtime.REST.Enabled {
-		errChs = append(errChs, run(restServer.ListenAndServe))
+		metricsServer.ListenAndServe(errChs[2])
 	}
 	if config.Runtime.Starknet.Enabled {
-		errChs = append(errChs, run(synchronizer.Run))
+		synchronizer.Run()
 	}
 
 	checkErrChs(errChs)
