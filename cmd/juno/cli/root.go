package cli

// notest
import (
	_ "embed"
	"fmt"
	"os"
	"os/signal"
	"path/filepath"
	"strconv"
	"syscall"

	"github.com/ethereum/go-ethereum/ethclient"

	"github.com/NethermindEth/juno/internal/config"
	"github.com/NethermindEth/juno/internal/db"
	"github.com/NethermindEth/juno/internal/errpkg"
	"github.com/NethermindEth/juno/internal/log"
	metric "github.com/NethermindEth/juno/internal/metrics/prometheus"
	"github.com/NethermindEth/juno/internal/process"
	"github.com/NethermindEth/juno/internal/services"
	"github.com/NethermindEth/juno/pkg/feeder"
	"github.com/NethermindEth/juno/pkg/rest"
	"github.com/NethermindEth/juno/pkg/rpc"
	"github.com/NethermindEth/juno/pkg/starknet"
	"github.com/spf13/cobra"
	"github.com/spf13/viper"
)

// Cobra configuration.
var (
	// cfgFile is the path of the juno configuration file.
	cfgFile string
	// dataDir is the path of the directory to read and save user-specific
	// application data
	dataDir string
	// longMsg is the long message shown in the "juno --help" output.
	//go:embed long.txt
	longMsg string

	processHandler *process.Handler
	// rootCmd is the root command of the application.
	rootCmd = &cobra.Command{
		Use:   "juno [options]",
		Short: "Starknet client implementation in Go.",
		Run: func(_ *cobra.Command, _ []string) {
			processHandler = process.NewHandler()

			// Handle signal interrupts and exits.
			sig := make(chan os.Signal, 1)
			signal.Notify(sig, os.Interrupt, syscall.SIGTERM)
			go func(sig chan os.Signal) {
				<-sig
				log.Default.Info("Trying to close...")
				cleanup()
				os.Exit(0)
			}(sig)

			// Subscribe the RPC client to the main loop if it is enabled in
			// the config.
			if config.Runtime.RPC.Enabled {
				s := rpc.NewServer(":" + strconv.Itoa(config.Runtime.RPC.Port))
				processHandler.Add("RPC", s.ListenAndServe, s.Close)
			}

<<<<<<< HEAD
			if err := db.InitializeDatabaseEnv(config.Runtime.DbPath, 10, 0); err != nil {
				log.Default.With("Error", err).Fatal("Error starting the database environment")
=======
			if config.Runtime.Metrics.Enabled {
				s := metric.SetupMetric(":" + strconv.Itoa(config.Runtime.Metrics.Port))
				processHandler.Add("Metrics", s.ListenAndServe, s.Close)
>>>>>>> 5bc52cd3
			}

			// Initialize ABI Service
			processHandler.Add("ABI Service", services.AbiService.Run, services.AbiService.Close)

			// Initialize State storage service
			processHandler.Add("State Storage Service", services.StateService.Run, services.StateService.Close)

			// Initialize Transactions Storage Service
			processHandler.Add("Transactions Storage Service", services.TransactionService.Run, services.TransactionService.Close)

			// Initialize Block Storage Service
			processHandler.Add("Block Storage Service", services.BlockService.Run, services.BlockService.Close)

			// Initialize Contract Hash storage service
			processHandler.Add("Contract Hash Storage Service", services.ContractHashService.Run, services.ContractHashService.Close)

			// Subscribe the Starknet Synchronizer to the main loop if it is enabled in
			// the config.
			if config.Runtime.Starknet.Enabled {
				var ethereumClient *ethclient.Client
				if !config.Runtime.Starknet.ApiSync {
					var err error
					ethereumClient, err = ethclient.Dial(config.Runtime.Ethereum.Node)
					if err != nil {
						log.Default.With("Error", err).Fatal("Unable to connect to Ethereum Client")
					}
				}
				feederGatewayClient := feeder.NewClient(config.Runtime.Starknet.FeederGateway, "/feeder_gateway", nil)
				// Synchronizer for Starknet State
				synchronizerDb, err := db.GetDatabase("SYNCHRONIZER")
				if err != nil {
					log.Default.With("Error", err).Fatal("Error starting the SYNCHRONIZER database")
				}
				stateSynchronizer := starknet.NewSynchronizer(synchronizerDb, ethereumClient, feederGatewayClient)
				processHandler.Add("Starknet Synchronizer", stateSynchronizer.UpdateState,
					stateSynchronizer.Close)
			}

			// Subscribe the REST API client to the main loop if it is enabled in
			// the config.
			if config.Runtime.REST.Enabled {
				s := rest.NewServer(":"+strconv.Itoa(config.Runtime.REST.Port), config.Runtime.Starknet.FeederGateway, config.Runtime.REST.Prefix)
				processHandler.Add("REST", s.ListenAndServe, s.Close)
			}

			// endless running process
			log.Default.Info("Starting all processes...")
			processHandler.Run()
			cleanup()
		},
	}
)

func cleanup() {
	processHandler.Close()
	log.Default.Info("App closing...Bye!!!")
}

// init defines flags and handles configuration.
func init() {
	fmt.Println(longMsg)
	// Set the functions to be run when rootCmd.Execute() is called.
	cobra.OnInitialize(initConfig)

	rootCmd.PersistentFlags().StringVar(&cfgFile, "config", "", fmt.Sprintf(
		"config file (default is %s)", filepath.Join(config.Dir, "juno.yaml")))
	rootCmd.PersistentFlags().StringVar(&dataDir, "dataDir", "", fmt.Sprintf(
		"data path (default is %s)", config.DataDir))
}

// initConfig reads in Config file or environment variables if set.
func initConfig() {
	if dataDir != "" {
		info, err := os.Stat(dataDir)
		if err != nil || !info.IsDir() {
			log.Default.Info("Invalid data directory. The default data directory will be used")
			dataDir = config.DataDir
		}
	}
	if cfgFile != "" {
		// Use Config file specified by the flag.
		viper.SetConfigFile(cfgFile)
	} else {
		// Use the default path for user configuration.
		viper.AddConfigPath(config.Dir)
		viper.SetConfigType("yaml")
		viper.SetConfigName("juno")
	}

	// Check whether the environment variables match any of the existing
	// keys and loads them if they are found.
	viper.AutomaticEnv()

	err := viper.ReadInConfig()
	if err == nil {
		log.Default.With("File", viper.ConfigFileUsed()).Info("Using config file:")
	} else {
		log.Default.Info("Config file not found.")
		if !config.Exists() {
			config.New()
		}
		viper.SetConfigFile(filepath.Join(config.Dir, "juno.yaml"))
		err = viper.ReadInConfig()
		errpkg.CheckFatal(err, "Failed to read in Config after generation.")
	}

	// Unmarshal and log runtime config instance.
	err = viper.Unmarshal(&config.Runtime)
	errpkg.CheckFatal(err, "Unable to unmarshal runtime config instance.")
	log.Default.With(
		"Database Path", config.Runtime.DbPath,
		"Rpc Port", config.Runtime.RPC.Port,
		"Rpc Enabled", config.Runtime.RPC.Enabled,
		"Rest Port", config.Runtime.REST.Port,
		"Rest Enabled", config.Runtime.REST.Enabled,
		"Rest Prefix", config.Runtime.REST.Prefix,
	).Info("Config values.")
}

// Execute handle flags for Cobra execution.
func Execute() {
	if err := rootCmd.Execute(); err != nil {
		log.Default.With("Error", err).Error("Failed to execute CLI.")
	}
}<|MERGE_RESOLUTION|>--- conflicted
+++ resolved
@@ -63,14 +63,13 @@
 				processHandler.Add("RPC", s.ListenAndServe, s.Close)
 			}
 
-<<<<<<< HEAD
-			if err := db.InitializeDatabaseEnv(config.Runtime.DbPath, 10, 0); err != nil {
-				log.Default.With("Error", err).Fatal("Error starting the database environment")
-=======
 			if config.Runtime.Metrics.Enabled {
 				s := metric.SetupMetric(":" + strconv.Itoa(config.Runtime.Metrics.Port))
 				processHandler.Add("Metrics", s.ListenAndServe, s.Close)
->>>>>>> 5bc52cd3
+			}
+
+			if err := db.InitializeDatabaseEnv(config.Runtime.DbPath, 10, 0); err != nil {
+				log.Default.With("Error", err).Fatal("Error starting the database environment")
 			}
 
 			// Initialize ABI Service
