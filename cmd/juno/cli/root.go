package cli

import (
	_ "embed"
	"fmt"
	"os"
	"os/signal"
	"path/filepath"
	"strconv"
	"syscall"
	"time"

	"github.com/NethermindEth/juno/internal/config"
	"github.com/NethermindEth/juno/internal/db"
	"github.com/NethermindEth/juno/internal/db/block"
	"github.com/NethermindEth/juno/internal/db/state"
	"github.com/NethermindEth/juno/internal/db/sync"
	"github.com/NethermindEth/juno/internal/db/transaction"
	. "github.com/NethermindEth/juno/internal/log"
<<<<<<< HEAD
	metric "github.com/NethermindEth/juno/internal/metrics/prometheus"
=======
	"github.com/NethermindEth/juno/internal/metrics/prometheus"
>>>>>>> ac06abc4
	"github.com/NethermindEth/juno/internal/rpc"
	"github.com/NethermindEth/juno/internal/rpc/starknet"
	"github.com/NethermindEth/juno/internal/services"
	syncService "github.com/NethermindEth/juno/internal/sync"
	"github.com/NethermindEth/juno/pkg/feeder"
	"github.com/NethermindEth/juno/pkg/rest"
	"github.com/spf13/cobra"
	"github.com/spf13/viper"
	"github.com/torquem-ch/mdbx-go/mdbx"
)

const (
	mdbxOptMaxDb uint64 = 100
	mdbxFlags    uint   = 0
)

// Cobra configuration.
var (
	// cfgFile is the path of the juno configuration file.
	cfgFile string
	// dataDir is the path of the directory to read and save user-specific
	// application data
	dataDir string
	// longMsg is the long message shown in the "juno --help" output.
	//go:embed long.txt
	longMsg string
)

var (
	mdbxEnv *mdbx.Env

	rpcServer     *rpc.HttpRpc
<<<<<<< HEAD
	metricsServer *metric.Server
=======
	metricsServer *prometheus.Server
>>>>>>> ac06abc4
	restServer    *rest.Server

	feederGatewayClient *feeder.Client

	synchronizer   *syncService.Synchronizer
	virtualMachine *services.VirtualMachine

	stateManager       *state.Manager
	transactionManager *transaction.Manager
	blockManager       *block.Manager
	syncManager        *sync.Manager
)

var shutdownTimeout = 5 * time.Second

// rootCmd is the root command of the application.
var rootCmd = &cobra.Command{
	Use:   "juno [options]",
	Short: "Starknet client implementation in Go.",
	Run:   juno,
}

// Execute handle flags for Cobra execution.
func Execute() {
	if err := rootCmd.Execute(); err != nil {
		Logger.With("Error", err).Error("Failed to execute CLI.")
	}
}

// init defines flags and handles configuration.
func init() {
	fmt.Println(longMsg)
	// Set the functions to be run when rootCmd.Execute() is called.
	initConfig()

	rootCmd.PersistentFlags().StringVar(&cfgFile, "config", "", fmt.Sprintf(
		"config file (default is %s)", filepath.Join(config.Dir, "juno.yaml")))
	rootCmd.PersistentFlags().StringVar(&dataDir, "dataDir", "", fmt.Sprintf(
		"data path (default is %s)", config.DataDir))
}

func juno(_ *cobra.Command, _ []string) {
	Logger.With(
		"Database Path", config.Runtime.DbPath,
		"Rpc Port", config.Runtime.RPC.Port,
		"Rpc Enabled", config.Runtime.RPC.Enabled,
		"Rest Port", config.Runtime.REST.Port,
		"Rest Enabled", config.Runtime.REST.Enabled,
		"Rest Prefix", config.Runtime.REST.Prefix,
	).Info("Juno config values:")

	setupInterruptHandler()
	setupDatabaseManagers()
	setupFeederGateway()
	setupServers()
	setupSynchronizer()
	setupVirtualMachine()

<<<<<<< HEAD
	errChs := make([]chan error, 0)
	if config.Runtime.RPC.Enabled {
		errChs = append(errChs, run(rpcServer.ListenAndServe))
	}
	if config.Runtime.Metrics.Enabled {
		errChs = append(errChs, run(metricsServer.ListenAndServe))
	}
	if config.Runtime.REST.Enabled {
		errChs = append(errChs, run(restServer.ListenAndServe))
	}
	if config.Runtime.Starknet.Enabled {
		errChs = append(errChs, run(synchronizer.Run))
	}
=======
	synchronizer.Run()

	var errChs []chan error
	numOfErrCh := 3

	for i := 0; i < numOfErrCh; i++ {
		errChs = append(errChs, make(chan error))
	}

	rpcServer.ListenAndServe(errChs[0])
	metricsServer.ListenAndServe(errChs[1])
	restServer.ListenAndServe(errChs[2])
>>>>>>> ac06abc4

	checkErrChs(errChs)
}

type fnServer func(chan<- error)

func run(function fnServer) chan error {
	errCh := make(chan error)
	function(errCh)
	return errCh
}

func setupVirtualMachine() {
	virtualMachine = services.NewVM(stateManager)
}

func setupSynchronizer() {
	synchronizer = syncService.NewSynchronizer(feederGatewayClient, syncManager, stateManager, blockManager,
		transactionManager)
}

func setupServers() {
	var err error
	if config.Runtime.RPC.Enabled {
		rpcServer, err = rpc.NewHttpRpc(":"+strconv.Itoa(config.Runtime.RPC.Port), "/rpc", "starknet",
			starknet.New(stateManager, blockManager, transactionManager, synchronizer, virtualMachine))
		if err != nil {
			Logger.Fatal("Failed to initialise RPC Server", err)
		}
	}

	if config.Runtime.Metrics.Enabled {
<<<<<<< HEAD
		// Based on Linux ports reserved.
		if 1024 > config.Runtime.Metrics.Port || config.Runtime.Metrics.Port > 49151 {
			Logger.Fatal("Metrics port must be between 1024 and 49151")
		}
		metricsServer = metric.SetupMetric(":" + strconv.Itoa(config.Runtime.Metrics.Port))
=======
		metricsServer = prometheus.SetupMetric(":" + strconv.Itoa(config.Runtime.Metrics.Port))
>>>>>>> ac06abc4
	}

	if config.Runtime.REST.Enabled {
		restServer = rest.NewServer(":"+strconv.Itoa(config.Runtime.REST.Port),
			config.Runtime.Starknet.FeederGateway, config.Runtime.REST.Prefix)
	}
}

func setupFeederGateway() {
	feederGatewayClient = feeder.NewClient(config.Runtime.Starknet.FeederGateway, "/feeder_gateway", nil)
}

func setupDatabaseManagers() {
	var err error
	var dbName string

	mdbxEnv, err = db.NewMDBXEnv(config.Runtime.DbPath, mdbxOptMaxDb, mdbxFlags)
	if err != nil {
		Logger.Fatal("Failed to create MDBX Database environment: ", err)
	}

	logDBErr := func(name string, err error) {
		if err != nil {
			Logger.Fatalf("Failed to create %s database: %s", name, err.Error())
		}
	}

	dbName = "SYNC"
	syncDb, err := db.NewMDBXDatabase(mdbxEnv, dbName)
	logDBErr(dbName, err)

	dbName = "CONTRACT_DEF"
	contractDefDb, err := db.NewMDBXDatabase(mdbxEnv, dbName)
	logDBErr(dbName, err)

	dbName = "STATE"
	stateDb, err := db.NewMDBXDatabase(mdbxEnv, dbName)
	logDBErr(dbName, err)

	dbName = "TRANSACTION"
	txDb, err := db.NewMDBXDatabase(mdbxEnv, dbName)
	logDBErr(dbName, err)

	dbName = "RECEIPT"
	receiptDb, err := db.NewMDBXDatabase(mdbxEnv, dbName)
	logDBErr(dbName, err)

	dbName = "BLOCK"
	blockDb, err := db.NewMDBXDatabase(mdbxEnv, dbName)
	logDBErr(dbName, err)

	syncManager = sync.NewManager(syncDb)
	stateManager = state.NewManager(stateDb, contractDefDb)
	transactionManager = transaction.NewManager(txDb, receiptDb)
	blockManager = block.NewManager(blockDb)
}

func setupInterruptHandler() {
	// Handle signal interrupts and exits.
	sig := make(chan os.Signal)
	signal.Notify(sig, os.Interrupt, syscall.SIGTERM)
	go func(sig chan os.Signal) {
		<-sig
		Logger.Info("Shutting down...")
		shutdown()
		os.Exit(0)
	}(sig)
}

func shutdown() {
	stateManager.Close()
	transactionManager.Close()
	blockManager.Close()
	stateManager.Close()
	syncManager.Close()
	synchronizer.Close()

	if err := rpcServer.Close(shutdownTimeout); err != nil {
		Logger.Fatal("Failed to shutdown RPC server gracefully: ", err.Error())
	}
<<<<<<< HEAD

	if err := metricsServer.Close(shutdownTimeout); err != nil {
		Logger.Fatal("Failed to shutdown Metrics server gracefully: ", err.Error())
	}
=======
>>>>>>> ac06abc4

	if err := metricsServer.Close(shutdownTimeout); err != nil {
		Logger.Fatal("Failed to shutdown Metrics server gracefully: ", err.Error())
	}

	if err := restServer.Close(shutdownTimeout); err != nil {
		Logger.Fatal("Failed to shutdown REST server gracefully: ", err.Error())
	}
}

func checkErrChs(errChs []chan error) {
	for _, errCh := range errChs {
		for {
			if err, ok := <-errCh; err != nil {
				Logger.Fatal(err)
			} else if !ok {
				continue
			}
		}
	}
}

// initConfig reads in Config file or environment variables if set.
func initConfig() {
	if dataDir != "" {
		info, err := os.Stat(dataDir)
		if err != nil || !info.IsDir() {
			dataDir = config.DataDir
			Logger.Infof("Invalid data directory. The default data directory (%s) will be used.", dataDir)
		}
	}
	if cfgFile != "" {
		// Use Config file specified by the flag.
		viper.SetConfigFile(cfgFile)
	} else {
		// Use the default path for user configuration.
		viper.AddConfigPath(config.Dir)
		viper.SetConfigType("yaml")
		viper.SetConfigName("juno")
	}

	// Check whether the environment variables match any of the existing
	// keys and loads them if they are found.
	viper.AutomaticEnv()

	err := viper.ReadInConfig()
	if err == nil {
		Logger.Infof("Using config file: %s.", viper.ConfigFileUsed())
	} else {
		Logger.Info("Config file not found.")
		if !config.Exists() {
			config.New()
		}
		viper.SetConfigFile(filepath.Join(config.Dir, "juno.yaml"))
		err = viper.ReadInConfig()
		if err != nil {
			Logger.Fatal("Failed to read in config file after generation.")
		}
	}

	// Unmarshal and log runtime config instance.
	err = viper.Unmarshal(&config.Runtime)
	if err != nil {
		Logger.Fatal("Failed to parse runtime configuration.")
	}

	// Configure logger - we want the logger to be created right after the config has been set
	enableJsonOutput := config.Runtime.Logger.EnableJsonOutput
	verbosityLevel := config.Runtime.Logger.VerbosityLevel
	err = ReplaceGlobalLogger(enableJsonOutput, verbosityLevel)
	if err != nil {
		Logger.Fatal("Failed to initialise global logger.")
	}

	Logger.With(
		"Verbosity Level", verbosityLevel,
		"Json Output", enableJsonOutput,
	).Info("Logger settings:")
}<|MERGE_RESOLUTION|>--- conflicted
+++ resolved
@@ -17,11 +17,8 @@
 	"github.com/NethermindEth/juno/internal/db/sync"
 	"github.com/NethermindEth/juno/internal/db/transaction"
 	. "github.com/NethermindEth/juno/internal/log"
-<<<<<<< HEAD
+	"github.com/NethermindEth/juno/internal/metrics/prometheus"
 	metric "github.com/NethermindEth/juno/internal/metrics/prometheus"
-=======
-	"github.com/NethermindEth/juno/internal/metrics/prometheus"
->>>>>>> ac06abc4
 	"github.com/NethermindEth/juno/internal/rpc"
 	"github.com/NethermindEth/juno/internal/rpc/starknet"
 	"github.com/NethermindEth/juno/internal/services"
@@ -54,11 +51,7 @@
 	mdbxEnv *mdbx.Env
 
 	rpcServer     *rpc.HttpRpc
-<<<<<<< HEAD
-	metricsServer *metric.Server
-=======
 	metricsServer *prometheus.Server
->>>>>>> ac06abc4
 	restServer    *rest.Server
 
 	feederGatewayClient *feeder.Client
@@ -117,7 +110,6 @@
 	setupSynchronizer()
 	setupVirtualMachine()
 
-<<<<<<< HEAD
 	errChs := make([]chan error, 0)
 	if config.Runtime.RPC.Enabled {
 		errChs = append(errChs, run(rpcServer.ListenAndServe))
@@ -131,20 +123,6 @@
 	if config.Runtime.Starknet.Enabled {
 		errChs = append(errChs, run(synchronizer.Run))
 	}
-=======
-	synchronizer.Run()
-
-	var errChs []chan error
-	numOfErrCh := 3
-
-	for i := 0; i < numOfErrCh; i++ {
-		errChs = append(errChs, make(chan error))
-	}
-
-	rpcServer.ListenAndServe(errChs[0])
-	metricsServer.ListenAndServe(errChs[1])
-	restServer.ListenAndServe(errChs[2])
->>>>>>> ac06abc4
 
 	checkErrChs(errChs)
 }
@@ -177,15 +155,11 @@
 	}
 
 	if config.Runtime.Metrics.Enabled {
-<<<<<<< HEAD
 		// Based on Linux ports reserved.
 		if 1024 > config.Runtime.Metrics.Port || config.Runtime.Metrics.Port > 49151 {
 			Logger.Fatal("Metrics port must be between 1024 and 49151")
 		}
 		metricsServer = metric.SetupMetric(":" + strconv.Itoa(config.Runtime.Metrics.Port))
-=======
-		metricsServer = prometheus.SetupMetric(":" + strconv.Itoa(config.Runtime.Metrics.Port))
->>>>>>> ac06abc4
 	}
 
 	if config.Runtime.REST.Enabled {
@@ -266,13 +240,6 @@
 	if err := rpcServer.Close(shutdownTimeout); err != nil {
 		Logger.Fatal("Failed to shutdown RPC server gracefully: ", err.Error())
 	}
-<<<<<<< HEAD
-
-	if err := metricsServer.Close(shutdownTimeout); err != nil {
-		Logger.Fatal("Failed to shutdown Metrics server gracefully: ", err.Error())
-	}
-=======
->>>>>>> ac06abc4
 
 	if err := metricsServer.Close(shutdownTimeout); err != nil {
 		Logger.Fatal("Failed to shutdown Metrics server gracefully: ", err.Error())
