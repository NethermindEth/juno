package cli

// notest
import (
	_ "embed"
	"fmt"
	"os"
	"os/signal"
	"path/filepath"
	"strconv"
	"syscall"

	"github.com/ethereum/go-ethereum/ethclient"

	"github.com/NethermindEth/juno/internal/config"
	"github.com/NethermindEth/juno/internal/db"
	"github.com/NethermindEth/juno/internal/errpkg"
	. "github.com/NethermindEth/juno/internal/log"
	metric "github.com/NethermindEth/juno/internal/metrics/prometheus"
	"github.com/NethermindEth/juno/internal/process"
	"github.com/NethermindEth/juno/internal/rpc"
	starknetRpc "github.com/NethermindEth/juno/internal/rpc/starknet"
	"github.com/NethermindEth/juno/internal/services"
	"github.com/NethermindEth/juno/pkg/feeder"
	"github.com/NethermindEth/juno/pkg/rest"
<<<<<<< HEAD
	"github.com/NethermindEth/juno/pkg/rpc"
=======
	"github.com/NethermindEth/juno/pkg/starknet"
>>>>>>> 7c4e419b
	"github.com/spf13/cobra"
	"github.com/spf13/viper"
)

// Cobra configuration.
var (
	// cfgFile is the path of the juno configuration file.
	cfgFile string
	// dataDir is the path of the directory to read and save user-specific
	// application data
	dataDir string
	// longMsg is the long message shown in the "juno --help" output.
	//go:embed long.txt
	longMsg string

	processHandler *process.Handler
	// rootCmd is the root command of the application.
	rootCmd = &cobra.Command{
		Use:   "juno [options]",
		Short: "Starknet client implementation in Go.",
		Run: func(_ *cobra.Command, _ []string) {
			processHandler = process.NewHandler()

			// Handle signal interrupts and exits.
			sig := make(chan os.Signal, 1)
			signal.Notify(sig, os.Interrupt, syscall.SIGTERM)
			go func(sig chan os.Signal) {
				<-sig
				Logger.Info("Trying to close...")
				cleanup()
				os.Exit(0)
			}(sig)

			feederGatewayClient := feeder.NewClient(config.Runtime.Starknet.FeederGateway, "/feeder_gateway", nil)
			// Subscribe the RPC client to the main loop if it is enabled in the config.
			if config.Runtime.RPC.Enabled {
				httpRpc, err := rpc.NewHttpRpc(":"+strconv.Itoa(config.Runtime.RPC.Port), "/rpc", "starknet", &starknetRpc.StarkNetRpc{})
				if err != nil {
					log.Default.With("Error", err).Error("Failed to create HTTP RPC server.")
				}
				processHandler.Add("HTTP RPC", true, httpRpc.ListenAndServe, httpRpc.Close)
			}

			if config.Runtime.Metrics.Enabled {
				s := metric.SetupMetric(":" + strconv.Itoa(config.Runtime.Metrics.Port))
				// Initialize the Metrics Service.
				processHandler.Add("Metrics", false, s.ListenAndServe, s.Close)
			}

			if err := db.InitializeMDBXEnv(config.Runtime.DbPath, 100, 0); err != nil {
				Logger.With("Error", err).Fatal("Error starting the database environment")
			}

			// Initialize ABI Service
			processHandler.Add("ABI Service", false, services.AbiService.Run, services.AbiService.Close)

			// Initialize state storage service
			processHandler.Add("state Storage Service", false, services.StateService.Run, services.StateService.Close)

			// Initialize Transactions Storage Service
			processHandler.Add("Transactions Storage Service", false, services.TransactionService.Run, services.TransactionService.Close)

			// Initialize Block Storage Service
			processHandler.Add("Block Storage Service", false, services.BlockService.Run, services.BlockService.Close)

			// Initialize Contract Hash storage service
			processHandler.Add("Contract Hash Storage Service", false, services.ContractHashService.Run, services.ContractHashService.Close)

			// Subscribe the Starknet Synchronizer to the main loop if it is enabled in
			// the config.
			if config.Runtime.Starknet.Enabled {
				var ethereumClient *ethclient.Client
				var err error
				ethereumClient, err = ethclient.Dial(config.Runtime.Ethereum.Node)
				if err != nil {
					Logger.With("Error", err).Fatal("Unable to connect to Ethereum Client")
				}
				services.SetupSync(feederGatewayClient, ethereumClient)
				// Initialize the Starknet Synchronizer Service.
				processHandler.Add("Starknet Synchronizer", true, services.SyncService.Run,
					services.SyncService.Close)
			}

			// Subscribe the REST API client to the main loop if it is enabled in
			// the config.
			if config.Runtime.REST.Enabled {
				s := rest.NewServer(":"+strconv.Itoa(config.Runtime.REST.Port), config.Runtime.Starknet.FeederGateway, config.Runtime.REST.Prefix)
				// Initialize the REST Service.
				processHandler.Add("REST", true, s.ListenAndServe, s.Close)
			}

			primaryServiceCheck := processHandler.PrimaryServiceChecker()

			if primaryServiceCheck > 0 {
				// endless running process
				Logger.Info("Starting all processes...")
				processHandler.Run()
				cleanup()
			} else {
				cleanup()
			}
		},
	}
)

func cleanup() {
	processHandler.Close()
	Logger.Info("App closing...Bye!!!")
}

// init defines flags and handles configuration.
func init() {
	fmt.Println(longMsg)
	// Set the functions to be run when rootCmd.Execute() is called.
	cobra.OnInitialize(initConfig)

	rootCmd.PersistentFlags().StringVar(&cfgFile, "config", "", fmt.Sprintf(
		"config file (default is %s)", filepath.Join(config.Dir, "juno.yaml")))
	rootCmd.PersistentFlags().StringVar(&dataDir, "dataDir", "", fmt.Sprintf(
		"data path (default is %s)", config.DataDir))
}

// initConfig reads in Config file or environment variables if set.
func initConfig() {
	if dataDir != "" {
		info, err := os.Stat(dataDir)
		if err != nil || !info.IsDir() {
			Logger.Info("Invalid data directory. The default data directory will be used")
			dataDir = config.DataDir
		}
	}
	if cfgFile != "" {
		// Use Config file specified by the flag.
		viper.SetConfigFile(cfgFile)
	} else {
		// Use the default path for user configuration.
		viper.AddConfigPath(config.Dir)
		viper.SetConfigType("yaml")
		viper.SetConfigName("juno")
	}

	// Check whether the environment variables match any of the existing
	// keys and loads them if they are found.
	viper.AutomaticEnv()

	err := viper.ReadInConfig()
	if err == nil {
		Logger.With("File", viper.ConfigFileUsed()).Info("Using config file:")
	} else {
		Logger.Info("Config file not found.")
		if !config.Exists() {
			config.New()
		}
		viper.SetConfigFile(filepath.Join(config.Dir, "juno.yaml"))
		err = viper.ReadInConfig()
		errpkg.CheckFatal(err, "Failed to read in Config after generation.")
	}

	// Unmarshal and log runtime config instance.
	err = viper.Unmarshal(&config.Runtime)
	errpkg.CheckFatal(err, "Unable to unmarshal runtime config instance.")

	// Configure logger - we want the logger to be created right after the config has been set
	enableJsonOutput := config.Runtime.Logger.EnableJsonOutput
	verbosityLevel := config.Runtime.Logger.VerbosityLevel
	err = ReplaceGlobalLogger(enableJsonOutput, verbosityLevel)
	errpkg.CheckFatal(err, "Failed to initialise logger.")
	Logger.With(
		"Verbosity Level", verbosityLevel,
		"Json Output", enableJsonOutput,
	).Info("Logger values")

	Logger.With(
		"Database Path", config.Runtime.DbPath,
		"Rpc Port", config.Runtime.RPC.Port,
		"Rpc Enabled", config.Runtime.RPC.Enabled,
		"Rest Port", config.Runtime.REST.Port,
		"Rest Enabled", config.Runtime.REST.Enabled,
		"Rest Prefix", config.Runtime.REST.Prefix,
	).Info("Config values.")
}

// Execute handle flags for Cobra execution.
func Execute() {
	if err := rootCmd.Execute(); err != nil {
		Logger.With("Error", err).Error("Failed to execute CLI.")
	}
}<|MERGE_RESOLUTION|>--- conflicted
+++ resolved
@@ -23,11 +23,6 @@
 	"github.com/NethermindEth/juno/internal/services"
 	"github.com/NethermindEth/juno/pkg/feeder"
 	"github.com/NethermindEth/juno/pkg/rest"
-<<<<<<< HEAD
-	"github.com/NethermindEth/juno/pkg/rpc"
-=======
-	"github.com/NethermindEth/juno/pkg/starknet"
->>>>>>> 7c4e419b
 	"github.com/spf13/cobra"
 	"github.com/spf13/viper"
 )
@@ -62,11 +57,16 @@
 			}(sig)
 
 			feederGatewayClient := feeder.NewClient(config.Runtime.Starknet.FeederGateway, "/feeder_gateway", nil)
-			// Subscribe the RPC client to the main loop if it is enabled in the config.
+			// Subscribe the RPC client to the main loop if it is enabled in
+			// the config.
 			if config.Runtime.RPC.Enabled {
-				httpRpc, err := rpc.NewHttpRpc(":"+strconv.Itoa(config.Runtime.RPC.Port), "/rpc", "starknet", &starknetRpc.StarkNetRpc{})
+				httpRpc, err := rpc.NewHttpRpc(
+					":"+strconv.Itoa(config.Runtime.RPC.Port),
+					"/rpc", "starknet",
+					&starknetRpc.StarkNetRpc{},
+				)
 				if err != nil {
-					log.Default.With("Error", err).Error("Failed to create HTTP RPC server.")
+					Logger.With("Error", err).Error("Failed to create HTTP RPC server.")
 				}
 				processHandler.Add("HTTP RPC", true, httpRpc.ListenAndServe, httpRpc.Close)
 			}
