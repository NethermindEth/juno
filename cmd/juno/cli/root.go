package cli

import (
	_ "embed"
	"fmt"
	"os"
	"os/signal"
	"path/filepath"
	"strconv"
	"syscall"
	"time"

	"github.com/NethermindEth/juno/internal/cairovm"
	"github.com/NethermindEth/juno/internal/config"
	"github.com/NethermindEth/juno/internal/db"
	"github.com/NethermindEth/juno/internal/db/block"
	"github.com/NethermindEth/juno/internal/db/state"
	"github.com/NethermindEth/juno/internal/db/sync"
	"github.com/NethermindEth/juno/internal/db/transaction"
	. "github.com/NethermindEth/juno/internal/log"
	metric "github.com/NethermindEth/juno/internal/metrics/prometheus"
	"github.com/NethermindEth/juno/internal/rpc"
	"github.com/NethermindEth/juno/internal/rpc/starknet"
	syncService "github.com/NethermindEth/juno/internal/sync"
	"github.com/NethermindEth/juno/pkg/feeder"
	"github.com/NethermindEth/juno/pkg/rest"
	"github.com/spf13/cobra"
	"github.com/spf13/viper"
	"github.com/torquem-ch/mdbx-go/mdbx"
)

const (
	mdbxOptMaxDb uint64 = 100
	mdbxFlags    uint   = 0
<<<<<<< HEAD
	minPort      int    = 1024
	maxPort      int    = 49151
=======
	minPort      int    = 1_024
	maxPort      int    = 49_151
>>>>>>> a29b6542
)

// Cobra configuration.
var (
	// cfgFile is the path of the juno configuration file.
	cfgFile string
	// dataDir is the path of the directory to read and save user-specific
	// application data
	dataDir string
	// longMsg is the long message shown in the "juno --help" output.
	//go:embed long.txt
	longMsg string
)

var (
	mdbxEnv *mdbx.Env

	rpcServer     *rpc.HttpRpc
	metricsServer *metric.Server
	restServer    *rest.Server

	feederGatewayClient *feeder.Client

	synchronizer   *syncService.Synchronizer
	virtualMachine *cairovm.VirtualMachine

	stateManager       *state.Manager
	transactionManager *transaction.Manager
	blockManager       *block.Manager
	syncManager        *sync.Manager
)

const shutdownTimeout = 5 * time.Second

// rootCmd is the root command of the application.
var rootCmd = &cobra.Command{
	Use:   "juno [options]",
	Short: "Starknet client implementation in Go.",
	Run:   juno,
}

// Execute handle flags for Cobra execution.
func Execute() {
	if err := rootCmd.Execute(); err != nil {
		Logger.With("Error", err).Error("Failed to execute CLI.")
	}
}

// init defines flags and handles configuration.
func init() {
	fmt.Println(longMsg)
	// Set the functions to be run when rootCmd.Execute() is called.
	initConfig()

	rootCmd.PersistentFlags().StringVar(&cfgFile, "config", "", fmt.Sprintf(
		"config file (default is %s)", filepath.Join(config.Dir, "juno.yaml")))
	rootCmd.PersistentFlags().StringVar(&dataDir, "dataDir", "", fmt.Sprintf(
		"data path (default is %s)", config.DataDir))
}

func juno(_ *cobra.Command, _ []string) {
	Logger.With(
		"Database Path", config.Runtime.DbPath,
		"Rpc Port", config.Runtime.RPC.Port,
		"Rpc Enabled", config.Runtime.RPC.Enabled,
		"Rest Port", config.Runtime.REST.Port,
		"Rest Enabled", config.Runtime.REST.Enabled,
		"Rest Prefix", config.Runtime.REST.Prefix,
	).Info("Juno config values:")

	setupInterruptHandler()
	setupDatabaseManagers()
	setupFeederGateway()
	setupSynchronizer()
	setupVirtualMachine()
	setupServers()

	const numOfErrCh = 3
	errChs := make([]chan error, numOfErrCh)
	for i := 0; i < numOfErrCh; i++ {
		errChs[i] = make(chan error)
	}

	if config.Runtime.RPC.Enabled {
		rpcServer.ListenAndServe(errChs[0])
	}
	if config.Runtime.Metrics.Enabled {
		metricsServer.ListenAndServe(errChs[1])
	}
	if config.Runtime.REST.Enabled {
		restServer.ListenAndServe(errChs[2])
	}
	if config.Runtime.Starknet.Enabled {
		synchronizer.Run()
	}

	checkErrChs(errChs)
}

func setupVirtualMachine() {
	virtualMachine = cairovm.New(stateManager)
}

func setupSynchronizer() {
	synchronizer = syncService.NewSynchronizer(feederGatewayClient, syncManager, stateManager, blockManager,
		transactionManager)
}

func setupServers() {
	var err error
	if config.Runtime.RPC.Enabled {
		checkPort("JSON-RPC", config.Runtime.RPC.Port)
		rpcServer, err = rpc.NewHttpRpc(":"+strconv.Itoa(config.Runtime.RPC.Port), "/rpc", "starknet",
			starknet.New(stateManager, blockManager, transactionManager, synchronizer, virtualMachine))
		if err != nil {
			Logger.Fatal("Failed to initialise RPC Server", err)
		}
	}

	if config.Runtime.Metrics.Enabled {
		checkPort("Metrics", config.Runtime.Metrics.Port)
		metricsServer = metric.SetupMetric(":" + strconv.Itoa(config.Runtime.Metrics.Port))
	}

	if config.Runtime.REST.Enabled {
		checkPort("API", config.Runtime.REST.Port)
		restServer = rest.NewServer(":"+strconv.Itoa(config.Runtime.REST.Port),
			config.Runtime.Starknet.FeederGateway, config.Runtime.REST.Prefix)
	}
}

func checkPort(server string, port int) {
	if port < minPort || port > maxPort {
		Logger.Fatalf("%s port must be between %d and %d", server, minPort, maxPort)
	}
}

func setupFeederGateway() {
	feederGatewayClient = feeder.NewClient(config.Runtime.Starknet.FeederGateway, "/feeder_gateway", nil)
}

func setupDatabaseManagers() {
	var err error
	var dbName string

	mdbxEnv, err = db.NewMDBXEnv(config.Runtime.DbPath, mdbxOptMaxDb, mdbxFlags)
	if err != nil {
		Logger.Fatal("Failed to create MDBX Database environment: ", err)
	}

	logDBErr := func(name string, err error) {
		if err != nil {
			Logger.Fatalf("Failed to create %s database: %s", name, err.Error())
		}
	}

	dbName = "SYNC"
	syncDb, err := db.NewMDBXDatabase(mdbxEnv, dbName)
	logDBErr(dbName, err)

	dbName = "CONTRACT_DEF"
	contractDefDb, err := db.NewMDBXDatabase(mdbxEnv, dbName)
	logDBErr(dbName, err)

	dbName = "STATE"
	stateDb, err := db.NewMDBXDatabase(mdbxEnv, dbName)
	logDBErr(dbName, err)

	dbName = "TRANSACTION"
	txDb, err := db.NewMDBXDatabase(mdbxEnv, dbName)
	logDBErr(dbName, err)

	dbName = "RECEIPT"
	receiptDb, err := db.NewMDBXDatabase(mdbxEnv, dbName)
	logDBErr(dbName, err)

	dbName = "BLOCK"
	blockDb, err := db.NewMDBXDatabase(mdbxEnv, dbName)
	logDBErr(dbName, err)

	syncManager = sync.NewManager(syncDb)
	stateManager = state.NewManager(stateDb, contractDefDb)
	transactionManager = transaction.NewManager(txDb, receiptDb)
	blockManager = block.NewManager(blockDb)
}

func setupInterruptHandler() {
	// Handle signal interrupts and exits.
	sig := make(chan os.Signal)
	signal.Notify(sig, os.Interrupt, syscall.SIGTERM)
	go func(sig chan os.Signal) {
		<-sig
		Logger.Info("Shutting down...")
		shutdown()
		os.Exit(0)
	}(sig)
}

func shutdown() {
	stateManager.Close()
	transactionManager.Close()
	blockManager.Close()
	stateManager.Close()
	syncManager.Close()
	synchronizer.Close()

	if err := rpcServer.Close(shutdownTimeout); err != nil {
		Logger.Fatal("Failed to shutdown RPC server gracefully: ", err.Error())
	}

	if err := metricsServer.Close(shutdownTimeout); err != nil {
		Logger.Fatal("Failed to shutdown Metrics server gracefully: ", err.Error())
	}

	if err := restServer.Close(shutdownTimeout); err != nil {
		Logger.Fatal("Failed to shutdown REST server gracefully: ", err.Error())
	}
}

func checkErrChs(errChs []chan error) {
	for _, errCh := range errChs {
		for {
			if err, ok := <-errCh; err != nil {
				Logger.Fatal(err)
			} else if !ok {
				continue
			}
		}
	}
}

// initConfig reads in Config file or environment variables if set.
func initConfig() {
	if dataDir != "" {
		info, err := os.Stat(dataDir)
		if err != nil || !info.IsDir() {
			dataDir = config.DataDir
			Logger.Infof("Invalid data directory. The default data directory (%s) will be used.", dataDir)
		}
	}
	if cfgFile != "" {
		// Use Config file specified by the flag.
		viper.SetConfigFile(cfgFile)
	} else {
		// Use the default path for user configuration.
		viper.AddConfigPath(config.Dir)
		viper.SetConfigType("yaml")
		viper.SetConfigName("juno")
	}

	// Check whether the environment variables match any of the existing
	// keys and loads them if they are found.
	viper.AutomaticEnv()

	err := viper.ReadInConfig()
	if err == nil {
		Logger.Infof("Using config file: %s.", viper.ConfigFileUsed())
	} else {
		Logger.Info("Config file not found.")
		if !config.Exists() {
			config.New()
		}
		viper.SetConfigFile(filepath.Join(config.Dir, "juno.yaml"))
		err = viper.ReadInConfig()
		if err != nil {
			Logger.Fatal("Failed to read in config file after generation.")
		}
	}

	// Unmarshal and log runtime config instance.
	err = viper.Unmarshal(&config.Runtime)
	if err != nil {
		Logger.Fatal("Failed to parse runtime configuration.")
	}

	// Configure logger - we want the logger to be created right after the config has been set
	enableJsonOutput := config.Runtime.Logger.EnableJsonOutput
	verbosityLevel := config.Runtime.Logger.VerbosityLevel
	err = ReplaceGlobalLogger(enableJsonOutput, verbosityLevel)
	if err != nil {
		Logger.Fatal("Failed to initialise global logger.")
	}

	Logger.With(
		"Verbosity Level", verbosityLevel,
		"Json Output", enableJsonOutput,
	).Info("Logger settings:")
}<|MERGE_RESOLUTION|>--- conflicted
+++ resolved
@@ -32,13 +32,8 @@
 const (
 	mdbxOptMaxDb uint64 = 100
 	mdbxFlags    uint   = 0
-<<<<<<< HEAD
-	minPort      int    = 1024
-	maxPort      int    = 49151
-=======
 	minPort      int    = 1_024
 	maxPort      int    = 49_151
->>>>>>> a29b6542
 )
 
 // Cobra configuration.
