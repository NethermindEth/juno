package cli

// notest
import (
	_ "embed"
	"fmt"
	"os"
	"os/signal"
	"path/filepath"
	"strconv"
	"syscall"

	"github.com/ethereum/go-ethereum/ethclient"

	"github.com/NethermindEth/juno/internal/config"
	"github.com/NethermindEth/juno/internal/db"
	"github.com/NethermindEth/juno/internal/errpkg"
	"github.com/NethermindEth/juno/internal/log"
	metric "github.com/NethermindEth/juno/internal/metrics/prometheus"
	"github.com/NethermindEth/juno/internal/process"
	"github.com/NethermindEth/juno/internal/services"
	"github.com/NethermindEth/juno/pkg/feeder"
	"github.com/NethermindEth/juno/pkg/rest"
	"github.com/NethermindEth/juno/pkg/rpc"
	"github.com/NethermindEth/juno/pkg/starknet"
	"github.com/spf13/cobra"
	"github.com/spf13/viper"
)

// Cobra configuration.
var (
	// cfgFile is the path of the juno configuration file.
	cfgFile string
	// dataDir is the path of the directory to read and save user-specific
	// application data
	dataDir string
	// longMsg is the long message shown in the "juno --help" output.
	//go:embed long.txt
	longMsg string

	processHandler *process.Handler
	// rootCmd is the root command of the application.
	rootCmd = &cobra.Command{
		Use:   "juno [options]",
		Short: "Starknet client implementation in Go.",
		Run: func(_ *cobra.Command, _ []string) {
			processHandler = process.NewHandler()

			// Handle signal interrupts and exits.
			sig := make(chan os.Signal, 1)
			signal.Notify(sig, os.Interrupt, syscall.SIGTERM)
			go func(sig chan os.Signal) {
				<-sig
				log.Default.Info("Trying to close...")
				cleanup()
				os.Exit(0)
			}(sig)

			feederGatewayClient := feeder.NewClient(config.Runtime.Starknet.FeederGateway, "/feeder_gateway", nil)
			// Subscribe the RPC client to the main loop if it is enabled in
			// the config.
			if config.Runtime.RPC.Enabled {
				s := rpc.NewServer(":"+strconv.Itoa(config.Runtime.RPC.Port), feederGatewayClient)
				// Initialize the RPC Service.
				processHandler.Add("RPC", true, s.ListenAndServe, s.Close)
			}

			if config.Runtime.Metrics.Enabled {
				s := metric.SetupMetric(":" + strconv.Itoa(config.Runtime.Metrics.Port))
				// Initialize the Metrics Service.
				processHandler.Add("Metrics", false, s.ListenAndServe, s.Close)
			}

			if err := db.InitializeMDBXEnv(config.Runtime.DbPath, 100, 0); err != nil {
				log.Default.With("Error", err).Fatal("Error starting the database environment")
			}

			// Initialize ABI Service
			processHandler.Add("ABI Service", false, services.AbiService.Run, services.AbiService.Close)

			// Initialize State storage service
			processHandler.Add("State Storage Service", false, services.StateService.Run, services.StateService.Close)

			// Initialize Transactions Storage Service
			processHandler.Add("Transactions Storage Service", false, services.TransactionService.Run, services.TransactionService.Close)

			// Initialize Block Storage Service
			processHandler.Add("Block Storage Service", false, services.BlockService.Run, services.BlockService.Close)

			// Initialize Contract Hash storage service
			processHandler.Add("Contract Hash Storage Service", false, services.ContractHashService.Run, services.ContractHashService.Close)

			// Initialise Health Check
			processHandler.Add("Health Check", services.HealthService.Run, services.HealthService.Close)

			// Subscribe the Starknet Synchronizer to the main loop if it is enabled in
			// the config.
			if config.Runtime.Starknet.Enabled {
				var ethereumClient *ethclient.Client
				if !config.Runtime.Starknet.ApiSync {
					var err error
					ethereumClient, err = ethclient.Dial(config.Runtime.Ethereum.Node)
					if err != nil {
						log.Default.With("Error", err).Fatal("Unable to connect to Ethereum Client")
					}
				}
				// Synchronizer for Starknet State
				env, err := db.GetMDBXEnv()
				if err != nil {
					log.Default.Fatal(err)
				}
				synchronizerDb, err := db.NewMDBXDatabase(env, "SYNCHRONIZER")
				if err != nil {
					log.Default.With("Error", err).Fatal("Error starting the SYNCHRONIZER database")
				}
				stateSynchronizer := starknet.NewSynchronizer(synchronizerDb, ethereumClient, feederGatewayClient)
				// Initialize the Starknet Synchronizer Service.
				processHandler.Add("Starknet Synchronizer", true, stateSynchronizer.UpdateState,
					stateSynchronizer.Close)
			}

			// Subscribe the REST API client to the main loop if it is enabled in
			// the config.
			if config.Runtime.REST.Enabled {
				s := rest.NewServer(":"+strconv.Itoa(config.Runtime.REST.Port), config.Runtime.Starknet.FeederGateway, config.Runtime.REST.Prefix)
				// Initialize the REST Service.
				processHandler.Add("REST", true, s.ListenAndServe, s.Close)
			}

<<<<<<< HEAD
			// endless running process
			log.Default.Info("Starting all processes...")
			processHandler.Run()
=======
			primaryServiceCheck := processHandler.PrimaryServiceChecker()

			if primaryServiceCheck > 0 {
				// endless running process
				log.Default.Info("Starting all processes...")
				processHandler.Run()
				cleanup()
			} else {
				cleanup()
			}
>>>>>>> cbd368b2
		},
	}
)

func cleanup() {
	processHandler.Close()
	log.Default.Info("App closing...Bye!!!")
}

// init defines flags and handles configuration.
func init() {
	fmt.Println(longMsg)
	// Set the functions to be run when rootCmd.Execute() is called.
	cobra.OnInitialize(initConfig)

	rootCmd.PersistentFlags().StringVar(&cfgFile, "config", "", fmt.Sprintf(
		"config file (default is %s)", filepath.Join(config.Dir, "juno.yaml")))
	rootCmd.PersistentFlags().StringVar(&dataDir, "dataDir", "", fmt.Sprintf(
		"data path (default is %s)", config.DataDir))
}

// initConfig reads in Config file or environment variables if set.
func initConfig() {
	if dataDir != "" {
		info, err := os.Stat(dataDir)
		if err != nil || !info.IsDir() {
			log.Default.Info("Invalid data directory. The default data directory will be used")
			dataDir = config.DataDir
		}
	}
	if cfgFile != "" {
		// Use Config file specified by the flag.
		viper.SetConfigFile(cfgFile)
	} else {
		// Use the default path for user configuration.
		viper.AddConfigPath(config.Dir)
		viper.SetConfigType("yaml")
		viper.SetConfigName("juno")
	}

	// Check whether the environment variables match any of the existing
	// keys and loads them if they are found.
	viper.AutomaticEnv()

	err := viper.ReadInConfig()
	if err == nil {
		log.Default.With("File", viper.ConfigFileUsed()).Info("Using config file:")
	} else {
		log.Default.Info("Config file not found.")
		if !config.Exists() {
			config.New()
		}
		viper.SetConfigFile(filepath.Join(config.Dir, "juno.yaml"))
		err = viper.ReadInConfig()
		errpkg.CheckFatal(err, "Failed to read in Config after generation.")
	}

	// Unmarshal and log runtime config instance.
	err = viper.Unmarshal(&config.Runtime)
	errpkg.CheckFatal(err, "Unable to unmarshal runtime config instance.")
	log.Default.With(
		"Database Path", config.Runtime.DbPath,
		"Rpc Port", config.Runtime.RPC.Port,
		"Rpc Enabled", config.Runtime.RPC.Enabled,
		"Rest Port", config.Runtime.REST.Port,
		"Rest Enabled", config.Runtime.REST.Enabled,
		"Rest Prefix", config.Runtime.REST.Prefix,
	).Info("Config values.")
}

// Execute handle flags for Cobra execution.
func Execute() {
	if err := rootCmd.Execute(); err != nil {
		log.Default.With("Error", err).Error("Failed to execute CLI.")
	}
}<|MERGE_RESOLUTION|>--- conflicted
+++ resolved
@@ -127,11 +127,6 @@
 				processHandler.Add("REST", true, s.ListenAndServe, s.Close)
 			}
 
-<<<<<<< HEAD
-			// endless running process
-			log.Default.Info("Starting all processes...")
-			processHandler.Run()
-=======
 			primaryServiceCheck := processHandler.PrimaryServiceChecker()
 
 			if primaryServiceCheck > 0 {
@@ -142,7 +137,6 @@
 			} else {
 				cleanup()
 			}
->>>>>>> cbd368b2
 		},
 	}
 )
