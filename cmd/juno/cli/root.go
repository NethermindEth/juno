--- conflicted
+++ resolved
@@ -61,21 +61,13 @@
 			if config.Runtime.RPC.Enabled {
 				s := rpc.NewServer(":"+strconv.Itoa(config.Runtime.RPC.Port), feederGatewayClient)
 				// Initialize the RPC Service.
-<<<<<<< HEAD
-				processHandler.Add("RPC", s.ListenAndServe, s.Close)
-=======
 				processHandler.Add("RPC", true, s.ListenAndServe, s.Close)
->>>>>>> 8e4cfd27
 			}
 
 			if config.Runtime.Metrics.Enabled {
 				s := metric.SetupMetric(":" + strconv.Itoa(config.Runtime.Metrics.Port))
 				// Initialize the Metrics Service.
-<<<<<<< HEAD
-				processHandler.Add("Metrics", s.ListenAndServe, s.Close)
-=======
 				processHandler.Add("Metrics", false, s.ListenAndServe, s.Close)
->>>>>>> 8e4cfd27
 			}
 
 			if err := db.InitializeMDBXEnv(config.Runtime.DbPath, 100, 0); err != nil {
@@ -101,38 +93,15 @@
 			// the config.
 			if config.Runtime.Starknet.Enabled {
 				var ethereumClient *ethclient.Client
-<<<<<<< HEAD
 				var err error
 				ethereumClient, err = ethclient.Dial(config.Runtime.Ethereum.Node)
-=======
-				if !config.Runtime.Starknet.ApiSync {
-					var err error
-					ethereumClient, err = ethclient.Dial(config.Runtime.Ethereum.Node)
-					if err != nil {
-						log.Default.With("Error", err).Fatal("Unable to connect to Ethereum Client")
-					}
-				}
-				// Synchronizer for Starknet State
-				env, err := db.GetMDBXEnv()
-				if err != nil {
-					log.Default.Fatal(err)
-				}
-				synchronizerDb, err := db.NewMDBXDatabase(env, "SYNCHRONIZER")
->>>>>>> 8e4cfd27
 				if err != nil {
 					log.Default.With("Error", err).Fatal("Unable to connect to Ethereum Client")
 				}
-<<<<<<< HEAD
 				services.SetupSync(feederGatewayClient, ethereumClient)
 				// Initialize the Starknet Synchronizer Service.
 				processHandler.Add("Starknet Synchronizer", services.SyncService.Run,
 					services.SyncService.Close)
-=======
-				stateSynchronizer := starknet.NewSynchronizer(synchronizerDb, ethereumClient, feederGatewayClient)
-				// Initialize the Starknet Synchronizer Service.
-				processHandler.Add("Starknet Synchronizer", true, stateSynchronizer.UpdateState,
-					stateSynchronizer.Close)
->>>>>>> 8e4cfd27
 			}
 
 			// Subscribe the REST API client to the main loop if it is enabled in
@@ -140,11 +109,7 @@
 			if config.Runtime.REST.Enabled {
 				s := rest.NewServer(":"+strconv.Itoa(config.Runtime.REST.Port), config.Runtime.Starknet.FeederGateway, config.Runtime.REST.Prefix)
 				// Initialize the REST Service.
-<<<<<<< HEAD
-				processHandler.Add("REST", s.ListenAndServe, s.Close)
-=======
 				processHandler.Add("REST", true, s.ListenAndServe, s.Close)
->>>>>>> 8e4cfd27
 			}
 
 			primaryServiceCheck := processHandler.PrimaryServiceChecker()
