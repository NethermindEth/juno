--- conflicted
+++ resolved
@@ -245,7 +245,6 @@
 				// Initialize the REST Service.
 				processHandler.Add("REST", true, s.ListenAndServe, s.Close)
 			}
-<<<<<<< HEAD
 			// Print with the updated values
 			log.Default.With(
 				"Database Path", config.Runtime.DbPath,
@@ -255,11 +254,6 @@
 				"Rest Enabled", config.Runtime.REST.Enabled,
 				"Rest Prefix", config.Runtime.REST.Prefix,
 			).Info("Config values.")
-			// endless running process
-			log.Default.Info("Starting all processes...")
-			processHandler.Run()
-			cleanup()
-=======
 
 			primaryServiceCheck := processHandler.PrimaryServiceChecker()
 
@@ -271,7 +265,6 @@
 			} else {
 				cleanup()
 			}
->>>>>>> 8e4cfd27
 		},
 	}
 )
