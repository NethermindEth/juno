--- conflicted
+++ resolved
@@ -13,15 +13,11 @@
 
 	"github.com/NethermindEth/juno/internal/config"
 	"github.com/NethermindEth/juno/internal/db"
-<<<<<<< HEAD
-=======
 	"github.com/NethermindEth/juno/internal/db/abi"
 	"github.com/NethermindEth/juno/internal/db/block"
 	"github.com/NethermindEth/juno/internal/db/contracthash"
 	"github.com/NethermindEth/juno/internal/db/state"
 	"github.com/NethermindEth/juno/internal/db/transaction"
-	"github.com/NethermindEth/juno/internal/errpkg"
->>>>>>> 3807ed7e
 	. "github.com/NethermindEth/juno/internal/log"
 	metric "github.com/NethermindEth/juno/internal/metrics/prometheus"
 	"github.com/NethermindEth/juno/pkg/feeder"
@@ -58,13 +54,7 @@
 	metricsServer *metric.Server
 	restServer    *rest.Server
 
-<<<<<<< HEAD
-			if err := db.InitializeMDBXEnv(config.Runtime.DbPath, 100, 0); err != nil {
-				Logger.Fatal("Error starting the database environment")
-			}
-=======
 	feederGatewayClient *feeder.Client
->>>>>>> 3807ed7e
 
 	stateSynchronizer *starknet.Synchronizer
 
@@ -322,14 +312,4 @@
 		"Rest Enabled", config.Runtime.REST.Enabled,
 		"Rest Prefix", config.Runtime.REST.Prefix,
 	).Info("Config values.")
-<<<<<<< HEAD
-}
-
-// Execute handle flags for Cobra execution.
-func Execute() {
-	if err := rootCmd.Execute(); err != nil {
-		Logger.Fatal("Failed to execute Juno CLI.")
-	}
-=======
->>>>>>> 3807ed7e
 }