--- conflicted
+++ resolved
@@ -110,14 +110,9 @@
 				DBMaxHandles:        defaultMaxHandles,
 				RPCCallMaxSteps:     defaultCallMaxSteps,
 				GatewayTimeouts:     defaultGwTimeout,
-<<<<<<< HEAD
-				LogHost:             defaultHost,
-				LogPort:             0,
-				SeqBlockTime:        defaultSeqBlockTime,
-=======
-				HTTPUpdateHost:      defaultHost,
-				HTTPUpdatePort:      0,
->>>>>>> 6e06ff25
+				SeqBlockTime:        defaultSeqBlockTime,
+				HTTPUpdateHost:      defaultHost,
+				HTTPUpdatePort:      0,
 			},
 		},
 		"custom network config file": {
@@ -163,14 +158,9 @@
 				DBMaxHandles:        defaultMaxHandles,
 				RPCCallMaxSteps:     defaultCallMaxSteps,
 				GatewayTimeouts:     defaultGwTimeout,
-<<<<<<< HEAD
-				LogHost:             defaultHost,
-				LogPort:             0,
-				SeqBlockTime:        defaultSeqBlockTime,
-=======
-				HTTPUpdateHost:      defaultHost,
-				HTTPUpdatePort:      0,
->>>>>>> 6e06ff25
+				SeqBlockTime:        defaultSeqBlockTime,
+				HTTPUpdateHost:      defaultHost,
+				HTTPUpdatePort:      0,
 			},
 		},
 		"default config with no flags": {
@@ -203,14 +193,9 @@
 				DBMaxHandles:        defaultMaxHandles,
 				RPCCallMaxSteps:     defaultCallMaxSteps,
 				GatewayTimeouts:     defaultGwTimeout,
-<<<<<<< HEAD
-				LogHost:             defaultHost,
-				LogPort:             0,
-				SeqBlockTime:        defaultSeqBlockTime,
-=======
-				HTTPUpdateHost:      defaultHost,
-				HTTPUpdatePort:      0,
->>>>>>> 6e06ff25
+				SeqBlockTime:        defaultSeqBlockTime,
+				HTTPUpdateHost:      defaultHost,
+				HTTPUpdatePort:      0,
 			},
 		},
 		"config file path is empty string": {
@@ -243,14 +228,9 @@
 				DBMaxHandles:        defaultMaxHandles,
 				RPCCallMaxSteps:     defaultCallMaxSteps,
 				GatewayTimeouts:     defaultGwTimeout,
-<<<<<<< HEAD
-				LogHost:             defaultHost,
-				LogPort:             0,
-				SeqBlockTime:        defaultSeqBlockTime,
-=======
-				HTTPUpdateHost:      defaultHost,
-				HTTPUpdatePort:      0,
->>>>>>> 6e06ff25
+				SeqBlockTime:        defaultSeqBlockTime,
+				HTTPUpdateHost:      defaultHost,
+				HTTPUpdatePort:      0,
 			},
 		},
 		"config file doesn't exist": {
@@ -288,14 +268,9 @@
 				DBMaxHandles:        defaultMaxHandles,
 				RPCCallMaxSteps:     defaultCallMaxSteps,
 				GatewayTimeouts:     defaultGwTimeout,
-<<<<<<< HEAD
-				LogHost:             defaultHost,
-				LogPort:             0,
-				SeqBlockTime:        defaultSeqBlockTime,
-=======
-				HTTPUpdateHost:      defaultHost,
-				HTTPUpdatePort:      0,
->>>>>>> 6e06ff25
+				SeqBlockTime:        defaultSeqBlockTime,
+				HTTPUpdateHost:      defaultHost,
+				HTTPUpdatePort:      0,
 			},
 		},
 		"config file with all settings but without any other flags": {
@@ -307,7 +282,7 @@
 network: sepolia
 pprof: true
 `,
-			expectedConfig: &node.Config{ //nolint:dupl // false trigger (see `Pprof`, `DatabasePath` fields)
+			expectedConfig: &node.Config{
 				LogLevel:            "debug",
 				HTTP:                defaultHTTP,
 				HTTPHost:            "0.0.0.0",
@@ -335,14 +310,9 @@
 				DBMaxHandles:        defaultMaxHandles,
 				RPCCallMaxSteps:     defaultCallMaxSteps,
 				GatewayTimeouts:     defaultGwTimeout,
-<<<<<<< HEAD
-				LogHost:             defaultHost,
-				LogPort:             0,
-				SeqBlockTime:        defaultSeqBlockTime,
-=======
-				HTTPUpdateHost:      defaultHost,
-				HTTPUpdatePort:      0,
->>>>>>> 6e06ff25
+				SeqBlockTime:        defaultSeqBlockTime,
+				HTTPUpdateHost:      defaultHost,
+				HTTPUpdatePort:      0,
 			},
 		},
 		"config file with some settings but without any other flags": {
@@ -379,14 +349,9 @@
 				DBMaxHandles:        defaultMaxHandles,
 				RPCCallMaxSteps:     defaultCallMaxSteps,
 				GatewayTimeouts:     defaultGwTimeout,
-<<<<<<< HEAD
-				LogHost:             defaultHost,
-				LogPort:             0,
-				SeqBlockTime:        defaultSeqBlockTime,
-=======
-				HTTPUpdateHost:      defaultHost,
-				HTTPUpdatePort:      0,
->>>>>>> 6e06ff25
+				SeqBlockTime:        defaultSeqBlockTime,
+				HTTPUpdateHost:      defaultHost,
+				HTTPUpdatePort:      0,
 			},
 		},
 		"all flags without config file": {
@@ -422,14 +387,9 @@
 				RPCCallMaxSteps:     defaultCallMaxSteps,
 				GatewayTimeouts:     defaultGwTimeout,
 				PendingPollInterval: defaultPendingPollInterval,
-<<<<<<< HEAD
-				LogHost:             defaultHost,
-				LogPort:             0,
-				SeqBlockTime:        defaultSeqBlockTime,
-=======
-				HTTPUpdateHost:      defaultHost,
-				HTTPUpdatePort:      0,
->>>>>>> 6e06ff25
+				SeqBlockTime:        defaultSeqBlockTime,
+				HTTPUpdateHost:      defaultHost,
+				HTTPUpdatePort:      0,
 			},
 		},
 		"some flags without config file": {
@@ -465,14 +425,9 @@
 				DBMaxHandles:        defaultMaxHandles,
 				RPCCallMaxSteps:     defaultCallMaxSteps,
 				GatewayTimeouts:     defaultGwTimeout,
-<<<<<<< HEAD
-				LogHost:             defaultHost,
-				LogPort:             0,
-				SeqBlockTime:        defaultSeqBlockTime,
-=======
-				HTTPUpdateHost:      defaultHost,
-				HTTPUpdatePort:      0,
->>>>>>> 6e06ff25
+				SeqBlockTime:        defaultSeqBlockTime,
+				HTTPUpdateHost:      defaultHost,
+				HTTPUpdatePort:      0,
 			},
 		},
 		"all setting set in both config file and flags": {
@@ -532,14 +487,9 @@
 				DBMaxHandles:        defaultMaxHandles,
 				RPCCallMaxSteps:     defaultCallMaxSteps,
 				GatewayTimeouts:     defaultGwTimeout,
-<<<<<<< HEAD
-				LogHost:             defaultHost,
-				LogPort:             0,
-				SeqBlockTime:        defaultSeqBlockTime,
-=======
-				HTTPUpdateHost:      defaultHost,
-				HTTPUpdatePort:      0,
->>>>>>> 6e06ff25
+				SeqBlockTime:        defaultSeqBlockTime,
+				HTTPUpdateHost:      defaultHost,
+				HTTPUpdatePort:      0,
 			},
 		},
 		"some setting set in both config file and flags": {
@@ -578,14 +528,9 @@
 				DBMaxHandles:        defaultMaxHandles,
 				RPCCallMaxSteps:     defaultCallMaxSteps,
 				GatewayTimeouts:     defaultGwTimeout,
-<<<<<<< HEAD
-				LogHost:             defaultHost,
-				LogPort:             0,
-				SeqBlockTime:        defaultSeqBlockTime,
-=======
-				HTTPUpdateHost:      defaultHost,
-				HTTPUpdatePort:      0,
->>>>>>> 6e06ff25
+				SeqBlockTime:        defaultSeqBlockTime,
+				HTTPUpdateHost:      defaultHost,
+				HTTPUpdatePort:      0,
 			},
 		},
 		"some setting set in default, config file and flags": {
@@ -620,14 +565,9 @@
 				DBMaxHandles:        defaultMaxHandles,
 				RPCCallMaxSteps:     defaultCallMaxSteps,
 				GatewayTimeouts:     defaultGwTimeout,
-<<<<<<< HEAD
-				LogHost:             defaultHost,
-				LogPort:             0,
-				SeqBlockTime:        defaultSeqBlockTime,
-=======
-				HTTPUpdateHost:      defaultHost,
-				HTTPUpdatePort:      0,
->>>>>>> 6e06ff25
+				SeqBlockTime:        defaultSeqBlockTime,
+				HTTPUpdateHost:      defaultHost,
+				HTTPUpdatePort:      0,
 			},
 		},
 		"only set env variables": {
@@ -660,14 +600,9 @@
 				DBMaxHandles:        defaultMaxHandles,
 				RPCCallMaxSteps:     defaultCallMaxSteps,
 				GatewayTimeouts:     defaultGwTimeout,
-<<<<<<< HEAD
-				LogHost:             defaultHost,
-				LogPort:             0,
-				SeqBlockTime:        defaultSeqBlockTime,
-=======
-				HTTPUpdateHost:      defaultHost,
-				HTTPUpdatePort:      0,
->>>>>>> 6e06ff25
+				SeqBlockTime:        defaultSeqBlockTime,
+				HTTPUpdateHost:      defaultHost,
+				HTTPUpdatePort:      0,
 			},
 		},
 		"some setting set in both env variables and flags": {
@@ -701,14 +636,9 @@
 				DBMaxHandles:        defaultMaxHandles,
 				RPCCallMaxSteps:     defaultCallMaxSteps,
 				GatewayTimeouts:     defaultGwTimeout,
-<<<<<<< HEAD
-				LogHost:             defaultHost,
-				LogPort:             0,
-				SeqBlockTime:        defaultSeqBlockTime,
-=======
-				HTTPUpdateHost:      defaultHost,
-				HTTPUpdatePort:      0,
->>>>>>> 6e06ff25
+				SeqBlockTime:        defaultSeqBlockTime,
+				HTTPUpdateHost:      defaultHost,
+				HTTPUpdatePort:      0,
 			},
 		},
 		"some setting set in both env variables and config file": {
@@ -743,14 +673,9 @@
 				DBMaxHandles:        defaultMaxHandles,
 				RPCCallMaxSteps:     defaultCallMaxSteps,
 				GatewayTimeouts:     defaultGwTimeout,
-<<<<<<< HEAD
-				LogHost:             defaultHost,
-				LogPort:             0,
-				SeqBlockTime:        defaultSeqBlockTime,
-=======
-				HTTPUpdateHost:      defaultHost,
-				HTTPUpdatePort:      0,
->>>>>>> 6e06ff25
+				SeqBlockTime:        defaultSeqBlockTime,
+				HTTPUpdateHost:      defaultHost,
+				HTTPUpdatePort:      0,
 			},
 		},
 	}
