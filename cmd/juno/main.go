package main

import (
	"fmt"
	"os"
	"os/signal"
	"syscall"

<<<<<<< HEAD
	//"github.com/NethermindEth/juno/pkg/jsonrpc"

	"github.com/NethermindEth/juno/internal/cairovm"
	"github.com/NethermindEth/juno/internal/config"
	"github.com/NethermindEth/juno/internal/db"
	"github.com/NethermindEth/juno/internal/db/block"
	"github.com/NethermindEth/juno/internal/db/state"
	"github.com/NethermindEth/juno/internal/db/sync"
	"github.com/NethermindEth/juno/internal/db/transaction"
	. "github.com/NethermindEth/juno/internal/log"
	metric "github.com/NethermindEth/juno/internal/metrics/prometheus"
	"github.com/NethermindEth/juno/internal/rpc"
	//"github.com/NethermindEth/juno/internal/rpc/starknet"
	syncService "github.com/NethermindEth/juno/internal/sync"
	"github.com/NethermindEth/juno/pkg/feeder"
	"github.com/spf13/cobra"
	"github.com/spf13/pflag"
	"github.com/spf13/viper"
	"github.com/torquem-ch/mdbx-go/mdbx"
)

var (
	mdbxEnv *mdbx.Env

	rpcServer     *rpc.HttpRpc
	metricsServer *metric.Server

	synchronizer   *syncService.SyncService
	virtualMachine *cairovm.VirtualMachine

	stateManager       *state.Manager
	transactionManager *transaction.Manager
	blockManager       *block.Manager
	syncManager        *sync.Manager
=======
	"github.com/NethermindEth/juno/internal/juno"
>>>>>>> ecfb601b
)

func main() {
	quit := make(chan os.Signal, 1)
	signal.Notify(quit, os.Interrupt, syscall.SIGTERM)

	if err := NewCmd(juno.New, quit).Execute(); err != nil {
		fmt.Fprintln(os.Stderr, err.Error())
		os.Exit(1)
	}
<<<<<<< HEAD
}

func newRootCmd() *cobra.Command {
	cfg := &config.Juno{}
	var configFile string

	rootCmd := &cobra.Command{
		Use:   "juno [options]",
		Short: "StarkNet client implementation in Go.",
		PersistentPreRunE: func(cmd *cobra.Command, _ []string) error {
			return loadConfig(cmd, &configFile)
		},
		Run: func(_ *cobra.Command, _ []string) {
			juno(cfg)
		},
	}

	// Commands
	rootCmd.AddCommand(newConfigureCmd(cfg, &configFile))

	// Flags
	if configDir, err := os.UserConfigDir(); err != nil {
		configFile = ""
	} else {
		configFile = filepath.Join(configDir, "juno", "juno.yaml")
	}
	rootCmd.PersistentFlags().StringVarP(&configFile, "config", "c", configFile, "the yaml configuration file.")

	// Log
	rootCmd.PersistentFlags().StringVar(&cfg.Log.Level, "log-level", "info", "verbosity of the logs. Options: debug, info, warn, error, dpanic, panic, fatal.")
	rootCmd.PersistentFlags().BoolVar(&cfg.Log.Json, "log-json", false, "print logs in json format. Useful for automated processing. Typically omitted if logs are only viewed from console.")
	rootCmd.PersistentFlags().BoolVar(&cfg.Log.NoColor, "log-nocolor", false, "disable colour coded logs. Colour coded logs are enabled by default.")

	// RPC
	rootCmd.PersistentFlags().BoolVar(&cfg.Rpc.Enable, "rpc-enable", false, "enable the RPC server. Warning: this exposes the node to external requests and potentially DoS attacks.")
	rootCmd.PersistentFlags().UintVar(&cfg.Rpc.Port, "rpc-port", 8080, "the port on which the RPC server will listen for requests.")

	// Metrics
	rootCmd.PersistentFlags().BoolVar(&cfg.Metrics.Enable, "metrics-enable", false, "enable the metrics server.")
	rootCmd.PersistentFlags().UintVar(&cfg.Metrics.Port, "metrics-port", 9090, "the port on which the metrics server listens.")

	// Database
	cfg.Database.Path, _ = config.UserDataDir() // Empty string is a sensible default if there is an error
	rootCmd.PersistentFlags().StringVar(&cfg.Database.Path, "database-path", cfg.Database.Path, "location of the database files.")

	// StarkNet
	rootCmd.PersistentFlags().BoolVar(&cfg.Sync.Enable, "sync-enable", false, "if set, the node will synchronize with the StarkNet chain.")
	rootCmd.PersistentFlags().StringVar(&cfg.Sync.Sequencer, "sync-sequencer", "https://alpha-mainnet.starknet.io", "the sequencer endpoint. Useful for those wishing to cache feeder gateway responses in a proxy.")
	rootCmd.PersistentFlags().StringVar(&cfg.Sync.Network, "sync-network", "mainnet", "the StarkNet network with which to sync. Options: mainnet, goerli")
	rootCmd.PersistentFlags().BoolVar(&cfg.Sync.Trusted, "sync-trusted", false, "sync with the feeder gateway, not against L1. Only set if an Ethereum node is not available. The node provides no guarantees about the integrity of the state when syncing with the feeder gateway.")
	rootCmd.PersistentFlags().StringVar(&cfg.Sync.EthNode, "sync-ethnode", "", "the endpoint to the ethereum node. Required if one wants to maintain the state in a truly trustless way.")

	return rootCmd
}

type keyToEnvReplacer struct{}

// Replace is used to conveniently convert from a viper key to an
// environment variable. E.g. "database-path" --> "JUNO_DATABASE_PATH"
//
// It is public to fulfill the viper.EnvKeyReplacer interface.
// Not meant for external use.
func (r *keyToEnvReplacer) Replace(key string) string {
	return "JUNO_" + strings.ToUpper(strings.ReplaceAll(key, "-", "_"))
}

// Loads the viper configuration and handles precedence in the following order:
//
// 1. CLI params
// 2. Environment variables
// 3. Config file
// 4. Defaults
//
// Inspired by https://github.com/carolynvs/stingoftheviper/blob/e0d04fd2334bdf677a7f8825404a70e3c2c7e7d0/main.go
func loadConfig(cmd *cobra.Command, configFile *string) error {
	v := viper.NewWithOptions(viper.KeyDelimiter("-"), viper.EnvKeyReplacer(&keyToEnvReplacer{}))

	// The `--config` flag is unique. We need to evaluate its
	// argument/env var before loading the configuration file.
	setFlagValue(cmd, v, cmd.Flag("config"))

	v.AddConfigPath(filepath.Dir(*configFile))
	v.SetConfigType("yaml")
	v.SetConfigName(filepath.Base(*configFile))

	if err := v.ReadInConfig(); err != nil {
		if _, ok := err.(viper.ConfigFileNotFoundError); !ok {
			return err
		}
		fmt.Printf("config file not found at %s: falling back to CLI params, environment vars, and defaults\n", *configFile)
	}

	// Copy environment vars and config file values to the
	// config struct.
	cmd.Flags().VisitAll(func(f *pflag.Flag) { setFlagValue(cmd, v, f) })

	return nil
}

// setFlagValue binds each cobra flag to its associated viper
// configuration (config file and environment variable)
func setFlagValue(cmd *cobra.Command, v *viper.Viper, f *pflag.Flag) {
	// Bind flag to environment variable
	v.BindEnv(f.Name)

	// Apply the viper config value to the flag when the flag is not
	// set and viper has a value
	if !f.Changed && v.IsSet(f.Name) {
		val := v.Get(f.Name)
		cmd.Flags().Set(f.Name, fmt.Sprintf("%v", val))
	}
}

// juno is the main entrypoint for the Juno node.
func juno(cfg *config.Juno) {
	fmt.Printf("using config: %+v\n\n", cfg)

	// Configure the logger first so we can use it
	setupLogger(&cfg.Log)
	setupInterruptHandler(cfg)
	setupDatabase(&cfg.Database)
	// feederClient := setupFeederGateway(&cfg.Sync)
	virtualMachine = cairovm.New(stateManager)

	errChs := make([]chan error, 0)

	if cfg.Sync.Enable {
		errChs = append(errChs, make(chan error))
		setupSynchronizer(&cfg.Sync, errChs[len(errChs)-1])
	} else {
		// Currently, Juno is only useful for storing StarkNet
		// state locally. We notify the user of this. We don't
		// exit since some RPCs are useful on a stale database.
		fmt.Println("StarkNet synchronization is disabled. To enable it, use the --sync-enable flag.")
	}
	//if cfg.Rpc.Enable {
	//	errChs = append(errChs, make(chan error))
	//	setupRpc(&cfg.Rpc, synchronizer, errChs[len(errChs)-1])
	//}
	if cfg.Metrics.Enable {
		errChs = append(errChs, make(chan error))
		setupMetrics(&cfg.Metrics, errChs[len(errChs)-1])
	}

	// Wait until error
	checkErrChs(errChs)
}

func setupVirtualMachine() {
	virtualMachine = cairovm.New(stateManager)
}

func setupLogger(cfg *config.Log) {
	if err := ReplaceGlobalLogger(cfg.Json, cfg.Level, !cfg.NoColor); err != nil {
		fmt.Printf("failed to initialize logger: %s\n", err)
		os.Exit(1)
	}
}

func setupSynchronizer(cfg *config.Sync, errChan chan error) {
	syncer, err := syncService.NewSyncService(cfg.Network, cfg.EthNode, cfg.Sequencer, syncManager, stateManager)
	if err != nil {
		Logger.With("error", err).Fatal("Failed to initialize sync service")
	}
	syncer.Run(errChan)
}

/*
func setupRpc(cfg *config.Rpc, synchronizer *syncService.Synchronizer, errChan chan error) {
	checkPort("JSON-RPC", cfg.Port)
	starknetApi := starknet.New(stateManager, blockManager, transactionManager, synchronizer, virtualMachine)
	jsonRpc := jsonrpc.NewJsonRpc()
	handlers := []struct {
		name       string
		function   any
		paramNames []string
	}{
		{"starknet_getBlockWithTxHashes", starknetApi.GetBlockWithTxHashes, []string{"block_id"}},
		{"starknet_getBlockWithTxs", starknetApi.GetBlockWithTxs, []string{"block_id"}},
		{"starknet_getStateUpdate", starknetApi.GetStateUpdate, []string{"block_id"}},
		{"starknet_getStorageAt", starknetApi.GetStorageAt, []string{"block_id", "contract_address", "key"}},
		{"starknet_getTransactionByHash", starknetApi.GetTransactionByHash, []string{"transaction_hash"}},
		{"starknet_getTransactionByBlockIdAndIndex", starknetApi.GetTransactionByBlockIdAndIndex, []string{"block_id", "index"}},
		{"starknet_getTransactionReceipt", starknetApi.GetTransactionReceipt, []string{"transaction_hash"}},
		{"starknet_getClass", starknetApi.GetClass, []string{"class_hash"}},
		{"starknet_getClassHashAt", starknetApi.GetClassHashAt, []string{"block_id", "address"}},
		{"starknet_getBlockTransactionCount", starknetApi.GetBlockTransactionCount, []string{"block_id"}},
		{"starknet_call", starknetApi.Call, []string{"block_id", "request"}},
		{"starknet_estimateFee", starknetApi.EstimateFee, []string{"block_id", "request"}},
		{"starknet_blockNumber", starknetApi.BlockNumber, nil},
		{"starknet_blockHashAndNumber", starknetApi.BlockHashAndNumber, nil},
		{"starknet_chainId", starknetApi.ChainId, nil},
		{"starknet_pendingTransactions", starknetApi.PendingTransactions, nil},
		{"starknet_protocolVersion", starknetApi.ProtocolVersion, nil},
		{"starknet_syncing", starknetApi.Syncing, nil},
	}
	for _, handler := range handlers {
		if err := jsonRpc.RegisterFunc(handler.name, handler.function, handler.paramNames...); err != nil {
			Logger.With("Error", err).Error("Failed to register RPC handler.")
		}
	}
	server, err := rpc.NewHttpRpc(":"+strconv.FormatUint(uint64(cfg.Port), 10), "/rpc", jsonRpc)
	if err != nil {
		Logger.Fatal("Failed to initialise RPC Server", err)
	}
	rpcServer = server
	rpcServer.ListenAndServe(errChan)
}
*/

func setupMetrics(cfg *config.Metrics, errChan chan error) {
	checkPort("Metrics", cfg.Port)
	metricsServer = metric.SetupMetric(":" + strconv.FormatUint(uint64(cfg.Port), 10))
	metricsServer.ListenAndServe(errChan)
}

func checkPort(server string, port uint) {
	minPort, maxPort := uint(1_024), uint(49_151)
	if port < minPort || port > maxPort {
		Logger.Fatalf("%s port must be between %d and %d", server, minPort, maxPort)
	}
}

func setupFeederGateway(cfg *config.Sync) *feeder.Client {
	return feeder.NewClient(cfg.Sequencer, "/feeder_gateway", nil)
}

func setupDatabase(cfg *config.Database) {
	var err error
	var dbName string

	mdbxEnv, err = db.NewMDBXEnv(cfg.Path, 100, 0)
	if err != nil {
		Logger.Fatal("Failed to create MDBX Database environment: ", err)
	}

	logDBErr := func(name string, err error) {
		if err != nil {
			Logger.Fatalf("Failed to create %s database: %s", name, err)
		}
	}

	dbName = "SYNC"
	syncDb, err := db.NewMDBXDatabase(mdbxEnv, dbName)
	logDBErr(dbName, err)

	dbName = "CONTRACT_DEF"
	contractDefDb, err := db.NewMDBXDatabase(mdbxEnv, dbName)
	logDBErr(dbName, err)

	dbName = "STATE"
	stateDb, err := db.NewMDBXDatabase(mdbxEnv, dbName)
	logDBErr(dbName, err)

	dbName = "TRANSACTION"
	txDb, err := db.NewMDBXDatabase(mdbxEnv, dbName)
	logDBErr(dbName, err)

	dbName = "RECEIPT"
	receiptDb, err := db.NewMDBXDatabase(mdbxEnv, dbName)
	logDBErr(dbName, err)

	dbName = "BLOCK"
	blockDb, err := db.NewMDBXDatabase(mdbxEnv, dbName)
	logDBErr(dbName, err)

	syncManager = sync.NewManager(syncDb)
	stateManager = state.NewManager(stateDb, contractDefDb)
	transactionManager = transaction.NewManager(txDb, receiptDb)
	blockManager = block.NewManager(blockDb)
}

func setupInterruptHandler(cfg *config.Juno) {
	// Handle signal interrupts and exits.
	sig := make(chan os.Signal, 1)
	signal.Notify(sig, os.Interrupt, syscall.SIGTERM)
	go func(sig chan os.Signal) {
		<-sig
		Logger.Info("Shutting down Juno...")
		shutdown(cfg)
		os.Exit(0)
	}(sig)
}

func shutdown(cfg *config.Juno) {
	stateManager.Close()
	transactionManager.Close()
	blockManager.Close()
	stateManager.Close()
	syncManager.Close()
	if cfg.Sync.Enable {
		synchronizer.Close()
	}

	shutdownTimeout := 5 * time.Second

	if cfg.Rpc.Enable {
		if err := rpcServer.Close(shutdownTimeout); err != nil {
			Logger.Fatal("Failed to shutdown RPC server gracefully: ", err)
		}
	}

	if cfg.Metrics.Enable {
		if err := metricsServer.Close(shutdownTimeout); err != nil {
			Logger.Fatal("Failed to shutdown Metrics server gracefully: ", err)
		}
	}
}

func checkErrChs(errChs []chan error) {
	for _, errCh := range errChs {
		for {
			if err := <-errCh; err != nil {
				Logger.Fatal(err)
			}
		}
	}
=======
>>>>>>> ecfb601b
}<|MERGE_RESOLUTION|>--- conflicted
+++ resolved
@@ -6,44 +6,7 @@
 	"os/signal"
 	"syscall"
 
-<<<<<<< HEAD
-	//"github.com/NethermindEth/juno/pkg/jsonrpc"
-
-	"github.com/NethermindEth/juno/internal/cairovm"
-	"github.com/NethermindEth/juno/internal/config"
-	"github.com/NethermindEth/juno/internal/db"
-	"github.com/NethermindEth/juno/internal/db/block"
-	"github.com/NethermindEth/juno/internal/db/state"
-	"github.com/NethermindEth/juno/internal/db/sync"
-	"github.com/NethermindEth/juno/internal/db/transaction"
-	. "github.com/NethermindEth/juno/internal/log"
-	metric "github.com/NethermindEth/juno/internal/metrics/prometheus"
-	"github.com/NethermindEth/juno/internal/rpc"
-	//"github.com/NethermindEth/juno/internal/rpc/starknet"
-	syncService "github.com/NethermindEth/juno/internal/sync"
-	"github.com/NethermindEth/juno/pkg/feeder"
-	"github.com/spf13/cobra"
-	"github.com/spf13/pflag"
-	"github.com/spf13/viper"
-	"github.com/torquem-ch/mdbx-go/mdbx"
-)
-
-var (
-	mdbxEnv *mdbx.Env
-
-	rpcServer     *rpc.HttpRpc
-	metricsServer *metric.Server
-
-	synchronizer   *syncService.SyncService
-	virtualMachine *cairovm.VirtualMachine
-
-	stateManager       *state.Manager
-	transactionManager *transaction.Manager
-	blockManager       *block.Manager
-	syncManager        *sync.Manager
-=======
 	"github.com/NethermindEth/juno/internal/juno"
->>>>>>> ecfb601b
 )
 
 func main() {
@@ -54,324 +17,4 @@
 		fmt.Fprintln(os.Stderr, err.Error())
 		os.Exit(1)
 	}
-<<<<<<< HEAD
-}
-
-func newRootCmd() *cobra.Command {
-	cfg := &config.Juno{}
-	var configFile string
-
-	rootCmd := &cobra.Command{
-		Use:   "juno [options]",
-		Short: "StarkNet client implementation in Go.",
-		PersistentPreRunE: func(cmd *cobra.Command, _ []string) error {
-			return loadConfig(cmd, &configFile)
-		},
-		Run: func(_ *cobra.Command, _ []string) {
-			juno(cfg)
-		},
-	}
-
-	// Commands
-	rootCmd.AddCommand(newConfigureCmd(cfg, &configFile))
-
-	// Flags
-	if configDir, err := os.UserConfigDir(); err != nil {
-		configFile = ""
-	} else {
-		configFile = filepath.Join(configDir, "juno", "juno.yaml")
-	}
-	rootCmd.PersistentFlags().StringVarP(&configFile, "config", "c", configFile, "the yaml configuration file.")
-
-	// Log
-	rootCmd.PersistentFlags().StringVar(&cfg.Log.Level, "log-level", "info", "verbosity of the logs. Options: debug, info, warn, error, dpanic, panic, fatal.")
-	rootCmd.PersistentFlags().BoolVar(&cfg.Log.Json, "log-json", false, "print logs in json format. Useful for automated processing. Typically omitted if logs are only viewed from console.")
-	rootCmd.PersistentFlags().BoolVar(&cfg.Log.NoColor, "log-nocolor", false, "disable colour coded logs. Colour coded logs are enabled by default.")
-
-	// RPC
-	rootCmd.PersistentFlags().BoolVar(&cfg.Rpc.Enable, "rpc-enable", false, "enable the RPC server. Warning: this exposes the node to external requests and potentially DoS attacks.")
-	rootCmd.PersistentFlags().UintVar(&cfg.Rpc.Port, "rpc-port", 8080, "the port on which the RPC server will listen for requests.")
-
-	// Metrics
-	rootCmd.PersistentFlags().BoolVar(&cfg.Metrics.Enable, "metrics-enable", false, "enable the metrics server.")
-	rootCmd.PersistentFlags().UintVar(&cfg.Metrics.Port, "metrics-port", 9090, "the port on which the metrics server listens.")
-
-	// Database
-	cfg.Database.Path, _ = config.UserDataDir() // Empty string is a sensible default if there is an error
-	rootCmd.PersistentFlags().StringVar(&cfg.Database.Path, "database-path", cfg.Database.Path, "location of the database files.")
-
-	// StarkNet
-	rootCmd.PersistentFlags().BoolVar(&cfg.Sync.Enable, "sync-enable", false, "if set, the node will synchronize with the StarkNet chain.")
-	rootCmd.PersistentFlags().StringVar(&cfg.Sync.Sequencer, "sync-sequencer", "https://alpha-mainnet.starknet.io", "the sequencer endpoint. Useful for those wishing to cache feeder gateway responses in a proxy.")
-	rootCmd.PersistentFlags().StringVar(&cfg.Sync.Network, "sync-network", "mainnet", "the StarkNet network with which to sync. Options: mainnet, goerli")
-	rootCmd.PersistentFlags().BoolVar(&cfg.Sync.Trusted, "sync-trusted", false, "sync with the feeder gateway, not against L1. Only set if an Ethereum node is not available. The node provides no guarantees about the integrity of the state when syncing with the feeder gateway.")
-	rootCmd.PersistentFlags().StringVar(&cfg.Sync.EthNode, "sync-ethnode", "", "the endpoint to the ethereum node. Required if one wants to maintain the state in a truly trustless way.")
-
-	return rootCmd
-}
-
-type keyToEnvReplacer struct{}
-
-// Replace is used to conveniently convert from a viper key to an
-// environment variable. E.g. "database-path" --> "JUNO_DATABASE_PATH"
-//
-// It is public to fulfill the viper.EnvKeyReplacer interface.
-// Not meant for external use.
-func (r *keyToEnvReplacer) Replace(key string) string {
-	return "JUNO_" + strings.ToUpper(strings.ReplaceAll(key, "-", "_"))
-}
-
-// Loads the viper configuration and handles precedence in the following order:
-//
-// 1. CLI params
-// 2. Environment variables
-// 3. Config file
-// 4. Defaults
-//
-// Inspired by https://github.com/carolynvs/stingoftheviper/blob/e0d04fd2334bdf677a7f8825404a70e3c2c7e7d0/main.go
-func loadConfig(cmd *cobra.Command, configFile *string) error {
-	v := viper.NewWithOptions(viper.KeyDelimiter("-"), viper.EnvKeyReplacer(&keyToEnvReplacer{}))
-
-	// The `--config` flag is unique. We need to evaluate its
-	// argument/env var before loading the configuration file.
-	setFlagValue(cmd, v, cmd.Flag("config"))
-
-	v.AddConfigPath(filepath.Dir(*configFile))
-	v.SetConfigType("yaml")
-	v.SetConfigName(filepath.Base(*configFile))
-
-	if err := v.ReadInConfig(); err != nil {
-		if _, ok := err.(viper.ConfigFileNotFoundError); !ok {
-			return err
-		}
-		fmt.Printf("config file not found at %s: falling back to CLI params, environment vars, and defaults\n", *configFile)
-	}
-
-	// Copy environment vars and config file values to the
-	// config struct.
-	cmd.Flags().VisitAll(func(f *pflag.Flag) { setFlagValue(cmd, v, f) })
-
-	return nil
-}
-
-// setFlagValue binds each cobra flag to its associated viper
-// configuration (config file and environment variable)
-func setFlagValue(cmd *cobra.Command, v *viper.Viper, f *pflag.Flag) {
-	// Bind flag to environment variable
-	v.BindEnv(f.Name)
-
-	// Apply the viper config value to the flag when the flag is not
-	// set and viper has a value
-	if !f.Changed && v.IsSet(f.Name) {
-		val := v.Get(f.Name)
-		cmd.Flags().Set(f.Name, fmt.Sprintf("%v", val))
-	}
-}
-
-// juno is the main entrypoint for the Juno node.
-func juno(cfg *config.Juno) {
-	fmt.Printf("using config: %+v\n\n", cfg)
-
-	// Configure the logger first so we can use it
-	setupLogger(&cfg.Log)
-	setupInterruptHandler(cfg)
-	setupDatabase(&cfg.Database)
-	// feederClient := setupFeederGateway(&cfg.Sync)
-	virtualMachine = cairovm.New(stateManager)
-
-	errChs := make([]chan error, 0)
-
-	if cfg.Sync.Enable {
-		errChs = append(errChs, make(chan error))
-		setupSynchronizer(&cfg.Sync, errChs[len(errChs)-1])
-	} else {
-		// Currently, Juno is only useful for storing StarkNet
-		// state locally. We notify the user of this. We don't
-		// exit since some RPCs are useful on a stale database.
-		fmt.Println("StarkNet synchronization is disabled. To enable it, use the --sync-enable flag.")
-	}
-	//if cfg.Rpc.Enable {
-	//	errChs = append(errChs, make(chan error))
-	//	setupRpc(&cfg.Rpc, synchronizer, errChs[len(errChs)-1])
-	//}
-	if cfg.Metrics.Enable {
-		errChs = append(errChs, make(chan error))
-		setupMetrics(&cfg.Metrics, errChs[len(errChs)-1])
-	}
-
-	// Wait until error
-	checkErrChs(errChs)
-}
-
-func setupVirtualMachine() {
-	virtualMachine = cairovm.New(stateManager)
-}
-
-func setupLogger(cfg *config.Log) {
-	if err := ReplaceGlobalLogger(cfg.Json, cfg.Level, !cfg.NoColor); err != nil {
-		fmt.Printf("failed to initialize logger: %s\n", err)
-		os.Exit(1)
-	}
-}
-
-func setupSynchronizer(cfg *config.Sync, errChan chan error) {
-	syncer, err := syncService.NewSyncService(cfg.Network, cfg.EthNode, cfg.Sequencer, syncManager, stateManager)
-	if err != nil {
-		Logger.With("error", err).Fatal("Failed to initialize sync service")
-	}
-	syncer.Run(errChan)
-}
-
-/*
-func setupRpc(cfg *config.Rpc, synchronizer *syncService.Synchronizer, errChan chan error) {
-	checkPort("JSON-RPC", cfg.Port)
-	starknetApi := starknet.New(stateManager, blockManager, transactionManager, synchronizer, virtualMachine)
-	jsonRpc := jsonrpc.NewJsonRpc()
-	handlers := []struct {
-		name       string
-		function   any
-		paramNames []string
-	}{
-		{"starknet_getBlockWithTxHashes", starknetApi.GetBlockWithTxHashes, []string{"block_id"}},
-		{"starknet_getBlockWithTxs", starknetApi.GetBlockWithTxs, []string{"block_id"}},
-		{"starknet_getStateUpdate", starknetApi.GetStateUpdate, []string{"block_id"}},
-		{"starknet_getStorageAt", starknetApi.GetStorageAt, []string{"block_id", "contract_address", "key"}},
-		{"starknet_getTransactionByHash", starknetApi.GetTransactionByHash, []string{"transaction_hash"}},
-		{"starknet_getTransactionByBlockIdAndIndex", starknetApi.GetTransactionByBlockIdAndIndex, []string{"block_id", "index"}},
-		{"starknet_getTransactionReceipt", starknetApi.GetTransactionReceipt, []string{"transaction_hash"}},
-		{"starknet_getClass", starknetApi.GetClass, []string{"class_hash"}},
-		{"starknet_getClassHashAt", starknetApi.GetClassHashAt, []string{"block_id", "address"}},
-		{"starknet_getBlockTransactionCount", starknetApi.GetBlockTransactionCount, []string{"block_id"}},
-		{"starknet_call", starknetApi.Call, []string{"block_id", "request"}},
-		{"starknet_estimateFee", starknetApi.EstimateFee, []string{"block_id", "request"}},
-		{"starknet_blockNumber", starknetApi.BlockNumber, nil},
-		{"starknet_blockHashAndNumber", starknetApi.BlockHashAndNumber, nil},
-		{"starknet_chainId", starknetApi.ChainId, nil},
-		{"starknet_pendingTransactions", starknetApi.PendingTransactions, nil},
-		{"starknet_protocolVersion", starknetApi.ProtocolVersion, nil},
-		{"starknet_syncing", starknetApi.Syncing, nil},
-	}
-	for _, handler := range handlers {
-		if err := jsonRpc.RegisterFunc(handler.name, handler.function, handler.paramNames...); err != nil {
-			Logger.With("Error", err).Error("Failed to register RPC handler.")
-		}
-	}
-	server, err := rpc.NewHttpRpc(":"+strconv.FormatUint(uint64(cfg.Port), 10), "/rpc", jsonRpc)
-	if err != nil {
-		Logger.Fatal("Failed to initialise RPC Server", err)
-	}
-	rpcServer = server
-	rpcServer.ListenAndServe(errChan)
-}
-*/
-
-func setupMetrics(cfg *config.Metrics, errChan chan error) {
-	checkPort("Metrics", cfg.Port)
-	metricsServer = metric.SetupMetric(":" + strconv.FormatUint(uint64(cfg.Port), 10))
-	metricsServer.ListenAndServe(errChan)
-}
-
-func checkPort(server string, port uint) {
-	minPort, maxPort := uint(1_024), uint(49_151)
-	if port < minPort || port > maxPort {
-		Logger.Fatalf("%s port must be between %d and %d", server, minPort, maxPort)
-	}
-}
-
-func setupFeederGateway(cfg *config.Sync) *feeder.Client {
-	return feeder.NewClient(cfg.Sequencer, "/feeder_gateway", nil)
-}
-
-func setupDatabase(cfg *config.Database) {
-	var err error
-	var dbName string
-
-	mdbxEnv, err = db.NewMDBXEnv(cfg.Path, 100, 0)
-	if err != nil {
-		Logger.Fatal("Failed to create MDBX Database environment: ", err)
-	}
-
-	logDBErr := func(name string, err error) {
-		if err != nil {
-			Logger.Fatalf("Failed to create %s database: %s", name, err)
-		}
-	}
-
-	dbName = "SYNC"
-	syncDb, err := db.NewMDBXDatabase(mdbxEnv, dbName)
-	logDBErr(dbName, err)
-
-	dbName = "CONTRACT_DEF"
-	contractDefDb, err := db.NewMDBXDatabase(mdbxEnv, dbName)
-	logDBErr(dbName, err)
-
-	dbName = "STATE"
-	stateDb, err := db.NewMDBXDatabase(mdbxEnv, dbName)
-	logDBErr(dbName, err)
-
-	dbName = "TRANSACTION"
-	txDb, err := db.NewMDBXDatabase(mdbxEnv, dbName)
-	logDBErr(dbName, err)
-
-	dbName = "RECEIPT"
-	receiptDb, err := db.NewMDBXDatabase(mdbxEnv, dbName)
-	logDBErr(dbName, err)
-
-	dbName = "BLOCK"
-	blockDb, err := db.NewMDBXDatabase(mdbxEnv, dbName)
-	logDBErr(dbName, err)
-
-	syncManager = sync.NewManager(syncDb)
-	stateManager = state.NewManager(stateDb, contractDefDb)
-	transactionManager = transaction.NewManager(txDb, receiptDb)
-	blockManager = block.NewManager(blockDb)
-}
-
-func setupInterruptHandler(cfg *config.Juno) {
-	// Handle signal interrupts and exits.
-	sig := make(chan os.Signal, 1)
-	signal.Notify(sig, os.Interrupt, syscall.SIGTERM)
-	go func(sig chan os.Signal) {
-		<-sig
-		Logger.Info("Shutting down Juno...")
-		shutdown(cfg)
-		os.Exit(0)
-	}(sig)
-}
-
-func shutdown(cfg *config.Juno) {
-	stateManager.Close()
-	transactionManager.Close()
-	blockManager.Close()
-	stateManager.Close()
-	syncManager.Close()
-	if cfg.Sync.Enable {
-		synchronizer.Close()
-	}
-
-	shutdownTimeout := 5 * time.Second
-
-	if cfg.Rpc.Enable {
-		if err := rpcServer.Close(shutdownTimeout); err != nil {
-			Logger.Fatal("Failed to shutdown RPC server gracefully: ", err)
-		}
-	}
-
-	if cfg.Metrics.Enable {
-		if err := metricsServer.Close(shutdownTimeout); err != nil {
-			Logger.Fatal("Failed to shutdown Metrics server gracefully: ", err)
-		}
-	}
-}
-
-func checkErrChs(errChs []chan error) {
-	for _, errCh := range errChs {
-		for {
-			if err := <-errCh; err != nil {
-				Logger.Fatal(err)
-			}
-		}
-	}
-=======
->>>>>>> ecfb601b
 }