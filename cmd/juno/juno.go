--- conflicted
+++ resolved
@@ -38,14 +38,9 @@
 	colourF              = "colour"
 	pendingPollIntervalF = "pending-poll-interval"
 	p2pF                 = "p2p"
-<<<<<<< HEAD
-	p2pAddrF             = "p2pAddr"
-	p2pBootPeersF        = "p2pBootPeers"
-	p2pSyncF             = "p2pSync"
-=======
 	p2pAddrF             = "p2p-addr"
 	p2pBootPeersF        = "p2p-boot-peers"
->>>>>>> 3f044dba
+	p2pSyncF             = "p2pSync"
 
 	defaultConfig              = ""
 	defaultHTTPPort            = 6060
@@ -59,10 +54,7 @@
 	defaultP2p                 = false
 	defaultP2pAddr             = ""
 	defaultP2pBootPeers        = ""
-<<<<<<< HEAD
 	defaultP2pSync             = false
-=======
->>>>>>> 3f044dba
 
 	configFlagUsage   = "The yaml configuration file."
 	logLevelFlagUsage = "Options: debug, info, warn, error."
@@ -79,10 +71,7 @@
 	p2pUsage                 = "enable p2p server"
 	p2PAddrUsage             = "specify p2p source address as multiaddr"
 	p2pBootPeersUsage        = "specify list of p2p boot peers splitted by a comma"
-<<<<<<< HEAD
 	p2pSyncUsage             = "enable syncing from p2p"
-=======
->>>>>>> 3f044dba
 )
 
 var Version string
@@ -173,10 +162,7 @@
 	junoCmd.Flags().Bool(p2pF, defaultP2p, p2pUsage)
 	junoCmd.Flags().String(p2pAddrF, defaultP2pAddr, p2PAddrUsage)
 	junoCmd.Flags().String(p2pBootPeersF, defaultP2pBootPeers, p2pBootPeersUsage)
-<<<<<<< HEAD
 	junoCmd.Flags().Bool(p2pSyncF, defaultP2pSync, p2pSyncUsage)
-=======
->>>>>>> 3f044dba
 
 	return junoCmd
 }