--- conflicted
+++ resolved
@@ -85,17 +85,12 @@
 	corsEnableF             = "rpc-cors-enable"
 	versionedConstantsFileF = "versioned-constants-file"
 	pluginPathF             = "plugin-path"
-<<<<<<< HEAD
-	logHostF                = "log-host"
-	logPortF                = "log-port"
 	seqEnF                  = "seq-enable"
 	seqBlockTimeF           = "seq-block-time"
 	seqGenesisFileF         = "seq-genesis-file"
 	seqDisableFeesF         = "seq-disable-fees"
-=======
 	httpUpdateHostF         = "http-update-host"
 	httpUpdatePortF         = "http-update-port"
->>>>>>> 6e06ff25
 
 	defaultConfig                   = ""
 	defaultHost                     = "localhost"
@@ -135,15 +130,11 @@
 	defaultCorsEnable               = false
 	defaultVersionedConstantsFile   = ""
 	defaultPluginPath               = ""
-<<<<<<< HEAD
-	defaultLogPort                  = 0
 	defaultSeqEn                    = false
 	defaultSeqBlockTime             = 60
 	defaultSeqGenesisFile           = ""
 	defaultSeqDisableFees           = false
-=======
 	defaultHTTPUpdatePort           = 0
->>>>>>> 6e06ff25
 
 	configFlagUsage                       = "The YAML configuration file."
 	logLevelFlagUsage                     = "Options: trace, debug, info, warn, error."
@@ -200,17 +191,12 @@
 	corsEnableUsage             = "Enable CORS on RPC endpoints"
 	versionedConstantsFileUsage = "Use custom versioned constants from provided file"
 	pluginPathUsage             = "Path to the plugin .so file"
-<<<<<<< HEAD
-	logHostUsage                = "The interface on which the log level HTTP server will listen for requests."
-	logPortUsage                = "The port on which the log level HTTP server will listen for requests."
 	seqEnUsage                  = "Enables sequencer mode of operation"
 	seqBlockTimeUsage           = "Time to build a block, in seconds"
 	seqGenesisFileUsage         = "Path to the genesis file"
 	seqDisableFeesUsage         = "Skip charge fee for sequencer execution"
-=======
 	httpUpdateHostUsage         = "The interface on which the log level and gateway timeouts HTTP server will listen for requests."
 	httpUpdatePortUsage         = "The port on which the log level and gateway timeouts HTTP server will listen for requests."
->>>>>>> 6e06ff25
 )
 
 var Version string
@@ -404,17 +390,12 @@
 	junoCmd.Flags().String(versionedConstantsFileF, defaultVersionedConstantsFile, versionedConstantsFileUsage)
 	junoCmd.MarkFlagsMutuallyExclusive(p2pFeederNodeF, p2pPeersF)
 	junoCmd.Flags().String(pluginPathF, defaultPluginPath, pluginPathUsage)
-<<<<<<< HEAD
-	junoCmd.Flags().String(logHostF, defaulHost, logHostUsage)
-	junoCmd.Flags().Uint16(logPortF, defaultLogPort, logPortUsage)
 	junoCmd.Flags().Bool(seqEnF, defaultSeqEn, seqEnUsage)
 	junoCmd.Flags().Uint(seqBlockTimeF, defaultSeqBlockTime, seqBlockTimeUsage)
 	junoCmd.Flags().String(seqGenesisFileF, defaultSeqGenesisFile, seqGenesisFileUsage)
 	junoCmd.Flags().Bool(seqDisableFeesF, defaultSeqDisableFees, seqDisableFeesUsage)
-=======
 	junoCmd.Flags().String(httpUpdateHostF, defaultHost, httpUpdateHostUsage)
 	junoCmd.Flags().Uint16(httpUpdatePortF, defaultHTTPUpdatePort, httpUpdatePortUsage)
->>>>>>> 6e06ff25
 
 	junoCmd.AddCommand(GenP2PKeyPair(), DBCmd(defaultDBPath))
 
