--- conflicted
+++ resolved
@@ -40,13 +40,10 @@
 	p2pF                 = "p2p"
 	p2pAddrF             = "p2p-addr"
 	p2pBootPeersF        = "p2p-boot-peers"
-<<<<<<< HEAD
 	p2pSyncF             = "p2p-sync"
 	p2pSnapSyncF         = "p2p-snap-sync"
-=======
 	metricsF             = "metrics"
 	metricsPortF         = "metrics-port"
->>>>>>> a03ad275
 
 	defaultConfig              = ""
 	defaultHTTPPort            = 6060
@@ -60,13 +57,10 @@
 	defaultP2p                 = false
 	defaultP2pAddr             = ""
 	defaultP2pBootPeers        = ""
-<<<<<<< HEAD
 	defaultP2pSync             = false
 	defaultP2pSnapSync         = false
-=======
 	defaultMetrics             = false
 	defaultMetricsPort         = 9090
->>>>>>> a03ad275
 
 	configFlagUsage   = "The yaml configuration file."
 	logLevelFlagUsage = "Options: debug, info, warn, error."
@@ -83,13 +77,10 @@
 	p2pUsage                 = "enable p2p server"
 	p2PAddrUsage             = "specify p2p source address as multiaddr"
 	p2pBootPeersUsage        = "specify list of p2p boot peers splitted by a comma"
-<<<<<<< HEAD
 	p2pSyncUsage             = "enable syncing from p2p"
 	p2pSnapSyncUsage         = "enable snap syncing from p2p"
-=======
 	metricsUsage             = "enable prometheus endpoint"
 	metricsPortUsage         = "The port on which the prometheus server will listen for requests"
->>>>>>> a03ad275
 )
 
 var Version string
@@ -180,13 +171,10 @@
 	junoCmd.Flags().Bool(p2pF, defaultP2p, p2pUsage)
 	junoCmd.Flags().String(p2pAddrF, defaultP2pAddr, p2PAddrUsage)
 	junoCmd.Flags().String(p2pBootPeersF, defaultP2pBootPeers, p2pBootPeersUsage)
-<<<<<<< HEAD
 	junoCmd.Flags().Bool(p2pSyncF, defaultP2pSync, p2pSyncUsage)
 	junoCmd.Flags().Bool(p2pSnapSyncF, defaultP2pSync, p2pSyncUsage)
-=======
 	junoCmd.Flags().Bool(metricsF, defaultMetrics, metricsUsage)
 	junoCmd.Flags().Uint16(metricsPortF, defaultMetricsPort, metricsPortUsage)
->>>>>>> a03ad275
 
 	return junoCmd
 }