// Package jsonrpc implements a JSONRPC2.0 compliant server as described in https://www.jsonrpc.org/specification
package jsonrpc

import (
	"bufio"
	"bytes"
	"context"
	"encoding/json"
	"errors"
	"io"
	"reflect"
	"strings"
	"sync"
	"time"

	"github.com/NethermindEth/juno/metrics"
	"github.com/NethermindEth/juno/utils"
	"github.com/prometheus/client_golang/prometheus"
	"github.com/sourcegraph/conc/pool"
)

const (
	InvalidJSON    = -32700 // Invalid JSON was received by the server.
	InvalidRequest = -32600 // The JSON sent is not a valid Request object.
	MethodNotFound = -32601 // The method does not exist / is not available.
	InvalidParams  = -32602 // Invalid method parameter(s).
	InternalError  = -32603 // Internal JSON-RPC error.
)

var (
	ErrInvalidID = errors.New("id should be a string or an integer")

	contextInterface = reflect.TypeOf((*context.Context)(nil)).Elem()
)

type request struct {
	Version string `json:"jsonrpc"`
	Method  string `json:"method"`
	Params  any    `json:"params,omitempty"`
	ID      any    `json:"id,omitempty"`
}

type response struct {
	Version string `json:"jsonrpc"`
	Result  any    `json:"result,omitempty"`
	Error   *Error `json:"error,omitempty"`
	ID      any    `json:"id"`
}

type Error struct {
	Code    int    `json:"code"`
	Message string `json:"message"`
	Data    any    `json:"data,omitempty"`
}

func Err(code int, data any) *Error {
	switch code {
	case InvalidJSON:
		return &Error{Code: InvalidJSON, Message: "Parse error", Data: data}
	case InvalidRequest:
		return &Error{Code: InvalidRequest, Message: "Invalid Request", Data: data}
	case MethodNotFound:
		return &Error{Code: MethodNotFound, Message: "Method Not Found", Data: data}
	case InvalidParams:
		return &Error{Code: InvalidParams, Message: "Invalid Params", Data: data}
	default:
		return &Error{Code: InternalError, Message: "Internal Error", Data: data}
	}
}

func (r *request) isSane() error {
	if r.Version != "2.0" {
		return errors.New("unsupported RPC request version")
	}
	if r.Method == "" {
		return errors.New("no method specified")
	}

	if r.Params != nil {
		paramType := reflect.TypeOf(r.Params)
		if paramType.Kind() != reflect.Slice && paramType.Kind() != reflect.Map {
			return errors.New("params should be an array or an object")
		}
	}

	if r.ID != nil {
		idType := reflect.TypeOf(r.ID)
		floating := idType.Name() == "Number" && strings.Contains(r.ID.(json.Number).String(), ".")
		if (idType.Kind() != reflect.String && idType.Name() != "Number") || floating {
			return ErrInvalidID
		}
	}

	return nil
}

type Parameter struct {
	Name     string
	Optional bool
}

type Method struct {
	Name    string
	Params  []Parameter
	Handler any

	// The method takes a context as its first parameter.
	// Set upon successful registration.
	needsContext bool
}

type Server struct {
	callbacks   map[string]methodCallback
	validator Validator
	pool      *pool.Pool
	log       utils.SimpleLogger

	// metrics
	requests *prometheus.CounterVec
}

type Validator interface {
	Struct(any) error
}

// NewServer instantiates a JSONRPC server
func NewServer(poolMaxGoroutines int, log utils.SimpleLogger) *Server {
	s := &Server{
		log:     log,
<<<<<<< HEAD
		callbacks: make(map[string]methodCallback),
=======
		methods: make(map[string]Method),
		pool:    pool.New().WithMaxGoroutines(poolMaxGoroutines),
>>>>>>> 612049e5
		requests: prometheus.NewCounterVec(prometheus.CounterOpts{
			Namespace: "rpc",
			Subsystem: "server",
			Name:      "requests",
		}, []string{"method"}),
	}

	metrics.MustRegister(s.requests)
	return s
}

// WithValidator registers a validator to validate handler struct arguments
func (s *Server) WithValidator(validator Validator) *Server {
	s.validator = validator
	return s
}

// RegisterMethod verifies and creates an endpoint that the server recognises.
//
// - name is the method name
// - handler is the function to be called when a request is received for the
// associated method. It should have (any, *jsonrpc.Error) as its return type
// - paramNames are the names of parameters in the order that they are expected
// by the handler
func (s *Server) RegisterMethod(method Method) error {
<<<<<<< HEAD
	callback, err := newCallback(method)
	if err != nil {
		return err
	}
	callback.parser = s.parseParam
	s.callbacks[method.Name] = callback
=======
	handlerT := reflect.TypeOf(method.Handler)
	if handlerT.Kind() != reflect.Func {
		return errors.New("handler must be a function")
	}
	numArgs := handlerT.NumIn()
	if numArgs > 0 {
		if handlerT.In(0).Implements(contextInterface) {
			numArgs--
			method.needsContext = true
		}
	}
	if numArgs != len(method.Params) {
		return errors.New("number of non-context function params and param names must match")
	}
	if handlerT.NumOut() != 2 {
		return errors.New("handler must return 2 values")
	}
	if handlerT.Out(1) != reflect.TypeOf(&Error{}) {
		return errors.New("second return value must be a *jsonrpc.Error")
	}

	// The method is valid. Mutate the appropriate fields and register on the server.
	s.methods[method.Name] = method

>>>>>>> 612049e5
	return nil
}

// Handle processes a request to the server
// It returns the response in a byte array, only returns an
// error if it can not create the response byte array
func (s *Server) Handle(ctx context.Context, data []byte) ([]byte, error) {
	return s.HandleReader(ctx, bytes.NewReader(data))
}

// HandleReader processes a request to the server
// It returns the response in a byte array, only returns an
// error if it can not create the response byte array
func (s *Server) HandleReader(ctx context.Context, reader io.Reader) ([]byte, error) {
	bufferedReader := bufio.NewReader(reader)
	requestIsBatch := isBatch(bufferedReader)
	res := &response{
		Version: "2.0",
	}

	dec := json.NewDecoder(bufferedReader)
	dec.UseNumber()

	if !requestIsBatch {
		req := new(request)
		if jsonErr := dec.Decode(req); jsonErr != nil {
			res.Error = Err(InvalidJSON, jsonErr.Error())
		} else if resObject, handleErr := s.handleRequest(ctx, req); handleErr != nil {
			if !errors.Is(handleErr, ErrInvalidID) {
				res.ID = req.ID
			}
			res.Error = Err(InvalidRequest, handleErr.Error())
		} else {
			res = resObject
		}
	} else {
		var batchReq []json.RawMessage

		if batchJSONErr := dec.Decode(&batchReq); batchJSONErr != nil {
			res.Error = Err(InvalidJSON, batchJSONErr.Error())
		} else if len(batchReq) == 0 {
			res.Error = Err(InvalidRequest, "empty batch")
		} else {
			return s.handleBatchRequest(ctx, batchReq)
		}
	}

	if res == nil {
		return nil, nil
	}
	return json.Marshal(res)
}

func (s *Server) handleBatchRequest(ctx context.Context, batchReq []json.RawMessage) ([]byte, error) {
	var (
		responses []json.RawMessage
		mutex     sync.Mutex
	)

	addResponse := func(response any) {
		if responseJSON, err := json.Marshal(response); err != nil {
			s.log.Errorw("failed to marshal response", "err", err)
		} else {
			mutex.Lock()
			responses = append(responses, responseJSON)
			mutex.Unlock()
		}
	}

	ctx, cancel := context.WithCancel(ctx)
	defer cancel()

	var wg sync.WaitGroup
	for _, rawReq := range batchReq {
		reqDec := json.NewDecoder(bytes.NewBuffer(rawReq))
		reqDec.UseNumber()

		req := new(request)
		if err := reqDec.Decode(req); err != nil {
			addResponse(&response{
				Version: "2.0",
				Error:   Err(InvalidRequest, err.Error()),
			})
			continue
		}

		wg.Add(1)
		s.pool.Go(func() {
			defer wg.Done()

			resp, err := s.handleRequest(ctx, req)
			if err != nil {
				resp = &response{
					Version: "2.0",
					Error:   Err(InvalidRequest, err.Error()),
				}
				if !errors.Is(err, ErrInvalidID) {
					resp.ID = req.ID
				}
			}
			// for notification request response is nil
			if resp != nil {
				addResponse(resp)
			}
		})
	}

	wg.Wait()
	// according to the spec if there are no response objects server must not return empty array
	if len(responses) == 0 {
		return nil, nil
	}

	return json.Marshal(responses)
}

func isBatch(reader *bufio.Reader) bool {
	for {
		char, err := reader.Peek(1)
		if err != nil {
			break
		}
		if char[0] == ' ' || char[0] == '\t' || char[0] == '\r' || char[0] == '\n' {
			if discarded, err := reader.Discard(1); discarded != 1 || err != nil {
				break
			}
			continue
		}
		return char[0] == '['
	}
	return false
}

func isNil(i any) bool {
	return i == nil || reflect.ValueOf(i).IsNil()
}

func (s *Server) handleRequest(ctx context.Context, req *request) (*response, error) {
	start := time.Now()
	reqJSON, err := json.Marshal(req)
	if err == nil {
		s.log.Debugw("Serving RPC request", "request", string(reqJSON))
	}
	defer func() {
		s.log.Debugw("Responding to RPC request", "method", req.Method, "id", req.ID, "took", time.Since(start))
	}()

	if err = req.isSane(); err != nil {
		return nil, err
	}

	res := &response{
		Version: "2.0",
		ID:      req.ID,
	}

	callback, found := s.callbacks[req.Method]
	if !found {
		res.Error = Err(MethodNotFound, nil)
		return res, nil
	}

<<<<<<< HEAD
	args, err := callback.buildArgs(req.Params)
=======
	args, err := s.buildArguments(ctx, req.Params, calledMethod)
>>>>>>> 612049e5
	if err != nil {
		res.Error = Err(InvalidParams, err.Error())
		return res, nil
	}

	s.requests.WithLabelValues(req.Method).Inc()
	notification := res.ID == nil
	result, resultError := callback.call(notification,args)
	if notification {
		return nil, nil
	}
	res.Result, res.Error = result, resultError
	return res, nil
}

func (s *Server) parseParam(param any, t reflect.Type) (reflect.Value, error) {
	handlerParam := reflect.New(t)
	valueMarshaled, err := json.Marshal(param) // we have to marshal the value into JSON again
	if err != nil {
		return reflect.ValueOf(nil), err
	}
	err = json.Unmarshal(valueMarshaled, handlerParam.Interface())
	if err != nil {
		return reflect.ValueOf(nil), err
	}

	elem := handlerParam.Elem()
	if s.validator != nil {
		if err = s.validateParam(elem); err != nil {
			return reflect.ValueOf(nil), err
		}
	}

	return elem, nil
}

func (s *Server) validateParam(param reflect.Value) error {
	kind := param.Kind()
	switch {
	case kind == reflect.Struct ||
		(kind == reflect.Pointer && param.Elem().Kind() == reflect.Struct):
		/* struct or a struct pointer */
		if err := s.validator.Struct(param.Interface()); err != nil {
			return err
		}
	case kind == reflect.Slice || kind == reflect.Array:
		for i := 0; i < param.Len(); i++ {
			if err := s.validateParam(param.Index(i)); err != nil {
				return err
			}
		}
	case kind == reflect.Map:
		for _, key := range param.MapKeys() {
			if err := s.validateParam(param.MapIndex(key)); err != nil {
				return err
			}
		}
	}

	return nil
}

type paramParser func(v any, t reflect.Type) (reflect.Value, error)

type methodCallback struct {
	method Method
	returnsErr bool

	parser paramParser
}

func newCallback(method Method) (methodCallback,error) { 
	var (
		callback = methodCallback{method: method}
		handlerT = reflect.TypeOf(method.Handler)
	)
	if handlerT.Kind() != reflect.Func {
		return callback,errors.New("handler must be a function")
	}
	if handlerT.NumIn() != len(method.Params) {
		return callback,errors.New("number of function params and param names must match")
	}
	// Validate return values
	switch handlerT.NumOut(){
	case 0: // no return
	case 1: // can be either error or any
		callback.returnsErr = handlerT.Out(0) == reflect.TypeOf(&Error{})
	case 2: // second is always error
		callback.returnsErr = true
		if handlerT.Out(1) != reflect.TypeOf(&Error{}) {
			return callback, errors.New("second return value must be a *jsonrpc.Error")
		}
	default:
		return callback, errors.New("method return values can't be greater than 2")
	}
	return callback, nil
}

<<<<<<< HEAD
// Builds arguments for calling the underlying method
func (c methodCallback) buildArgs(params any) ([]reflect.Value, error) { 
	args := make([]reflect.Value, 0, len(c.method.Params))
	if isNil(params) {
		if len(c.method.Params) > 0 {
=======
func (s *Server) buildArguments(ctx context.Context, params any, method Method) ([]reflect.Value, error) {
	if isNil(params) {
		if len(method.Params) > 0 {
>>>>>>> 612049e5
			return nil, errors.New("missing non-optional param field")
		}

		return make([]reflect.Value, 0), nil
	}

<<<<<<< HEAD
	handlerType := reflect.TypeOf(c.method.Handler)
=======
	handlerType := reflect.TypeOf(method.Handler)

	numArgs := handlerType.NumIn()
	args := make([]reflect.Value, 0, numArgs)
	addContext := 0

	if method.needsContext {
		args = append(args, reflect.ValueOf(ctx))
		addContext = 1
	}
>>>>>>> 612049e5

	switch reflect.TypeOf(params).Kind() {
	case reflect.Slice:
		paramsList := params.([]any)

		if len(paramsList) != numArgs-addContext {
			return nil, errors.New("missing/unexpected params in list")
		}

		for i, param := range paramsList {
<<<<<<< HEAD
			v, err := c.parser(param, handlerType.In(i))
=======
			v, err := s.parseParam(param, handlerType.In(i+addContext))
>>>>>>> 612049e5
			if err != nil {
				return nil, err
			}
			args = append(args, v)
		}
	case reflect.Map:
		paramsMap := params.(map[string]any)

<<<<<<< HEAD
		for i, configuredParam := range c.method.Params {
			var v reflect.Value
			if param, found := paramsMap[configuredParam.Name]; found {
				var err error
				v, err = c.parser(param, handlerType.In(i))
=======
		for i, configuredParam := range method.Params {
			var v reflect.Value
			if param, found := paramsMap[configuredParam.Name]; found {
				var err error
				v, err = s.parseParam(param, handlerType.In(i+addContext))
>>>>>>> 612049e5
				if err != nil {
					return nil, err
				}
			} else if configuredParam.Optional {
				// optional parameter
				v = reflect.New(handlerType.In(i + addContext)).Elem()
			} else {
				return nil, errors.New("missing non-optional param")
			}

			args = append(args, v)
		}
	default:
		// Todo: consider returning InternalError
		return nil, errors.New("impossible param type: check request.isSane")
	}
	return args, nil
}

// Calls the underlying handler with provided args.
func (c methodCallback) call(ignoreOutput bool,args []reflect.Value) (res any, errRes *Error) {
	tuple := reflect.ValueOf(c.method.Handler).Call(args)
	if ignoreOutput {
		return nil, nil
	}

	if c.returnsErr {
		if errAny := tuple[len(tuple)-1].Interface(); !isNil(errAny) {
			errRes = errAny.(*Error)
			return
		}
	}

	switch len(tuple) {
	case 2:
		res = tuple[0].Interface()
	case 1:
		if !c.returnsErr {
			res = tuple[0].Interface()
		}
	}
	return
}
<|MERGE_RESOLUTION|>--- conflicted
+++ resolved
@@ -103,10 +103,6 @@
 	Name    string
 	Params  []Parameter
 	Handler any
-
-	// The method takes a context as its first parameter.
-	// Set upon successful registration.
-	needsContext bool
 }
 
 type Server struct {
@@ -127,12 +123,8 @@
 func NewServer(poolMaxGoroutines int, log utils.SimpleLogger) *Server {
 	s := &Server{
 		log:     log,
-<<<<<<< HEAD
 		callbacks: make(map[string]methodCallback),
-=======
-		methods: make(map[string]Method),
 		pool:    pool.New().WithMaxGoroutines(poolMaxGoroutines),
->>>>>>> 612049e5
 		requests: prometheus.NewCounterVec(prometheus.CounterOpts{
 			Namespace: "rpc",
 			Subsystem: "server",
@@ -158,39 +150,12 @@
 // - paramNames are the names of parameters in the order that they are expected
 // by the handler
 func (s *Server) RegisterMethod(method Method) error {
-<<<<<<< HEAD
 	callback, err := newCallback(method)
 	if err != nil {
 		return err
 	}
 	callback.parser = s.parseParam
 	s.callbacks[method.Name] = callback
-=======
-	handlerT := reflect.TypeOf(method.Handler)
-	if handlerT.Kind() != reflect.Func {
-		return errors.New("handler must be a function")
-	}
-	numArgs := handlerT.NumIn()
-	if numArgs > 0 {
-		if handlerT.In(0).Implements(contextInterface) {
-			numArgs--
-			method.needsContext = true
-		}
-	}
-	if numArgs != len(method.Params) {
-		return errors.New("number of non-context function params and param names must match")
-	}
-	if handlerT.NumOut() != 2 {
-		return errors.New("handler must return 2 values")
-	}
-	if handlerT.Out(1) != reflect.TypeOf(&Error{}) {
-		return errors.New("second return value must be a *jsonrpc.Error")
-	}
-
-	// The method is valid. Mutate the appropriate fields and register on the server.
-	s.methods[method.Name] = method
-
->>>>>>> 612049e5
 	return nil
 }
 
@@ -353,11 +318,7 @@
 		return res, nil
 	}
 
-<<<<<<< HEAD
-	args, err := callback.buildArgs(req.Params)
-=======
-	args, err := s.buildArguments(ctx, req.Params, calledMethod)
->>>>>>> 612049e5
+	args, err := callback.buildArgs(ctx,req.Params)
 	if err != nil {
 		res.Error = Err(InvalidParams, err.Error())
 		return res, nil
@@ -420,13 +381,18 @@
 	return nil
 }
 
+
 type paramParser func(v any, t reflect.Type) (reflect.Value, error)
 
 type methodCallback struct {
 	method Method
-	returnsErr bool
 
 	parser paramParser
+
+	// The method takes a context as its first parameter.
+	// Set upon successful registration.
+	needsContext bool
+	returnsErr bool 
 }
 
 func newCallback(method Method) (methodCallback,error) { 
@@ -437,8 +403,15 @@
 	if handlerT.Kind() != reflect.Func {
 		return callback,errors.New("handler must be a function")
 	}
-	if handlerT.NumIn() != len(method.Params) {
-		return callback,errors.New("number of function params and param names must match")
+	numArgs := handlerT.NumIn()
+	if numArgs > 0 {
+		if handlerT.In(0).Implements(contextInterface) {
+			numArgs--
+			callback.needsContext = true
+		}
+	}
+	if numArgs != len(method.Params) {
+		return callback,errors.New("number of non-context function params and param names must match")
 	}
 	// Validate return values
 	switch handlerT.NumOut(){
@@ -456,37 +429,26 @@
 	return callback, nil
 }
 
-<<<<<<< HEAD
 // Builds arguments for calling the underlying method
-func (c methodCallback) buildArgs(params any) ([]reflect.Value, error) { 
-	args := make([]reflect.Value, 0, len(c.method.Params))
+func (c methodCallback) buildArgs(ctx context.Context,params any) ([]reflect.Value, error) { 
 	if isNil(params) {
 		if len(c.method.Params) > 0 {
-=======
-func (s *Server) buildArguments(ctx context.Context, params any, method Method) ([]reflect.Value, error) {
-	if isNil(params) {
-		if len(method.Params) > 0 {
->>>>>>> 612049e5
 			return nil, errors.New("missing non-optional param field")
 		}
 
 		return make([]reflect.Value, 0), nil
 	}
 
-<<<<<<< HEAD
 	handlerType := reflect.TypeOf(c.method.Handler)
-=======
-	handlerType := reflect.TypeOf(method.Handler)
 
 	numArgs := handlerType.NumIn()
 	args := make([]reflect.Value, 0, numArgs)
 	addContext := 0
 
-	if method.needsContext {
+	if c.needsContext {
 		args = append(args, reflect.ValueOf(ctx))
 		addContext = 1
 	}
->>>>>>> 612049e5
 
 	switch reflect.TypeOf(params).Kind() {
 	case reflect.Slice:
@@ -497,11 +459,7 @@
 		}
 
 		for i, param := range paramsList {
-<<<<<<< HEAD
-			v, err := c.parser(param, handlerType.In(i))
-=======
-			v, err := s.parseParam(param, handlerType.In(i+addContext))
->>>>>>> 612049e5
+			v, err := c.parser(param, handlerType.In(i+addContext))
 			if err != nil {
 				return nil, err
 			}
@@ -510,19 +468,11 @@
 	case reflect.Map:
 		paramsMap := params.(map[string]any)
 
-<<<<<<< HEAD
 		for i, configuredParam := range c.method.Params {
 			var v reflect.Value
 			if param, found := paramsMap[configuredParam.Name]; found {
 				var err error
-				v, err = c.parser(param, handlerType.In(i))
-=======
-		for i, configuredParam := range method.Params {
-			var v reflect.Value
-			if param, found := paramsMap[configuredParam.Name]; found {
-				var err error
-				v, err = s.parseParam(param, handlerType.In(i+addContext))
->>>>>>> 612049e5
+				v, err = c.parser(param, handlerType.In(i+addContext))
 				if err != nil {
 					return nil, err
 				}
