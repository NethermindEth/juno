name: Deploy and Test

on:
  workflow_call:
    inputs:
      docker_image_tag:
        required: true
        type: string
        description: "The Docker image tag to deploy"
      environment:
        required: true
        type: string
        description: "The environment to deploy to (Development or Staging)"
      source_repo:
        required: true
        type: string
        description: "Source repository for the image"
      target_repo:
        required: true
        type: string
        description: "Target repository for the image"
      test_mode:
        required: false
        type: string
        default: "full"
        description: "Test mode to run (fast or full)"
    secrets:
      RPC_URL:
        required: true
      WS_RPC_URL:
        required: true
      TEST_ACCOUNT_ADDRESS:
        required: true
      TEST_ACCOUNT_PRIVATE_KEY:
        required: true
      TEST_ACCOUNT_ADDRESS_2:
        required: true
      TEST_ACCOUNT_PRIVATE_KEY_2:
        required: true
      TEST_ACCOUNT_ADDRESS_3:
        required: true
      TEST_ACCOUNT_PRIVATE_KEY_3:
        required: true
      TEST_ACCOUNT_PUBLIC_KEY_3:
        required: true
      AUTH_TOKEN:
        required: true
      APP_PRIVATE_KEY:
        required: true

concurrency:
  group: shared_${{ inputs.environment }}_environment
  cancel-in-progress: false

permissions:
  contents: read
<<<<<<< HEAD
=======
  id-token: write
>>>>>>> ede43a40

env:
  DOCKER_REGISTRY: nethermind.jfrog.io

jobs:
  deploy:
    runs-on: ubuntu-latest
    environment:
      name: ${{ inputs.environment }}
    steps:
      - name: Checkout
        uses: actions/checkout@v4

      - name: Setup Docker Buildx
        uses: docker/setup-buildx-action@e468171a9de216ec08956ac3ada2f0791b6bd435 # v.3.11.1
        id: buildx

      - name: Install JFrog CLI
        id: jfrog
        uses: jfrog/setup-jfrog-cli@ff5cb544114ffc152db9cea1cd3d5978d5074946 # v4.5.11
        env:
          JF_URL: https://${{ env.DOCKER_REGISTRY }}
        with:
          oidc-provider-name: github-nethermindeth

      - name: Login to Registry with OIDC
        uses: docker/login-action@74a5d142397b4f367a81961eba4e8cd7edddf772 # v3.4.0
        with:
          registry: ${{ env.DOCKER_REGISTRY }}
          username: ${{ steps.jfrog.outputs.oidc-user }}
          password: ${{ steps.jfrog.outputs.oidc-token }}

      - name: Setup ORAS
        uses: oras-project/setup-oras@8d34698a59f5ffe24821f0b48ab62a3de8b64b20

      - name: Check image exists in source repository
        run: |
          oras manifest fetch \
          ${{ env.DOCKER_REGISTRY }}/${{ inputs.source_repo }}/juno:${{ inputs.docker_image_tag }} || \
          (echo "❌ Image not found in source repository!" && exit 1)

      - name: Deploy image
        run: |
          SOURCE_TAG=${{ env.DOCKER_REGISTRY }}/${{ inputs.source_repo }}/juno:${{ inputs.docker_image_tag }}
          TARGET_TAG=${{ env.DOCKER_REGISTRY }}/${{ inputs.target_repo }}/juno:${{ inputs.docker_image_tag }}

          if [ "${{ inputs.source_repo }}" = "${{ inputs.target_repo }}" ]; then
            echo "Source and target repositories are the same, pushing as latest"
            docker buildx imagetools create -t ${{ env.DOCKER_REGISTRY }}/${{ inputs.target_repo }}/juno:latest $SOURCE_TAG
          else
            echo "Copying image from source to target repository"
            oras cp -r $SOURCE_TAG $TARGET_TAG,latest
          fi

      - name: Verify Deployment Version
        run: |
          bash .github/workflow-scripts/verify_deployment.sh ${{ secrets.RPC_URL }} ${{ secrets.AUTH_TOKEN }} ${{ inputs.docker_image_tag }}

  starknet-rs:
    needs: [deploy]
    uses: ./.github/workflows/starknet-rs-tests.yml
    secrets:
      STARKNET_RPC: ${{ secrets.RPC_URL }}/v0_8?apikey=${{ secrets.AUTH_TOKEN }}

  starknet-js-rpcv08:
    needs: [deploy]
    uses: ./.github/workflows/starknet-js-tests.yml
    with:
      test_mode: ${{ inputs.test_mode }}
    secrets:
      TEST_RPC_URL: ${{ secrets.RPC_URL }}/v0_8?apikey=${{ secrets.AUTH_TOKEN }}
      TEST_ACCOUNT_ADDRESS: ${{ secrets.TEST_ACCOUNT_ADDRESS }}
      TEST_ACCOUNT_PRIVATE_KEY: ${{ secrets.TEST_ACCOUNT_PRIVATE_KEY }}

  starknet-js-rpcv09:
    needs: [deploy]
    uses: ./.github/workflows/starknet-js-tests.yml
    with:
      test_mode: ${{ inputs.test_mode }}
    secrets:
      TEST_RPC_URL: ${{ secrets.RPC_URL }}/v0_9?apikey=${{ secrets.AUTH_TOKEN }}
      TEST_WS_URL: ${{ secrets.WS_RPC_URL }}/v0_9?apikey=${{ secrets.AUTH_TOKEN }}
      TEST_ACCOUNT_ADDRESS: ${{ secrets.TEST_ACCOUNT_ADDRESS_2 }}
      TEST_ACCOUNT_PRIVATE_KEY: ${{ secrets.TEST_ACCOUNT_PRIVATE_KEY_2 }}

  starknet-go-rpcv08:
    needs: [deploy]
    uses: ./.github/workflows/starknet-go-tests.yml
    with:
      ref: 8ab778d86f42c344ac789acae897d9621530e3de
      rpc_version: v0_8
    secrets:
      TEST_RPC_URL: ${{ secrets.RPC_URL }}
      TEST_WS_RPC_URL: ${{ secrets.WS_RPC_URL }}
      AUTH_TOKEN: ${{ secrets.AUTH_TOKEN }}

  starknet-go-rpcv09:
    needs: [deploy]
    uses: ./.github/workflows/starknet-go-tests.yml
    with:
      ref: 5f5517021c173741e06a552dd81d6bd8a477713c
      rpc_version: v0_9
    secrets:
      TEST_RPC_URL: ${{ secrets.RPC_URL }}
      TEST_WS_RPC_URL: ${{ secrets.WS_RPC_URL }}
      AUTH_TOKEN: ${{ secrets.AUTH_TOKEN }}
      STARKNET_PRIVATE_KEY: ${{ secrets.TEST_ACCOUNT_PRIVATE_KEY_3 }}
      STARKNET_PUBLIC_KEY: ${{ secrets.TEST_ACCOUNT_PUBLIC_KEY_3 }}
      STARKNET_ACCOUNT_ADDRESS: ${{ secrets.TEST_ACCOUNT_ADDRESS_3 }}

  rps-performance:
    needs: [deploy]
    runs-on: ubuntu-latest
    steps:
      - name: Generate a token
        id: generate-token
        uses: actions/create-github-app-token@v1
        with:
          app-id: ${{ vars.APP_ID }}
          private-key: ${{ secrets.APP_PRIVATE_KEY }}
          owner: ${{ github.repository_owner }}
          repositories: "starknet-rpc-tests"

      - name: Checkout the repo
        uses: actions/checkout@v4
        with:
          repository: NethermindEth/starknet-rpc-tests
          ref: "fix/load-tests"
          token: ${{ steps.generate-token.outputs.token }}

      - name: Setup K6
        uses: grafana/setup-k6-action@v1
      - name: Run local k6 test
        uses: grafana/run-k6-action@v1
        env:
          NODE_URL: "${{ secrets.TEST_RPC_URL }}?apikey=${{ secrets.AUTH_TOKEN }}"
          # NODE_URL: "${{ secrets.TEST_RPC_URL }}/${{ inputs.rpc_version }}?apikey=${{ secrets.AUTH_TOKEN }}"
          NETWORK: "sepolia"
          LOAD_FACTOR: 1
          DURATION: "30s"
        with:
          path: load_tests/test_cases.js<|MERGE_RESOLUTION|>--- conflicted
+++ resolved
@@ -54,10 +54,7 @@
 
 permissions:
   contents: read
-<<<<<<< HEAD
-=======
   id-token: write
->>>>>>> ede43a40
 
 env:
   DOCKER_REGISTRY: nethermind.jfrog.io
