name: 'Build and publish Docker image'

on:
  workflow_dispatch:
    inputs:
      tag:
        description: 'Enter an image tag e.g v0.1.0'
        required: true
      repo_type:
        description: 'Choose repository type'
        type: choice
        required: false
        default: 'non-official'
        options:
        - official
        - non-official
      production_deployment:
        description: 'Choose to deploy to prod'
        type: choice
        required: false
        default: 'false'
        options:
          - 'true'
          - 'false'

jobs:
  build_and_push_docker_image_amd:
    if: github.repository_owner == 'NethermindEth'
    runs-on: ubuntu-latest
    steps:
      - name: Checkout code
        uses: actions/checkout@v3
        with:
            fetch-depth: 0

      - name: Set up Docker Buildx
        uses: docker/setup-buildx-action@v2

      - name: Login to Docker Hub
        uses: docker/login-action@v2
        with:
          username: ${{ secrets.DOCKER_USERNAME }}
          password: ${{ secrets.DOCKER_PASSWORD }}

      - name: Build and push
        uses: docker/build-push-action@v4
        with:
          context: .
          platforms: 'linux/amd64'
          push: true
          tags: nethermindeth/juno:${{ github.event.inputs.tag }}

  build_and_push_docker_image_arm:
    if: github.repository_owner == 'NethermindEth'
    runs-on: self-hosted
    steps:
      - name: Checkout code
        uses: actions/checkout@v3
        with:
            fetch-depth: 0

      - name: Set up Docker Buildx
        uses: docker/setup-buildx-action@v2
            
      - name: Login to Docker Hub
        uses: docker/login-action@v2
        with:
          username: ${{ secrets.DOCKER_USERNAME }}
          password: ${{ secrets.DOCKER_PASSWORD }}

      - name: Build and push ARM
        uses: docker/build-push-action@v4
        with:
          context: .
          platforms: 'linux/arm64'
          push: true
          tags: nethermindeth/juno:${{ github.event.inputs.tag }}-arm64
      
      - name: Cleanup self-hosted
        run: |
          docker system prune -af

  create_and_push_official_image:
    if: github.repository_owner == 'NethermindEth' && github.event.inputs.repo_type == 'official'
    needs: [build_and_push_docker_image_amd, build_and_push_docker_image_arm]
    runs-on: ubuntu-latest
    steps:
      - name: Set up Docker Buildx
        uses: docker/setup-buildx-action@v2

      - name: Login to Docker Hub
        uses: docker/login-action@v2
        with:
          username: ${{ secrets.DOCKER_USERNAME }}
          password: ${{ secrets.DOCKER_PASSWORD }}

      - name: Create and push manifest using buildx
        run: |
            docker buildx imagetools create nethermindeth/juno:${{ github.event.inputs.tag }} \
                nethermindeth/juno:${{ github.event.inputs.tag }}-arm64 \
                --tag nethermind/juno:${{ github.event.inputs.tag }}

      - name: Clean up environment
        if: always()
        run: |
          rm -f ${HOME}/.docker/config.json
<<<<<<< HEAD
  
=======
  
  dev_repository_dispatch:
    permissions:
      id-token: write
      contents: write
    if: github.repository_owner == 'NethermindEth'
    needs: [build_and_push_docker_image_amd]
    runs-on: ubuntu-latest
    steps:
      - name: Repository Dispatch Dev
        env:
          EVENT_NAME: juno-dev
          IMAGE_TAG: ${{ github.event.inputs.tag }}
          GOERLI: apps/juno-dev/overlays/dev-goerli-1/config.yaml
          GOERLI2: apps/juno-dev/overlays/dev-goerli-2/config.yaml
          TESTNET: apps/juno-dev/overlays/dev-integration/config.yaml
          MAINNET: apps/juno-dev/overlays/dev-mainnet/config.yaml
        run: |
          curl -L \
          -X POST \
          -H "Accept: application/vnd.github+json" \
          -H "Authorization: token ${{ secrets.ACCESS_TOKEN }}" \
          -H "X-GitHub-Api-Version: 2022-11-28" \
          https://api.github.com/repos/NethermindEth/argo/dispatches \
          -d '{"event_type": "${{ env.EVENT_NAME }}", "client-payload":{"name": "${{ env.EVENT_NAME }}", "goerli_config": "${{ env.GOERLI }}", "goerli2_config": "${{ env.GOERLI2 }}", "testnet_config": "${{ env.TESTNET }}", "mainnet_config": "${{ env.MAINNET }}", "tag": "${{ env.IMAGE_TAG }}"}}'
  
  staging_repository_dispatch:
    permissions:
      id-token: write
      contents: write
    if: github.repository_owner == 'NethermindEth' && github.event.inputs.repo_type == 'official'
    needs: [build_and_push_docker_image_amd]
    runs-on: ubuntu-latest
    steps:
      - name: Repository_Dispatch_Staging
        env:
          EVENT_NAME: juno-staging
          IMAGE_TAG: ${{ github.event.inputs.tag }}
          GOERLI: apps/juno-staging/overlays/staging-goerli-1/config.yaml
          GOERLI2: apps/juno-staging/overlays/staging-goerli-2/config.yaml
          TESTNET: apps/juno-staging/overlays/staging-integration/config.yaml
          MAINNET: apps/juno-staging/overlays/staging-mainnet/config.yaml
        run: |
          curl -L \
          -X POST \
          -H "Accept: application/vnd.github+json" \
          -H "Authorization: token ${{ secrets.ACCESS_TOKEN }}" \
          -H "X-GitHub-Api-Version: 2022-11-28" \
          https://api.github.com/repos/NethermindEth/argo/dispatches \
          -d '{"event_type": "${{ env.EVENT_NAME }}", "client-payload":{"name": "${{ env.EVENT_NAME }}", "goerli_config": "${{ env.GOERLI }}", "goerli2_config": "${{ env.GOERLI2 }}", "testnet_config": "${{ env.TESTNET }}", "mainnet_config": "${{ env.MAINNET }}", "tag": "${{ env.IMAGE_TAG }}"}}'
          
>>>>>>> 4ffa8d39
<|MERGE_RESOLUTION|>--- conflicted
+++ resolved
@@ -14,14 +14,6 @@
         options:
         - official
         - non-official
-      production_deployment:
-        description: 'Choose to deploy to prod'
-        type: choice
-        required: false
-        default: 'false'
-        options:
-          - 'true'
-          - 'false'
 
 jobs:
   build_and_push_docker_image_amd:
@@ -104,58 +96,4 @@
         if: always()
         run: |
           rm -f ${HOME}/.docker/config.json
-<<<<<<< HEAD
-  
-=======
-  
-  dev_repository_dispatch:
-    permissions:
-      id-token: write
-      contents: write
-    if: github.repository_owner == 'NethermindEth'
-    needs: [build_and_push_docker_image_amd]
-    runs-on: ubuntu-latest
-    steps:
-      - name: Repository Dispatch Dev
-        env:
-          EVENT_NAME: juno-dev
-          IMAGE_TAG: ${{ github.event.inputs.tag }}
-          GOERLI: apps/juno-dev/overlays/dev-goerli-1/config.yaml
-          GOERLI2: apps/juno-dev/overlays/dev-goerli-2/config.yaml
-          TESTNET: apps/juno-dev/overlays/dev-integration/config.yaml
-          MAINNET: apps/juno-dev/overlays/dev-mainnet/config.yaml
-        run: |
-          curl -L \
-          -X POST \
-          -H "Accept: application/vnd.github+json" \
-          -H "Authorization: token ${{ secrets.ACCESS_TOKEN }}" \
-          -H "X-GitHub-Api-Version: 2022-11-28" \
-          https://api.github.com/repos/NethermindEth/argo/dispatches \
-          -d '{"event_type": "${{ env.EVENT_NAME }}", "client-payload":{"name": "${{ env.EVENT_NAME }}", "goerli_config": "${{ env.GOERLI }}", "goerli2_config": "${{ env.GOERLI2 }}", "testnet_config": "${{ env.TESTNET }}", "mainnet_config": "${{ env.MAINNET }}", "tag": "${{ env.IMAGE_TAG }}"}}'
-  
-  staging_repository_dispatch:
-    permissions:
-      id-token: write
-      contents: write
-    if: github.repository_owner == 'NethermindEth' && github.event.inputs.repo_type == 'official'
-    needs: [build_and_push_docker_image_amd]
-    runs-on: ubuntu-latest
-    steps:
-      - name: Repository_Dispatch_Staging
-        env:
-          EVENT_NAME: juno-staging
-          IMAGE_TAG: ${{ github.event.inputs.tag }}
-          GOERLI: apps/juno-staging/overlays/staging-goerli-1/config.yaml
-          GOERLI2: apps/juno-staging/overlays/staging-goerli-2/config.yaml
-          TESTNET: apps/juno-staging/overlays/staging-integration/config.yaml
-          MAINNET: apps/juno-staging/overlays/staging-mainnet/config.yaml
-        run: |
-          curl -L \
-          -X POST \
-          -H "Accept: application/vnd.github+json" \
-          -H "Authorization: token ${{ secrets.ACCESS_TOKEN }}" \
-          -H "X-GitHub-Api-Version: 2022-11-28" \
-          https://api.github.com/repos/NethermindEth/argo/dispatches \
-          -d '{"event_type": "${{ env.EVENT_NAME }}", "client-payload":{"name": "${{ env.EVENT_NAME }}", "goerli_config": "${{ env.GOERLI }}", "goerli2_config": "${{ env.GOERLI2 }}", "testnet_config": "${{ env.TESTNET }}", "mainnet_config": "${{ env.MAINNET }}", "tag": "${{ env.IMAGE_TAG }}"}}'
-          
->>>>>>> 4ffa8d39
+  