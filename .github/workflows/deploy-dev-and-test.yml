name: Deploy and Test on Dev

on:
  merge_group:
    branches: [main]
  pull_request:
    branches: [main]
  push:
    branches: [main]
    tags: ["v*"]
  workflow_dispatch:

permissions:
  contents: read
  id-token: write

jobs:
  build:
    # Skip for PRs from forks as they don't have access to secrets
    if: github.event_name != 'pull_request' || !github.event.pull_request.head.repo.fork
    permissions:
      actions: write
    uses: ./.github/workflows/build-image.yaml
<<<<<<< HEAD
    secrets:
      ARTIFACTORY_NUBIA_USERNAME: ${{ secrets.ARTIFACTORY_NUBIA_USERNAME }}
      ARTIFACTORY_NUBIA_TOKEN_DEVELOPER: ${{ secrets.ARTIFACTORY_NUBIA_TOKEN_DEVELOPER }}
=======
>>>>>>> ede43a40

  smoke_test_100_blocks:
    needs: [build]
    uses: ./.github/workflows/smoke-test.yaml
    with:
      docker_image_tag: ${{ needs.build.outputs.docker_image_tag }}
    secrets:
      APP_ID: ${{ vars.APP_ID }}
      APP_PRIVATE_KEY: ${{ secrets.APP_PRIVATE_KEY }}
<<<<<<< HEAD
      ARTIFACTORY_NUBIA_USERNAME: ${{ secrets.ARTIFACTORY_NUBIA_USERNAME }}
      ARTIFACTORY_NUBIA_TOKEN_DEVELOPER: ${{ secrets.ARTIFACTORY_NUBIA_TOKEN_DEVELOPER }}
=======
>>>>>>> ede43a40

  dev_deploy_test:
    needs: [build]
    uses: ./.github/workflows/deploy-and-test.yaml
    with:
      docker_image_tag: ${{ needs.build.outputs.docker_image_tag }}
      environment: Development
      source_repo: nubia-oci-local-dev
      target_repo: nubia-oci-local-dev
      test_mode: ${{ github.event_name == 'pull_request' && 'fast' || 'full' }}
    secrets:
      RPC_URL: ${{ secrets.DEV_SEPOLIA_URL }}
      WS_RPC_URL: ${{ secrets.DEV_WS_SEPOLIA_URL }}
      TEST_ACCOUNT_ADDRESS: ${{ secrets.TEST_ACCOUNT_ADDRESS }}
      TEST_ACCOUNT_PRIVATE_KEY: ${{ secrets.TEST_ACCOUNT_PRIVATE_KEY }}
      TEST_ACCOUNT_ADDRESS_2: ${{ secrets.TEST_ACCOUNT_ADDRESS_2 }}
      TEST_ACCOUNT_PRIVATE_KEY_2: ${{ secrets.TEST_ACCOUNT_PRIVATE_KEY_2 }}
      TEST_ACCOUNT_ADDRESS_3: ${{ secrets.TEST_ACCOUNT_ADDRESS_3 }}
      TEST_ACCOUNT_PRIVATE_KEY_3: ${{ secrets.TEST_ACCOUNT_PRIVATE_KEY_3 }}
      TEST_ACCOUNT_PUBLIC_KEY_3: ${{ secrets.TEST_ACCOUNT_PUBLIC_KEY_3 }}
      AUTH_TOKEN: ${{ secrets.DEV_AUTH_TOKEN }}
      APP_PRIVATE_KEY: ${{ secrets.APP_PRIVATE_KEY }}
<|MERGE_RESOLUTION|>--- conflicted
+++ resolved
@@ -21,12 +21,6 @@
     permissions:
       actions: write
     uses: ./.github/workflows/build-image.yaml
-<<<<<<< HEAD
-    secrets:
-      ARTIFACTORY_NUBIA_USERNAME: ${{ secrets.ARTIFACTORY_NUBIA_USERNAME }}
-      ARTIFACTORY_NUBIA_TOKEN_DEVELOPER: ${{ secrets.ARTIFACTORY_NUBIA_TOKEN_DEVELOPER }}
-=======
->>>>>>> ede43a40
 
   smoke_test_100_blocks:
     needs: [build]
@@ -36,11 +30,6 @@
     secrets:
       APP_ID: ${{ vars.APP_ID }}
       APP_PRIVATE_KEY: ${{ secrets.APP_PRIVATE_KEY }}
-<<<<<<< HEAD
-      ARTIFACTORY_NUBIA_USERNAME: ${{ secrets.ARTIFACTORY_NUBIA_USERNAME }}
-      ARTIFACTORY_NUBIA_TOKEN_DEVELOPER: ${{ secrets.ARTIFACTORY_NUBIA_TOKEN_DEVELOPER }}
-=======
->>>>>>> ede43a40
 
   dev_deploy_test:
     needs: [build]
