name: Docker Build, Publish and Deploy

on:
  push:
    branches: [main]
    tags: ['v*']
  workflow_dispatch:

permissions:
  id-token: write
  contents: write

jobs:
  docker_build_and_publish:
    runs-on: ubuntu-latest
    outputs:
      IMAGE_TAG: ${{ steps.image_tag.outputs.IMAGE_TAG }}
    steps:
      - name: Checkout
        uses: actions/checkout@v4
        with:
          fetch-depth: 0
      
      - name: Define_docker_image_tag
        id: image_tag
        run: |
          echo "DOCKER_IMAGE_TAG=$(git describe --tags)" >> $GITHUB_ENV
          echo "IMAGE_TAG=$(git describe --tags)" >> "$GITHUB_OUTPUT"
      
      - name: Setup Docker Buildx
        uses: docker/setup-buildx-action@v3
      
      - name: Login to Docker Hub
        uses: docker/login-action@v3
        with: 
          username: ${{ secrets.DOCKER_USERNAME }}
          password: ${{ secrets.DOCKER_PASSWORD }}
      
      - name: Build and Push
        uses: docker/build-push-action@v5
        with:
          context: .
          platforms: 'linux/amd64'
          push: true
          tags: nethermindeth/juno:${{ env.DOCKER_IMAGE_TAG }}
      
    
  deploy_to_dev:
    needs: [docker_build_and_publish]
    uses: NethermindEh/srgo/.github/workflows/dispatch_render_juno.yaml@main
    with:
      environment: Development
      IMAGE_TAG: ${{ needs.docker_build_and_publish.outputs.IMAGE_TAG }}
      GOERLI: apps/juno-dev/overlays/dev-goerli-1/config.yaml
      INTEGRATION: apps/juno-dev/overlays/dev-integration/config.yaml
      MAINNET: apps/juno-dev/overlays/dev-mainnet/config.yaml

  dev-starknet-rs-tests:
    needs: [deploy_to_dev]
    uses: ./.github/workflows/starknet-rs-tests.yml
    secrets:
      STARKNET_RPC: ${{ secrets.DEV_GOERLI_URL }}/v0_5
      
  dev-starknet-js-tests:
    needs: [deploy_to_dev]
    uses: ./.github/workflows/starknet-js-tests.yml
    secrets:
      TEST_RPC_URL: ${{ secrets.DEV_GOERLI_URL }}/v0_5
      TEST_ACCOUNT_ADDRESS: ${{ secrets.GOERLI_TEST_ACCOUNT_ADDRESS }}
      TEST_ACCOUNT_PRIVATE_KEY: ${{ secrets.GOERLI_TEST_ACCOUNT_PRIVATE_KEY }}
            
  deploy_to_staging:
    needs: [docker_build_and_publish, deploy_to_dev]
<<<<<<< HEAD
    uses: NethermindEh/srgo/.github/workflows/dispatch_render_juno.yaml@main
    with:
      environment: Staging
      IMAGE_TAG: ${{ needs.docker_build_and_publish.outputs.IMAGE_TAG }}
      GOERLI: apps/juno-staging/overlays/staging-goerli-1/config.yaml
      INTEGRATION: apps/juno-staging/overlays/staging-integration/config.yaml
      MAINNET: apps/juno-staging/overlays/staging-mainnet/config.yaml
=======
    runs-on: ubuntu-latest
    environment: 
      name: Staging
    steps:         
    - name: Repository Dispatch Staging
      env:
          EVENT_NAME: juno-staging
          IMAGE_TAG: ${{ needs.docker_build_and_publish.outputs.IMAGE_TAG }}
          GOERLI: apps/juno-staging/overlays/staging-goerli-1/config.yaml
          INTEGRATION: apps/juno-staging/overlays/staging-integration/config.yaml
          MAINNET: apps/juno-staging/overlays/staging-mainnet/config.yaml
      run: |
          curl -L \
          -X POST \
          -H "Accept: application/vnd.github+json" \
          -H "Authorization: token ${{ secrets.ACCESS_TOKEN }}" \
          -H "X-GitHub-Api-Version: 2022-11-28" \
          https://api.github.com/repos/NethermindEth/argo/dispatches \
          -d '{"event_type": "${{ env.EVENT_NAME }}", "client_payload":{"name": "${{ env.EVENT_NAME }}", "goerli_config": "${{ env.GOERLI }}", "integration_config": "${{ env.INTEGRATION }}", "mainnet_config": "${{ env.MAINNET }}", "tag": "${{ env.IMAGE_TAG }}"}}'
>>>>>>> 9448c9f5

  staging-starknet-rs-tests:
    needs: [deploy_to_staging]
    uses: ./.github/workflows/starknet-rs-tests.yml
    secrets:
      STARKNET_RPC: ${{ secrets.STAGING_GOERLI_URL }}/v0_5
      
  staging-starknet-js-tests:
    needs: [deploy_to_staging]
    uses: ./.github/workflows/starknet-js-tests.yml
    secrets:
      TEST_RPC_URL: ${{ secrets.STAGING_GOERLI_URL }}/v0_5
      TEST_ACCOUNT_ADDRESS: ${{ secrets.GOERLI_TEST_ACCOUNT_ADDRESS }}
      TEST_ACCOUNT_PRIVATE_KEY: ${{ secrets.GOERLI_TEST_ACCOUNT_PRIVATE_KEY }}

  deploy_to_production:
    needs: [docker_build_and_publish, deploy_to_staging]
<<<<<<< HEAD
    uses: NethermindEh/srgo/.github/workflows/dispatch_render_juno.yaml@main
    with: 
      environment: Production
      IMAGE_TAG: ${{ needs.docker_build_and_publish.outputs.IMAGE_TAG }}
      GOERLI: apps/juno-prod/overlays/prod-goerli-1/config.yaml
      INTEGRATION: apps/juno-prod/overlays/prod-integration/config.yaml
      MAINNET: apps/juno-prod/overlays/prod-mainnet/config.yaml
  
=======
    runs-on: ubuntu-latest
    environment:
      name: Production
    steps:
      - name: Repository Dispatch Prod
        env: 
          EVENT_NAME: juno-prod
          IMAGE_TAG: ${{ needs.docker_build_and_publish.outputs.IMAGE_TAG }}
          GOERLI: apps/juno-prod/overlays/prod-goerli-1/config.yaml
          INTEGRATION: apps/juno-prod/overlays/prod-integration/config.yaml
          MAINNET: apps/juno-prod/overlays/prod-mainnet/config.yaml
        run: |
          curl -L \
          -X POST \
          -H "Accept: application/vnd.github+json" \
          -H "Authorization: token ${{ secrets.ACCESS_TOKEN }}" \
          -H "X-GitHub-Api-Version: 2022-11-28" \
          https://api.github.com/repos/NethermindEth/argo/dispatches \
          -d '{"event_type": "${{ env.EVENT_NAME }}", "client_payload":{"name": "${{ env.EVENT_NAME }}", "goerli_config": "${{ env.GOERLI }}", "integration_config": "${{ env.INTEGRATION }}", "mainnet_config": "${{ env.MAINNET }}", "tag": "${{ env.IMAGE_TAG }}"}}'
          
>>>>>>> 9448c9f5
  prod-starknet-rs-tests:
    needs: [deploy_to_production]
    uses: ./.github/workflows/starknet-rs-tests.yml
    secrets:
      STARKNET_RPC: ${{ secrets.PROD_GOERLI_URL }}/v0_5
      
  prod-starknet-js-tests:
    needs: [deploy_to_production]
    uses: ./.github/workflows/starknet-js-tests.yml
    secrets:
      TEST_RPC_URL: ${{ secrets.PROD_GOERLI_URL }}/v0_5
      TEST_ACCOUNT_ADDRESS: ${{ secrets.GOERLI_TEST_ACCOUNT_ADDRESS }}
      TEST_ACCOUNT_PRIVATE_KEY: ${{ secrets.GOERLI_TEST_ACCOUNT_PRIVATE_KEY }}<|MERGE_RESOLUTION|>--- conflicted
+++ resolved
@@ -71,7 +71,6 @@
             
   deploy_to_staging:
     needs: [docker_build_and_publish, deploy_to_dev]
-<<<<<<< HEAD
     uses: NethermindEh/srgo/.github/workflows/dispatch_render_juno.yaml@main
     with:
       environment: Staging
@@ -79,27 +78,6 @@
       GOERLI: apps/juno-staging/overlays/staging-goerli-1/config.yaml
       INTEGRATION: apps/juno-staging/overlays/staging-integration/config.yaml
       MAINNET: apps/juno-staging/overlays/staging-mainnet/config.yaml
-=======
-    runs-on: ubuntu-latest
-    environment: 
-      name: Staging
-    steps:         
-    - name: Repository Dispatch Staging
-      env:
-          EVENT_NAME: juno-staging
-          IMAGE_TAG: ${{ needs.docker_build_and_publish.outputs.IMAGE_TAG }}
-          GOERLI: apps/juno-staging/overlays/staging-goerli-1/config.yaml
-          INTEGRATION: apps/juno-staging/overlays/staging-integration/config.yaml
-          MAINNET: apps/juno-staging/overlays/staging-mainnet/config.yaml
-      run: |
-          curl -L \
-          -X POST \
-          -H "Accept: application/vnd.github+json" \
-          -H "Authorization: token ${{ secrets.ACCESS_TOKEN }}" \
-          -H "X-GitHub-Api-Version: 2022-11-28" \
-          https://api.github.com/repos/NethermindEth/argo/dispatches \
-          -d '{"event_type": "${{ env.EVENT_NAME }}", "client_payload":{"name": "${{ env.EVENT_NAME }}", "goerli_config": "${{ env.GOERLI }}", "integration_config": "${{ env.INTEGRATION }}", "mainnet_config": "${{ env.MAINNET }}", "tag": "${{ env.IMAGE_TAG }}"}}'
->>>>>>> 9448c9f5
 
   staging-starknet-rs-tests:
     needs: [deploy_to_staging]
@@ -117,7 +95,6 @@
 
   deploy_to_production:
     needs: [docker_build_and_publish, deploy_to_staging]
-<<<<<<< HEAD
     uses: NethermindEh/srgo/.github/workflows/dispatch_render_juno.yaml@main
     with: 
       environment: Production
@@ -126,28 +103,6 @@
       INTEGRATION: apps/juno-prod/overlays/prod-integration/config.yaml
       MAINNET: apps/juno-prod/overlays/prod-mainnet/config.yaml
   
-=======
-    runs-on: ubuntu-latest
-    environment:
-      name: Production
-    steps:
-      - name: Repository Dispatch Prod
-        env: 
-          EVENT_NAME: juno-prod
-          IMAGE_TAG: ${{ needs.docker_build_and_publish.outputs.IMAGE_TAG }}
-          GOERLI: apps/juno-prod/overlays/prod-goerli-1/config.yaml
-          INTEGRATION: apps/juno-prod/overlays/prod-integration/config.yaml
-          MAINNET: apps/juno-prod/overlays/prod-mainnet/config.yaml
-        run: |
-          curl -L \
-          -X POST \
-          -H "Accept: application/vnd.github+json" \
-          -H "Authorization: token ${{ secrets.ACCESS_TOKEN }}" \
-          -H "X-GitHub-Api-Version: 2022-11-28" \
-          https://api.github.com/repos/NethermindEth/argo/dispatches \
-          -d '{"event_type": "${{ env.EVENT_NAME }}", "client_payload":{"name": "${{ env.EVENT_NAME }}", "goerli_config": "${{ env.GOERLI }}", "integration_config": "${{ env.INTEGRATION }}", "mainnet_config": "${{ env.MAINNET }}", "tag": "${{ env.IMAGE_TAG }}"}}'
-          
->>>>>>> 9448c9f5
   prod-starknet-rs-tests:
     needs: [deploy_to_production]
     uses: ./.github/workflows/starknet-rs-tests.yml
