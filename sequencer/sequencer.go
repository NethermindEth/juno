package sequencer

import (
	"context"
	"errors"
	syncLock "sync"
	"time"

	"github.com/NethermindEth/juno/builder"
	"github.com/NethermindEth/juno/core"
	"github.com/NethermindEth/juno/core/felt"
	"github.com/NethermindEth/juno/core/state/commonstate"
	"github.com/NethermindEth/juno/feed"
	"github.com/NethermindEth/juno/mempool"
	"github.com/NethermindEth/juno/plugin"
	"github.com/NethermindEth/juno/service"
	"github.com/NethermindEth/juno/sync"
	"github.com/NethermindEth/juno/utils"
	"github.com/NethermindEth/juno/vm"
	"github.com/consensys/gnark-crypto/ecc/stark-curve/ecdsa"
)

var (
	_                     service.Service = (*Sequencer)(nil)
	_                     sync.Reader     = (*Sequencer)(nil)
	NumTxnsToBatchExecute                 = 10
)

type Sequencer struct {
	builder          *builder.Builder
	buildState       *builder.BuildState
	sequencerAddress *felt.Felt
	privKey          *ecdsa.PrivateKey
	log              utils.Logger
	blockTime        time.Duration
	mempool          *mempool.SequencerMempool

	subNewHeads          *feed.Feed[*core.Block]
	subPendingData       *feed.Feed[core.PendingData]
	subReorgFeed         *feed.Feed[*sync.ReorgBlockRange]
	subPreConfirmedBlock *feed.Feed[*core.PreConfirmed]
	subPreLatest         *feed.Feed[*core.PreLatest]
	plugin               plugin.JunoPlugin

	mu syncLock.RWMutex
}

func New(
	b *builder.Builder,
	mempool *mempool.SequencerMempool,
	sequencerAddress *felt.Felt,
	privKey *ecdsa.PrivateKey,
	blockTime time.Duration,
	log utils.Logger,
) Sequencer {
	return Sequencer{
		builder:              b,
		buildState:           &builder.BuildState{},
		mempool:              mempool,
		sequencerAddress:     sequencerAddress,
		privKey:              privKey,
		log:                  log,
		blockTime:            blockTime,
		subNewHeads:          feed.New[*core.Block](),
		subPendingData:       feed.New[core.PendingData](),
		subReorgFeed:         feed.New[*sync.ReorgBlockRange](),
		subPreConfirmedBlock: feed.New[*core.PreConfirmed](),
	}
}

func (s *Sequencer) WithPlugin(junoPlugin plugin.JunoPlugin) *Sequencer {
	s.plugin = junoPlugin
	return s
}

func (s *Sequencer) Run(ctx context.Context) error {
	defer s.mempool.Close()

	// Clear pending state on shutdown
	defer func() {
		if pErr := s.buildState.ClearPending(); pErr != nil {
			s.log.Errorw("clearing pending", "err", pErr)
		}
	}()

	if err := s.initPendingBlock(); err != nil {
		return err
	}

	doneListen := make(chan struct{})
	go func() {
		if pErr := s.listenPool(ctx); pErr != nil {
			if pErr != mempool.ErrTxnPoolEmpty {
				s.log.Warnw("listening pool", "err", pErr)
			}
		}
		close(doneListen)
	}()

	for {
		select {
		case <-ctx.Done():
			<-doneListen
			return nil
		case <-time.After(s.blockTime):
			s.mu.Lock()

			pending, err := s.Pending()
			if err != nil {
				s.log.Infof("Failed to get pending block")
			}
			if err := s.builder.Finalise(pending, utils.Sign(s.privKey), s.privKey); err != nil {
				return err
			}
			s.log.Infof("Finalised new block")
			if s.plugin != nil {
				err := s.plugin.NewBlock(pending.Block, pending.StateUpdate, pending.NewClasses)
				if err != nil {
					s.log.Errorw("error sending new block to plugin", err)
				}
			}
			// push the new head to the feed
			s.subNewHeads.Send(pending.Block)

			if err := s.initPendingBlock(); err != nil {
				return err
			}
			s.mu.Unlock()
		}
	}
}

func (s *Sequencer) initPendingBlock() error {
	buildParams := builder.BuildParams{
		Builder:           *s.sequencerAddress,
		L2GasPriceFRI:     felt.One,
		L1GasPriceWEI:     felt.One,
		L1DataGasPriceWEI: felt.One,
		EthToStrkRate:     felt.One,
		L1DAMode:          core.Calldata,
	}

	var err error
	if err = s.buildState.ClearPending(); err != nil {
		return err
	}

	if s.buildState, err = s.builder.InitPreconfirmedBlock(&buildParams); err != nil {
		return err
	}

	return nil
}

// listenPool waits until the mempool has transactions, then
// executes them one by one until the mempool is empty.
func (s *Sequencer) listenPool(ctx context.Context) error {
	for {
		if err := s.depletePool(ctx); err != nil {
			if !errors.Is(err, mempool.ErrTxnPoolEmpty) {
				return err
			}
		}

		// push the pending block to the feed
		pending := core.NewPending(s.buildState.PendingBlock(), nil, nil)
		s.subPendingData.Send(&pending)
		select {
		case <-ctx.Done():
			return nil
		// We wait for the mempool to get more txns before we continue
		case <-s.mempool.Wait():
			continue
		}
	}
}

// depletePool pops all available transactions from the mempool,
// and executes them in sequence, applying the state changes
// to the pending state
func (s *Sequencer) depletePool(ctx context.Context) error {
	s.mu.Lock()
	defer s.mu.Unlock()

	for {
		userTxns, err := s.mempool.PopBatch(NumTxnsToBatchExecute)
		if err != nil {
			return err
		}
		s.log.Debugw("running txns", userTxns)
		if err = s.builder.RunTxns(s.buildState, userTxns); err != nil {
			s.log.Debugw("failed running txn", "err", err.Error())
			var txnExecutionError vm.TransactionExecutionError
			if !errors.As(err, &txnExecutionError) {
				return err
			}
		}
		s.log.Debugw("running txns success")
		select {
		case <-ctx.Done():
			return nil
		default:
		}
	}
}

func (s *Sequencer) Pending() (*core.PreConfirmed, error) {
	return s.buildState.Preconfirmed, nil
}

func (s *Sequencer) PendingBlock() *core.Block {
	return s.buildState.PendingBlock()
}

func (s *Sequencer) PendingState() (commonstate.StateReader, func() error, error) {
	return s.builder.PendingState(s.buildState)
}

<<<<<<< HEAD
func (s *Sequencer) PendingStateBeforeIndex(
	index int,
) (commonstate.StateReader, func() error, error) {
	return nil, nil, errors.ErrUnsupported
}

=======
>>>>>>> a54beab4
func (s *Sequencer) HighestBlockHeader() *core.Header {
	return nil // Not relevant for Sequencer. Todo: clean Reader
}

func (s *Sequencer) StartingBlockNumber() (uint64, error) {
	return 0, nil // Not relevant for Sequencer. Todo: clean Reader
}

// The builder has no reorg logic (centralised sequencer that can't reorg)
func (s *Sequencer) SubscribeReorg() sync.ReorgSubscription {
	return sync.ReorgSubscription{Subscription: s.subReorgFeed.Subscribe()}
}

func (s *Sequencer) SubscribeNewHeads() sync.NewHeadSubscription {
	return sync.NewHeadSubscription{Subscription: s.subNewHeads.Subscribe()}
}

func (s *Sequencer) SubscribePendingData() sync.PendingDataSubscription {
	return sync.PendingDataSubscription{Subscription: s.subPendingData.Subscribe()}
}

func (s *Sequencer) SubscribePreLatest() sync.PreLatestDataSubscription {
	return sync.PreLatestDataSubscription{Subscription: s.subPreLatest.Subscribe()}
}

func (s *Sequencer) PendingData() (core.PendingData, error) {
	return nil, nil
}<|MERGE_RESOLUTION|>--- conflicted
+++ resolved
@@ -216,15 +216,6 @@
 	return s.builder.PendingState(s.buildState)
 }
 
-<<<<<<< HEAD
-func (s *Sequencer) PendingStateBeforeIndex(
-	index int,
-) (commonstate.StateReader, func() error, error) {
-	return nil, nil, errors.ErrUnsupported
-}
-
-=======
->>>>>>> a54beab4
 func (s *Sequencer) HighestBlockHeader() *core.Header {
 	return nil // Not relevant for Sequencer. Todo: clean Reader
 }
