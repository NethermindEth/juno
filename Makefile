--- conflicted
+++ resolved
@@ -4,12 +4,8 @@
 
 compile: ## compile:
 	@mkdir -p build
-<<<<<<< HEAD
 	@go build -o build/juno cmd/juno/main.go
 	@go build -o build/juno-cli cmd/juno-cli/main.go
-=======
-	@go build -o build/juno juno-cli/main.go
->>>>>>> e027e322
 
 run: ## run
 	@./build/juno
