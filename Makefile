--- conflicted
+++ resolved
@@ -53,12 +53,7 @@
 	go test $(GO_TAGS) ./...
 
 test-race: clean-testcache rustdeps
-<<<<<<< HEAD
 	go test $(GO_TAGS) ./... -race $(TEST_RACE_LDFLAGS)
-=======
-# -ldflags here to fix linker warnings on macOS (see https://github.com/golang/go/issues/61229#issuecomment-1988965927)
-	go test $(GO_TAGS) ./... -race -ldflags=-extldflags=-Wl,-ld_classic
->>>>>>> 45babaac
 
 benchmarks: rustdeps ## benchmarking
 	go test $(GO_TAGS) ./... -run=^# -bench=. -benchmem
