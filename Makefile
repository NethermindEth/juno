export CC = clang
.DEFAULT_GOAL 	:= help

compile: ## compile:
	@mkdir -p build
	@go build -o build/juno cmd/juno/main.go

run: ## run
	@./build/juno

all: compile run ## build and run

generate:
	@cd internal/db && $(MAKE) generate

test: ## tests
	go test ./...

benchmarks: ## Benchmarking
	go test ./... -bench=.

test-cover: ## tests with coverage
	mkdir -p coverage
	go test -coverprofile=coverage/coverage.out -covermode=count ./...
	go tool cover -html=coverage/coverage.out -o coverage/coverage.html

<<<<<<< HEAD
install-deps: ## Install some project dependencies / Cairo - lang dependencies
=======
install-deps: | install-courtey install-gofumpt ## Install some project dependencies

install-courtey:
	# install courtney fork
>>>>>>> 380cc762
	git clone https://github.com/stdevMac/courtney
	(cd courtney && go get  ./... && go build courtney.go)
	

install-gofumpt:
	# install gofumpt
	go install mvdan.cc/gofumpt@latest

codecov-test:
	mkdir -p coverage
	@cd internal/db && $(MAKE) add-notest
	courtney/courtney -v -o coverage/coverage.out ./...
	@cd internal/db && $(MAKE) rm-notest

tidy: ## add missing and remove unused modules
	 go mod tidy

format: ## run go formatter
	gofumpt -l -w .

format-check: ## check formatting
	# assert `gofumpt -l` produces no output
	test ! $$(gofumpt -l . | tee /dev/stderr)

clean: ## Clean project builds
	@rm -rf ./build/juno
	@cd internal/db && $(MAKE) clean

help: ## Show this help
	@grep -E '^[a-zA-Z_-]+:.*?## .*$$' $(MAKEFILE_LIST) | awk 'BEGIN {FS = ":.*?## "}; {printf "\033[36m%-30s\033[0m %s\n", $$1, $$2}'<|MERGE_RESOLUTION|>--- conflicted
+++ resolved
@@ -24,14 +24,11 @@
 	go test -coverprofile=coverage/coverage.out -covermode=count ./...
 	go tool cover -html=coverage/coverage.out -o coverage/coverage.html
 
-<<<<<<< HEAD
-install-deps: ## Install some project dependencies / Cairo - lang dependencies
-=======
+
 install-deps: | install-courtey install-gofumpt ## Install some project dependencies
 
 install-courtey:
 	# install courtney fork
->>>>>>> 380cc762
 	git clone https://github.com/stdevMac/courtney
 	(cd courtney && go get  ./... && go build courtney.go)
 	
