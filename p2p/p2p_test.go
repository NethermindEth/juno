package p2p_test

import (
	"context"
	"io"
	"strings"
	"sync"
	"testing"
	"time"

	"github.com/NethermindEth/juno/blockchain"
	"github.com/NethermindEth/juno/db/pebble"
	"github.com/NethermindEth/juno/p2p"
	"github.com/NethermindEth/juno/utils"
	"github.com/libp2p/go-libp2p/core/network"
	"github.com/libp2p/go-libp2p/core/protocol"
	"github.com/libp2p/go-libp2p/p2p/protocol/identify"
	"github.com/stretchr/testify/require"
)

func TestService(t *testing.T) {
<<<<<<< HEAD
	db, err := pebble.NewMem()
	if err != nil {
		panic(err)
	}
	bc := blockchain.New(db, utils.INTEGRATION, utils.NewNopZapLogger())

=======
	timeout := time.Second * 30
>>>>>>> a03ad275
	testCtx, cancel := context.WithCancel(context.Background())
	t.Cleanup(cancel)
	peerA, err := p2p.New(
		"/ip4/127.0.0.1/tcp/30301",
		"peerA",
		"",
		"",
		bc,
		utils.INTEGRATION,
		utils.NewNopZapLogger(),
	)
	require.NoError(t, err)

	events, err := peerA.SubscribePeerConnectednessChanged(testCtx)
	require.NoError(t, err)

	bootAddrs, err := peerA.ListenAddrs()
	require.NoError(t, err)

	var bootAddrsString []string
	for _, bootAddr := range bootAddrs {
		bootAddrsString = append(bootAddrsString, bootAddr.String())
	}

	peerB, err := p2p.New(
		"/ip4/127.0.0.1/tcp/30302",
		"peerB",
		strings.Join(bootAddrsString, ","),
		"",
		bc,
		utils.INTEGRATION,
		utils.NewNopZapLogger(),
	)
	require.NoError(t, err)

	wg := sync.WaitGroup{}
	wg.Add(2)
	go func() {
		defer wg.Done()
		require.NoError(t, peerA.Run(testCtx))
	}()
	go func() {
		defer wg.Done()
		require.NoError(t, peerB.Run(testCtx))
	}()

	select {
	case evt := <-events:
		require.Equal(t, network.Connected, evt.Connectedness)
	case <-time.After(timeout):
		require.True(t, false, "no events were emitted")
	}

	t.Run("new stream", func(t *testing.T) {
		stream, err := peerA.NewStream(testCtx, identify.ID)
		require.NoError(t, err)
		require.NoError(t, stream.Close())

		stream, err = peerB.NewStream(testCtx, identify.ID)
		require.NoError(t, err)
		require.NoError(t, stream.Close())
	})

	t.Run("gossip", func(t *testing.T) {
		topic := "coolTopic"
		ch, closer, err := peerA.SubscribeToTopic(topic)
		require.NoError(t, err)

		// allow subscription to be propagated to peerB
		time.Sleep(time.Second)

		gossipedMessage := []byte(`veryImportantMessage`)
		require.NoError(t, peerB.PublishOnTopic(topic, gossipedMessage))

		select {
		case <-time.After(timeout):
			require.Equal(t, true, false)
		case msg := <-ch:
			require.Equal(t, gossipedMessage, msg)
		}

		closer()
	})

	t.Run("protocol handler", func(t *testing.T) {
		ch := make(chan []byte)

		superSecretProtocol := protocol.ID("superSecretProtocol")
		peerA.SetProtocolHandler(superSecretProtocol, func(stream network.Stream) {
			read, err := io.ReadAll(stream)
			require.NoError(t, err)
			ch <- read
		})

		peerAStream, err := peerB.NewStream(testCtx, superSecretProtocol)
		require.NoError(t, err)

		superSecretMessage := []byte(`superSecretMessage`)
		_, err = peerAStream.Write(superSecretMessage)
		require.NoError(t, err)
		require.NoError(t, peerAStream.Close())

		select {
		case <-time.After(timeout):
			require.Equal(t, true, false)
		case msg := <-ch:
			require.Equal(t, superSecretMessage, msg)
		}
	})

	cancel()
	wg.Wait()
}

func TestInvalidKey(t *testing.T) {
	_, err := p2p.New(
		"/ip4/127.0.0.1/tcp/30301",
		"peerA",
		"",
		"something",
		nil,
		utils.INTEGRATION,
		utils.NewNopZapLogger(),
	)

	require.Error(t, err)
}

func TestValidKey(t *testing.T) {
	_, err := p2p.New(
		"/ip4/127.0.0.1/tcp/30301",
		"peerA",
		"",
		"08011240333b4a433f16d7ca225c0e99d0d8c437b835cb74a98d9279c561977690c80f681b25ccf3fa45e2f2de260149c112fa516b69057dd3b0151a879416c0cb12d9b3",
		nil,
		utils.INTEGRATION,
		utils.NewNopZapLogger(),
	)

	require.NoError(t, err)
}<|MERGE_RESOLUTION|>--- conflicted
+++ resolved
@@ -19,16 +19,13 @@
 )
 
 func TestService(t *testing.T) {
-<<<<<<< HEAD
 	db, err := pebble.NewMem()
 	if err != nil {
 		panic(err)
 	}
 	bc := blockchain.New(db, utils.INTEGRATION, utils.NewNopZapLogger())
 
-=======
 	timeout := time.Second * 30
->>>>>>> a03ad275
 	testCtx, cancel := context.WithCancel(context.Background())
 	t.Cleanup(cancel)
 	peerA, err := p2p.New(
