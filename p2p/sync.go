package p2p

import (
	"context"
	"encoding/csv"
	"errors"
	"fmt"
	"io"
	"math/rand"
	"os"
	"reflect"
	"strconv"
	"time"

	"github.com/NethermindEth/juno/adapters/p2p2core"
	"github.com/NethermindEth/juno/blockchain"
	"github.com/NethermindEth/juno/core"
	"github.com/NethermindEth/juno/core/felt"
	"github.com/NethermindEth/juno/db"
	"github.com/NethermindEth/juno/p2p/starknet"
	"github.com/NethermindEth/juno/p2p/starknet/spec"
	junoSync "github.com/NethermindEth/juno/sync"
	"github.com/NethermindEth/juno/utils"
	"github.com/NethermindEth/juno/utils/pipeline"
	"github.com/davecgh/go-spew/spew"
	"github.com/libp2p/go-libp2p/core/host"
	"github.com/libp2p/go-libp2p/core/network"
	"github.com/libp2p/go-libp2p/core/peer"
	"github.com/libp2p/go-libp2p/core/protocol"
	"go.uber.org/zap"
)

type syncService struct {
	host    host.Host
	network *utils.Network
	client  *starknet.Client // todo: merge all the functionality of Client with p2p SyncService

	blockchain *blockchain.Blockchain
	listener   junoSync.EventListener
	log        utils.SimpleLogger
}

func newSyncService(bc *blockchain.Blockchain, h host.Host, n *utils.Network, log utils.SimpleLogger) *syncService {
	return &syncService{
		host:       h,
		network:    n,
		blockchain: bc,
		log:        log,
		listener:   &junoSync.SelectiveListener{},
	}
}

//nolint:funlen
func (s *syncService) start(ctx context.Context) {
	ctx, cancel := context.WithCancel(ctx)
	defer cancel()

	s.client = starknet.NewClient(s.randomPeerStream, s.network, s.log)

	for i := 0; ; i++ {
		if err := ctx.Err(); err != nil {
			break
		}
		s.log.Debugw("Continuous iteration", "i", i)

		iterCtx, cancelIteration := context.WithCancel(ctx)

		var nextHeight int
		if curHeight, err := s.blockchain.Height(); err == nil {
			nextHeight = int(curHeight) + 1
		} else if !errors.Is(db.ErrKeyNotFound, err) {
			s.log.Errorw("Failed to get current height", "err", err)
		}

		s.log.Infow("Start Pipeline", "Current height", nextHeight-1, "Start", nextHeight)

		// todo change iteration to fetch several objects uint64(min(blockBehind, maxBlocks))
		blockNumber := uint64(nextHeight)
		headersAndSigsCh, err := s.genHeadersAndSigs(iterCtx, blockNumber)
		if err != nil {
			s.logError("Failed to get block headers parts", err)
			cancelIteration()
			continue
		}

		txsCh, err := s.genTransactions(iterCtx, blockNumber)
		if err != nil {
			s.logError("Failed to get transactions", err)
			cancelIteration()
			continue
		}

		eventsCh, err := s.genEvents(iterCtx, blockNumber)
		if err != nil {
			s.logError("Failed to get classes", err)
			cancelIteration()
			continue
		}

		classesCh, err := s.genClasses(iterCtx, blockNumber)
		if err != nil {
			s.logError("Failed to get classes", err)
			cancelIteration()
			continue
		}

		stateDiffsCh, err := s.genStateDiffs(iterCtx, blockNumber)
		if err != nil {
			s.logError("Failed to get state diffs", err)
			cancelIteration()
			continue
		}

		blocksCh := pipeline.Bridge(iterCtx, s.processSpecBlockParts(iterCtx, uint64(nextHeight), pipeline.FanIn(iterCtx,
			pipeline.Stage(iterCtx, headersAndSigsCh, specBlockPartsFunc[specBlockHeaderAndSigs]),
			pipeline.Stage(iterCtx, classesCh, specBlockPartsFunc[specClasses]),
			pipeline.Stage(iterCtx, stateDiffsCh, specBlockPartsFunc[specContractDiffs]),
			pipeline.Stage(iterCtx, txsCh, specBlockPartsFunc[specTxWithReceipts]),
			pipeline.Stage(iterCtx, eventsCh, specBlockPartsFunc[specEvents]),
		)))

		for b := range blocksCh {
			if b.err != nil {
				// cannot process any more blocks
				s.log.Errorw("Failed to process block", "err", b.err)
				cancelIteration()
				break
			}

			storeTimer := time.Now()
			err = s.blockchain.Store(b.block, b.commitments, b.stateUpdate, b.newClasses)
			if err != nil {
				s.log.Errorw("Failed to Store Block", "number", b.block.Number, "err", err)
				cancelIteration()
				break
			}

			s.log.Infow("Stored Block", "number", b.block.Number, "hash", b.block.Hash.ShortString(),
				"root", b.block.GlobalStateRoot.ShortString())
			s.listener.OnSyncStepDone(junoSync.OpStore, b.block.Number, time.Since(storeTimer))
		}
		cancelIteration()
	}
}

func specBlockPartsFunc[T specBlockHeaderAndSigs | specTxWithReceipts | specEvents | specClasses | specContractDiffs](i T) specBlockParts {
	return specBlockParts(i)
}

func (s *syncService) logError(msg string, err error) {
	if !errors.Is(err, context.Canceled) {
		var log utils.SimpleLogger
		if v, ok := s.log.(*utils.ZapLogger); ok {
			enhancedLogger := v.SugaredLogger.Desugar().WithOptions(zap.AddCallerSkip(1)).Sugar()
			log = &utils.ZapLogger{SugaredLogger: enhancedLogger}
		} else {
			log = s.log
		}

		log.Errorw(msg, "err", err)
	} else {
		s.log.Debugw("Sync context canceled")
	}
}

// blockBody is used to mange all the different parts of the blocks require to store the block in the blockchain.Store()
type blockBody struct {
	block       *core.Block
	stateUpdate *core.StateUpdate
	newClasses  map[felt.Felt]core.Class
	commitments *core.BlockCommitments
	err         error
}

//nolint:gocyclo
func (s *syncService) processSpecBlockParts(
	ctx context.Context, startingBlockNum uint64, specBlockPartsCh <-chan specBlockParts,
) <-chan <-chan blockBody {
	orderedBlockBodiesCh := make(chan (<-chan blockBody))

	go func() {
		defer close(orderedBlockBodiesCh)

		specBlockHeadersAndSigsM := make(map[uint64]specBlockHeaderAndSigs)
		specClassesM := make(map[uint64]specClasses)
		specTransactionsM := make(map[uint64]specTxWithReceipts)
		specEventsM := make(map[uint64]specEvents)
		specContractDiffsM := make(map[uint64]specContractDiffs)

		curBlockNum := startingBlockNum
		for part := range specBlockPartsCh {
			select {
			case <-ctx.Done():
			default:
				switch p := part.(type) {
				case specBlockHeaderAndSigs:
					s.log.Debugw("Received Block Header with signatures", "blockNumber", p.blockNumber())
					if _, ok := specBlockHeadersAndSigsM[part.blockNumber()]; !ok {
						specBlockHeadersAndSigsM[part.blockNumber()] = p
					}
				case specTxWithReceipts:
					s.log.Debugw("Received Transactions with receipts", "blockNumber", p.blockNumber(), "txLen", len(p.txs))
					if _, ok := specTransactionsM[part.blockNumber()]; !ok {
						specTransactionsM[part.blockNumber()] = p
					}
				case specEvents:
					s.log.Debugw("Received Events", "blockNumber", p.blockNumber(), "len", len(p.events))
					if _, ok := specEventsM[part.blockNumber()]; !ok {
						specEventsM[part.blockNumber()] = p
					}
				case specClasses:
					s.log.Debugw("Received Classes", "blockNumber", p.blockNumber())
					if _, ok := specClassesM[part.blockNumber()]; !ok {
						specClassesM[part.blockNumber()] = p
					}
				case specContractDiffs:
					s.log.Debugw("Received ContractDiffs", "blockNumber", p.blockNumber())
					if _, ok := specContractDiffsM[part.blockNumber()]; !ok {
						specContractDiffsM[part.blockNumber()] = p
					}
				default:
					s.log.Warnw("Unsupported part type", "blockNumber", part.blockNumber(), "type", reflect.TypeOf(p))
				}

				headerAndSig, okHeader := specBlockHeadersAndSigsM[curBlockNum]
				txs, okTxs := specTransactionsM[curBlockNum]
				es, okEvents := specEventsM[curBlockNum]
				cls, okClasses := specClassesM[curBlockNum]
				diffs, okDiffs := specContractDiffsM[curBlockNum]
				if okHeader && okTxs && okEvents && okClasses && okDiffs {
					s.log.Debugw(fmt.Sprintf("----- Received all block parts from peers for block number %d-----", curBlockNum))

					select {
					case <-ctx.Done():
					default:
						prevBlockRoot := &felt.Zero
						if curBlockNum > 0 {
							// First check cache if the header is not present, then get it from the db.
							if oldHeader, ok := specBlockHeadersAndSigsM[curBlockNum-1]; ok {
								prevBlockRoot = p2p2core.AdaptHash(oldHeader.header.StateRoot)
							} else {
								oldHeader, err := s.blockchain.BlockHeaderByNumber(curBlockNum - 1)
								if err != nil {
									s.log.Errorw("Failed to get Header", "number", curBlockNum, "err", err)
									return
								}
								prevBlockRoot = oldHeader.GlobalStateRoot
							}
						}

						orderedBlockBodiesCh <- s.adaptAndSanityCheckBlock(ctx, headerAndSig.header, diffs.contractDiffs,
							cls.classes, txs.txs, txs.receipts, es.events, prevBlockRoot)
					}

					if curBlockNum > 0 {
						delete(specBlockHeadersAndSigsM, curBlockNum-1)
					}
					delete(specTransactionsM, curBlockNum)
					delete(specEventsM, curBlockNum)
					curBlockNum++
				}
			}
		}
	}()
	return orderedBlockBodiesCh
}

var hashes = func() map[uint64]*felt.Felt {
	file, err := os.Open("sepolia_testnet_0.13.2_block_hashes_for_pre-0.13.2_blocks.csv")
	if err != nil {
		panic(err)
	}
	defer file.Close()

	hashes := make(map[uint64]*felt.Felt, 86311) //nolint:mnd

	reader := csv.NewReader(file)
	for record, err := reader.Read(); err != io.EOF; record, err = reader.Read() {
		if err != nil {
			panic(err)
		}
		idx, err := strconv.ParseUint(record[0], 10, 64)
		if err != nil {
			panic(err)
		}
		hash, err := new(felt.Felt).SetString(record[1])
		if err != nil {
			panic(err)
		}

		hashes[idx] = hash
	}
	return hashes
}()

//nolint:gocyclo,funlen
func (s *syncService) adaptAndSanityCheckBlock(ctx context.Context, header *spec.SignedBlockHeader, contractDiffs []*spec.ContractDiff,
	classes []*spec.Class, txs []*spec.Transaction, receipts []*spec.Receipt, events []*spec.Event, prevBlockRoot *felt.Felt,
) <-chan blockBody {
	bodyCh := make(chan blockBody)

	go func() {
		defer close(bodyCh)
		select {
		case <-ctx.Done():
			bodyCh <- blockBody{err: ctx.Err()}
		default:
			coreBlock := new(core.Block)

			var coreTxs []core.Transaction
			for _, tx := range txs {
				coreTxs = append(coreTxs, p2p2core.AdaptTransaction(tx, s.network))
			}
			coreBlock.Transactions = coreTxs

			txHashEventsM := make(map[felt.Felt][]*core.Event)
			for _, event := range events {
				txH := p2p2core.AdaptHash(event.TransactionHash)
				txHashEventsM[*txH] = append(txHashEventsM[*txH], p2p2core.AdaptEvent(event))
			}

			var coreReceipts []*core.TransactionReceipt
			for i, r := range receipts {
				txHash := coreTxs[i].Hash()
				if txHash == nil {
					spew.Dump(coreTxs[i])
					panic(fmt.Errorf("TX hash %d is nil", i))
				}

				coreReceipt := p2p2core.AdaptReceipt(r, txHash)
				coreReceipt.Events = txHashEventsM[*coreReceipt.TransactionHash]

				coreReceipts = append(coreReceipts, coreReceipt)
			}
			coreBlock.Receipts = coreReceipts

			eventsBloom := core.EventsBloom(coreBlock.Receipts)
			coreBlock.Header = p2p2core.AdaptBlockHeader(header, eventsBloom)

			if int(coreBlock.TransactionCount) != len(coreBlock.Transactions) {
				s.log.Errorw(
					"Number of transactions != count",
					"transactionCount",
					coreBlock.TransactionCount,
					"len(transactions)",
					len(coreBlock.Transactions),
				)
				return
			}
			if int(coreBlock.EventCount) != len(events) {
				s.log.Errorw(
					"Number of events != count",
					"eventCount",
					coreBlock.EventCount,
					"len(events)",
					len(events),
				)
				return
			}

			newClasses := make(map[felt.Felt]core.Class)
			for _, cls := range classes {
				coreC := p2p2core.AdaptClass(cls)
				h, err := coreC.Hash()
				if err != nil {
					bodyCh <- blockBody{err: fmt.Errorf("class hash calculation error: %v", err)}
					return
				}
				newClasses[*h] = coreC
			}

			// Build State update
			// Note: Parts of the State Update are created from Blockchain object as the Store and SanityCheck functions require a State
			// Update but there is no such message in P2P.

			stateReader, stateCloser, err := s.blockchain.StateAtBlockNumber(coreBlock.Number - 1)
			if err != nil && !errors.Is(err, db.ErrKeyNotFound) {
				// todo(kirill) change to shutdown
				panic(err)
			}
			defer func() {
				if stateCloser == nil {
					return
				}

				if closeErr := stateCloser(); closeErr != nil {
					s.log.Errorw("Failed to close state reader", "err", closeErr)
				}
			}()

			stateDiff := p2p2core.AdaptStateDiff(stateReader, contractDiffs, classes)

			blockVer, err := core.ParseBlockVersion(coreBlock.ProtocolVersion)
			if err != nil {
				bodyCh <- blockBody{err: fmt.Errorf("failed to parse block version: %w", err)}
				return
			}

			if blockVer.LessThan(core.Ver0_13_2) {
				expectedHash, _, err := core.Post0132Hash(coreBlock, stateDiff)
				if err != nil {
					bodyCh <- blockBody{err: fmt.Errorf("failed to compute p2p hash: %w", err)}
					return
				}

<<<<<<< HEAD
				if hash, ok := hashes[coreBlock.Number]; ok && !expectedHash.Equal(hash) {
					s.log.Errorw("received p2p hash doesn't match csv hash", "expected", expectedHash, "csv", hash)
				} else if ok {
					s.log.Infow("p2p hash is good", "hash", hash)
=======
				if hash, ok := hashes[coreBlock.Number]; ok {
					if !expectedHash.Equal(hash) {
						s.log.Errorw("received p2p hash doesn't match csv hash", "expected", expectedHash, "csv", hash)
					} else {
						s.log.Debugw("received p2p hash matches csv hash", "expected", expectedHash, "csv", hash)
					}
>>>>>>> 77938e73
				}

				if !coreBlock.Hash.Equal(expectedHash) {
					err = fmt.Errorf("received p2p hash %v doesn't match expected %v", coreBlock.Hash, expectedHash)
					bodyCh <- blockBody{err: err}
					return
				}

				// once we verified p2p hash with received one above
				// we need to overwrite it with old scheme hash
				coreBlock.Hash, err = core.BlockHash(coreBlock)
				if err != nil {
					bodyCh <- blockBody{err: fmt.Errorf("failed to generate block hash: %w", err)}
					return
				}
			}

			stateUpdate := &core.StateUpdate{
				BlockHash: coreBlock.Hash,
				NewRoot:   coreBlock.GlobalStateRoot,
				OldRoot:   prevBlockRoot,
				StateDiff: stateDiff,
			}

			commitments, err := s.blockchain.SanityCheckNewHeight(coreBlock, stateUpdate, newClasses)
			if err != nil {
				bodyCh <- blockBody{err: fmt.Errorf("sanity check error: %v for block number: %v", err, coreBlock.Number)}
				return
			}

			select {
			case <-ctx.Done():
			case bodyCh <- blockBody{block: coreBlock, stateUpdate: stateUpdate, newClasses: newClasses, commitments: commitments}:
			}
		}
	}()

	return bodyCh
}

type specBlockParts interface {
	blockNumber() uint64
}

type specBlockHeaderAndSigs struct {
	header *spec.SignedBlockHeader
}

func (s specBlockHeaderAndSigs) blockNumber() uint64 {
	return s.header.Number
}

func (s *syncService) genHeadersAndSigs(ctx context.Context, blockNumber uint64) (<-chan specBlockHeaderAndSigs, error) {
	it := s.createIteratorForBlock(blockNumber)
	headersIt, err := s.client.RequestBlockHeaders(ctx, &spec.BlockHeadersRequest{Iteration: it})
	if err != nil {
		return nil, err
	}

	headersAndSigCh := make(chan specBlockHeaderAndSigs)
	go func() {
		defer close(headersAndSigCh)

		headersIt(func(res *spec.BlockHeadersResponse) bool {
			headerAndSig := specBlockHeaderAndSigs{}
			switch v := res.HeaderMessage.(type) {
			case *spec.BlockHeadersResponse_Header:
				headerAndSig.header = v.Header
			case *spec.BlockHeadersResponse_Fin:
				return false
			default:
				s.log.Warnw("Unexpected HeaderMessage from getBlockHeaders", "v", v)
				return false
			}

			select {
			case <-ctx.Done():
				return false
			case headersAndSigCh <- headerAndSig:
			}

			return true
		})
	}()

	return headersAndSigCh, nil
}

type specClasses struct {
	number  uint64
	classes []*spec.Class
}

func (s specClasses) blockNumber() uint64 {
	return s.number
}

func (s *syncService) genClasses(ctx context.Context, blockNumber uint64) (<-chan specClasses, error) {
	it := s.createIteratorForBlock(blockNumber)
	classesIt, err := s.client.RequestClasses(ctx, &spec.ClassesRequest{Iteration: it})
	if err != nil {
		return nil, err
	}

	classesCh := make(chan specClasses)
	go func() {
		defer close(classesCh)

		var classes []*spec.Class
		classesIt(func(res *spec.ClassesResponse) bool {
			switch v := res.ClassMessage.(type) {
			case *spec.ClassesResponse_Class:
				classes = append(classes, v.Class)
				return true
			case *spec.ClassesResponse_Fin:
				return false
			default:
				s.log.Warnw("Unexpected ClassMessage from getClasses", "v", v)
				return false
			}
		})

		select {
		case <-ctx.Done():
		case classesCh <- specClasses{
			number:  blockNumber,
			classes: classes,
		}:
			s.log.Debugw("Received classes for block", "blockNumber", blockNumber, "lenClasses", len(classes))
		}
	}()
	return classesCh, nil
}

type specContractDiffs struct {
	number        uint64
	contractDiffs []*spec.ContractDiff
}

func (s specContractDiffs) blockNumber() uint64 {
	return s.number
}

func (s *syncService) genStateDiffs(ctx context.Context, blockNumber uint64) (<-chan specContractDiffs, error) {
	it := s.createIteratorForBlock(blockNumber)
	stateDiffsIt, err := s.client.RequestStateDiffs(ctx, &spec.StateDiffsRequest{Iteration: it})
	if err != nil {
		return nil, err
	}

	stateDiffsCh := make(chan specContractDiffs)
	go func() {
		defer close(stateDiffsCh)

		var contractDiffs []*spec.ContractDiff
		stateDiffsIt(func(res *spec.StateDiffsResponse) bool {
			switch v := res.StateDiffMessage.(type) {
			case *spec.StateDiffsResponse_ContractDiff:
				contractDiffs = append(contractDiffs, v.ContractDiff)
				return true
			case *spec.StateDiffsResponse_DeclaredClass:
				s.log.Warnw("Unimplemented message StateDiffsResponse_DeclaredClass")
				return true
			case *spec.StateDiffsResponse_Fin:
				return false
			default:
				s.log.Warnw("Unexpected ClassMessage from getStateDiffs", "v", v)
				return false
			}
		})

		select {
		case <-ctx.Done():
		case stateDiffsCh <- specContractDiffs{
			number:        blockNumber,
			contractDiffs: contractDiffs,
		}:
		}
	}()
	return stateDiffsCh, nil
}

type specEvents struct {
	number uint64
	events []*spec.Event
}

func (s specEvents) blockNumber() uint64 {
	return s.number
}

func (s *syncService) genEvents(ctx context.Context, blockNumber uint64) (<-chan specEvents, error) {
	it := s.createIteratorForBlock(blockNumber)
	eventsIt, err := s.client.RequestEvents(ctx, &spec.EventsRequest{Iteration: it})
	if err != nil {
		return nil, err
	}

	eventsCh := make(chan specEvents)
	go func() {
		defer close(eventsCh)

		var events []*spec.Event
		eventsIt(func(res *spec.EventsResponse) bool {
			switch v := res.EventMessage.(type) {
			case *spec.EventsResponse_Event:
				events = append(events, v.Event)
				return true
			case *spec.EventsResponse_Fin:
				return false
			default:
				s.log.Warnw("Unexpected EventMessage from getEvents", "v", v)
				return false
			}
		})

		select {
		case <-ctx.Done():
		case eventsCh <- specEvents{
			number: blockNumber,
			events: events,
		}:
		}
	}()
	return eventsCh, nil
}

type specTxWithReceipts struct {
	number   uint64
	txs      []*spec.Transaction
	receipts []*spec.Receipt
}

func (s specTxWithReceipts) blockNumber() uint64 {
	return s.number
}

func (s *syncService) genTransactions(ctx context.Context, blockNumber uint64) (<-chan specTxWithReceipts, error) {
	it := s.createIteratorForBlock(blockNumber)
	txsIt, err := s.client.RequestTransactions(ctx, &spec.TransactionsRequest{Iteration: it})
	if err != nil {
		return nil, err
	}

	txsCh := make(chan specTxWithReceipts)
	go func() {
		defer close(txsCh)

		var (
			transactions []*spec.Transaction
			receipts     []*spec.Receipt
		)
		txsIt(func(res *spec.TransactionsResponse) bool {
			switch v := res.TransactionMessage.(type) {
			case *spec.TransactionsResponse_TransactionWithReceipt:
				txWithReceipt := v.TransactionWithReceipt
				transactions = append(transactions, txWithReceipt.Transaction)
				receipts = append(receipts, txWithReceipt.Receipt)
				return true
			case *spec.TransactionsResponse_Fin:
				return false
			default:
				s.log.Warnw("Unexpected TransactionMessage from getTransactions", "v", v)
				return false
			}
		})

		s.log.Debugw("Transactions length", "len", len(transactions))
		spexTxs := specTxWithReceipts{
			number:   blockNumber,
			txs:      transactions,
			receipts: receipts,
		}
		select {
		case <-ctx.Done():
			return
		case txsCh <- spexTxs:
		}
	}()
	return txsCh, nil
}

func (s *syncService) randomPeer() peer.ID {
	peers := s.host.Peerstore().Peers()

	// todo do not request same block from all peers
	peers = utils.Filter(peers, func(peerID peer.ID) bool {
		return peerID != s.host.ID()
	})
	if len(peers) == 0 {
		return ""
	}

	p := peers[rand.Intn(len(peers))] //nolint:gosec

	s.log.Debugw("Number of peers", "len", len(peers))
	s.log.Debugw("Random chosen peer's info", "peerInfo", s.host.Peerstore().PeerInfo(p))

	return p
}

var errNoPeers = errors.New("no peers available")

func (s *syncService) randomPeerStream(ctx context.Context, pids ...protocol.ID) (network.Stream, error) {
	randPeer := s.randomPeer()
	if randPeer == "" {
		return nil, errNoPeers
	}
	stream, err := s.host.NewStream(ctx, randPeer, pids...)
	if err != nil {
		s.log.Debugw("Error creating stream", "peer", randPeer, "err", err)
		s.removePeer(randPeer)
		return nil, err
	}
	return stream, err
}

func (s *syncService) removePeer(id peer.ID) {
	s.log.Debugw("Removing peer", "peerID", id)
	s.host.Peerstore().RemovePeer(id)
	s.host.Peerstore().ClearAddrs(id)
}

func (s *syncService) createIteratorForBlock(blockNumber uint64) *spec.Iteration {
	return &spec.Iteration{
		Start:     &spec.Iteration_BlockNumber{BlockNumber: blockNumber},
		Direction: spec.Iteration_Forward,
		Limit:     1,
		Step:      1,
	}
}

func (s *syncService) WithListener(l junoSync.EventListener) {
	s.listener = l
}

//nolint:unused
func (s *syncService) sleep(d time.Duration) {
	s.log.Debugw("Sleeping...", "for", d)
	time.Sleep(d)
}<|MERGE_RESOLUTION|>--- conflicted
+++ resolved
@@ -403,19 +403,12 @@
 					return
 				}
 
-<<<<<<< HEAD
-				if hash, ok := hashes[coreBlock.Number]; ok && !expectedHash.Equal(hash) {
-					s.log.Errorw("received p2p hash doesn't match csv hash", "expected", expectedHash, "csv", hash)
-				} else if ok {
-					s.log.Infow("p2p hash is good", "hash", hash)
-=======
 				if hash, ok := hashes[coreBlock.Number]; ok {
 					if !expectedHash.Equal(hash) {
 						s.log.Errorw("received p2p hash doesn't match csv hash", "expected", expectedHash, "csv", hash)
 					} else {
 						s.log.Debugw("received p2p hash matches csv hash", "expected", expectedHash, "csv", hash)
 					}
->>>>>>> 77938e73
 				}
 
 				if !coreBlock.Hash.Equal(expectedHash) {
