--- conflicted
+++ resolved
@@ -418,12 +418,7 @@
 			})
 			coreBlock.Receipts = coreReceipts
 
-<<<<<<< HEAD
 			coreHeader := p2p2core.AdaptBlockHeader(header)
-			coreHeader.Signatures = utils.Map(header.Signatures, p2p2core.AdaptSignature)
-=======
-			coreHeader := p2p2core.AdaptBlockHeader(header, sig.GetSignatures())
->>>>>>> 6fbdc4e0
 
 			coreBlock.Header = &coreHeader
 			coreBlock.EventsBloom = core.EventsBloom(coreBlock.Receipts)
