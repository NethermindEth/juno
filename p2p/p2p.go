// I don't remember how this is usually done. This will do for now...
//go:generate protoc --go_out=proto --proto_path=proto ./proto/common.proto ./proto/propagation.proto ./proto/sync.proto

package p2p

import (
	"context"
	cryptorand "crypto/rand"
	"encoding/hex"
	"errors"
	"fmt"
<<<<<<< HEAD
	"os"
=======
	"math/rand"
>>>>>>> a03ad275
	"strings"
	"sync"
	"time"

	"github.com/NethermindEth/juno/blockchain"
	"github.com/NethermindEth/juno/p2p/snap"
	"github.com/NethermindEth/juno/service"
	"github.com/NethermindEth/juno/utils"
	"github.com/libp2p/go-libp2p"
<<<<<<< HEAD
	"github.com/libp2p/go-libp2p-kad-dht"
=======
	dht "github.com/libp2p/go-libp2p-kad-dht"
	pubsub "github.com/libp2p/go-libp2p-pubsub"
>>>>>>> a03ad275
	"github.com/libp2p/go-libp2p/core/crypto"
	"github.com/libp2p/go-libp2p/core/event"
	"github.com/libp2p/go-libp2p/core/host"
	"github.com/libp2p/go-libp2p/core/network"
<<<<<<< HEAD
	p2pnet "github.com/libp2p/go-libp2p/core/network"
=======
>>>>>>> a03ad275
	"github.com/libp2p/go-libp2p/core/peer"
	"github.com/libp2p/go-libp2p/core/protocol"
	"github.com/libp2p/go-libp2p/p2p/protocol/identify"
	"github.com/multiformats/go-multiaddr"
	"github.com/pkg/errors"
)

const (
	defaultSourcePort         = 30301
	keyLength                 = 2048
	routingTableRefreshPeriod = 10 * time.Second
)

type Service struct {
<<<<<<< HEAD
	host       host.Host
	userAgent  string
	bootPeers  string
	network    utils.Network
	syncServer blockSyncServer
	blockchain *blockchain.Blockchain
=======
	host      host.Host
	bootPeers string
	network   utils.Network
	log       utils.SimpleLogger
>>>>>>> a03ad275

	dht        *dht.IpfsDHT
	pubsub     *pubsub.PubSub
	topics     map[string]*pubsub.Topic
	topicsLock sync.RWMutex

	runCtx context.Context
}

var _ p2pServer = &Service{}

func New(
	addr,
	userAgent,
	bootPeers string,
	privKeyStr string,
<<<<<<< HEAD
	bc *blockchain.Blockchain,
	network utils.Network,
=======
	snNetwork utils.Network,
>>>>>>> a03ad275
	log utils.SimpleLogger,
) (*Service, error) {
	if addr == "" {
		// 0.0.0.0 will listen on any interface device.
		addr = fmt.Sprintf("/ip4/0.0.0.0/tcp/%d", defaultSourcePort)
	}
	sourceMultiAddr, err := multiaddr.NewMultiaddr(addr)
	if err != nil {
		return nil, err
	}

	prvKey, err := privateKey(privKeyStr)
	if err != nil {
		return nil, err
	}

	p2phost, err := libp2p.New(
		libp2p.ListenAddrs(sourceMultiAddr),
		libp2p.Identity(prvKey),
		libp2p.UserAgent(userAgent),
	)
	if err != nil {
		return nil, err
	}

	p2pdht, err := makeDHT(p2phost, snNetwork, bootPeers)
	if err != nil {
		return nil, err
	}

	pid, err := peer.IDFromPublicKey(prvKey.GetPublic())
	if err != nil {
		return nil, err
	}

	pidmhash, err := multiaddr.NewMultiaddr(fmt.Sprintf("/p2p/%s", pid.String()))
	if err != nil {
		return nil, err
	}

	log.Infow(fmt.Sprintf("Id is %s\n", sourceMultiAddr.Encapsulate(pidmhash).String()))

	// Sync handler
	syncServer := blockSyncServer{
		blockchain: bc,
		converter:  NewConverter(&blockchainClassProvider{blockchain: bc}),
		log:        log,
	}

	snapSyncServer := snap.NewSnapSyncServer(bc, log)
	p2phost.SetStreamHandler(blockSyncProto, syncServer.handleBlockSyncStream)
	p2phost.SetStreamHandler(snap.Proto, snapSyncServer.HandleStream)

	return &Service{
<<<<<<< HEAD
		bootPeers:  bootPeers,
		log:        log,
		blockchain: bc,
		host:       p2phost,
		network:    network,
		dht:        p2pdht,
=======
		bootPeers: bootPeers,
		log:       log,
		host:      p2phost,
		network:   snNetwork,
		dht:       p2pdht,
		topics:    make(map[string]*pubsub.Topic),
>>>>>>> a03ad275
	}, nil
}

func makeDHT(p2phost host.Host, snNetwork utils.Network, cfgBootPeers string) (*dht.IpfsDHT, error) {
	bootPeers := []peer.AddrInfo{}
	if cfgBootPeers != "" {
		splitted := strings.Split(cfgBootPeers, ",")
		for _, peerStr := range splitted {
			bootAddr, err := peer.AddrInfoFromString(peerStr)
			if err != nil {
				return nil, err
			}

			bootPeers = append(bootPeers, *bootAddr)
		}
	}

	protocolPrefix := protocol.ID(fmt.Sprintf("/starknet/%s", snNetwork))
	return dht.New(context.Background(), p2phost,
		dht.ProtocolPrefix(protocolPrefix),
		dht.BootstrapPeers(bootPeers...),
		dht.RoutingTableRefreshPeriod(routingTableRefreshPeriod),
		dht.Mode(dht.ModeServer),
	)
}

func privateKey(privKeyStr string) (crypto.PrivKey, error) {
	if privKeyStr == "" {
		// Creates a new key pair for this host.
		prvKey, _, err := crypto.GenerateKeyPairWithReader(crypto.Ed25519, keyLength, cryptorand.Reader)
		if err != nil {
			return nil, err
		}
		return prvKey, nil
	}
	privKeyBytes, err := hex.DecodeString(privKeyStr)
	if err != nil {
		return nil, err
	}

	prvKey, err := crypto.UnmarshalPrivateKey(privKeyBytes)
	if err != nil {
		return nil, err
	}

	return prvKey, nil
}

func (s *Service) SubscribePeerConnectednessChanged(ctx context.Context) (<-chan event.EvtPeerConnectednessChanged, error) {
	ch := make(chan event.EvtPeerConnectednessChanged)
	sub, err := s.host.EventBus().Subscribe(&event.EvtPeerConnectednessChanged{})
	if err != nil {
		return nil, err
	}

	go func() {
		for {
			select {
			case <-ctx.Done():
				if err = sub.Close(); err != nil {
					s.log.Warnw("Failed to close subscription", "err", err)
				}
				close(ch)
				return
			case evnt := <-sub.Out():
				typedEvnt := evnt.(event.EvtPeerConnectednessChanged)
				if typedEvnt.Connectedness == network.Connected {
					ch <- typedEvnt
				}
			}
		}
	}()

	return ch, nil
}

func (s *Service) Run(ctx context.Context) error {
	var err error

	s.runCtx = ctx
	s.pubsub, err = pubsub.NewGossipSub(s.runCtx, s.host)
	if err != nil {
		return err
	}

	err = s.dht.Bootstrap(s.runCtx)
	if err != nil {
		return err
	}

	listenAddrs, err := s.ListenAddrs()
	if err != nil {
		return err
	}
	for _, addr := range listenAddrs {
		s.log.Infow("Listening on", "addr", addr)
	}

<<<<<<< HEAD
	err = s.setupIdentity()
	if err != nil {
		return errors.Wrap(err, "failed to setup identity protocol")
	}

	// And some debug stuff
	go func() {
		sub, err2 := s.host.EventBus().Subscribe(event.WildcardSubscription)
		if err2 != nil {
			panic(err2)
		}
		for event := range sub.Out() {
			s.log.Infow("got event via bus", "event", event)
		}
	}()

	_, ok := os.LookupEnv("P2P_RUN_REENCODING_TEST")
	if ok {
		err = runBlockEncodingTests(s.blockchain)
		if err != nil {
			return err
		}
	}

	<-ctx.Done()
=======
	<-s.runCtx.Done()
>>>>>>> a03ad275
	if err := s.dht.Close(); err != nil {
		s.log.Warnw("Failed stopping DHT", "err", err.Error())
	}
	return s.host.Close()
}

func (s *Service) setupIdentity() error {
	idservice, err := identify.NewIDService(s.host)
	if err != nil {
		return err
	}

	go idservice.Start()

	return nil
}

func (s *Service) SubscribeToNewPeer(ctx context.Context) (<-chan peerInfo, error) {
	ch := make(chan peerInfo)

	sub, err := s.host.EventBus().Subscribe(&event.EvtPeerIdentificationCompleted{})
	if err != nil {
		return nil, err
	}

	go func() {
		for evt := range sub.Out() {
			evt := evt.(event.EvtPeerIdentificationCompleted)

			protocols, err := s.host.Peerstore().GetProtocols(evt.Peer)
			if err != nil {
				s.log.Infow("error getting peer protocol", "error", err)
				continue
			}

			ch <- peerInfo{
				id:        evt.Peer,
				protocols: protocols,
			}
		}
	}()

	return ch, nil
}

func (s *Service) SubscribeToPeerDisconnected(ctx context.Context) (<-chan peer.ID, error) {
	// TODO: implement this
	ch := make(chan peer.ID)
	return ch, nil
}

func (s *Service) NewStream(ctx context.Context, id peer.ID, pcol protocol.ID) (network.Stream, error) {
	return s.host.NewStream(ctx, id, pcol)
}

func (s *Service) ListenAddrs() ([]multiaddr.Multiaddr, error) {
	pidmhash, err := multiaddr.NewMultiaddr(fmt.Sprintf("/p2p/%s", s.host.ID()))
	if err != nil {
		return nil, err
	}

	var listenAddrs []multiaddr.Multiaddr
	for _, addr := range s.host.Addrs() {
		listenAddrs = append(listenAddrs, addr.Encapsulate(pidmhash))
	}

	return listenAddrs, nil
}

<<<<<<< HEAD
func (s *Service) CreateBlockSyncProvider() (*BlockSyncProvider, service.Service, error) {
	peerManager, err := NewP2PPeerPoolManager(s, blockSyncProto, s.log)
	if err != nil {
		return nil, nil, err
	}

	blockSyncPeerManager, err := NewBlockSyncPeerManager(peerManager.OpenStream, s.blockchain, s.log)
	if err != nil {
		return nil, nil, err
	}

	return blockSyncPeerManager, peerManager, nil
}

func (s *Service) CreateSnapProvider() (*snap.SnapProvider, service.Service, error) {
	peerManager, err := NewP2PPeerPoolManager(s, snap.Proto, s.log)
	if err != nil {
		return nil, nil, err
	}

	provider, err := snap.NewSnapProvider(peerManager.OpenStream, s.log)
	if err != nil {
		return nil, nil, err
	}

	return provider, peerManager, nil
=======
// NewStream creates a bidirectional connection to a random peer that implements a set of protocol ids
func (s *Service) NewStream(ctx context.Context, pids ...protocol.ID) (network.Stream, error) {
	peers := s.host.Peerstore().Peers()
	peersCount := peers.Len()
	if peersCount <= 0 {
		return nil, errors.New("no peers")
	}

	randomPeerIdx := rand.Intn(peersCount) //nolint: gosec
	for peerIdx := (randomPeerIdx + 1) % peersCount; ; peerIdx = (peerIdx + 1) % peersCount {
		peerID := peers[peerIdx]
		if peerID != s.host.ID() {
			stream, err := s.host.NewStream(ctx, peerID, pids...)
			if err == nil {
				return stream, nil
			} else if errors.Is(err, context.Canceled) || errors.Is(err, context.DeadlineExceeded) {
				return nil, err
			}
		}

		if peerIdx == randomPeerIdx {
			return nil, fmt.Errorf("no reachable peers supporting %s", protocol.ConvertToStrings(pids))
		}
	}
}

func (s *Service) joinTopic(topic string) (*pubsub.Topic, error) {
	existingTopic := func() *pubsub.Topic {
		s.topicsLock.RLock()
		defer s.topicsLock.RUnlock()
		if t, found := s.topics[topic]; found {
			return t
		}
		return nil
	}()

	if existingTopic != nil {
		return existingTopic, nil
	}

	newTopic, err := s.pubsub.Join(topic)
	if err != nil {
		return nil, err
	}

	s.topicsLock.Lock()
	defer s.topicsLock.Unlock()
	s.topics[topic] = newTopic
	return newTopic, nil
}

func (s *Service) SubscribeToTopic(topic string) (chan []byte, func(), error) {
	t, joinErr := s.joinTopic(topic)
	if joinErr != nil {
		return nil, nil, joinErr
	}

	sub, subErr := t.Subscribe()
	if subErr != nil {
		return nil, nil, subErr
	}

	const bufferSize = 16
	ch := make(chan []byte, bufferSize)
	go func() {
		for {
			msg, err := sub.Next(s.runCtx)
			if err != nil {
				close(ch)
				return
			}
			// only forward messages delivered by others
			if msg.ReceivedFrom == s.host.ID() {
				continue
			}

			select {
			case ch <- msg.GetData():
			case <-s.runCtx.Done():
			}
		}
	}()
	return ch, sub.Cancel, nil
}

func (s *Service) PublishOnTopic(topic string, data []byte) error {
	t, joinErr := s.joinTopic(topic)
	if joinErr != nil {
		return joinErr
	}

	return t.Publish(s.runCtx, data)
}

func (s *Service) SetProtocolHandler(pid protocol.ID, handler func(network.Stream)) {
	s.host.SetStreamHandler(pid, handler)
>>>>>>> a03ad275
}<|MERGE_RESOLUTION|>--- conflicted
+++ resolved
@@ -9,11 +9,8 @@
 	"encoding/hex"
 	"errors"
 	"fmt"
-<<<<<<< HEAD
+	"math/rand"
 	"os"
-=======
-	"math/rand"
->>>>>>> a03ad275
 	"strings"
 	"sync"
 	"time"
@@ -23,20 +20,12 @@
 	"github.com/NethermindEth/juno/service"
 	"github.com/NethermindEth/juno/utils"
 	"github.com/libp2p/go-libp2p"
-<<<<<<< HEAD
-	"github.com/libp2p/go-libp2p-kad-dht"
-=======
 	dht "github.com/libp2p/go-libp2p-kad-dht"
 	pubsub "github.com/libp2p/go-libp2p-pubsub"
->>>>>>> a03ad275
 	"github.com/libp2p/go-libp2p/core/crypto"
 	"github.com/libp2p/go-libp2p/core/event"
 	"github.com/libp2p/go-libp2p/core/host"
 	"github.com/libp2p/go-libp2p/core/network"
-<<<<<<< HEAD
-	p2pnet "github.com/libp2p/go-libp2p/core/network"
-=======
->>>>>>> a03ad275
 	"github.com/libp2p/go-libp2p/core/peer"
 	"github.com/libp2p/go-libp2p/core/protocol"
 	"github.com/libp2p/go-libp2p/p2p/protocol/identify"
@@ -51,19 +40,13 @@
 )
 
 type Service struct {
-<<<<<<< HEAD
 	host       host.Host
 	userAgent  string
 	bootPeers  string
 	network    utils.Network
 	syncServer blockSyncServer
 	blockchain *blockchain.Blockchain
-=======
-	host      host.Host
-	bootPeers string
-	network   utils.Network
-	log       utils.SimpleLogger
->>>>>>> a03ad275
+	log        utils.SimpleLogger
 
 	dht        *dht.IpfsDHT
 	pubsub     *pubsub.PubSub
@@ -80,12 +63,8 @@
 	userAgent,
 	bootPeers string,
 	privKeyStr string,
-<<<<<<< HEAD
 	bc *blockchain.Blockchain,
-	network utils.Network,
-=======
 	snNetwork utils.Network,
->>>>>>> a03ad275
 	log utils.SimpleLogger,
 ) (*Service, error) {
 	if addr == "" {
@@ -140,21 +119,13 @@
 	p2phost.SetStreamHandler(snap.Proto, snapSyncServer.HandleStream)
 
 	return &Service{
-<<<<<<< HEAD
 		bootPeers:  bootPeers,
 		log:        log,
 		blockchain: bc,
 		host:       p2phost,
-		network:    network,
+		network:    snNetwork,
 		dht:        p2pdht,
-=======
-		bootPeers: bootPeers,
-		log:       log,
-		host:      p2phost,
-		network:   snNetwork,
-		dht:       p2pdht,
-		topics:    make(map[string]*pubsub.Topic),
->>>>>>> a03ad275
+		topics:     make(map[string]*pubsub.Topic),
 	}, nil
 }
 
@@ -253,7 +224,6 @@
 		s.log.Infow("Listening on", "addr", addr)
 	}
 
-<<<<<<< HEAD
 	err = s.setupIdentity()
 	if err != nil {
 		return errors.Wrap(err, "failed to setup identity protocol")
@@ -278,10 +248,7 @@
 		}
 	}
 
-	<-ctx.Done()
-=======
 	<-s.runCtx.Done()
->>>>>>> a03ad275
 	if err := s.dht.Close(); err != nil {
 		s.log.Warnw("Failed stopping DHT", "err", err.Error())
 	}
@@ -351,7 +318,6 @@
 	return listenAddrs, nil
 }
 
-<<<<<<< HEAD
 func (s *Service) CreateBlockSyncProvider() (*BlockSyncProvider, service.Service, error) {
 	peerManager, err := NewP2PPeerPoolManager(s, blockSyncProto, s.log)
 	if err != nil {
@@ -378,7 +344,8 @@
 	}
 
 	return provider, peerManager, nil
-=======
+}
+
 // NewStream creates a bidirectional connection to a random peer that implements a set of protocol ids
 func (s *Service) NewStream(ctx context.Context, pids ...protocol.ID) (network.Stream, error) {
 	peers := s.host.Peerstore().Peers()
@@ -475,5 +442,4 @@
 
 func (s *Service) SetProtocolHandler(pid protocol.ID, handler func(network.Stream)) {
 	s.host.SetStreamHandler(pid, handler)
->>>>>>> a03ad275
 }