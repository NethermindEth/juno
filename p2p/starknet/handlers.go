--- conflicted
+++ resolved
@@ -90,11 +90,7 @@
 	}
 
 	// todo add write timeout
-<<<<<<< HEAD
-	response(func(msg proto.Message) bool {
-=======
 	responseIterator(func(msg proto.Message) bool {
->>>>>>> c64bac44
 		if ctx.Err() != nil {
 			return false
 		}
@@ -128,7 +124,6 @@
 	streamHandler[*spec.TransactionsRequest](h.ctx, &h.wg, stream, h.onTransactionsRequest, h.log)
 }
 
-<<<<<<< HEAD
 //func (h *Handler) CurrentBlockHeaderHandler(stream network.Stream) {
 //	streamHandler[*spec.CurrentBlockHeaderRequest](h.ctx, &h.wg, stream, h.onCurrentBlockHeaderRequest, h.log)
 //}
@@ -154,37 +149,6 @@
 func (h *Handler) onBlockHeadersRequest(req *spec.BlockHeadersRequest) (iter.Seq[proto.Message], error) {
 	finMsg := &spec.BlockHeadersResponse{
 		HeaderMessage: &spec.BlockHeadersResponse_Fin{},
-=======
-func (h *Handler) CurrentBlockHeaderHandler(stream network.Stream) {
-	streamHandler[*spec.CurrentBlockHeaderRequest](h.ctx, stream, h.onCurrentBlockHeaderRequest, h.log)
-}
-
-func (h *Handler) onCurrentBlockHeaderRequest(*spec.CurrentBlockHeaderRequest) (iter.Seq[proto.Message], error) {
-	curHeight, err := h.bcReader.Height()
-	if err != nil {
-		return nil, err
-	}
-
-	return h.onBlockHeadersRequest(&spec.BlockHeadersRequest{
-		Iteration: &spec.Iteration{
-			Start: &spec.Iteration_BlockNumber{
-				BlockNumber: curHeight,
-			},
-			Direction: spec.Iteration_Forward,
-			Limit:     1,
-			Step:      1,
-		},
-	})
-}
-
-func (h *Handler) onBlockHeadersRequest(req *spec.BlockHeadersRequest) (iter.Seq[proto.Message], error) {
-	finMsg := &spec.BlockHeadersResponse{
-		Part: []*spec.BlockHeadersResponsePart{
-			{
-				HeaderMessage: &spec.BlockHeadersResponsePart_Fin{},
-			},
-		},
->>>>>>> c64bac44
 	}
 
 	return h.processIterationRequest(req.Iteration, finMsg, func(it blockDataAccessor) (proto.Message, error) {
@@ -227,6 +191,10 @@
 		return nil, err
 	}
 
+	fin := newFin(&spec.BlockBodiesResponse{
+		BodyMessage: &spec.BlockBodiesResponse_Fin{},
+	})
+
 	return func(yield func(proto.Message) bool) {
 	outerLoop:
 		for it.Valid() {
@@ -257,8 +225,8 @@
 			it.Next()
 		}
 
-		finMsg := &spec.BlockBodiesResponse{
-			BodyMessage: &spec.BlockBodiesResponse_Fin{},
+		if finMs, ok := fin(); ok {
+			yield(finMs)
 		}
 		yield(finMsg)
 	}, nil
@@ -267,11 +235,7 @@
 
 func (h *Handler) onEventsRequest(req *spec.EventsRequest) (iter.Seq[proto.Message], error) {
 	finMsg := &spec.EventsResponse{
-<<<<<<< HEAD
 		EventMessage: &spec.EventsResponse_Fin{},
-=======
-		Responses: &spec.EventsResponse_Fin{},
->>>>>>> c64bac44
 	}
 	return h.processIterationRequest(req.Iteration, finMsg, func(it blockDataAccessor) (proto.Message, error) {
 		block, err := it.Block()
@@ -351,19 +315,11 @@
 // given block data for current iteration through blockDataAccessor
 type iterationProcessor = func(it blockDataAccessor) (proto.Message, error)
 
-<<<<<<< HEAD
-// processIterationRequest is helper method that simplifies data processing for provided spec.Iteration object
-// caller usually passes iteration object from received request, finMsg as final message to a peer
-// and iterationProcessor function that will generate response for each iteration
-func (h *Handler) processIterationRequest(
-	iteration *spec.Iteration, finMsg proto.Message, f iterationProcessor,
-=======
 // processIterationRequest is helper function that simplifies data processing for provided spec.Iteration object
 // caller usually passes iteration object from received request, finMsg as final message to a peer
 // and iterationProcessor function that will generate response for each iteration
 func (h *Handler) processIterationRequest(iteration *spec.Iteration, finMsg proto.Message,
 	getMsg iterationProcessor,
->>>>>>> c64bac44
 ) (iter.Seq[proto.Message], error) {
 	it, err := h.newIterator(iteration)
 	if err != nil {
@@ -375,11 +331,7 @@
 		// while iterator is valid
 		for it.Valid() {
 			// pass it to handler function (some might be interested in header, others in entire block)
-<<<<<<< HEAD
-			msg, err := f(it)
-=======
 			msg, err := getMsg(it)
->>>>>>> c64bac44
 			if err != nil {
 				h.log.Errorw("Failed to generate data", "blockNumber", it.BlockNumber(), "err", err)
 				break
@@ -412,7 +364,6 @@
 	default:
 		return nil, fmt.Errorf("unsupported iteration start type %T", v)
 	}
-<<<<<<< HEAD
 }
 
 func (h *Handler) Close() {
@@ -421,6 +372,4 @@
 	fmt.Println("Waiting")
 	h.wg.Wait()
 	fmt.Println("Done")
-=======
->>>>>>> c64bac44
 }