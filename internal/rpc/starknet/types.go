package starknet

import (
	"bytes"
	"encoding/json"
	"errors"

	"github.com/NethermindEth/juno/internal/db/transaction"

	"github.com/NethermindEth/juno/pkg/types"

	"github.com/NethermindEth/juno/pkg/felt"
)

var ErrInvalidBlockId = errors.New("invalid block id")

const (
	blockIdHash BlockIdType = iota
	blockIdTag
	blockIdNumber
)

type BlockIdType int

type BlockId struct {
	idType BlockIdType
	value  any
}

func (id *BlockId) hash() (*felt.Felt, bool) {
	h, ok := id.value.(*felt.Felt)
	return h, ok
}

func (id *BlockId) tag() (string, bool) {
	t, ok := id.value.(string)
	return t, ok
}

func (id *BlockId) number() (uint64, bool) {
	n, ok := id.value.(int64)
	return uint64(n), ok
}

func (id *BlockId) UnmarshalJSON(data []byte) error {
	decoder := json.NewDecoder(bytes.NewReader(data))
	decoder.UseNumber()
	token, err := decoder.Token()
	if err != nil {
		return err
	}
	switch t := token.(type) {
	case json.Number:
		value, err := t.Int64()
		if err != nil {
			return err
		}
		if value < 0 {
			return ErrInvalidBlockId
		}
		id.idType = blockIdNumber
		id.value = value
	case string:
		if isBlockTag(t) {
			id.idType = blockIdTag
			id.value = t
			return nil
		}
		if isFelt(t) {
			id.idType = blockIdHash
			id.value = new(felt.Felt).SetHex(t)
			return nil
		}
		return ErrInvalidBlockId
	default:
		return ErrInvalidBlockId
	}
	return nil
}

type BlockBodyWithTxHashes struct {
	Transactions []string `json:"transactions"`
}

type BlockHeader struct {
	BlockHash   string `json:"block_hash"`
	ParentHash  string `json:"parent_hash"`
	BlockNumber uint64 `json:"block_number"`
	NewRoot     string `json:"new_root"`
	Timestamp   int64  `json:"timestamp"`
	Sequencer   string `json:"sequencer_address"`
}

type BlockWithTxHashes struct {
	BlockStatus string `json:"status"`
	BlockHeader
	BlockBodyWithTxHashes
}

func NewBlockWithTxHashes(block *types.Block) *BlockWithTxHashes {
	txnHashes := make([]string, len(block.TxHashes))
	for i, txnHash := range block.TxHashes {
		txnHashes[i] = txnHash.Hex0x()
	}
	return &BlockWithTxHashes{
		BlockStatus: block.Status.String(),
		BlockHeader: BlockHeader{
			BlockHash:   block.BlockHash.Hex0x(),
			ParentHash:  block.ParentHash.Hex0x(),
			BlockNumber: block.BlockNumber,
			NewRoot:     block.NewRoot.Hex0x(),
			Timestamp:   block.TimeStamp,
			Sequencer:   block.Sequencer.Hex0x(),
		},
		BlockBodyWithTxHashes: BlockBodyWithTxHashes{
			Transactions: txnHashes,
		},
	}
}

type BlockBodyWithTxs struct {
	Transactions []Txn `json:"transactions"`
}

type BlockWithTxs struct {
	Status string `json:"status"`
	BlockHeader
	BlockBodyWithTxs
}

func NewBlockWithTxs(block *types.Block, txnManager *transaction.Manager) (*BlockWithTxs, error) {
	txns := make([]Txn, block.TxCount)
	for i, txHash := range block.TxHashes {
		tx, err := txnManager.GetTransaction(txHash)
		if err != nil {
			// XXX: should return an error or panic? In what case we can't get the transaction?
			return nil, err
		}
		if txns[i], err = NewTxn(tx); err != nil {
			// XXX: should return an error or panic? In what case we can't build the transaction?
			return nil, err
		}
	}
	return &BlockWithTxs{
		Status: block.Status.String(),
		BlockHeader: BlockHeader{
			BlockHash:   block.BlockHash.Hex0x(),
			ParentHash:  block.ParentHash.Hex0x(),
			BlockNumber: block.BlockNumber,
			NewRoot:     block.NewRoot.Hex0x(),
			Timestamp:   block.TimeStamp,
			Sequencer:   block.Sequencer.Hex0x(),
		},
		BlockBodyWithTxs: BlockBodyWithTxs{
			Transactions: txns,
		},
	}, nil
}

type Txn interface {
	isTxn()
}

func NewTxn(tx types.IsTransaction) (Txn, error) {
	switch tx := tx.(type) {
	case *types.TransactionInvoke:
		return NewInvokeTxn(tx), nil
	case *types.TransactionDeploy:
		return NewDeployTxn(tx), nil
	case *types.TransactionDeclare:
		return NewDeclareTxn(tx), nil
	default:
		return nil, errors.New("invalid transaction type")
	}
}

type CommonTxnProperties struct {
	TxnHash   string   `json:"txn_hash"`
	MaxFee    string   `json:"max_fee"`
	Version   string   `json:"version"`
	Signature []string `json:"signature"`
	Nonce     string   `json:"nonce"`
	Type      string   `json:"type"`
}

type FunctionCall struct {
	ContractAddress    string   `json:"contract_address"`
	EntryPointSelector string   `json:"entry_point_selector"`
	Calldata           []string `json:"calldata"`
}

type InvokeTxn struct {
	CommonTxnProperties
	FunctionCall
}

func NewInvokeTxn(txn *types.TransactionInvoke) *InvokeTxn {
	signature := make([]string, len(txn.Signature))
	for i, sig := range txn.Signature {
		signature[i] = sig.Hex0x()
	}
	calldata := make([]string, len(txn.CallData))
	for i, data := range txn.CallData {
		calldata[i] = data.Hex0x()
	}
	return &InvokeTxn{
		CommonTxnProperties: CommonTxnProperties{
			TxnHash:   txn.Hash.Hex0x(),
			MaxFee:    txn.MaxFee.Hex0x(),
			Version:   "0x0", // XXX: hardcoded version for now
			Signature: signature,
			Nonce:     "", // TODO: Manage transaction nonce
			Type:      "INVOKE",
		},
		FunctionCall: FunctionCall{
			ContractAddress:    txn.ContractAddress.Hex0x(),
			EntryPointSelector: txn.EntryPointSelector.Hex0x(),
			Calldata:           calldata,
		},
	}
}

func (*InvokeTxn) isTxn() {}

type DeclareTxn struct {
	CommonTxnProperties
	ClassHash     string `json:"class_hash"`
	SenderAddress string `json:"sender_address"`
}

func NewDeclareTxn(txn *types.TransactionDeclare) *DeclareTxn {
	signature := make([]string, len(txn.Signature))
	for i, sig := range txn.Signature {
		signature[i] = sig.Hex0x()
	}
	return &DeclareTxn{
		CommonTxnProperties: CommonTxnProperties{
			TxnHash:   txn.Hash.Hex0x(),
			MaxFee:    txn.MaxFee.Hex0x(),
			Version:   "0x0", // XXX: hardcoded version for now
			Signature: signature,
			Nonce:     "", // TODO: Manage transaction nonce
			Type:      "DECLARE",
		},
		ClassHash:     txn.ClassHash.Hex0x(),
		SenderAddress: txn.SenderAddress.Hex0x(),
	}
}

func (*DeclareTxn) isTxn() {}

type DeployTxn struct {
	TxnHash             string   `json:"txn_hash"`
	ClassHash           string   `json:"class_hash"`
	Version             string   `json:"version"`
	Type                string   `json:"type"`
	ContractAddress     string   `json:"contract_address"`
	ContractAddressSalt string   `json:"contract_address_salt"`
	ConstructorCalldata []string `json:"constructor_calldata"`
}

func NewDeployTxn(txn *types.TransactionDeploy) *DeployTxn {
	callData := make([]string, len(txn.ConstructorCallData))
	for i, data := range txn.ConstructorCallData {
		callData[i] = data.Hex0x()
	}
	return &DeployTxn{
		TxnHash:             txn.Hash.Hex0x(),
		ClassHash:           txn.ClassHash.Hex0x(),
		Version:             "0x0", // XXX: hardcoded version for now
		Type:                "DEPLOY",
		ContractAddress:     txn.ContractAddress.Hex0x(),
		ContractAddressSalt: txn.ContractAddressSalt.Hex0x(),
		ConstructorCalldata: callData,
	}
}

func (*DeployTxn) isTxn() {}

type Receipt interface {
	isReceipt()
}

func NewReceipt(receipt types.TxnReceipt) (Receipt, error) {
	switch receipt := receipt.(type) {
	case *types.TxnInvokeReceipt:
		var messagesSent []*MsgToL1 = nil
		if len(receipt.MessagesSent) > 0 {
			messagesSent = make([]*MsgToL1, len(receipt.MessagesSent))
			for i, msg := range receipt.MessagesSent {
				messagesSent[i] = NewMsgToL1(msg)
			}
		}
		var events []*Event = nil
		if len(receipt.Events) > 0 {
			events = make([]*Event, len(receipt.Events))
			for i, event := range receipt.Events {
				events[i] = NewEvent(event)
			}
		}
		return &InvokeTxReceipt{
			CommonReceiptProperties: CommonReceiptProperties{
				TxnHash:     receipt.TxnHash.Hex0x(),
				ActualFee:   receipt.ActualFee.Hex0x(),
				Status:      receipt.Status.String(),
				StatusData:  receipt.StatusData,
				BlockHash:   receipt.BlockHash.Hex0x(),
				BlockNumber: receipt.BlockNumber,
			},
			MessagesSent:    messagesSent,
			L1OriginMessage: NewMsgToL2(receipt.L1OriginMessage),
			Events:          events,
		}, nil
	case *types.TxnDeployReceipt:
		return &DeployTxReceipt{
			CommonReceiptProperties: CommonReceiptProperties{
				TxnHash:     receipt.TxnHash.Hex0x(),
				ActualFee:   receipt.ActualFee.Hex0x(),
				Status:      receipt.Status.String(),
				StatusData:  receipt.StatusData,
				BlockHash:   receipt.BlockHash.Hex0x(),
				BlockNumber: receipt.BlockNumber,
			},
		}, nil
	case *types.TxnDeclareReceipt:
		return &DeclareTxReceipt{
			CommonReceiptProperties: CommonReceiptProperties{
				TxnHash:     receipt.TxnHash.Hex0x(),
				ActualFee:   receipt.ActualFee.Hex0x(),
				Status:      receipt.Status.String(),
				StatusData:  receipt.StatusData,
				BlockHash:   receipt.BlockHash.Hex0x(),
				BlockNumber: receipt.BlockNumber,
			},
		}, nil
	default:
		return nil, errors.New("invalid receipt type")
	}
}

type CommonReceiptProperties struct {
	TxnHash          string `json:"txn_hash"`
	TransactionIndex uint64 `json:"transaction_index"`
	ActualFee        string `json:"actual_fee"`
	Status           string `json:"status"`
	StatusData       string `json:"status_data"`
	BlockHash        string `json:"block_hash"`
	BlockNumber      uint64 `json:"block_number"`
}

type InvokeTxReceipt struct {
	CommonReceiptProperties
	MessagesSent    []*MsgToL1 `json:"messages_sent"`
	L1OriginMessage *MsgToL2   `json:"l1_origin_message"`
	Events          []*Event   `json:"events"`
}

func (*InvokeTxReceipt) isReceipt() {}

type DeclareTxReceipt struct {
	CommonReceiptProperties
}

func (*DeclareTxReceipt) isReceipt() {}

type DeployTxReceipt struct {
	CommonReceiptProperties
}

func (*DeployTxReceipt) isReceipt() {}

type MsgToL1 struct {
	ToAddress types.EthAddress `json:"to_address"`
	Payload   []string         `json:"payload"`
}

func NewMsgToL1(msg *types.MsgToL1) *MsgToL1 {
	payload := make([]string, len(msg.Payload))
	for i, data := range msg.Payload {
		payload[i] = data.Hex0x()
	}
	return &MsgToL1{
		ToAddress: msg.ToAddress,
		Payload:   payload,
	}
}

type MsgToL2 struct {
	FromAddress types.EthAddress `json:"from_address"`
	Payload     []string         `json:"payload"`
}

func NewMsgToL2(msg *types.MsgToL2) *MsgToL2 {
	if msg == nil {
		return &MsgToL2{}
	}
	payload := make([]string, len(msg.Payload))
	for i, data := range msg.Payload {
		payload[i] = data.Hex0x()
	}
	return &MsgToL2{
		FromAddress: msg.FromAddress,
		Payload:     payload,
	}
}

type Event struct {
	FromAddress string   `json:"from_address"`
	Keys        []string `json:"keys"`
	Data        []string `json:"data"`
}

func NewEvent(event *types.Event) *Event {
	keys := make([]string, len(event.Keys))
	for i, key := range event.Keys {
		keys[i] = key.Hex0x()
	}
	data := make([]string, len(event.Data))
	for i, d := range event.Data {
		data[i] = d.Hex0x()
	}
	return &Event{
		FromAddress: event.FromAddress.Hex0x(),
		Keys:        keys,
		Data:        data,
	}
}

type ContractClass struct {
	Program           string `json:"program"`
	EntryPointsByType struct {
		Constructor []*ContractEntryPoint `json:"CONSTRUCTOR"`
		External    []*ContractEntryPoint `json:"EXTERNAL"`
		L1Handler   []*ContractEntryPoint `json:"L1_HANDLER"`
	}
}

type ContractEntryPoint struct {
	Offset   string `json:"offset"`
	Selector string `json:"selector"`
}

type FeeEstimate struct {
	GasConsumed string `json:"gas_consumed"`
	GasPrice    string `json:"gas_price"`
	OverallFee  string `json:"overall_fee"`
}

type SyncStatus struct {
	StartingBlockHash   string `json:"starting_block_hash"`
	StartingBlockNumber string `json:"starting_block_number"`
	CurrentBlockHash    string `json:"current_block_hash"`
	CurrentBlockNumber  string `json:"current_block_number"`
	HighestBlockHash    string `json:"highest_block_hash"`
	HighestBlockNumber  string `json:"highest_block_number"`
}

<<<<<<< HEAD
type StorageDiffItem struct {
	Address string `json:"address"`
	Key     string `json:"key"`
	Value   string `json:"value"`
}

type DeployedContractItem struct {
	Address   string `json:"address"`
	ClassHash string `json:"class_hash"`
}

type DeclatedContractItem struct {
	ClassHash string `json:"class_hash"`
}

type StateDiff struct {
	StorageDiffs      []*StorageDiffItem      `json:"storage_diffs"`
	DeployedContracts []*DeployedContractItem `json:"deployed_contracts"`
	DeclaredContracts []*DeclatedContractItem `json:"declared_contracts"`
}

type StateUpdate struct {
	BlockHash string     `json:"block_hash"`
	NewRoot   string     `json:"new_root"`
	OldRoot   string     `json:"old_root"`
	StateDiff *StateDiff `json:"state_diff"`
}

func NewStateUpdate(s *types.StateDiff) *StateUpdate {
	stateDiff := &StateDiff{
		StorageDiffs:      make([]*StorageDiffItem, 0, len(s.StorageDiff)),
		DeployedContracts: make([]*DeployedContractItem, len(s.DeployedContracts)),
		DeclaredContracts: make([]*DeclatedContractItem, len(s.DeclaredContracts)),
	}
	for address, diffs := range s.StorageDiff {
		for _, diff := range diffs {
			stateDiff.StorageDiffs = append(stateDiff.StorageDiffs, &StorageDiffItem{
				Address: address.Hex0x(),
				Key:     diff.Address.Hex0x(),
				Value:   diff.Value.Hex0x(),
			})
		}
	}
	for i, deployedContract := range s.DeployedContracts {
		stateDiff.DeployedContracts[i] = &DeployedContractItem{
			Address:   deployedContract.Address.Hex0x(),
			ClassHash: deployedContract.Hash.Hex0x(),
		}
	}
	for i, declaredContract := range s.DeclaredContracts {
		stateDiff.DeclaredContracts[i] = &DeclatedContractItem{
			ClassHash: declaredContract.Hex0x(),
		}
	}
	return &StateUpdate{
		BlockHash: s.BlockHash.Hex0x(),
		NewRoot:   s.NewRoot.Hex0x(),
		OldRoot:   s.OldRoot.Hex0x(),
		StateDiff: stateDiff,
	}
=======
type StorageKey string

func (s *StorageKey) UnmarshalJSON(data []byte) error {
	var str string
	if err := json.Unmarshal(data, &str); err != nil {
		return err
	}
	if !isStorageKey(str) {
		return errors.New("invalid storage key")
	}
	*s = StorageKey(str)
	return nil
}

func (s *StorageKey) Felt() *felt.Felt {
	return new(felt.Felt).SetHex(string(*s))
}

type RpcFelt string

func (r *RpcFelt) UnmarshalJSON(data []byte) error {
	var str string
	if err := json.Unmarshal(data, &str); err != nil {
		return err
	}
	if !isFelt(str) {
		return errors.New("invalid felt")
	}
	*r = RpcFelt(str)
	return nil
}

func (r *RpcFelt) Felt() *felt.Felt {
	return new(felt.Felt).SetHex(string(*r))
>>>>>>> 8d4c8921
}<|MERGE_RESOLUTION|>--- conflicted
+++ resolved
@@ -455,7 +455,42 @@
 	HighestBlockNumber  string `json:"highest_block_number"`
 }
 
-<<<<<<< HEAD
+type StorageKey string
+
+func (s *StorageKey) UnmarshalJSON(data []byte) error {
+	var str string
+	if err := json.Unmarshal(data, &str); err != nil {
+		return err
+	}
+	if !isStorageKey(str) {
+		return errors.New("invalid storage key")
+	}
+	*s = StorageKey(str)
+	return nil
+}
+
+func (s *StorageKey) Felt() *felt.Felt {
+	return new(felt.Felt).SetHex(string(*s))
+}
+
+type RpcFelt string
+
+func (r *RpcFelt) UnmarshalJSON(data []byte) error {
+	var str string
+	if err := json.Unmarshal(data, &str); err != nil {
+		return err
+	}
+	if !isFelt(str) {
+		return errors.New("invalid felt")
+	}
+	*r = RpcFelt(str)
+	return nil
+}
+
+func (r *RpcFelt) Felt() *felt.Felt {
+	return new(felt.Felt).SetHex(string(*r))
+}
+
 type StorageDiffItem struct {
 	Address string `json:"address"`
 	Key     string `json:"key"`
@@ -516,40 +551,4 @@
 		OldRoot:   s.OldRoot.Hex0x(),
 		StateDiff: stateDiff,
 	}
-=======
-type StorageKey string
-
-func (s *StorageKey) UnmarshalJSON(data []byte) error {
-	var str string
-	if err := json.Unmarshal(data, &str); err != nil {
-		return err
-	}
-	if !isStorageKey(str) {
-		return errors.New("invalid storage key")
-	}
-	*s = StorageKey(str)
-	return nil
-}
-
-func (s *StorageKey) Felt() *felt.Felt {
-	return new(felt.Felt).SetHex(string(*s))
-}
-
-type RpcFelt string
-
-func (r *RpcFelt) UnmarshalJSON(data []byte) error {
-	var str string
-	if err := json.Unmarshal(data, &str); err != nil {
-		return err
-	}
-	if !isFelt(str) {
-		return errors.New("invalid felt")
-	}
-	*r = RpcFelt(str)
-	return nil
-}
-
-func (r *RpcFelt) Felt() *felt.Felt {
-	return new(felt.Felt).SetHex(string(*r))
->>>>>>> 8d4c8921
 }