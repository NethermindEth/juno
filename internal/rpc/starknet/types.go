--- conflicted
+++ resolved
@@ -569,9 +569,5 @@
 }
 
 type Status struct {
-<<<<<<< HEAD
-	Status string `json:"status"`
-=======
 	Available bool `json:"available"`
->>>>>>> 4b200cde
 }