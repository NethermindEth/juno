package starknet

import (
	"context"
	"errors"
	"fmt"

	"github.com/NethermindEth/juno/internal/cairovm"
	"go.uber.org/zap"

	sync2 "github.com/NethermindEth/juno/internal/sync"

	"github.com/NethermindEth/juno/internal/db/block"
	"github.com/NethermindEth/juno/internal/db/transaction"

	"github.com/NethermindEth/juno/internal/db"
	. "github.com/NethermindEth/juno/internal/log"
	"github.com/NethermindEth/juno/pkg/felt"
	"github.com/NethermindEth/juno/pkg/jsonrpc"
	"github.com/NethermindEth/juno/pkg/state"
)

type StarkNetRpc struct {
	stateManager state.StateManager
	blockManager *block.Manager
	txnManager   *transaction.Manager
	synchronizer *sync2.Synchronizer
	vm           *cairovm.VirtualMachine
	logger       *zap.SugaredLogger
}

func New(stateManager state.StateManager, blockManager *block.Manager, txnManager *transaction.Manager,
	synchronizer *sync2.Synchronizer, vm *cairovm.VirtualMachine,
) *StarkNetRpc {
	return &StarkNetRpc{
		stateManager: stateManager,
		blockManager: blockManager,
		txnManager:   txnManager,
		synchronizer: synchronizer,
		vm:           vm,
		logger:       Logger.Named("RPC"),
	}
}

func (s *StarkNetRpc) GetBlockWithTxHashes(blockId *BlockId) (any, error) {
	b, err := getBlockById(blockId, s.blockManager, s.logger)
	if err != nil {
		return nil, err
	}
	return NewBlockWithTxHashes(b), nil
}

func (s *StarkNetRpc) GetBlockWithTxs(blockId *BlockId) (any, error) {
	b, err := getBlockById(blockId, s.blockManager, s.logger)
	if err != nil {
		return nil, err
	}
	return NewBlockWithTxs(b, s.txnManager)
}

func (s *StarkNetRpc) GetStateUpdate(blockId *BlockId) (any, error) {
	if blockId == nil {
		return nil, nil
	}
<<<<<<< HEAD
	block, err := getBlockById(blockId, s.blockManager)
	if err != nil {
		return nil, err
	}
	diff, err := s.synchronizer.GetStateDiff(block.BlockHash)
	if err != nil {
		return nil, err
=======
	switch blockId.idType {
	case blockIdHash:
		hash, _ := blockId.hash()
		return s.synchronizer.GetStateDiffFromHash(hash), nil
	case blockIdNumber:
		number, _ := blockId.number()
		return s.synchronizer.GetStateDiff(int64(number)), nil
	default:
		return nil, InvalidBlockId
>>>>>>> 8d4c8921
	}
	return NewStateUpdate(diff), nil
}

func (s *StarkNetRpc) GetStorageAt(address *RpcFelt, key *StorageKey, blockId *BlockId) (any, error) {
	b, err := getBlockById(blockId, s.blockManager, s.logger)
	if err != nil {
		return nil, err
	}
	_state := state.New(s.stateManager, b.NewRoot)
	value, err := _state.GetSlot(address.Felt(), key.Felt())
	if err != nil {
		if errors.Is(err, db.ErrNotFound) {
			return nil, ContractNotFound
		}
		s.logger.Errorw(err.Error(), "function", "GetStorageAt")
		return nil, jsonrpc.NewInternalError(err.Error())
	}
	return value.Hex0x(), nil
}

func (s *StarkNetRpc) GetTransactionByHash(transactionHash *RpcFelt) (any, error) {
	tx, err := s.txnManager.GetTransaction(transactionHash.Felt())
	if err != nil {
		if errors.Is(err, db.ErrNotFound) {
			return nil, InvalidTxnHash
		}
		s.logger.Errorw(err.Error(), "function", "GetTransactionByHash")
		return nil, jsonrpc.NewInternalError(err.Error())
	}
	return NewTxn(tx)
}

func (s *StarkNetRpc) GetTransactionByBlockIdAndIndex(blockId *BlockId, index *uint64) (any, error) {
	b, err := getBlockById(blockId, s.blockManager, s.logger)
	if err != nil {
		return nil, err
	}
	if index == nil || *index >= b.TxCount {
		return nil, InvalidTxnIndex
	}
	txHash := b.TxHashes[*index]
	tx, err := s.txnManager.GetTransaction(txHash)
	if err != nil {
		s.logger.Errorw(err.Error(), "function", "GetTransactionByBlockIdAndIndex")
		return nil, jsonrpc.NewInternalError(err.Error())
	}
	return NewTxn(tx)
}

func (s *StarkNetRpc) GetTransactionReceipt(transactionHash *RpcFelt) (any, error) {
	receipt, err := s.txnManager.GetReceipt(transactionHash.Felt())
	if err != nil {
		if errors.Is(err, db.ErrNotFound) {
			return nil, InvalidTxnHash
		}
		s.logger.Errorw(err.Error(), "function", "GetTransactionReceipt")
		return nil, jsonrpc.NewInternalError(err.Error())
	}
	return NewReceipt(receipt)
}

func (s *StarkNetRpc) GetClass(classHash *RpcFelt) (any, error) {
	_, latestBlockHash := s.synchronizer.LatestBlockSynced()
	latestBlock, err := s.blockManager.GetBlockByHash(latestBlockHash)
	if err != nil {
		if errors.Is(err, db.ErrNotFound) {
			return nil, InvalidContractClassHash
		}
		s.logger.Errorw(err.Error(), "function", "GetClass")
		return nil, jsonrpc.NewInternalError(err.Error())
	}
	_ = state.New(s.stateManager, latestBlock.NewRoot)
	// TODO: implement class service
	return nil, jsonrpc.NewInternalError("not implemented")
}

func (s *StarkNetRpc) GetClassHashAt(blockId *BlockId, address *RpcFelt) (any, error) {
	b, err := getBlockById(blockId, s.blockManager, s.logger)
	if err != nil {
		return nil, err
	}
	_state := state.New(s.stateManager, b.NewRoot)
	classHash, err := _state.GetClassHash(address.Felt())
	if err != nil {
		if errors.Is(err, db.ErrNotFound) {
			return nil, ContractNotFound
		}
		s.logger.Errorw(err.Error(), "function", "GetClassHashAt")
		return nil, jsonrpc.NewInternalError(err.Error())
	}
	if classHash.IsZero() {
		return nil, ContractNotFound
	}
	return classHash.Hex0x(), nil
}

func (s *StarkNetRpc) GetBlockTransactionCount(blockId *BlockId) (any, error) {
	b, err := getBlockById(blockId, s.blockManager, s.logger)
	if err != nil {
		return nil, err
	}
	return b.TxCount, nil
}

func (s *StarkNetRpc) Call(blockId *BlockId, request *FunctionCall) (any, error) {
	b, err := getBlockById(blockId, s.blockManager, s.logger)
	if err != nil {
		return nil, err
	}
	if request == nil {
		return nil, InvalidCallData
	}
	var (
		callData           = make([]*felt.Felt, len(request.Calldata))
		contractAddress    *felt.Felt
		entryPointSelector *felt.Felt
	)
	for i, data := range request.Calldata {
		if !isFelt(data) {
			return nil, InvalidCallData
		}
		callData[i] = new(felt.Felt).SetHex(data)
	}
	if !isFelt(request.ContractAddress) {
		return nil, ContractNotFound
	}
	contractAddress = new(felt.Felt).SetHex(request.ContractAddress)
	if !isFelt(request.EntryPointSelector) {
		return nil, InvalidMessageSelector
	}
	entryPointSelector = new(felt.Felt).SetHex(request.EntryPointSelector)
	_state := state.New(s.stateManager, b.NewRoot)
	out, err := s.vm.Call(
		context.Background(),
		_state,
		callData,
		new(felt.Felt),
		contractAddress,
		entryPointSelector,
		b.Sequencer,
	)
	if err != nil {
		s.logger.Errorw(err.Error(), "function", "Call")
		return nil, jsonrpc.NewInternalError(err.Error())
	}
	_out := make([]string, len(out))
	for i, v := range out {
		_out[i] = v.Hex0x()
	}
	return _out, nil
}

func (s *StarkNetRpc) EstimateFee(blockId *BlockId, request *InvokeTxn) (any, error) {
	// TODO: implement
	return nil, jsonrpc.NewInternalError("not implemented")
}

func (s *StarkNetRpc) BlockNumber() (any, error) {
	bNumber, _ := s.synchronizer.LatestBlockSynced()
	return bNumber, nil
}

func (s *StarkNetRpc) BlockHashAndNumber() (any, error) {
	type Response struct {
		BlockHash   string `json:"block_hash"`
		BlockNumber int64  `json:"block_number"`
	}

	bNumber, bHash := s.synchronizer.LatestBlockSynced()

	return Response{
		BlockHash:   bHash.Hex0x(),
		BlockNumber: bNumber,
	}, nil
}

func (s *StarkNetRpc) ChainId() (any, error) {
	chainId := s.synchronizer.ChainID()
	return fmt.Sprintf("%x", chainId), nil
}

func (s *StarkNetRpc) PendingTransactions() (any, error) {
	return s.synchronizer.GetPendingBlock().Transactions, nil
}

func (s *StarkNetRpc) ProtocolVersion() (any, error) {
	return "0", nil
}

func (s *StarkNetRpc) Syncing() (any, error) {
	if s.synchronizer.Running {
		return s.synchronizer.Status(), nil
	}
	return false, nil
}<|MERGE_RESOLUTION|>--- conflicted
+++ resolved
@@ -62,25 +62,13 @@
 	if blockId == nil {
 		return nil, nil
 	}
-<<<<<<< HEAD
-	block, err := getBlockById(blockId, s.blockManager)
+	block, err := getBlockById(blockId, s.blockManager, s.logger)
 	if err != nil {
 		return nil, err
 	}
 	diff, err := s.synchronizer.GetStateDiff(block.BlockHash)
 	if err != nil {
 		return nil, err
-=======
-	switch blockId.idType {
-	case blockIdHash:
-		hash, _ := blockId.hash()
-		return s.synchronizer.GetStateDiffFromHash(hash), nil
-	case blockIdNumber:
-		number, _ := blockId.number()
-		return s.synchronizer.GetStateDiff(int64(number)), nil
-	default:
-		return nil, InvalidBlockId
->>>>>>> 8d4c8921
 	}
 	return NewStateUpdate(diff), nil
 }
