package state

import (
	"github.com/NethermindEth/juno/internal/db"
)

// Manager is a database manager, with the objective of managing
// the contract codes and contract storages databases.
type Manager struct {
<<<<<<< HEAD
	binaryCodeDatabase     db.Databaser
	codeDefinitionDatabase db.Databaser
	trieDatabase           db.Databaser
    contractStateDatabase  db.Databaser
}

// NewStateManager returns a new instance of Manager with the given database sources.
func NewStateManager(binaryCodeDb, codeDefinitionDb, trieDb, contractStateDb db.Databaser) *Manager {
	return &Manager{
		binaryCodeDatabase:     binaryCodeDb,
		codeDefinitionDatabase: codeDefinitionDb,
		trieDatabase:           trieDb,
        contractStateDatabase:  contractStateDb,
	}
=======
	codeDatabase    db.Database
	storageDatabase *db.BlockSpecificDatabase
}

// NewStateManager returns a new instance of Manager with the given database sources.
func NewStateManager(codeDatabase db.Database, storageDatabase *db.BlockSpecificDatabase) *Manager {
	return &Manager{codeDatabase, storageDatabase}
>>>>>>> 64ec9300
}

func (m *Manager) Close() {
	m.binaryCodeDatabase.Close()
    m.codeDefinitionDatabase.Close()
    m.trieDatabase.Close()
    m.contractStateDatabase.Close()
}<|MERGE_RESOLUTION|>--- conflicted
+++ resolved
@@ -7,35 +7,18 @@
 // Manager is a database manager, with the objective of managing
 // the contract codes and contract storages databases.
 type Manager struct {
-<<<<<<< HEAD
-	binaryCodeDatabase     db.Databaser
-	codeDefinitionDatabase db.Databaser
-	trieDatabase           db.Databaser
-    contractStateDatabase  db.Databaser
+	stateDatabase          db.Database
+	binaryCodeDatabase     db.Database
+	codeDefinitionDatabase db.Database
 }
 
 // NewStateManager returns a new instance of Manager with the given database sources.
-func NewStateManager(binaryCodeDb, codeDefinitionDb, trieDb, contractStateDb db.Databaser) *Manager {
-	return &Manager{
-		binaryCodeDatabase:     binaryCodeDb,
-		codeDefinitionDatabase: codeDefinitionDb,
-		trieDatabase:           trieDb,
-        contractStateDatabase:  contractStateDb,
-	}
-=======
-	codeDatabase    db.Database
-	storageDatabase *db.BlockSpecificDatabase
-}
-
-// NewStateManager returns a new instance of Manager with the given database sources.
-func NewStateManager(codeDatabase db.Database, storageDatabase *db.BlockSpecificDatabase) *Manager {
-	return &Manager{codeDatabase, storageDatabase}
->>>>>>> 64ec9300
+func NewStateManager(stateDatabase, binaryCodeDatabase, codeDefinitionDatabase db.Database) *Manager {
+	return &Manager{stateDatabase, binaryCodeDatabase, codeDefinitionDatabase}
 }
 
 func (m *Manager) Close() {
+	m.stateDatabase.Close()
 	m.binaryCodeDatabase.Close()
-    m.codeDefinitionDatabase.Close()
-    m.trieDatabase.Close()
-    m.contractStateDatabase.Close()
+	m.codeDefinitionDatabase.Close()
 }