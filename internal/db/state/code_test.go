package state

import (
	"bytes"
	"encoding/hex"
	"testing"

	"github.com/NethermindEth/juno/internal/db"
	"google.golang.org/protobuf/proto"
)

var codes = []struct {
	Address []byte
	Code    *Code
}{
	{
		Address: decodeString("1bd7ca87f139693e6681be2042194cf631c4e8d77027bf0ea9e6d55fc6018ac"),
		Code: &Code{Code: [][]byte{
			decodeString("40780017fff7fff"),
			decodeString("1"),
			decodeString("208b7fff7fff7ffe"),
			decodeString("400380007ffb7ffc"),
			decodeString("400380017ffb7ffd"),
			decodeString("800000000000010fffffffffffffffffffffffffffffffffffffffffffffffb"),
			decodeString("107a2e2e5a8b6552e977246c45bfac446305174e86be2e5c74e8c0a20fd1de7"),
		}},
	},
}

func TestManager_Code(t *testing.T) {
<<<<<<< HEAD
	codeDatabase := db.NewKeyValueDb(t.TempDir(), 0)
	codeDefinitionDd := db.NewKeyValueDb(t.TempDir(), 0)
	manager := NewStateManager(codeDatabase, codeDefinitionDd, nil, nil)
=======
	env, err := db.NewMDBXEnv(t.TempDir(), 2, 0)
	if err != nil {
		t.Error(err)
	}
	codeDatabase, err := db.NewMDBXDatabase(env, "CODE")
	if err != nil {
		t.Error(err)
	}
	storageDb, err := db.NewMDBXDatabase(env, "STORAGE")
	if err != nil {
		t.Error(err)
	}
	storageDatabase := db.NewBlockSpecificDatabase(storageDb)
	manager := NewStateManager(codeDatabase, storageDatabase)
>>>>>>> 64ec9300
	for _, code := range codes {
		manager.PutBinaryCode(code.Address, code.Code)
		obtainedCode := manager.GetBinaryCode(code.Address)
		if !equalCodes(t, code.Code, obtainedCode) {
			t.Errorf("Code are different afte Put-Get operation")
		}
	}
}

func decodeString(s string) []byte {
	x, _ := hex.DecodeString(s)
	return x
}

func equalCodes(t *testing.T, a, b *Code) bool {
	aRaw, err := proto.Marshal(a)
	if err != nil {
		t.Errorf("marshal error: %s", err)
	}
	bRaw, err := proto.Marshal(b)
	if err != nil {
		t.Errorf("marshal error: %s", err)
	}
	return bytes.Compare(aRaw, bRaw) == 0
}<|MERGE_RESOLUTION|>--- conflicted
+++ resolved
@@ -28,26 +28,23 @@
 }
 
 func TestManager_Code(t *testing.T) {
-<<<<<<< HEAD
-	codeDatabase := db.NewKeyValueDb(t.TempDir(), 0)
-	codeDefinitionDd := db.NewKeyValueDb(t.TempDir(), 0)
-	manager := NewStateManager(codeDatabase, codeDefinitionDd, nil, nil)
-=======
 	env, err := db.NewMDBXEnv(t.TempDir(), 2, 0)
 	if err != nil {
-		t.Error(err)
+		t.Fatal(err)
 	}
-	codeDatabase, err := db.NewMDBXDatabase(env, "CODE")
+	stateDb, err := db.NewMDBXDatabase(env, "STATE")
 	if err != nil {
-		t.Error(err)
+		t.Fatal(err)
 	}
-	storageDb, err := db.NewMDBXDatabase(env, "STORAGE")
+	binaryCodeDb, err := db.NewMDBXDatabase(env, "BINARY_CODE")
 	if err != nil {
-		t.Error(err)
+		t.Fatal(err)
 	}
-	storageDatabase := db.NewBlockSpecificDatabase(storageDb)
-	manager := NewStateManager(codeDatabase, storageDatabase)
->>>>>>> 64ec9300
+	codeDefinitionDb, err := db.NewMDBXDatabase(env, "CODE_DEFINITION")
+	if err != nil {
+		t.Fatal(err)
+	}
+	manager := NewStateManager(stateDb, binaryCodeDb, codeDefinitionDb)
 	for _, code := range codes {
 		manager.PutBinaryCode(code.Address, code.Code)
 		obtainedCode := manager.GetBinaryCode(code.Address)
