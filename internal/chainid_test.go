--- conflicted
+++ resolved
@@ -15,8 +15,6 @@
 	expectedGoerliChainId := "0x534e5f474f45524c49"
 	if goerliChainId != expectedGoerliChainId {
 		t.Errorf("Got %q, expected %q", goerliChainId, expectedGoerliChainId)
-<<<<<<< HEAD
-=======
 	}
 }
 
@@ -29,6 +27,5 @@
 func BenchmarkEncodeGoerliChainId(b *testing.B) {
 	for i := 0; i < b.N; i++ {
 		EncodeChainId("SN_GOERLI")
->>>>>>> 2879116c
 	}
 }