package internal

import "github.com/ethereum/go-ethereum/common/hexutil"

<<<<<<< HEAD
// EncodeChainId Takes in a Starknet chain ID constant as a string (e.g. "SN_MAIN")
// and returns the Starknet chain ID as a hex string
=======
// EncodeChainId Takes in a StarkNet chain ID constant as a string (e.g. "SN_MAIN")
// and returns the StarkNet chain ID as a hex string
>>>>>>> 2879116c
func EncodeChainId(chain string) string {
	b := []byte(chain)
	return hexutil.Encode(b)
}<|MERGE_RESOLUTION|>--- conflicted
+++ resolved
@@ -2,13 +2,8 @@
 
 import "github.com/ethereum/go-ethereum/common/hexutil"
 
-<<<<<<< HEAD
-// EncodeChainId Takes in a Starknet chain ID constant as a string (e.g. "SN_MAIN")
-// and returns the Starknet chain ID as a hex string
-=======
 // EncodeChainId Takes in a StarkNet chain ID constant as a string (e.g. "SN_MAIN")
 // and returns the StarkNet chain ID as a hex string
->>>>>>> 2879116c
 func EncodeChainId(chain string) string {
 	b := []byte(chain)
 	return hexutil.Encode(b)
