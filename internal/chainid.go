--- conflicted
+++ resolved
@@ -2,20 +2,12 @@
 
 import (
 	"github.com/ethereum/go-ethereum/common/hexutil"
-<<<<<<< HEAD
-	log "github.com/sirupsen/logrus"
-=======
->>>>>>> 9b873f5d
 )
 
 // EncodeChainId Takes in a StarkNet chain ID constant as a string (e.g. "SN_MAIN")
 // and returns the StarkNet chain ID as a hex string
 func EncodeChainId(chain string) string {
-<<<<<<< HEAD
-	log.WithField("Chain", chain).Debug("Encoding Chain ID")
-=======
 	logger.With("Chain: ", chain).Debug("Encoding Chain ID ")
->>>>>>> 9b873f5d
 	b := []byte(chain)
 	return hexutil.Encode(b)
 }