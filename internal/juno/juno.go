package juno

import (
	"errors"
	"fmt"
	"path/filepath"
	//"strconv"
	"time"

	"github.com/NethermindEth/juno/internal/cairovm"
	"github.com/NethermindEth/juno/internal/db"
	"github.com/NethermindEth/juno/internal/db/block"
	"github.com/NethermindEth/juno/internal/db/state"
	"github.com/NethermindEth/juno/internal/db/sync"
	"github.com/NethermindEth/juno/internal/db/transaction"
	"github.com/NethermindEth/juno/internal/log"
	"github.com/NethermindEth/juno/internal/metrics/prometheus"
	"github.com/NethermindEth/juno/internal/rpc"
	//"github.com/NethermindEth/juno/internal/rpc/starknet"
	syncer "github.com/NethermindEth/juno/internal/sync"
	"github.com/NethermindEth/juno/internal/utils"
	"github.com/NethermindEth/juno/pkg/feeder"
	//"github.com/NethermindEth/juno/pkg/jsonrpc"
)

// notest
type StarkNetNode interface {
	Run() error
	Shutdown() error
}

type NewStarkNetNodeFn func(cfg *Config) (StarkNetNode, error)

const (
	feederGatewaySuffix = "/feeder_gateway"
	rpcSuffix           = "/rpc"

	defaultMetricsPort = ":9090"

	shutdownTimeout = 5 * time.Second
)

var ErrUnknownNetwork = errors.New("unknown network")

// Config is the top-level juno configuration.
type Config struct {
	Verbosity    string        `mapstructure:"verbosity"`
	RpcPort      uint16        `mapstructure:"rpc-port"`
	Metrics      bool          `mapstructure:"metrics"`
	DatabasePath string        `mapstructure:"db-path"`
	Network      utils.Network `mapstructure:"network"`
	EthNode      string        `mapstructure:"eth-node"`
}

type Node struct {
	cfg *Config

	feederClient   *feeder.Client
	virtualMachine *cairovm.VirtualMachine
	syncService    *syncer.SyncService

	syncManager        *sync.Manager
	stateManager       *state.Manager
	transactionManager *transaction.Manager
	blockManager       *block.Manager

	rpcServer     *rpc.HttpRpc
	metricsServer *prometheus.Server
}

func New(cfg *Config) (StarkNetNode, error) {
	if cfg.Network != utils.GOERLI && cfg.Network != utils.MAINNET {
		return nil, ErrUnknownNetwork
	}
	if cfg.DatabasePath == "" {
		dirPrefix, err := utils.DefaultDataDir()
		if err != nil {
			return nil, err
		}
		cfg.DatabasePath = filepath.Join(dirPrefix, cfg.Network.String())
	}

	return &Node{cfg: cfg}, nil
}

func (n *Node) Run() error {
	log.Logger.Info("Running Juno with config: ", fmt.Sprintf("%+v", *n.cfg))

	if err := utils.CreateDir(n.cfg.DatabasePath); err != nil {
		return err
	}

	if err := log.SetGlobalLogger(n.cfg.Verbosity); err != nil {
		return err
	}

	// Set up database managers
	const optMaxDB, flags = uint64(100), uint(0)
	mdbxEnv, err := db.NewMDBXEnv(n.cfg.DatabasePath, optMaxDB, flags)
	if err != nil {
		return err
	}

	syncDb, err := db.NewMDBXDatabase(mdbxEnv, "SYNC")
	if err != nil {
		return err
	}
	n.syncManager = sync.NewManager(syncDb)

	contractDefDb, err := db.NewMDBXDatabase(mdbxEnv, "CONTRACT_DEF")
	if err != nil {
		return err
	}
	stateDb, err := db.NewMDBXDatabase(mdbxEnv, "STATE")
	if err != nil {
		return err
	}
	n.stateManager = state.NewManager(stateDb, contractDefDb)

	txDb, err := db.NewMDBXDatabase(mdbxEnv, "TRANSACTION")
	if err != nil {
		return err
	}
	receiptDb, err := db.NewMDBXDatabase(mdbxEnv, "RECEIPT")
	if err != nil {
		return err
	}
	n.transactionManager = transaction.NewManager(txDb, receiptDb)

	blockDb, err := db.NewMDBXDatabase(mdbxEnv, "BLOCK")
	if err != nil {
		return err
	}
	n.blockManager = block.NewManager(blockDb)

	n.feederClient = feeder.NewClient(n.cfg.Network.URL(), feederGatewaySuffix, nil)
	n.virtualMachine = cairovm.New(n.stateManager)
	n.syncService, err = syncer.NewSyncService(n.cfg.Network, n.cfg.EthNode, n.cfg.Network.URL(), n.syncManager, n.stateManager)
	if err != nil {
		return err
	}

	//jsonRpc, err := starkNetJsonRPC(n.stateManager, n.blockManager, n.transactionManager,
	//	n.syncService, n.virtualMachine)
	//if err != nil {
	//	return err
	//}
	//rpcAddr := ":" + strconv.FormatUint(uint64(n.cfg.RpcPort), 10)
	//n.rpcServer, err = rpc.NewHttpRpc(rpcAddr, rpcSuffix, jsonRpc)
	//if err != nil {
	//	return err
	//}

	if n.cfg.Metrics {
		n.metricsServer = prometheus.SetupMetric(defaultMetricsPort)
	}

	// rpcErrCh := make(chan error)
	metricsErrCh := make(chan error)
	syncErrCh := make(chan error)

	err = n.virtualMachine.Run(n.cfg.DatabasePath)
	if err != nil {
		return err
	}
	n.syncService.Run(syncErrCh) // TODO check the error channel asynchronously
	// n.rpcServer.ListenAndServe(rpcErrCh)

	if n.metricsServer != nil {
		n.metricsServer.ListenAndServe(metricsErrCh)
	}

	//if err = <-rpcErrCh; err != nil {
	//	return err
	//}

	if n.metricsServer != nil {
		if err = <-metricsErrCh; err != nil {
			return err
		}
	}

	return nil
}

func (n *Node) Shutdown() error {
	log.Logger.Info("Shutting down Juno...")
	n.virtualMachine.Close()
	n.syncService.Close()

	n.stateManager.Close()
	n.transactionManager.Close()
	n.blockManager.Close()
	n.syncManager.Close()

	//if err := n.rpcServer.Close(shutdownTimeout); err != nil {
	//	return err
	//}

	if n.metricsServer != nil {
		if err := n.metricsServer.Close(shutdownTimeout); err != nil {
			return err
		}
	}

	return nil
}

<<<<<<< HEAD
//func starkNetJsonRPC(stateManager *state.Manager, blockManager *block.Manager,
//	transactionManager *transaction.Manager, synchronizer *syncer.Synchronizer,
//	virtualMachine *cairovm.VirtualMachine,
//) (*jsonrpc.JsonRpc, error) {
//	starkNetApi := starknet.New(stateManager, blockManager, transactionManager, synchronizer,
//		virtualMachine)
//	jsonRpc := jsonrpc.NewJsonRpc()
//	handlers := []struct {
//		name       string
//		function   any
//		paramNames []string
//	}{
//		{"starknet_getBlockWithTxHashes", starkNetApi.GetBlockWithTxHashes, []string{"block_id"}},
//		{"starknet_getBlockWithTxs", starkNetApi.GetBlockWithTxs, []string{"block_id"}},
//		{"starknet_getStateUpdate", starkNetApi.GetStateUpdate, []string{"block_id"}},
//		{"starknet_getStorageAt", starkNetApi.GetStorageAt, []string{"contract_address", "key", "block_id"}},
//		{"starknet_getTransactionByHash", starkNetApi.GetTransactionByHash, []string{"transaction_hash"}},
//		{"starknet_getTransactionByBlockIdAndIndex", starkNetApi.GetTransactionByBlockIdAndIndex, []string{"block_id", "index"}},
//		{"starknet_getTransactionReceipt", starkNetApi.GetTransactionReceipt, []string{"transaction_hash"}},
//		{"starknet_getClass", starkNetApi.GetClass, []string{"class_hash"}},
//		{"starknet_getClassHashAt", starkNetApi.GetClassHashAt, []string{"block_id", "address"}},
//		{"starknet_getBlockTransactionCount", starkNetApi.GetBlockTransactionCount, []string{"block_id"}},
//		{"starknet_call", starkNetApi.Call, []string{"block_id", "request"}},
//		{"starknet_estimateFee", starkNetApi.EstimateFee, []string{"block_id", "request"}},
//		{"starknet_blockNumber", starkNetApi.BlockNumber, nil},
//		{"starknet_blockHashAndNumber", starkNetApi.BlockHashAndNumber, nil},
//		{"starknet_chainId", starkNetApi.ChainId, nil},
//		{"starknet_pendingTransactions", starkNetApi.PendingTransactions, nil},
//		{"starknet_protocolVersion", starkNetApi.ProtocolVersion, nil},
//		{"starknet_syncing", starkNetApi.Syncing, nil},
//	}
//	for _, handler := range handlers {
//		if err := jsonRpc.RegisterFunc(handler.name, handler.function, handler.paramNames...); err != nil {
//			return nil, err
//		}
//	}
//	return jsonRpc, nil
//}
=======
func starkNetJsonRPC(stateManager *state.Manager, blockManager *block.Manager,
	transactionManager *transaction.Manager, synchronizer *syncer.Synchronizer,
	virtualMachine *cairovm.VirtualMachine,
) (*jsonrpc.JsonRpc, error) {
	starkNetApi := starknet.New(stateManager, blockManager, transactionManager, synchronizer,
		virtualMachine)

	jsonRpc := jsonrpc.NewJsonRpc()
	handlers := []struct {
		name       string
		function   any
		paramNames []string
	}{
		{"starknet_getBlockWithTxHashes", starkNetApi.GetBlockWithTxHashes, []string{"block_id"}},
		{"starknet_getBlockWithTxs", starkNetApi.GetBlockWithTxs, []string{"block_id"}},
		{"starknet_getStateUpdate", starkNetApi.GetStateUpdate, []string{"block_id"}},
		{"starknet_getStorageAt", starkNetApi.GetStorageAt, []string{"contract_address", "key", "block_id"}},
		{"starknet_getTransactionByHash", starkNetApi.GetTransactionByHash, []string{"transaction_hash"}},
		{"starknet_getTransactionByBlockIdAndIndex", starkNetApi.GetTransactionByBlockIdAndIndex, []string{"block_id", "index"}},
		{"starknet_getTransactionReceipt", starkNetApi.GetTransactionReceipt, []string{"transaction_hash"}},
		{"starknet_getClass", starkNetApi.GetClass, []string{"class_hash"}},
		{"starknet_getClassHashAt", starkNetApi.GetClassHashAt, []string{"block_id", "address"}},
		{"starknet_getBlockTransactionCount", starkNetApi.GetBlockTransactionCount, []string{"block_id"}},
		{"starknet_call", starkNetApi.Call, []string{"block_id", "request"}},
		{"starknet_estimateFee", starkNetApi.EstimateFee, []string{"request", "block_id"}},
		{"starknet_blockNumber", starkNetApi.BlockNumber, nil},
		{"starknet_blockHashAndNumber", starkNetApi.BlockHashAndNumber, nil},
		{"starknet_chainId", starkNetApi.ChainId, nil},
		{"starknet_pendingTransactions", starkNetApi.PendingTransactions, nil},
		{"starknet_protocolVersion", starkNetApi.ProtocolVersion, nil},
		{"starknet_syncing", starkNetApi.Syncing, nil},
		{"starknet_healthCheck", starkNetApi.HealthCheck, nil},
	}
	for _, handler := range handlers {
		if err := jsonRpc.RegisterFunc(handler.name, handler.function, handler.paramNames...); err != nil {
			return nil, err
		}
	}
	return jsonRpc, nil
}
>>>>>>> 4b200cde
<|MERGE_RESOLUTION|>--- conflicted
+++ resolved
@@ -57,7 +57,7 @@
 
 	feederClient   *feeder.Client
 	virtualMachine *cairovm.VirtualMachine
-	syncService    *syncer.SyncService
+	synchronizer   *syncer.SyncService
 
 	syncManager        *sync.Manager
 	stateManager       *state.Manager
@@ -135,13 +135,13 @@
 
 	n.feederClient = feeder.NewClient(n.cfg.Network.URL(), feederGatewaySuffix, nil)
 	n.virtualMachine = cairovm.New(n.stateManager)
-	n.syncService, err = syncer.NewSyncService(n.cfg.Network, n.cfg.EthNode, n.cfg.Network.URL(), n.syncManager, n.stateManager)
+	n.synchronizer, err = syncer.NewSyncService(n.cfg.Network, n.cfg.EthNode, n.cfg.Network.URL(), n.syncManager, n.stateManager)
 	if err != nil {
 		return err
 	}
 
 	//jsonRpc, err := starkNetJsonRPC(n.stateManager, n.blockManager, n.transactionManager,
-	//	n.syncService, n.virtualMachine)
+	//	n.synchronizer, n.virtualMachine)
 	//if err != nil {
 	//	return err
 	//}
@@ -163,7 +163,7 @@
 	if err != nil {
 		return err
 	}
-	n.syncService.Run(syncErrCh) // TODO check the error channel asynchronously
+	n.synchronizer.Run(syncErrCh)
 	// n.rpcServer.ListenAndServe(rpcErrCh)
 
 	if n.metricsServer != nil {
@@ -186,7 +186,7 @@
 func (n *Node) Shutdown() error {
 	log.Logger.Info("Shutting down Juno...")
 	n.virtualMachine.Close()
-	n.syncService.Close()
+	n.synchronizer.Close()
 
 	n.stateManager.Close()
 	n.transactionManager.Close()
@@ -206,48 +206,9 @@
 	return nil
 }
 
-<<<<<<< HEAD
-//func starkNetJsonRPC(stateManager *state.Manager, blockManager *block.Manager,
-//	transactionManager *transaction.Manager, synchronizer *syncer.Synchronizer,
-//	virtualMachine *cairovm.VirtualMachine,
-//) (*jsonrpc.JsonRpc, error) {
-//	starkNetApi := starknet.New(stateManager, blockManager, transactionManager, synchronizer,
-//		virtualMachine)
-//	jsonRpc := jsonrpc.NewJsonRpc()
-//	handlers := []struct {
-//		name       string
-//		function   any
-//		paramNames []string
-//	}{
-//		{"starknet_getBlockWithTxHashes", starkNetApi.GetBlockWithTxHashes, []string{"block_id"}},
-//		{"starknet_getBlockWithTxs", starkNetApi.GetBlockWithTxs, []string{"block_id"}},
-//		{"starknet_getStateUpdate", starkNetApi.GetStateUpdate, []string{"block_id"}},
-//		{"starknet_getStorageAt", starkNetApi.GetStorageAt, []string{"contract_address", "key", "block_id"}},
-//		{"starknet_getTransactionByHash", starkNetApi.GetTransactionByHash, []string{"transaction_hash"}},
-//		{"starknet_getTransactionByBlockIdAndIndex", starkNetApi.GetTransactionByBlockIdAndIndex, []string{"block_id", "index"}},
-//		{"starknet_getTransactionReceipt", starkNetApi.GetTransactionReceipt, []string{"transaction_hash"}},
-//		{"starknet_getClass", starkNetApi.GetClass, []string{"class_hash"}},
-//		{"starknet_getClassHashAt", starkNetApi.GetClassHashAt, []string{"block_id", "address"}},
-//		{"starknet_getBlockTransactionCount", starkNetApi.GetBlockTransactionCount, []string{"block_id"}},
-//		{"starknet_call", starkNetApi.Call, []string{"block_id", "request"}},
-//		{"starknet_estimateFee", starkNetApi.EstimateFee, []string{"block_id", "request"}},
-//		{"starknet_blockNumber", starkNetApi.BlockNumber, nil},
-//		{"starknet_blockHashAndNumber", starkNetApi.BlockHashAndNumber, nil},
-//		{"starknet_chainId", starkNetApi.ChainId, nil},
-//		{"starknet_pendingTransactions", starkNetApi.PendingTransactions, nil},
-//		{"starknet_protocolVersion", starkNetApi.ProtocolVersion, nil},
-//		{"starknet_syncing", starkNetApi.Syncing, nil},
-//	}
-//	for _, handler := range handlers {
-//		if err := jsonRpc.RegisterFunc(handler.name, handler.function, handler.paramNames...); err != nil {
-//			return nil, err
-//		}
-//	}
-//	return jsonRpc, nil
-//}
-=======
+/*
 func starkNetJsonRPC(stateManager *state.Manager, blockManager *block.Manager,
-	transactionManager *transaction.Manager, synchronizer *syncer.Synchronizer,
+	transactionManager *transaction.Manager, synchronizer *syncer.SyncService,
 	virtualMachine *cairovm.VirtualMachine,
 ) (*jsonrpc.JsonRpc, error) {
 	starkNetApi := starknet.New(stateManager, blockManager, transactionManager, synchronizer,
@@ -286,4 +247,4 @@
 	}
 	return jsonRpc, nil
 }
->>>>>>> 4b200cde
+*/