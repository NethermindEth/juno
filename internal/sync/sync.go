--- conflicted
+++ resolved
@@ -120,15 +120,9 @@
 func (s *Synchronizer) handleSync() {
 	s.wg.Add(1)
 	for {
-<<<<<<< HEAD
 		s.Running = true
-		err := s.sync()
-		s.Running = false
-		s.logger.With("Error", err).Info("Sync Failed, restarting iterator in 10 seconds")
-		time.Sleep(10 * time.Second)
-		s.stateDiffCollector.Close()
-=======
 		if err := s.sync(); err != nil {
+			s.Running = false
 			s.logger.With("Error", err).Info("Sync Failed, restarting iterator in 10 seconds")
 			time.Sleep(10 * time.Second)
 			s.stateDiffCollector.Close()
@@ -136,7 +130,6 @@
 		}
 		s.wg.Done()
 		return
->>>>>>> b332a413
 	}
 }
 
