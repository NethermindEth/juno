package sync

import (
	"context"
	"errors"
	"fmt"
	"math"
	"math/big"
	"strconv"
	"time"

	blockDB "github.com/NethermindEth/juno/internal/db/block"
	"github.com/NethermindEth/juno/internal/db/sync"
	"github.com/NethermindEth/juno/internal/db/transaction"
	. "github.com/NethermindEth/juno/internal/log"
	"github.com/NethermindEth/juno/internal/metrics/prometheus"
	"github.com/NethermindEth/juno/internal/utils"
	"github.com/NethermindEth/juno/pkg/feeder"
	"github.com/NethermindEth/juno/pkg/felt"
	"github.com/NethermindEth/juno/pkg/state"
	"github.com/NethermindEth/juno/pkg/types"
	"github.com/ethereum/go-ethereum/ethclient"
	"go.uber.org/zap"
)

type Synchronizer struct {
	// feeder is the client that will be used to fetch the data that comes from the Feeder Gateway.
	feeder *feeder.Client
	// l1Client represent the ethereum client
	l1Client L1Client

	logger *zap.SugaredLogger

	// startingBlockNumber is the block number of the first block that we will sync.
	startingBlockNumber      int64
	startingBlockNumberSaved int64

	// latestBlockNumberSynced is the last block that was synced.
	latestBlockNumberSynced int64

	// stateDIffCollector
	stateDiffCollector StateDiffCollector
	// state represent the state of the trie
	state state.State

	// chainId represent the Chain ID of the node
	chainId *big.Int

	// manager is the sync manager.
	syncManager *sync.Manager
	// blockManager represent the manager that store and serve the blocks
	blockManager *blockDB.Manager
	// transactionManager represent the manager that store and serve the transactions and receipts
	transactionManager *transaction.Manager
	// stateManager represent the manager for the state
	stateManager state.StateManager

	// Running is true when the service is active and running
	Running bool
}

// NewSynchronizer creates a new Synchronizer.
// notest
func NewSynchronizer(n utils.Network, ethNode string, feederClient *feeder.Client,
	syncManager *sync.Manager, stateManager state.StateManager, blockManager *blockDB.Manager,
	transactionManager *transaction.Manager,
) *Synchronizer {
	synchro := &Synchronizer{
		logger: Logger.Named("Sync Service"),
		feeder: feederClient,
	}

	trusted := ethNode == ""

	if trusted {
		synchro.logger.Info("Defaulting to syncing from gateway")
	} else {
		ethereumClient, err := ethclient.Dial(ethNode)
		if err != nil {
			synchro.logger.With("error", err).Fatal("Cannot connect to Ethereum Client")
		}
		synchro.l1Client = ethereumClient
	}

	synchro.syncManager = syncManager
	synchro.stateManager = stateManager
	synchro.blockManager = blockManager
	synchro.transactionManager = transactionManager

	synchro.Running = false

	synchro.setChainId(n.String())
	synchro.setStateToLatestRoot()
	synchro.setStateDiffCollector(trusted)
	return synchro
}

// setStateDiffCollector sets the stateDiffCollector.
func (s *Synchronizer) setStateDiffCollector(apiSync bool) {
	if apiSync {
		s.stateDiffCollector = NewApiCollector(s.syncManager, s.feeder)
	} else {
		s.stateDiffCollector = NewL1Collector(s.syncManager, s.feeder, s.l1Client,
			int(s.chainId.Int64()))
	}
}

// Run starts the service.
func (s *Synchronizer) Run() {
	s.Running = true
	go s.updateBlocksInfo()
	go s.handleSync()
}

func (s *Synchronizer) handleSync() {
	for {
		err := s.sync()
		s.logger.With("Error", err).Info("Sync Failed, restarting iterator in 10 seconds")
		time.Sleep(10 * time.Second)
		s.stateDiffCollector.Close()
	}
}

func (s *Synchronizer) sync() error {
	go s.stateDiffCollector.Run()

	s.startingBlockNumber = s.syncManager.GetLatestBlockSync()
	s.latestBlockNumberSynced = s.startingBlockNumber

	// Get state
	for collectedDiff := range s.stateDiffCollector.GetChannel() {
		start := time.Now()

		err := s.updateState(collectedDiff)
		if err != nil || s.state.Root().Cmp(collectedDiff.stateDiff.NewRoot) != 0 {
			// In case some errors exist or the new root of the trie didn't match with
			// the root we receive from the StateDiff, we have to revert the trie
			s.logger.With("Error", err).Error("State update failed, reverting state")
			prometheus.IncreaseCountStarknetStateFailed()
			s.setStateToLatestRoot()
			return err
		}
		prometheus.IncreaseCountStarknetStateSuccess()
		prometheus.UpdateStarknetSyncTime(time.Since(start).Seconds())
		s.syncManager.StoreLatestBlockSync(collectedDiff.stateDiff.BlockNumber)
		if err := s.syncManager.StoreStateUpdate(collectedDiff.stateDiff, collectedDiff.stateDiff.BlockHash); err != nil {
			return err
		}
		if collectedDiff.stateDiff.OldRoot.Hex() == "" {
			collectedDiff.stateDiff.OldRoot = new(felt.Felt).SetHex(s.syncManager.GetLatestStateRoot())
		}
		s.syncManager.StoreLatestStateRoot(s.state.Root().Hex0x())
		s.latestBlockNumberSynced = collectedDiff.stateDiff.BlockNumber
		s.logger.With(
			"Number", collectedDiff.stateDiff.BlockNumber,
			"Pending", int64(s.stateDiffCollector.LatestBlock().BlockNumber)-collectedDiff.stateDiff.BlockNumber,
			"Time", time.Since(start),
		).Info("Synchronized block")
	}
	return nil
}

func (s *Synchronizer) Status() *types.SyncStatus {
	latestBlockSaved := float64(s.syncManager.GetLatestBlockSaved())

	latestBlockNumber := uint64(math.Min(float64(s.latestBlockNumberSynced), latestBlockSaved))

	block, err := s.blockManager.GetBlockByNumber(latestBlockNumber)
	if err != nil {
		return nil
	}

	startingBlockNumber := uint64(math.Min(float64(s.startingBlockNumber), latestBlockSaved))

	startingBlock, err := s.blockManager.GetBlockByNumber(startingBlockNumber)
	if err != nil {
		return nil
	}

	highestBlockHash := "pending"
	highestBlockNumber := "pending"
	if s.stateDiffCollector.LatestBlock() != nil {
		highestBlockHash = s.stateDiffCollector.LatestBlock().BlockHash
		highestBlockNumber = fmt.Sprintf("%x", s.stateDiffCollector.LatestBlock().BlockNumber)
	}

	return &types.SyncStatus{
		StartingBlockHash:   startingBlock.BlockHash.Hex0x(),
		StartingBlockNumber: fmt.Sprintf("%x", startingBlockNumber),
		CurrentBlockHash:    block.BlockHash.Hex0x(),
		CurrentBlockNumber:  fmt.Sprintf("%x", block.BlockNumber),
		HighestBlockHash:    highestBlockHash,
		HighestBlockNumber:  highestBlockNumber,
	}
}

func (s *Synchronizer) updateState(collectedDiff *CollectorDiff) error {
	for _, deployedContract := range collectedDiff.stateDiff.DeployedContracts {
		if err := s.SetCode(collectedDiff, &deployedContract); err != nil {
			return err
		}
	}

	for contractAddress, memoryCells := range collectedDiff.stateDiff.StorageDiff {
		slots := make([]state.Slot, 0, len(memoryCells))
		for _, cell := range memoryCells {
<<<<<<< HEAD
			if err := s.state.SetSlot(&contractAddress, cell.Address, cell.Value); err != nil {
				return err
			}
=======
			slots = append(slots, state.Slot{Key: cell.Address, Value: cell.Value})
		}
		if err := s.state.SetSlots(new(felt.Felt).SetString(contractAddress), slots); err != nil {
			return err
>>>>>>> 517971b5
		}
	}
	s.logger.With("Block Number", collectedDiff.stateDiff.BlockNumber).Debug("State updated")
	return nil
}

func (s *Synchronizer) SetCode(collectedDiff *CollectorDiff, deployedContract *types.DeployedContract) error {
	if deployedContract == nil {
		return errors.New("contract not deployed")
	}
	err := s.state.SetContract(deployedContract.Address, deployedContract.Hash,
		collectedDiff.Code[deployedContract.Address.Hex0x()])
	if err != nil {
		s.logger.With("Block Number", collectedDiff.stateDiff.BlockNumber,
			"Contract Address", deployedContract.Address).
			Error("Error setting code")
		return err
	}
	s.logger.With("Block Number", collectedDiff.stateDiff.BlockNumber, "Address", deployedContract.Address).
		Debug("State updated for Contract")
	return nil
}

func (s *Synchronizer) GetStateDiff(blockHash *felt.Felt) (*types.StateUpdate, error) {
	return s.syncManager.GetStateUpdate(blockHash)
}

func (s *Synchronizer) LatestBlockSynced() (blockNumber int64, blockHash *felt.Felt) {
	latestBlockNumber := uint64(math.Min(float64(s.latestBlockNumberSynced), float64(s.syncManager.GetLatestBlockSaved())))

	block, err := s.blockManager.GetBlockByNumber(latestBlockNumber)
	if err != nil {
		return 0, nil
	}
	return int64(block.BlockNumber), block.BlockHash
}

func (s *Synchronizer) GetLatestBlockOnChain() int64 {
	return int64(s.stateDiffCollector.LatestBlock().BlockNumber)
}

func (s *Synchronizer) ChainID() *big.Int {
	return s.chainId
}

func (s *Synchronizer) GetPendingBlock() *feeder.StarknetBlock {
	return s.stateDiffCollector.PendingBlock()
}

func (s *Synchronizer) setStateToLatestRoot() {
	stateRoot := s.syncManager.GetLatestStateRoot()
	root := new(felt.Felt).SetHex(stateRoot)
	s.state = state.New(s.stateManager, root)
}

// Close closes the service.
func (s *Synchronizer) Close() {
	s.stateDiffCollector.Close()
}

func (s *Synchronizer) setChainId(network string) {
	if s.l1Client == nil {
		// notest
		if network == "mainnet" {
			s.chainId = new(big.Int).SetInt64(1)
		} else {
			s.chainId = new(big.Int).SetInt64(0)
		}
	} else {
		var err error
		s.chainId, err = s.l1Client.ChainID(context.Background())
		if err != nil {
			// notest
			Logger.Panic("Unable to retrieve chain ID from Ethereum Node")
		}
	}
}

func (s *Synchronizer) updateBlocks(number int64) error {
	err := s.updateBlock(number)
	if err != nil {
		return err
	}
	return nil
}

func (s *Synchronizer) updateBlock(blockNumber int64) error {
	block, err := s.feeder.GetBlock("", strconv.FormatInt(blockNumber, 10))
	if err != nil {
		return err
	}

	for _, txn := range block.Transactions {
		err = s.updateTransactions(txn)
		if err != nil {
			iterations := 0
			for {
				time.Sleep(time.Second * 20)
				if err = s.updateTransactions(txn); err == nil {
					break
				}
				if iterations > 20 {
					return err
				}
				iterations++
			}
			if err != nil {
				return err
			}
		}
	}
	for i, txnReceipt := range block.TransactionReceipts {
		err = s.updateTransactionReceipts(txnReceipt, block.Transactions[i].Type)
		if err != nil {
			iterations := 0
			for {
				time.Sleep(time.Second * 20)
				if err = s.updateTransactionReceipts(txnReceipt, block.Transactions[i].Type); err == nil {
					break
				}
				if iterations > 20 {
					return err
				}
				iterations++
			}
			if err != nil {
				return err
			}
		}
	}

	blockHash := new(felt.Felt).SetHex(block.BlockHash)
	err = s.blockManager.PutBlock(blockHash, feederBlockToDBBlock(block))
	if err != nil {
		return err
	}
	return nil
}

func (s *Synchronizer) updateTransactions(txn feeder.TxnSpecificInfo) error {
	transactionInfo, err := s.feeder.GetTransaction(txn.TransactionHash, "")
	if err != nil {
		return err
	}

	transactionHash := new(felt.Felt).SetHex(transactionInfo.Transaction.TransactionHash)
	// transactionHash := types.HexToTransactionHash(transactionInfo.Transaction.TransactionHash)
	err = s.transactionManager.PutTransaction(transactionHash, feederTransactionToDBTransaction(transactionInfo))
	if err != nil {
		return err
	}
	return nil
}

func (s *Synchronizer) updateTransactionReceipts(receipt feeder.TransactionExecution, txnType string) error {
	txnReceipt, err := s.feeder.GetTransactionReceipt(receipt.TransactionHash, "")
	if err != nil {
		return err
	}
	transactionHash := new(felt.Felt).SetHex(receipt.TransactionHash)
	return s.transactionManager.PutReceipt(transactionHash, feederTransactionToDBReceipt(txnReceipt, txnType))
}

func (s *Synchronizer) updateBlocksInfo() {
	latestBlockInfoFetched := s.syncManager.GetLatestBlockSaved()
	currentBlock := latestBlockInfoFetched
	s.startingBlockNumberSaved = currentBlock
	for {
		latestBlock := s.stateDiffCollector.LatestBlock()
		if latestBlock == nil {
			time.Sleep(time.Second * 1)
			continue
		}
		if currentBlock == int64(latestBlock.BlockNumber) {
			time.Sleep(time.Minute)
		}
		err := s.updateBlocks(currentBlock)
		if err != nil {
			time.Sleep(time.Minute)
			continue
		}
		s.logger.With("Block Number", currentBlock).Info("Updated block info")
		s.syncManager.StoreLatestBlockSaved(currentBlock)
		currentBlock++

	}
}

func feederTransactionToDBReceipt(receipt *feeder.TransactionReceipt, txnType string) types.TxnReceipt {
	common := types.TxnReceiptCommon{
		TxnHash:     new(felt.Felt).SetHex(receipt.TransactionHash),
		ActualFee:   new(felt.Felt).SetHex(receipt.ActualFee),
		Status:      types.TxStatusValue[receipt.Status],
		StatusData:  receipt.TxStatus,
		BlockHash:   new(felt.Felt).SetHex(receipt.BlockHash),
		BlockNumber: uint64(receipt.BlockNumber),
	}
	switch txnType {
	case "INVOKE_FUNCTION":
		l2ToL1 := make([]*types.MsgToL1, 0)
		for _, msg := range receipt.L2ToL1Messages {

			payload := make([]*felt.Felt, 0)
			for _, p := range msg.Payload {
				payload = append(payload, new(felt.Felt).SetHex(p))
			}

			l2ToL1 = append(l2ToL1, &types.MsgToL1{
				ToAddress:   types.HexToEthAddress(msg.ToAddress),
				FromAddress: new(felt.Felt).SetHex(msg.FromAddress),
				Payload:     payload,
			})
		}
		payloadFromL1ToL2 := make([]*felt.Felt, 0)
		for _, p := range receipt.L1ToL2Message.Payload {
			payloadFromL1ToL2 = append(payloadFromL1ToL2, new(felt.Felt).SetHex(p))
		}

		events := make([]*types.Event, 0)

		for _, event := range receipt.Events {

			keys := make([]*felt.Felt, 0)
			for _, p := range event.Keys {
				keys = append(keys, new(felt.Felt).SetHex(p))
			}
			data := make([]*felt.Felt, 0)
			for _, p := range event.Data {
				data = append(data, new(felt.Felt).SetHex(p))
			}

			events = append(events, &types.Event{
				FromAddress: new(felt.Felt).SetHex(event.FromAddress),
				Keys:        keys,
				Data:        data,
			})
		}

		return &types.TxnInvokeReceipt{
			TxnReceiptCommon: common,
			MessagesSent:     l2ToL1,
			L1OriginMessage: &types.MsgToL2{
				FromAddress: types.HexToEthAddress(receipt.L1ToL2Message.FromAddress),
				Payload:     payloadFromL1ToL2,
				ToAddress:   new(felt.Felt).SetHex(receipt.L1ToL2Message.ToAddress),
			},
			Events: events,
		}
	case "DECLARE":
		return &types.TxnDeclareReceipt{TxnReceiptCommon: common}
	case "DEPLOY":
		return &types.TxnInvokeReceipt{TxnReceiptCommon: common}

	default:
		return &common
	}
}

// feederBlockToDBBlock convert the feeder block to the block stored in the database
func feederBlockToDBBlock(b *feeder.StarknetBlock) *types.Block {
	txnsHash := make([]*felt.Felt, 0)
	for _, data := range b.Transactions {
		txnsHash = append(txnsHash, new(felt.Felt).SetHex(data.TransactionHash))
	}
	status := types.BlockStatusValue[b.Status]
	return &types.Block{
		BlockHash:   new(felt.Felt).SetHex(b.BlockHash),
		BlockNumber: uint64(b.BlockNumber),
		ParentHash:  new(felt.Felt).SetHex(b.ParentBlockHash),
		Status:      status,
		Sequencer:   new(felt.Felt).SetHex(b.SequencerAddress),
		NewRoot:     new(felt.Felt).SetHex(b.StateRoot),
		OldRoot:     new(felt.Felt).SetHex(b.OldStateRoot),
		TimeStamp:   b.Timestamp,
		TxCount:     uint64(len(b.Transactions)),
		TxHashes:    txnsHash,
	}
}

// feederTransactionToDBTransaction convert the feeder TransactionInfo to the transaction stored in DB
func feederTransactionToDBTransaction(info *feeder.TransactionInfo) types.IsTransaction {
	calldata := make([]*felt.Felt, 0)
	for _, data := range info.Transaction.Calldata {
		calldata = append(calldata, new(felt.Felt).SetHex(data))
	}

	switch info.Transaction.Type {
	case "INVOKE_FUNCTION":
		signature := make([]*felt.Felt, 0)
		for _, data := range info.Transaction.Signature {
			signature = append(signature, new(felt.Felt).SetHex(data))
		}
		return &types.TransactionInvoke{
			Hash:               new(felt.Felt).SetHex(info.Transaction.TransactionHash),
			ContractAddress:    new(felt.Felt).SetHex(info.Transaction.ContractAddress),
			EntryPointSelector: new(felt.Felt).SetHex(info.Transaction.EntryPointSelector),
			CallData:           calldata,
			Signature:          signature,
			MaxFee:             new(felt.Felt).SetHex(info.Transaction.MaxFee),
		}
	case "DECLARE":
		signature := make([]*felt.Felt, 0)
		for _, data := range info.Transaction.Signature {
			signature = append(signature, new(felt.Felt).SetHex(data))
		}
		return &types.TransactionDeclare{
			Hash:          new(felt.Felt).SetHex(info.Transaction.TransactionHash),
			ClassHash:     new(felt.Felt).SetHex(info.Transaction.ContractAddress),
			SenderAddress: new(felt.Felt).SetHex(info.Transaction.SenderAddress),
			MaxFee:        new(felt.Felt).SetHex(info.Transaction.MaxFee),
			Signature:     signature,
			Nonce:         new(felt.Felt).SetHex(info.Transaction.Nonce),
			Version:       new(felt.Felt).SetHex(info.Transaction.Version),
		}
	default:
		constructorCalldata := make([]*felt.Felt, 0, len(info.Transaction.ConstructorCalldata))
		for _, data := range info.Transaction.ConstructorCalldata {
			constructorCalldata = append(constructorCalldata, new(felt.Felt).SetHex(data))
		}
		return &types.TransactionDeploy{
			Hash:                new(felt.Felt).SetHex(info.Transaction.TransactionHash),
			ContractAddress:     new(felt.Felt).SetHex(info.Transaction.ContractAddress),
			ContractAddressSalt: new(felt.Felt).SetHex(info.Transaction.ContractAddressSalt),
			ClassHash:           new(felt.Felt).SetHex(info.Transaction.ClassHash),
			ConstructorCallData: constructorCalldata,
		}
	}
}<|MERGE_RESOLUTION|>--- conflicted
+++ resolved
@@ -204,16 +204,10 @@
 	for contractAddress, memoryCells := range collectedDiff.stateDiff.StorageDiff {
 		slots := make([]state.Slot, 0, len(memoryCells))
 		for _, cell := range memoryCells {
-<<<<<<< HEAD
-			if err := s.state.SetSlot(&contractAddress, cell.Address, cell.Value); err != nil {
-				return err
-			}
-=======
 			slots = append(slots, state.Slot{Key: cell.Address, Value: cell.Value})
 		}
-		if err := s.state.SetSlots(new(felt.Felt).SetString(contractAddress), slots); err != nil {
+		if err := s.state.SetSlots(&contractAddress, slots); err != nil {
 			return err
->>>>>>> 517971b5
 		}
 	}
 	s.logger.With("Block Number", collectedDiff.stateDiff.BlockNumber).Debug("State updated")
