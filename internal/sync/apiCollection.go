--- conflicted
+++ resolved
@@ -47,11 +47,7 @@
 
 // Run start to store StateDiff locally
 func (a *apiCollector) Run() {
-<<<<<<< HEAD
-	a.logger.Debug("Collector Started")
-=======
-	a.logger.Debug("Starting to collect")
->>>>>>> 5098ae6c
+	a.logger.Debug("API collector Started")
 	// start the buffer updater
 	latestStateDiffSynced := a.manager.GetLatestBlockSync()
 	for {
