--- conflicted
+++ resolved
@@ -46,38 +46,11 @@
 }
 
 // Run start to store StateDiff locally
-<<<<<<< HEAD
-func (a *apiCollector) Run() error {
-=======
 func (a *apiCollector) Run() {
->>>>>>> 9d3adf1e
 	// a.logger.Info("Service Started")
 	// start the buffer updater
 	latestStateDiffSynced := a.manager.GetLatestBlockSync()
 	for {
-<<<<<<< HEAD
-		if a.latestBlock == nil {
-			time.Sleep(time.Second * 3)
-			continue
-		}
-		if latestStateDiffSynced >= int64(a.latestBlock.BlockNumber) {
-			a.synced = true
-			time.Sleep(time.Second * 3)
-			continue
-		}
-		var update *feeder.StateUpdateResponse
-		var err error
-		if a.chainID == 1 { // mainnet
-			update, err = a.client.GetStateUpdate("", strconv.FormatInt(latestStateDiffSynced, 10))
-			if err != nil {
-				// a.logger.With("Error", err, "Block Number", latestStateDiffSynced).Info("Couldn't get state update")
-				continue
-			}
-		} else { // goerli
-			update, err = a.client.GetStateUpdateGoerli("", strconv.FormatInt(latestStateDiffSynced, 10))
-			if err != nil {
-				// a.logger.With("Error", err).Info("Couldn't get state update")
-=======
 		select {
 		case <-a.quit:
 			close(a.buffer)
@@ -90,7 +63,6 @@
 			if latestStateDiffSynced >= int64(a.latestBlock.BlockNumber) {
 				a.synced = true
 				time.Sleep(time.Second * 3)
->>>>>>> 9d3adf1e
 				continue
 			}
 			var update *feeder.StateUpdateResponse
@@ -112,12 +84,6 @@
 			// a.logger.With("BlockNumber", latestStateDiffSynced).Info("StateDiff collected")
 			latestStateDiffSynced += 1
 		}
-<<<<<<< HEAD
-		a.buffer <- stateUpdateResponseToStateDiff(*update, latestStateDiffSynced)
-		// a.logger.With("BlockNumber", latestStateDiffSynced).Info("StateDiff collected")
-		latestStateDiffSynced += 1
-=======
->>>>>>> 9d3adf1e
 	}
 }
 
