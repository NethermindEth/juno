--- conflicted
+++ resolved
@@ -34,17 +34,11 @@
 // Config represents the juno configuration.
 // In this Config struct we can communicate with viper
 type Config struct {
-<<<<<<< HEAD
-	RPC     rpcConfig `mapstructure:"rpc"`
-	DbPath  string    `mapstructure:"db_path"`
-	Network string    `mapstructure:"starknet.network"`
-=======
 	RPC      rpcConfig      `yaml:"rpc" mapstructure:"rpc"`
 	REST     restConfig     `yaml:"rest" mapstructure:"rest"`
 	DbPath   string         `yaml:"db_path" mapstructure:"db_path"`
 	Network  string         `yaml:"starknet_network" mapstructure:"starknet_network"`
 	Starknet starknetConfig `yaml:"starknet" mapstructure:"starknet"`
->>>>>>> e58959d5
 }
 
 var (
