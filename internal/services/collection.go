--- conflicted
+++ resolved
@@ -2,12 +2,8 @@
 
 import (
 	"context"
-<<<<<<< HEAD
 
-	starknetTypes "github.com/NethermindEth/juno/pkg/starknet/types"
-=======
 	starknetTypes "github.com/NethermindEth/juno/pkg/types"
->>>>>>> 01543feb
 )
 
 // StateDiffCollector is a collection of StateDiff provided from the feeder gateway that can be iterated over.
