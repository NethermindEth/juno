--- conflicted
+++ resolved
@@ -81,11 +81,7 @@
 // GetTransaction searches for the transaction associated with the given
 // transaction hash. If the transaction does not exist on the database, then
 // returns nil.
-<<<<<<< HEAD
-func (s *transactionService) GetTransaction(txHash *felt.Felt) types.IsTransaction {
-=======
-func (s *transactionService) GetTransaction(txHash types.TransactionHash) (types.IsTransaction, error) {
->>>>>>> a555626f
+func (s *transactionService) GetTransaction(txHash *felt.Felt) (types.IsTransaction, error) {
 	s.AddProcess()
 	defer s.DoneProcess()
 	return s.manager.GetTransaction(txHash)
@@ -94,11 +90,7 @@
 // StoreTransaction stores the given transaction into the database. The key used
 // to map the transaction it's the hash of the transaction. If the database
 // already has a transaction with the same key, then the value is overwritten.
-<<<<<<< HEAD
-func (s *transactionService) StoreTransaction(txHash *felt.Felt, tx types.IsTransaction) {
-=======
-func (s *transactionService) StoreTransaction(txHash types.TransactionHash, tx types.IsTransaction) error {
->>>>>>> a555626f
+func (s *transactionService) StoreTransaction(txHash *felt.Felt, tx types.IsTransaction) error {
 	s.AddProcess()
 	defer s.DoneProcess()
 	return s.manager.PutTransaction(txHash, tx)
@@ -107,11 +99,7 @@
 // GetReceipt searches for the transaction receipt associated with the given
 // transaction hash. If the transaction does not exist on the database, then
 // returns nil.
-<<<<<<< HEAD
-func (s *transactionService) GetReceipt(txHash *felt.Felt) *types.TransactionReceipt {
-=======
-func (s *transactionService) GetReceipt(txHash types.TransactionHash) (*types.TransactionReceipt, error) {
->>>>>>> a555626f
+func (s *transactionService) GetReceipt(txHash *felt.Felt) (*types.TransactionReceipt, error) {
 	s.AddProcess()
 	defer s.DoneProcess()
 	return s.manager.GetReceipt(txHash)
@@ -119,11 +107,7 @@
 
 // StoreReceipt stores the given transaction receipt into the database. If the
 // database already has a receipt with the same key, the value is overwritten.
-<<<<<<< HEAD
-func (s *transactionService) StoreReceipt(txHash *felt.Felt, receipt *types.TransactionReceipt) {
-=======
-func (s *transactionService) StoreReceipt(txHash types.TransactionHash, receipt *types.TransactionReceipt) error {
->>>>>>> a555626f
+func (s *transactionService) StoreReceipt(txHash *felt.Felt, receipt *types.TransactionReceipt) error {
 	s.AddProcess()
 	defer s.DoneProcess()
 	return s.manager.PutReceipt(txHash, receipt)
