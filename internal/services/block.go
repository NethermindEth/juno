package services

import (
	"context"

	"github.com/NethermindEth/juno/internal/db"
	"github.com/NethermindEth/juno/internal/db/block"
	. "github.com/NethermindEth/juno/internal/log"
	"github.com/NethermindEth/juno/pkg/felt"
	"github.com/NethermindEth/juno/pkg/types"
)

// BlockService is a service to manage the block database. Before
// using the service, it must be configured with the Setup method;
// otherwise, the value will be the default. To stop the service, call the
// Close method.
var BlockService blockService

type blockService struct {
	service
	manager *block.Manager
}

// Setup is used to configure the service before it's started. The database
// param is the database where the transactions will be stored.
func (s *blockService) Setup(database db.Database) {
	if s.service.Running() {
		// notest
		s.logger.Panic("trying to Setup with service running")
	}
	s.manager = block.NewManager(database)
}

// Run starts the service. If the Setup method is not called before, the default
// values are used.
func (s *blockService) Run() error {
	if s.logger == nil {
		s.logger = Logger.Named("Block Service")
	}

	if err := s.service.Run(); err != nil {
		// notest
		return err
	}

	return s.setDefaults()
}

func (s *blockService) setDefaults() error {
	if s.manager == nil {
		// notest
		env, err := db.GetMDBXEnv()
		if err != nil {
			return err
		}
		database, err := db.NewMDBXDatabase(env, "BLOCK")
		if err != nil {
			return err
		}
		s.manager = block.NewManager(database)
	}
	return nil
}

// Close stops the service, waiting to end the current operations, and closes
// the database manager.
func (s *blockService) Close(ctx context.Context) {
	// notest
	if !s.Running() {
		return
	}
	s.service.Close(ctx)
	s.manager.Close()
}

// GetBlockByHash searches for the block associated with the given block hash.
// If the block does not exist on the database, then returns nil.
<<<<<<< HEAD
func (s *blockService) GetBlockByHash(blockHash *felt.Felt) *types.Block {
=======
func (s *blockService) GetBlockByHash(blockHash types.BlockHash) (*types.Block, error) {
>>>>>>> a555626f
	s.AddProcess()
	defer s.DoneProcess()
	return s.manager.GetBlockByHash(blockHash)
}

// GetBlockByNumber searches for the block associated with the given block
// number. If the block does not exist on the database, then returns nil.
func (s *blockService) GetBlockByNumber(blockNumber uint64) (*types.Block, error) {
	s.AddProcess()
	defer s.DoneProcess()
	return s.manager.GetBlockByNumber(blockNumber)
}

// StoreBlock stores the given block into the database. The key used to map the
// block it's the hash of the block. If the database already has a block with
// the same key, then the value is overwritten.
<<<<<<< HEAD
func (s *blockService) StoreBlock(blockHash *felt.Felt, block *types.Block) {
=======
func (s *blockService) StoreBlock(blockHash types.BlockHash, block *types.Block) error {
>>>>>>> a555626f
	s.AddProcess()
	defer s.DoneProcess()
	return s.manager.PutBlock(blockHash, block)
}<|MERGE_RESOLUTION|>--- conflicted
+++ resolved
@@ -75,11 +75,7 @@
 
 // GetBlockByHash searches for the block associated with the given block hash.
 // If the block does not exist on the database, then returns nil.
-<<<<<<< HEAD
-func (s *blockService) GetBlockByHash(blockHash *felt.Felt) *types.Block {
-=======
-func (s *blockService) GetBlockByHash(blockHash types.BlockHash) (*types.Block, error) {
->>>>>>> a555626f
+func (s *blockService) GetBlockByHash(blockHash *felt.Felt) (*types.Block, error) {
 	s.AddProcess()
 	defer s.DoneProcess()
 	return s.manager.GetBlockByHash(blockHash)
@@ -96,11 +92,7 @@
 // StoreBlock stores the given block into the database. The key used to map the
 // block it's the hash of the block. If the database already has a block with
 // the same key, then the value is overwritten.
-<<<<<<< HEAD
-func (s *blockService) StoreBlock(blockHash *felt.Felt, block *types.Block) {
-=======
-func (s *blockService) StoreBlock(blockHash types.BlockHash, block *types.Block) error {
->>>>>>> a555626f
+func (s *blockService) StoreBlock(blockHash *felt.Felt, block *types.Block) error {
 	s.AddProcess()
 	defer s.DoneProcess()
 	return s.manager.PutBlock(blockHash, block)
