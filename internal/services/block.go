package services

import (
	"context"

	"github.com/NethermindEth/juno/internal/db"
	"github.com/NethermindEth/juno/internal/db/block"
	. "github.com/NethermindEth/juno/internal/log"
	"github.com/NethermindEth/juno/pkg/felt"
	"github.com/NethermindEth/juno/pkg/types"
)

// BlockService is a service to manage the block database. Before
// using the service, it must be configured with the Setup method;
// otherwise, the value will be the default. To stop the service, call the
// Close method.
var BlockService blockService

type blockService struct {
	service
	manager *block.Manager
}

// Setup is used to configure the service before it's started. The database
// param is the database where the transactions will be stored.
func (s *blockService) Setup(database db.Database) {
	if s.service.Running() {
		// notest
		s.logger.Panic("trying to Setup with service running")
	}
	s.manager = block.NewManager(database)
}

// Run starts the service. If the Setup method is not called before, the default
// values are used.
func (s *blockService) Run() error {
	if s.logger == nil {
		s.logger = Logger.Named("Block Service")
	}

	if err := s.service.Run(); err != nil {
		// notest
		return err
	}

	return s.setDefaults()
}

func (s *blockService) setDefaults() error {
	if s.manager == nil {
		// notest
		env, err := db.GetMDBXEnv()
		if err != nil {
			return err
		}
		database, err := db.NewMDBXDatabase(env, "BLOCK")
		if err != nil {
			return err
		}
		s.manager = block.NewManager(database)
	}
	return nil
}

// Close stops the service, waiting to end the current operations, and closes
// the database manager.
func (s *blockService) Close(ctx context.Context) {
	// notest
	if !s.Running() {
		return
	}
	s.service.Close(ctx)
	s.manager.Close()
}

// GetBlockByHash searches for the block associated with the given block hash.
// If the block does not exist on the database, then returns nil.
func (s *blockService) GetBlockByHash(blockHash *felt.Felt) (*types.Block, error) {
	s.AddProcess()
	defer s.DoneProcess()
	return s.manager.GetBlockByHash(blockHash)
}

// GetBlockByNumber searches for the block associated with the given block
// number. If the block does not exist on the database, then returns nil.
func (s *blockService) GetBlockByNumber(blockNumber uint64) (*types.Block, error) {
	s.AddProcess()
	defer s.DoneProcess()
<<<<<<< HEAD

	s.logger.
		With("currentBlockNumber", blockNumber).
		Debug("GetBlockByNumber")

=======
>>>>>>> ef304175
	return s.manager.GetBlockByNumber(blockNumber)
}

// StoreBlock stores the given block into the database. The key used to map the
// block it's the hash of the block. If the database already has a block with
// the same key, then the value is overwritten.
func (s *blockService) StoreBlock(blockHash *felt.Felt, block *types.Block) error {
	s.AddProcess()
	defer s.DoneProcess()
	return s.manager.PutBlock(blockHash, block)
}<|MERGE_RESOLUTION|>--- conflicted
+++ resolved
@@ -86,14 +86,6 @@
 func (s *blockService) GetBlockByNumber(blockNumber uint64) (*types.Block, error) {
 	s.AddProcess()
 	defer s.DoneProcess()
-<<<<<<< HEAD
-
-	s.logger.
-		With("currentBlockNumber", blockNumber).
-		Debug("GetBlockByNumber")
-
-=======
->>>>>>> ef304175
 	return s.manager.GetBlockByNumber(blockNumber)
 }
 
