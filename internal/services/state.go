package services

import (
	"context"

	"github.com/NethermindEth/juno/internal/db"
	"github.com/NethermindEth/juno/internal/db/state"
	"github.com/NethermindEth/juno/internal/log"
	"github.com/ethereum/go-ethereum/common"
)

var StateService stateService

type stateService struct {
	service
	manager *state.Manager
}

<<<<<<< HEAD
func (s *stateService) Setup(binaryCodeDb, codeDefinitionDb db.Databaser, storageDatabase *db.BlockSpecificDatabase) {
=======
func (s *stateService) Setup(codeDatabase db.Database, storageDatabase *db.BlockSpecificDatabase) {
>>>>>>> 64ec9300
	if s.Running() {
		// notest
		s.logger.Panic("service is already running")
	}
	s.manager = state.NewStateManager(binaryCodeDb, codeDefinitionDb, storageDatabase)
}

func (s *stateService) Run() error {
	if s.logger == nil {
		s.logger = log.Default.Named("StateService")
	}

	if err := s.service.Run(); err != nil {
		// notest
		return err
	}

	return s.setDefaults()
}

func (s *stateService) setDefaults() error {
	if s.manager == nil {
		// notest
<<<<<<< HEAD
		codeDatabase := db.NewKeyValueDb(filepath.Join(config.Runtime.DbPath, "code"), 0)
		codeDefinitionDb := db.NewKeyValueDb(filepath.Join(config.Runtime.DbPath, "codeDefinition"), 0)
		storageDatabase := db.NewBlockSpecificDatabase(db.NewKeyValueDb(filepath.Join(config.Runtime.DbPath, "storage"), 0))
		s.manager = state.NewStateManager(codeDatabase, codeDefinitionDb, storageDatabase)
=======
		env, err := db.GetMDBXEnv()
		if err != nil {
			return err
		}
		codeDb, err := db.NewMDBXDatabase(env, "CODE")
		if err != nil {
			return err
		}
		storageDb, err := db.NewMDBXDatabase(env, "STORAGE")
		if err != nil {
			return err
		}
		storageDatabase := db.NewBlockSpecificDatabase(storageDb)
		s.manager = state.NewStateManager(codeDb, storageDatabase)
>>>>>>> 64ec9300
	}
	return nil
}

func (s *stateService) Close(ctx context.Context) {
	// notest
	if !s.Running() {
		return
	}
	s.service.Close(ctx)
	s.manager.Close()
}

func (s *stateService) StoreBinaryCode(contractAddress []byte, code *state.Code) {
	s.AddProcess()
	defer s.DoneProcess()

	s.logger.
		With("contractAddress", common.Bytes2Hex(contractAddress)).
		Debug("StoreBinaryCode")

	s.manager.PutBinaryCode(contractAddress, code)
}

func (s *stateService) GetBinaryCode(contractAddress []byte) *state.Code {
	s.AddProcess()
	defer s.DoneProcess()

	s.logger.
		With("contractAddress", contractAddress).
		Debug("GetBinaryCode")

	return s.manager.GetBinaryCode(contractAddress)
}

func (s *stateService) StoreCodeDefinition(contractHash []byte, codeDefinition *state.CodeDefinition) {
	s.AddProcess()
	defer s.DoneProcess()

	s.logger.
		With("contractHash", common.Bytes2Hex(contractHash)).
		Debug("StoreCodeDefinition")

	s.manager.PutCodeDefinition(contractHash, codeDefinition)
}

func (s *stateService) GetCodeDefinition(contractHash []byte) *state.CodeDefinition {
	s.AddProcess()
	defer s.DoneProcess()

	s.logger.
		With("contractHash", common.Bytes2Hex(contractHash)).
		Debug("GetCodeDefinition")

	return s.manager.GetCodeDefinition(contractHash)
}

func (s *stateService) StoreStorage(contractAddress string, blockNumber uint64, storage *state.Storage) {
	s.AddProcess()
	defer s.DoneProcess()

	s.logger.
		With("contractAddress", contractAddress, "blockNumber", blockNumber).
		Debug("StoreStorage")

	s.manager.PutStorage(contractAddress, blockNumber, storage)
}

func (s *stateService) GetStorage(contractAddress string, blockNumber uint64) *state.Storage {
	s.AddProcess()
	defer s.DoneProcess()

	s.logger.
		With("contractAddress", contractAddress, "blockNumber", blockNumber).
		Debug("GetStorage")

	return s.manager.GetStorage(contractAddress, blockNumber)
}

func (s *stateService) UpdateStorage(contractAddress string, blockNumber uint64, storage *state.Storage) {
	s.AddProcess()
	defer s.DoneProcess()

	s.logger.
		With("contractAddress", contractAddress, "blockNumber", blockNumber).
		Debug("UpdateStorage")

	oldStorage := s.GetStorage(contractAddress, blockNumber)
	if oldStorage == nil {
		// notest
		s.StoreStorage(contractAddress, blockNumber, storage)
	} else {
		oldStorage.Update(storage)
		s.StoreStorage(contractAddress, blockNumber, oldStorage)
	}
}<|MERGE_RESOLUTION|>--- conflicted
+++ resolved
@@ -16,16 +16,12 @@
 	manager *state.Manager
 }
 
-<<<<<<< HEAD
-func (s *stateService) Setup(binaryCodeDb, codeDefinitionDb db.Databaser, storageDatabase *db.BlockSpecificDatabase) {
-=======
-func (s *stateService) Setup(codeDatabase db.Database, storageDatabase *db.BlockSpecificDatabase) {
->>>>>>> 64ec9300
+func (s *stateService) Setup(stateDb, binaryCodeDb, codeDefinitionDb db.Database) {
 	if s.Running() {
 		// notest
 		s.logger.Panic("service is already running")
 	}
-	s.manager = state.NewStateManager(binaryCodeDb, codeDefinitionDb, storageDatabase)
+	s.manager = state.NewStateManager(stateDb, binaryCodeDb, codeDefinitionDb)
 }
 
 func (s *stateService) Run() error {
@@ -44,27 +40,23 @@
 func (s *stateService) setDefaults() error {
 	if s.manager == nil {
 		// notest
-<<<<<<< HEAD
-		codeDatabase := db.NewKeyValueDb(filepath.Join(config.Runtime.DbPath, "code"), 0)
-		codeDefinitionDb := db.NewKeyValueDb(filepath.Join(config.Runtime.DbPath, "codeDefinition"), 0)
-		storageDatabase := db.NewBlockSpecificDatabase(db.NewKeyValueDb(filepath.Join(config.Runtime.DbPath, "storage"), 0))
-		s.manager = state.NewStateManager(codeDatabase, codeDefinitionDb, storageDatabase)
-=======
 		env, err := db.GetMDBXEnv()
 		if err != nil {
 			return err
 		}
-		codeDb, err := db.NewMDBXDatabase(env, "CODE")
+		stateDb, err := db.NewMDBXDatabase(env, "STATE")
 		if err != nil {
 			return err
 		}
-		storageDb, err := db.NewMDBXDatabase(env, "STORAGE")
+		binaryCodeDb, err := db.NewMDBXDatabase(env, "BINARY_CODE")
 		if err != nil {
 			return err
 		}
-		storageDatabase := db.NewBlockSpecificDatabase(storageDb)
-		s.manager = state.NewStateManager(codeDb, storageDatabase)
->>>>>>> 64ec9300
+		codeDefinitionDb, err := db.NewMDBXDatabase(env, "CODE_DEFINITION")
+		if err != nil {
+			return err
+		}
+		s.manager = state.NewStateManager(stateDb, binaryCodeDb, codeDefinitionDb)
 	}
 	return nil
 }
