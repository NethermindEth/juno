package services

import (
	"context"

	"github.com/NethermindEth/juno/internal/db"
	"github.com/NethermindEth/juno/internal/db/state"
<<<<<<< HEAD
	"github.com/NethermindEth/juno/internal/log"
=======
	. "github.com/NethermindEth/juno/internal/log"
>>>>>>> 6022616f
)

var StateService stateService

type stateService struct {
	service
	manager *state.Manager
}

func (s *stateService) Setup(stateDb, codeDefinitionDb db.Database) {
	if s.Running() {
		// notest
		s.logger.Panic("service is already running")
	}
	s.manager = state.NewStateManager(stateDb, codeDefinitionDb)
}

func (s *stateService) Run() error {
	if s.logger == nil {
		s.logger = Logger.Named("StateService")
	}

	if err := s.service.Run(); err != nil {
		// notest
		return err
	}

	return s.setDefaults()
}

func (s *stateService) setDefaults() error {
	if s.manager == nil {
		// notest
		env, err := db.GetMDBXEnv()
		if err != nil {
			return err
		}
		stateDb, err := db.NewMDBXDatabase(env, "STATE")
		if err != nil {
			return err
		}
		codeDefinitionDb, err := db.NewMDBXDatabase(env, "CONTRACT_DEFINITION")
		if err != nil {
			return err
		}
		s.manager = state.NewStateManager(stateDb, codeDefinitionDb)
	}
	return nil
}

func (s *stateService) Close(ctx context.Context) {
	// notest
	if !s.Running() {
		return
	}
	s.service.Close(ctx)
	s.manager.Close()
<<<<<<< HEAD
=======
}

func (s *stateService) StoreCode(contractAddress []byte, code *state.Code) error {
	s.AddProcess()
	defer s.DoneProcess()
	return s.manager.PutCode(contractAddress, code)
}

func (s *stateService) GetCode(contractAddress []byte) (*state.Code, error) {
	s.AddProcess()
	defer s.DoneProcess()
	return s.manager.GetCode(contractAddress)
}

func (s *stateService) StoreStorage(contractAddress string, blockNumber uint64, storage *state.Storage) error {
	s.AddProcess()
	defer s.DoneProcess()
	return s.manager.PutStorage(contractAddress, blockNumber, storage)
}

func (s *stateService) GetStorage(contractAddress string, blockNumber uint64) (*state.Storage, error) {
	s.AddProcess()
	defer s.DoneProcess()
	return s.manager.GetStorage(contractAddress, blockNumber)
}

func (s *stateService) UpdateStorage(contractAddress string, blockNumber uint64, storage *state.Storage) error {
	s.AddProcess()
	defer s.DoneProcess()
	oldStorage, err := s.GetStorage(contractAddress, blockNumber)
	if err != nil {
		return err
	}
	if oldStorage == nil {
		// notest
		return s.StoreStorage(contractAddress, blockNumber, storage)
	} else {
		oldStorage.Update(storage)
		return s.StoreStorage(contractAddress, blockNumber, oldStorage)
	}
>>>>>>> 6022616f
}<|MERGE_RESOLUTION|>--- conflicted
+++ resolved
@@ -5,11 +5,7 @@
 
 	"github.com/NethermindEth/juno/internal/db"
 	"github.com/NethermindEth/juno/internal/db/state"
-<<<<<<< HEAD
-	"github.com/NethermindEth/juno/internal/log"
-=======
 	. "github.com/NethermindEth/juno/internal/log"
->>>>>>> 6022616f
 )
 
 var StateService stateService
@@ -67,47 +63,4 @@
 	}
 	s.service.Close(ctx)
 	s.manager.Close()
-<<<<<<< HEAD
-=======
-}
-
-func (s *stateService) StoreCode(contractAddress []byte, code *state.Code) error {
-	s.AddProcess()
-	defer s.DoneProcess()
-	return s.manager.PutCode(contractAddress, code)
-}
-
-func (s *stateService) GetCode(contractAddress []byte) (*state.Code, error) {
-	s.AddProcess()
-	defer s.DoneProcess()
-	return s.manager.GetCode(contractAddress)
-}
-
-func (s *stateService) StoreStorage(contractAddress string, blockNumber uint64, storage *state.Storage) error {
-	s.AddProcess()
-	defer s.DoneProcess()
-	return s.manager.PutStorage(contractAddress, blockNumber, storage)
-}
-
-func (s *stateService) GetStorage(contractAddress string, blockNumber uint64) (*state.Storage, error) {
-	s.AddProcess()
-	defer s.DoneProcess()
-	return s.manager.GetStorage(contractAddress, blockNumber)
-}
-
-func (s *stateService) UpdateStorage(contractAddress string, blockNumber uint64, storage *state.Storage) error {
-	s.AddProcess()
-	defer s.DoneProcess()
-	oldStorage, err := s.GetStorage(contractAddress, blockNumber)
-	if err != nil {
-		return err
-	}
-	if oldStorage == nil {
-		// notest
-		return s.StoreStorage(contractAddress, blockNumber, storage)
-	} else {
-		oldStorage.Update(storage)
-		return s.StoreStorage(contractAddress, blockNumber, oldStorage)
-	}
->>>>>>> 6022616f
 }