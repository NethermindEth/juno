--- conflicted
+++ resolved
@@ -2,7 +2,6 @@
 
 import (
 	"context"
-	"path/filepath"
 
 	"github.com/NethermindEth/juno/internal/db"
 	"github.com/NethermindEth/juno/internal/db/state"
@@ -41,7 +40,6 @@
 func (s *stateService) setDefaults() error {
 	if s.manager == nil {
 		// notest
-<<<<<<< HEAD
 		codeDb, err := db.GetDatabase("CODE")
 		if err != nil {
 			return err
@@ -52,11 +50,6 @@
 		}
 		storageDatabase := db.NewBlockSpecificDatabase(storageDb)
 		s.manager = state.NewStateManager(codeDb, storageDatabase)
-=======
-		codeDatabase := db.NewKeyValueDb(filepath.Join(config.Runtime.DbPath, "code"), 0)
-		storageDatabase := db.NewBlockSpecificDatabase(db.NewKeyValueDb(filepath.Join(config.Runtime.DbPath, "storage"), 0))
-		s.manager = state.NewStateManager(codeDatabase, storageDatabase)
->>>>>>> 59ce13fc
 	}
 	return nil
 }
