--- conflicted
+++ resolved
@@ -87,22 +87,7 @@
 
 	s.logger.
 		With("contractAddress", contractAddress).
-<<<<<<< HEAD
 		Debug("GetCode")
-
-	return s.manager.GetCode(contractAddress)
-}
-
-func (s *stateService) StoreStorage(contractAddress string, blockNumber uint64, storage *state.Storage) {
-	s.AddProcess()
-	defer s.DoneProcess()
-
-	s.logger.
-		With("contractAddress", contractAddress, "currentBlockNumber", blockNumber).
-		Debug("StoreStorage")
-=======
-		Debug("GetBinaryCode")
->>>>>>> cf83ba2c
 
 	return s.manager.GetBinaryCode(contractAddress)
 }
@@ -112,13 +97,8 @@
 	defer s.DoneProcess()
 
 	s.logger.
-<<<<<<< HEAD
-		With("contractAddress", contractAddress, "currentBlockNumber", blockNumber).
-		Debug("GetStorage")
-=======
 		With("contractHash", common.Bytes2Hex(contractHash)).
 		Debug("StoreCodeDefinition")
->>>>>>> cf83ba2c
 
 	s.manager.PutCodeDefinition(contractHash, codeDefinition)
 }
@@ -128,13 +108,8 @@
 	defer s.DoneProcess()
 
 	s.logger.
-<<<<<<< HEAD
-		With("contractAddress", contractAddress, "currentBlockNumber", blockNumber).
-		Debug("UpdateStorage")
-=======
 		With("contractHash", common.Bytes2Hex(contractHash)).
 		Debug("GetCodeDefinition")
->>>>>>> cf83ba2c
 
 	return s.manager.GetCodeDefinition(contractHash)
 }