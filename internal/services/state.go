package services

import (
	"context"

	"github.com/NethermindEth/juno/internal/db"
	"github.com/NethermindEth/juno/internal/db/state"
	. "github.com/NethermindEth/juno/internal/log"
)

var StateService stateService

type stateService struct {
	service
	manager *state.Manager
}

<<<<<<< HEAD
func (s *stateService) Setup(stateDb, binaryCodeDb, codeDefinitionDb db.Database) {
=======
func (s *stateService) Setup(stateDb, codeDefinitionDb db.Database) {
>>>>>>> ef304175
	if s.Running() {
		// notest
		s.logger.Panic("service is already running")
	}
<<<<<<< HEAD
	s.manager = state.NewStateManager(stateDb, binaryCodeDb, codeDefinitionDb)
=======
	s.manager = state.NewStateManager(stateDb, codeDefinitionDb)
>>>>>>> ef304175
}

func (s *stateService) Run() error {
	if s.logger == nil {
		s.logger = Logger.Named("StateService")
	}

	if err := s.service.Run(); err != nil {
		// notest
		return err
	}

	return s.setDefaults()
}

func (s *stateService) setDefaults() error {
	if s.manager == nil {
		// notest
		env, err := db.GetMDBXEnv()
		if err != nil {
			return err
		}
		stateDb, err := db.NewMDBXDatabase(env, "STATE")
		if err != nil {
			return err
		}
<<<<<<< HEAD
		binaryCodeDb, err := db.NewMDBXDatabase(env, "BINARY_CODE")
		if err != nil {
			return err
		}
		codeDefinitionDb, err := db.NewMDBXDatabase(env, "CODE_DEFINITION")
		if err != nil {
			return err
		}
		s.manager = state.NewStateManager(stateDb, binaryCodeDb, codeDefinitionDb)
=======
		codeDefinitionDb, err := db.NewMDBXDatabase(env, "CONTRACT_DEFINITION")
		if err != nil {
			return err
		}
		s.manager = state.NewStateManager(stateDb, codeDefinitionDb)
>>>>>>> ef304175
	}
	return nil
}

func (s *stateService) Close(ctx context.Context) {
	// notest
	if !s.Running() {
		return
	}
	s.service.Close(ctx)
	s.manager.Close()
<<<<<<< HEAD
}

func (s *stateService) StoreBinaryCode(contractAddress []byte, code *state.Code) {
	s.AddProcess()
	defer s.DoneProcess()

	s.logger.
		With("contractAddress", common.Bytes2Hex(contractAddress)).
		Debug("StoreBinaryCode")

	s.manager.PutBinaryCode(contractAddress, code)
}

func (s *stateService) GetBinaryCode(contractAddress []byte) *state.Code {
	s.AddProcess()
	defer s.DoneProcess()

	s.logger.
		With("contractAddress", contractAddress).
		Debug("GetCode")

	return s.manager.GetBinaryCode(contractAddress)
}

func (s *stateService) StoreCodeDefinition(contractHash []byte, codeDefinition *state.CodeDefinition) {
	s.AddProcess()
	defer s.DoneProcess()

	s.logger.
		With("contractHash", common.Bytes2Hex(contractHash)).
		Debug("StoreCodeDefinition")

	s.manager.PutCodeDefinition(contractHash, codeDefinition)
}

func (s *stateService) GetCodeDefinition(contractHash []byte) *state.CodeDefinition {
	s.AddProcess()
	defer s.DoneProcess()

	s.logger.
		With("contractHash", common.Bytes2Hex(contractHash)).
		Debug("GetCodeDefinition")

	return s.manager.GetCodeDefinition(contractHash)
=======
>>>>>>> ef304175
}<|MERGE_RESOLUTION|>--- conflicted
+++ resolved
@@ -15,20 +15,12 @@
 	manager *state.Manager
 }
 
-<<<<<<< HEAD
-func (s *stateService) Setup(stateDb, binaryCodeDb, codeDefinitionDb db.Database) {
-=======
 func (s *stateService) Setup(stateDb, codeDefinitionDb db.Database) {
->>>>>>> ef304175
 	if s.Running() {
 		// notest
 		s.logger.Panic("service is already running")
 	}
-<<<<<<< HEAD
-	s.manager = state.NewStateManager(stateDb, binaryCodeDb, codeDefinitionDb)
-=======
 	s.manager = state.NewStateManager(stateDb, codeDefinitionDb)
->>>>>>> ef304175
 }
 
 func (s *stateService) Run() error {
@@ -55,23 +47,11 @@
 		if err != nil {
 			return err
 		}
-<<<<<<< HEAD
-		binaryCodeDb, err := db.NewMDBXDatabase(env, "BINARY_CODE")
-		if err != nil {
-			return err
-		}
-		codeDefinitionDb, err := db.NewMDBXDatabase(env, "CODE_DEFINITION")
-		if err != nil {
-			return err
-		}
-		s.manager = state.NewStateManager(stateDb, binaryCodeDb, codeDefinitionDb)
-=======
 		codeDefinitionDb, err := db.NewMDBXDatabase(env, "CONTRACT_DEFINITION")
 		if err != nil {
 			return err
 		}
 		s.manager = state.NewStateManager(stateDb, codeDefinitionDb)
->>>>>>> ef304175
 	}
 	return nil
 }
@@ -83,51 +63,4 @@
 	}
 	s.service.Close(ctx)
 	s.manager.Close()
-<<<<<<< HEAD
-}
-
-func (s *stateService) StoreBinaryCode(contractAddress []byte, code *state.Code) {
-	s.AddProcess()
-	defer s.DoneProcess()
-
-	s.logger.
-		With("contractAddress", common.Bytes2Hex(contractAddress)).
-		Debug("StoreBinaryCode")
-
-	s.manager.PutBinaryCode(contractAddress, code)
-}
-
-func (s *stateService) GetBinaryCode(contractAddress []byte) *state.Code {
-	s.AddProcess()
-	defer s.DoneProcess()
-
-	s.logger.
-		With("contractAddress", contractAddress).
-		Debug("GetCode")
-
-	return s.manager.GetBinaryCode(contractAddress)
-}
-
-func (s *stateService) StoreCodeDefinition(contractHash []byte, codeDefinition *state.CodeDefinition) {
-	s.AddProcess()
-	defer s.DoneProcess()
-
-	s.logger.
-		With("contractHash", common.Bytes2Hex(contractHash)).
-		Debug("StoreCodeDefinition")
-
-	s.manager.PutCodeDefinition(contractHash, codeDefinition)
-}
-
-func (s *stateService) GetCodeDefinition(contractHash []byte) *state.CodeDefinition {
-	s.AddProcess()
-	defer s.DoneProcess()
-
-	s.logger.
-		With("contractHash", common.Bytes2Hex(contractHash)).
-		Debug("GetCodeDefinition")
-
-	return s.manager.GetCodeDefinition(contractHash)
-=======
->>>>>>> ef304175
 }