--- conflicted
+++ resolved
@@ -29,15 +29,6 @@
 	},
 }
 
-<<<<<<< HEAD
-func TestStateService_Code(t *testing.T) {
-	codeDatabase := db.NewKeyValueDb(t.TempDir(), 0)
-	codeDefinitionDb := db.NewKeyValueDb(t.TempDir(), 0)
-	storageDatabase := db.NewBlockSpecificDatabase(db.NewKeyValueDb(t.TempDir(), 0))
-	StateService.Setup(codeDatabase, codeDefinitionDb, storageDatabase)
-
-	err := StateService.Run()
-=======
 func stateServiceInitServices(t *testing.T) {
 	env, err := db.NewMDBXEnv(t.TempDir(), 2, 0)
 	if err != nil {
@@ -54,7 +45,6 @@
 	storageDatabase := db.NewBlockSpecificDatabase(storageDb)
 	StateService.Setup(codeDb, storageDatabase)
 	err = StateService.Run()
->>>>>>> 64ec9300
 	if err != nil {
 		t.Error(err)
 	}
@@ -97,19 +87,7 @@
 			5,
 		},
 	}
-<<<<<<< HEAD
-	codeDatabase := db.NewKeyValueDb(t.TempDir(), 0)
-	codeDefinitionDb := db.NewKeyValueDb(t.TempDir(), 0)
-	storageDatabase := db.NewBlockSpecificDatabase(db.NewKeyValueDb(t.TempDir(), 0))
-	StateService.Setup(codeDatabase, codeDefinitionDb, storageDatabase)
-
-	err := StateService.Run()
-	if err != nil {
-		t.Errorf("error starting the service: %s", err)
-	}
-=======
 	stateServiceInitServices(t)
->>>>>>> 64ec9300
 	defer StateService.Close(context.Background())
 
 	for _, data := range initialData {
