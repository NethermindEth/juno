--- conflicted
+++ resolved
@@ -34,14 +34,9 @@
 	n := &utils.Mainnet
 	for description, id := range errTests {
 		t.Run(description, func(t *testing.T) {
-<<<<<<< HEAD
 			chain := blockchain.New(memory.New(), n, statetestutils.UseNewState())
-			if description == "pending" {
-=======
-			chain := blockchain.New(memory.New(), n)
 
 			if description == "pending" /*nolint:goconst*/ {
->>>>>>> ccdf7998
 				mockSyncReader = mocks.NewMockSyncReader(mockCtrl)
 				mockSyncReader.EXPECT().PendingData().Return(nil, sync.ErrPendingBlockNotFound)
 			}
