--- conflicted
+++ resolved
@@ -29,15 +29,9 @@
 	mockReader := mocks.NewMockReader(mockCtrl)
 	mockSyncReader := mocks.NewMockSyncReader(mockCtrl)
 
-<<<<<<< HEAD
-	n := utils.Ptr(utils.Mainnet)
+	n := &utils.Mainnet
 	client := feeder.NewTestClient(t, n)
 	mainnetGw := adaptfeeder.New(client)
-=======
-	n := utils.HeapPtr(utils.Mainnet)
-	txHash := new(felt.Felt).SetBytes([]byte("random hash"))
-	mockReader.EXPECT().TransactionByHash(txHash).Return(nil, errors.New("tx not found"))
->>>>>>> 4d161377
 
 	block, err := mainnetGw.BlockByNumber(context.Background(), 19199)
 	require.NoError(t, err)
