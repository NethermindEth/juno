package rpcv6_test

import (
	"context"
	"encoding/json"
	"errors"
	"testing"

	"github.com/NethermindEth/juno/blockchain"
	"github.com/NethermindEth/juno/clients/feeder"
	"github.com/NethermindEth/juno/core"
	"github.com/NethermindEth/juno/core/felt"
	"github.com/NethermindEth/juno/db"
	"github.com/NethermindEth/juno/db/pebble"
	"github.com/NethermindEth/juno/mocks"
	rpccore "github.com/NethermindEth/juno/rpc/rpccore"
	rpc "github.com/NethermindEth/juno/rpc/v6"
	adaptfeeder "github.com/NethermindEth/juno/starknetdata/feeder"
	"github.com/NethermindEth/juno/sync"
	"github.com/NethermindEth/juno/utils"
	"github.com/NethermindEth/juno/vm"
	"github.com/stretchr/testify/assert"
	"github.com/stretchr/testify/require"
	"go.uber.org/mock/gomock"
)

func TestTraceFallback(t *testing.T) {
	mockCtrl := gomock.NewController(t)
	t.Cleanup(mockCtrl.Finish)
	n := utils.Ptr(utils.Integration)
	client := feeder.NewTestClient(t, n)
	mockReader := mocks.NewMockReader(mockCtrl)
	gateway := adaptfeeder.New(client)

	mockReader.EXPECT().BlockByNumber(gomock.Any()).DoAndReturn(func(number uint64) (block *core.Block, err error) {
		return gateway.BlockByNumber(context.Background(), number)
	}).AnyTimes()
	mockReader.EXPECT().L1Head().Return(nil, db.ErrKeyNotFound).AnyTimes()

	tests := map[string]struct {
		hash        string
		blockNumber uint64
		want        string
	}{
		"old block": {
			hash:        "0x3ae41b0f023e53151b0c8ab8b9caafb7005d5f41c9ab260276d5bdc49726279",
			blockNumber: 0,
			want:        `[{"trace_root":{"type":"DEPLOY","constructor_invocation":{"contract_address":"0x7b196a359045d4d0c10f73bdf244a9e1205a615dbb754b8df40173364288534","calldata":["0x187d50a5cf3ebd6d4d6fa8e29e4cad0a237759c6416304a25c4ea792ed4bba4","0x42f5af30d6693674296ad87301935d0c159036c3b24af4042ff0270913bf6c6"],"caller_address":"0x0","result":[],"calls":[],"events":[],"messages":[],"execution_resources":{"steps":29}}},"transaction_hash":"0x3fa1bff0c86f34b2eb32c26d12208b6bdb4a5f6a434ac1d4f0e2d1db71bd711"},{"trace_root":{"type":"DEPLOY","constructor_invocation":{"contract_address":"0x64ed79a8ebe97485d3357bbfdf5f6bea0d9db3b5f1feb6e80d564a179122dc6","calldata":["0x5cedec15acd969b0fba39fec9e7d9bd4d0b33f100969ad3a4543039a6f696d4","0xce9801d27b02543f4d88b60aa456860f94ee9f612fc56464abfbdeedc1ab72"],"caller_address":"0x0","result":[],"calls":[],"events":[],"messages":[],"execution_resources":{"steps":29}}},"transaction_hash":"0x154c02cc3165cceadaa32e7238a67061b3a1eac414138c4ebe1408f37fd93eb"},{"trace_root":{"type":"INVOKE","execute_invocation":{"contract_address":"0x64ed79a8ebe97485d3357bbfdf5f6bea0d9db3b5f1feb6e80d564a179122dc6","calldata":["0x17d9c35a8b9a0d4512fa05eafec01c2758a7a5b7ec7b47408a24a4b33124d9b","0x2","0x7f800b5bf79637f8f83f47a8fc4d368b43695c781b22a899f11b5f2faba874a","0x3a7a40d383612b0ad167aec8d90fb07e576e017d07948f63ac318b52511ae93"],"caller_address":"0x0","result":[],"calls":[],"events":[],"messages":[],"execution_resources":{"steps":165,"memory_holes":22,"pedersen_builtin_applications":2,"range_check_builtin_applications":7}}},"transaction_hash":"0x7893675c16da857b7c4229cda449e08a4fe13b07ca817e79d1db02e8a046047"},{"trace_root":{"type":"INVOKE","execute_invocation":{"contract_address":"0x64ed79a8ebe97485d3357bbfdf5f6bea0d9db3b5f1feb6e80d564a179122dc6","calldata":["0x17d9c35a8b9a0d4512fa05eafec01c2758a7a5b7ec7b47408a24a4b33124d9b","0x2","0x7f800b5bf79637f8f83f47a8fc4d368b43695c781b22a899f11b5f2faba874a","0xf140b304e9266c72f1054116dd06d9c1c8e981db7bf34e3c6da99640e9a7c8"],"caller_address":"0x0","result":[],"calls":[],"events":[],"messages":[],"execution_resources":{"steps":165,"memory_holes":22,"pedersen_builtin_applications":2,"range_check_builtin_applications":7}}},"transaction_hash":"0x4a277d67e3f42c4a343854081d1e2e9e425f1323255e4486d2badb37a1d8630"}]`,
		},
		"newer block": {
			hash:        "0xe3828bd9154ab385e2cbb95b3b650365fb3c6a4321660d98ce8b0a9194f9a3",
			blockNumber: 300000,
			want:        `[{"trace_root":{"type":"INVOKE","validate_invocation":{"contract_address":"0x58b7ee817bd2978c7657d05d3131e83e301ed1aa79d5ad16f01925fd52d1da7","entry_point_selector":"0x162da33a4585851fe8d3af3c2a9c60b557814e221e0d4f30ff0b2189d9c7775","calldata":["0x1","0x332299dc083f3778122e5b7762bc9d399da18fefe93769aee67bb49f51c8d2","0x2d7cf5d5a324a320f9f37804b1615a533fde487400b41af80f13f7ac5581325","0x0","0x4","0x4","0xaf35ee8ed700ff132c5d1d298a73becda25ccdf9","0x2","0x6cd852fe1b2bbd8587bb0aaeb09813436c57c8ce21e75651e317273a1f22228","0x58feb991988e53fffcba71f6df23c803fb062f1b3bab126d2c9ce574255b36e"],"caller_address":"0x0","class_hash":"0x646a72e2aab2fca75d713fbe4a58f2d12cbd64105621b89dc9ce7045b5bf02b","entry_point_type":"EXTERNAL","call_type":"CALL","result":[],"calls":[],"events":[],"messages":[],"execution_resources":{"steps":89,"range_check_builtin_applications":2,"ecdsa_builtin_applications":1}},"execute_invocation":{"contract_address":"0x58b7ee817bd2978c7657d05d3131e83e301ed1aa79d5ad16f01925fd52d1da7","entry_point_selector":"0x15d40a3d6ca2ac30f4031e42be28da9b056fef9bb7357ac5e85627ee876e5ad","calldata":["0x1","0x332299dc083f3778122e5b7762bc9d399da18fefe93769aee67bb49f51c8d2","0x2d7cf5d5a324a320f9f37804b1615a533fde487400b41af80f13f7ac5581325","0x0","0x4","0x4","0xaf35ee8ed700ff132c5d1d298a73becda25ccdf9","0x2","0x6cd852fe1b2bbd8587bb0aaeb09813436c57c8ce21e75651e317273a1f22228","0x58feb991988e53fffcba71f6df23c803fb062f1b3bab126d2c9ce574255b36e"],"caller_address":"0x0","class_hash":"0x646a72e2aab2fca75d713fbe4a58f2d12cbd64105621b89dc9ce7045b5bf02b","entry_point_type":"EXTERNAL","call_type":"CALL","result":[],"calls":[{"contract_address":"0x332299dc083f3778122e5b7762bc9d399da18fefe93769aee67bb49f51c8d2","entry_point_selector":"0x2d7cf5d5a324a320f9f37804b1615a533fde487400b41af80f13f7ac5581325","calldata":["0xaf35ee8ed700ff132c5d1d298a73becda25ccdf9","0x2","0x6cd852fe1b2bbd8587bb0aaeb09813436c57c8ce21e75651e317273a1f22228","0x58feb991988e53fffcba71f6df23c803fb062f1b3bab126d2c9ce574255b36e"],"caller_address":"0x58b7ee817bd2978c7657d05d3131e83e301ed1aa79d5ad16f01925fd52d1da7","class_hash":"0x165e7db96ab97a63c621229617a6d49633737238673477a54720e4c952f2c7e","entry_point_type":"EXTERNAL","call_type":"CALL","result":[],"calls":[],"events":[],"messages":[{"order":0,"to_address":"0xAf35eE8eD700ff132C5d1d298A73BECdA25ccDF9","payload":["0x6cd852fe1b2bbd8587bb0aaeb09813436c57c8ce21e75651e317273a1f22228","0x58feb991988e53fffcba71f6df23c803fb062f1b3bab126d2c9ce574255b36e"]}],"execution_resources":{"steps":233,"memory_holes":1,"range_check_builtin_applications":5}}],"events":[],"messages":[],"execution_resources":{"steps":374,"memory_holes":4,"range_check_builtin_applications":7}},"fee_transfer_invocation":{"contract_address":"0x49d36570d4e46f48e99674bd3fcc84644ddd6b96f7c741b1562b82f9e004dc7","entry_point_selector":"0x83afd3f4caedc6eebf44246fe54e38c95e3179a5ec9ea81740eca5b482d12e","calldata":["0x1176a1bd84444c89232ec27754698e5d2e7e1a7f1539f12027f28b23ec9f3d8","0x127089df3a1984","0x0"],"caller_address":"0x58b7ee817bd2978c7657d05d3131e83e301ed1aa79d5ad16f01925fd52d1da7","class_hash":"0xd0e183745e9dae3e4e78a8ffedcce0903fc4900beace4e0abf192d4c202da3","entry_point_type":"EXTERNAL","call_type":"CALL","result":["0x1"],"calls":[{"contract_address":"0x49d36570d4e46f48e99674bd3fcc84644ddd6b96f7c741b1562b82f9e004dc7","entry_point_selector":"0x83afd3f4caedc6eebf44246fe54e38c95e3179a5ec9ea81740eca5b482d12e","calldata":["0x1176a1bd84444c89232ec27754698e5d2e7e1a7f1539f12027f28b23ec9f3d8","0x127089df3a1984","0x0"],"caller_address":"0x58b7ee817bd2978c7657d05d3131e83e301ed1aa79d5ad16f01925fd52d1da7","class_hash":"0x28d7d394810ad8c52741ad8f7564717fd02c10ced68657a81d0b6710ce22079","entry_point_type":"EXTERNAL","call_type":"DELEGATE","result":["0x1"],"calls":[],"events":[],"messages":[],"execution_resources":{"steps":488,"memory_holes":40,"pedersen_builtin_applications":4,"range_check_builtin_applications":21}}],"events":[],"messages":[],"execution_resources":{"steps":548,"memory_holes":40,"pedersen_builtin_applications":4,"range_check_builtin_applications":21}}},"transaction_hash":"0x2a648ab1aa6847eb38507fc842e050f256562bf87b26083c332f3f21318c2c3"},{"trace_root":{"type":"INVOKE","validate_invocation":{"contract_address":"0x58b7ee817bd2978c7657d05d3131e83e301ed1aa79d5ad16f01925fd52d1da7","entry_point_selector":"0x162da33a4585851fe8d3af3c2a9c60b557814e221e0d4f30ff0b2189d9c7775","calldata":["0x1","0x5f9211b05c9609d54a8bf5f9cfa4e2cd5a3cab3b5d79682c585575495a15dd1","0x317eb442b72a9fae758d4fb26830ed0d9f31c8e7da4dbff4e8c59ea6a158e7f","0x0","0x4","0x4","0x447379c077035ef4f442411d0407ce9aa66c558f0060137f6455f4f230eabeb","0x2","0x6811b7755a7dd0ec1fb6f51a883e3f255368e2dfd497b5f6480c00cf9cd5a2e","0x23b9e26720dd7aaf98c7cea56499f48f75dc1d4123f7e2d6c23bfc4d5f4a336"],"caller_address":"0x0","class_hash":"0x646a72e2aab2fca75d713fbe4a58f2d12cbd64105621b89dc9ce7045b5bf02b","entry_point_type":"EXTERNAL","call_type":"CALL","result":[],"calls":[],"events":[],"messages":[],"execution_resources":{"steps":89,"range_check_builtin_applications":2,"ecdsa_builtin_applications":1}},"execute_invocation":{"contract_address":"0x58b7ee817bd2978c7657d05d3131e83e301ed1aa79d5ad16f01925fd52d1da7","entry_point_selector":"0x15d40a3d6ca2ac30f4031e42be28da9b056fef9bb7357ac5e85627ee876e5ad","calldata":["0x1","0x5f9211b05c9609d54a8bf5f9cfa4e2cd5a3cab3b5d79682c585575495a15dd1","0x317eb442b72a9fae758d4fb26830ed0d9f31c8e7da4dbff4e8c59ea6a158e7f","0x0","0x4","0x4","0x447379c077035ef4f442411d0407ce9aa66c558f0060137f6455f4f230eabeb","0x2","0x6811b7755a7dd0ec1fb6f51a883e3f255368e2dfd497b5f6480c00cf9cd5a2e","0x23b9e26720dd7aaf98c7cea56499f48f75dc1d4123f7e2d6c23bfc4d5f4a336"],"caller_address":"0x0","class_hash":"0x646a72e2aab2fca75d713fbe4a58f2d12cbd64105621b89dc9ce7045b5bf02b","entry_point_type":"EXTERNAL","call_type":"CALL","result":[],"calls":[{"contract_address":"0x5f9211b05c9609d54a8bf5f9cfa4e2cd5a3cab3b5d79682c585575495a15dd1","entry_point_selector":"0x317eb442b72a9fae758d4fb26830ed0d9f31c8e7da4dbff4e8c59ea6a158e7f","calldata":["0x447379c077035ef4f442411d0407ce9aa66c558f0060137f6455f4f230eabeb","0x2","0x6811b7755a7dd0ec1fb6f51a883e3f255368e2dfd497b5f6480c00cf9cd5a2e","0x23b9e26720dd7aaf98c7cea56499f48f75dc1d4123f7e2d6c23bfc4d5f4a336"],"caller_address":"0x58b7ee817bd2978c7657d05d3131e83e301ed1aa79d5ad16f01925fd52d1da7","class_hash":"0x13abfd2f333f9c69f690f1569140cdae25f6f66e3f371c9cbb998b65f664a85","entry_point_type":"EXTERNAL","call_type":"CALL","result":[],"calls":[],"events":[],"messages":[],"execution_resources":{"steps":166,"memory_holes":22,"pedersen_builtin_applications":2,"range_check_builtin_applications":7}}],"events":[],"messages":[],"execution_resources":{"steps":307,"memory_holes":25,"pedersen_builtin_applications":2,"range_check_builtin_applications":9}},"fee_transfer_invocation":{"contract_address":"0x49d36570d4e46f48e99674bd3fcc84644ddd6b96f7c741b1562b82f9e004dc7","entry_point_selector":"0x83afd3f4caedc6eebf44246fe54e38c95e3179a5ec9ea81740eca5b482d12e","calldata":["0x1176a1bd84444c89232ec27754698e5d2e7e1a7f1539f12027f28b23ec9f3d8","0x3b2d25cd7bccc","0x0"],"caller_address":"0x58b7ee817bd2978c7657d05d3131e83e301ed1aa79d5ad16f01925fd52d1da7","class_hash":"0xd0e183745e9dae3e4e78a8ffedcce0903fc4900beace4e0abf192d4c202da3","entry_point_type":"EXTERNAL","call_type":"CALL","result":["0x1"],"calls":[{"contract_address":"0x49d36570d4e46f48e99674bd3fcc84644ddd6b96f7c741b1562b82f9e004dc7","entry_point_selector":"0x83afd3f4caedc6eebf44246fe54e38c95e3179a5ec9ea81740eca5b482d12e","calldata":["0x1176a1bd84444c89232ec27754698e5d2e7e1a7f1539f12027f28b23ec9f3d8","0x3b2d25cd7bccc","0x0"],"caller_address":"0x58b7ee817bd2978c7657d05d3131e83e301ed1aa79d5ad16f01925fd52d1da7","class_hash":"0x28d7d394810ad8c52741ad8f7564717fd02c10ced68657a81d0b6710ce22079","entry_point_type":"EXTERNAL","call_type":"DELEGATE","result":["0x1"],"calls":[],"events":[],"messages":[],"execution_resources":{"steps":488,"memory_holes":40,"pedersen_builtin_applications":4,"range_check_builtin_applications":21}}],"events":[],"messages":[],"execution_resources":{"steps":548,"memory_holes":40,"pedersen_builtin_applications":4,"range_check_builtin_applications":21}}},"transaction_hash":"0xbc984e8e1fe594dd518a3a51db4f338437a5d2fbdda772d4426b532a67ffff"}]`,
		},
	}

	for description, test := range tests {
		t.Run(description, func(t *testing.T) {
			mockReader.EXPECT().BlockByHash(utils.HexToFelt(t, test.hash)).DoAndReturn(func(_ *felt.Felt) (block *core.Block, err error) {
				return mockReader.BlockByNumber(test.blockNumber)
			}).Times(2)
			handler := rpc.New(mockReader, nil, nil, n, nil)
			_, jErr := handler.TraceBlockTransactions(context.Background(), rpc.BlockID{Number: test.blockNumber})
			require.Equal(t, rpccore.ErrInternal.Code, jErr.Code)

			handler = handler.WithFeeder(client)
			trace, jErr := handler.TraceBlockTransactions(context.Background(), rpc.BlockID{Number: test.blockNumber})
			require.Nil(t, jErr)
			jsonStr, err := json.Marshal(trace)
			require.NoError(t, err)
			assert.JSONEq(t, test.want, string(jsonStr))
		})
	}
}

func TestTraceTransactionV0_6(t *testing.T) {
	mockCtrl := gomock.NewController(t)
	t.Cleanup(mockCtrl.Finish)

	mockSyncReader := mocks.NewMockSyncReader(mockCtrl)

	mockReader := mocks.NewMockReader(mockCtrl)
	mockReader.EXPECT().Network().Return(&utils.Mainnet).AnyTimes()
	mockVM := mocks.NewMockVM(mockCtrl)
	handler := rpc.New(mockReader, mockSyncReader, mockVM, utils.Ptr(utils.Mainnet), utils.NewNopZapLogger())

	t.Run("not found", func(t *testing.T) {
		hash := utils.HexToFelt(t, "0xBBBB")
		// Receipt() returns error related to db
		mockReader.EXPECT().Receipt(hash).Return(nil, nil, uint64(0), db.ErrKeyNotFound)

		trace, err := handler.TraceTransaction(context.Background(), *hash)
		assert.Nil(t, trace)
		assert.Equal(t, rpccore.ErrTxnHashNotFound, err)
	})
	t.Run("ok", func(t *testing.T) {
		hash := utils.HexToFelt(t, "0x37b244ea7dc6b3f9735fba02d183ef0d6807a572dd91a63cc1b14b923c1ac0")
		tx := &core.DeclareTransaction{
			TransactionHash: hash,
			ClassHash:       utils.HexToFelt(t, "0x000000000"),
		}

		header := &core.Header{
			Hash:             utils.HexToFelt(t, "0xCAFEBABE"),
			ParentHash:       utils.HexToFelt(t, "0x0"),
			SequencerAddress: utils.HexToFelt(t, "0X111"),
			ProtocolVersion:  "99.12.3",
		}
		block := &core.Block{
			Header:       header,
			Transactions: []core.Transaction{tx},
		}
		declaredClass := &core.DeclaredClass{
			At:    3002,
			Class: &core.Cairo1Class{},
		}

		mockReader.EXPECT().Receipt(hash).Return(nil, header.Hash, header.Number, nil)
		mockReader.EXPECT().BlockByHash(header.Hash).Return(block, nil)

		mockReader.EXPECT().StateAtBlockHash(header.ParentHash).Return(nil, nopCloser, nil)
		headState := mocks.NewMockStateHistoryReader(mockCtrl)
		headState.EXPECT().Class(tx.ClassHash).Return(declaredClass, nil)
		mockReader.EXPECT().HeadState().Return(headState, nopCloser, nil)

		vmTraceJSON := json.RawMessage(`{
		"validate_invocation": {"contract_address": "0xd747220b2744d8d8d48c8a52bd3869fb98aea915665ab2485d5eadb49def6a", "entry_point_selector": "0x162da33a4585851fe8d3af3c2a9c60b557814e221e0d4f30ff0b2189d9c7775", "calldata": ["0x2", "0x53c91253bc9682c04929ca02ed00b3e423f6710d2ee7e0d5ebb06f3ecf368a8", "0x219209e083275171774dab1df80982e9df2096516f06319c5c6d71ae0a8480c", "0x0", "0x3", "0x4270219d365d6b017231b52e92b3fb5d7c8378b05e9abc97724537a80e93b0f", "0x1171593aa5bdadda4d6b0efde6cc94ee7649c3163d5efeb19da6c16d63a2a63", "0x3", "0x10", "0x13", "0x4270219d365d6b017231b52e92b3fb5d7c8378b05e9abc97724537a80e93b0f", "0x1e8480", "0x0", "0x53c91253bc9682c04929ca02ed00b3e423f6710d2ee7e0d5ebb06f3ecf368a8", "0x1e8480", "0x0", "0x49d36570d4e46f48e99674bd3fcc84644ddd6b96f7c741b1562b82f9e004dc7", "0x420eeb770f7a4", "0x0", "0x40139799e37e4", "0x0", "0xd747220b2744d8d8d48c8a52bd3869fb98aea915665ab2485d5eadb49def6a", "0x0", "0x0", "0x1", "0x53c91253bc9682c04929ca02ed00b3e423f6710d2ee7e0d5ebb06f3ecf368a8", "0x49d36570d4e46f48e99674bd3fcc84644ddd6b96f7c741b1562b82f9e004dc7", "0x7a6f98c03379b9513ca84cca1373ff452a7462a3b61598f0af5bb27ad7f76d1", "0x64"], "caller_address": "0x0", "class_hash": "0x25ec026985a3bf9d0cc1fe17326b245dfdc3ff89b8fde106542a3ea56c5a918", "entry_point_type": "EXTERNAL", "call_type": "CALL", "result": [], "calls": [{"contract_address": "0xd747220b2744d8d8d48c8a52bd3869fb98aea915665ab2485d5eadb49def6a", "entry_point_selector": "0x162da33a4585851fe8d3af3c2a9c60b557814e221e0d4f30ff0b2189d9c7775", "calldata": ["0x2", "0x53c91253bc9682c04929ca02ed00b3e423f6710d2ee7e0d5ebb06f3ecf368a8", "0x219209e083275171774dab1df80982e9df2096516f06319c5c6d71ae0a8480c", "0x0", "0x3", "0x4270219d365d6b017231b52e92b3fb5d7c8378b05e9abc97724537a80e93b0f", "0x1171593aa5bdadda4d6b0efde6cc94ee7649c3163d5efeb19da6c16d63a2a63", "0x3", "0x10", "0x13", "0x4270219d365d6b017231b52e92b3fb5d7c8378b05e9abc97724537a80e93b0f", "0x1e8480", "0x0", "0x53c91253bc9682c04929ca02ed00b3e423f6710d2ee7e0d5ebb06f3ecf368a8", "0x1e8480", "0x0", "0x49d36570d4e46f48e99674bd3fcc84644ddd6b96f7c741b1562b82f9e004dc7", "0x420eeb770f7a4", "0x0", "0x40139799e37e4", "0x0", "0xd747220b2744d8d8d48c8a52bd3869fb98aea915665ab2485d5eadb49def6a", "0x0", "0x0", "0x1", "0x53c91253bc9682c04929ca02ed00b3e423f6710d2ee7e0d5ebb06f3ecf368a8", "0x49d36570d4e46f48e99674bd3fcc84644ddd6b96f7c741b1562b82f9e004dc7", "0x7a6f98c03379b9513ca84cca1373ff452a7462a3b61598f0af5bb27ad7f76d1", "0x64"], "caller_address": "0x0", "class_hash": "0x33434ad846cdd5f23eb73ff09fe6fddd568284a0fb7d1be20ee482f044dabe2", "entry_point_type": "EXTERNAL", "call_type": "DELEGATE", "result": [], "calls": [], "events": [], "messages": []}], "events": [], "messages": []},
		"execute_invocation": {"contract_address": "0xd747220b2744d8d8d48c8a52bd3869fb98aea915665ab2485d5eadb49def6a", "entry_point_selector": "0x15d40a3d6ca2ac30f4031e42be28da9b056fef9bb7357ac5e85627ee876e5ad", "calldata": ["0x2", "0x53c91253bc9682c04929ca02ed00b3e423f6710d2ee7e0d5ebb06f3ecf368a8", "0x219209e083275171774dab1df80982e9df2096516f06319c5c6d71ae0a8480c", "0x0", "0x3", "0x4270219d365d6b017231b52e92b3fb5d7c8378b05e9abc97724537a80e93b0f", "0x1171593aa5bdadda4d6b0efde6cc94ee7649c3163d5efeb19da6c16d63a2a63", "0x3", "0x10", "0x13", "0x4270219d365d6b017231b52e92b3fb5d7c8378b05e9abc97724537a80e93b0f", "0x1e8480", "0x0", "0x53c91253bc9682c04929ca02ed00b3e423f6710d2ee7e0d5ebb06f3ecf368a8", "0x1e8480", "0x0", "0x49d36570d4e46f48e99674bd3fcc84644ddd6b96f7c741b1562b82f9e004dc7", "0x420eeb770f7a4", "0x0", "0x40139799e37e4", "0x0", "0xd747220b2744d8d8d48c8a52bd3869fb98aea915665ab2485d5eadb49def6a", "0x0", "0x0", "0x1", "0x53c91253bc9682c04929ca02ed00b3e423f6710d2ee7e0d5ebb06f3ecf368a8", "0x49d36570d4e46f48e99674bd3fcc84644ddd6b96f7c741b1562b82f9e004dc7", "0x7a6f98c03379b9513ca84cca1373ff452a7462a3b61598f0af5bb27ad7f76d1", "0x64"], "caller_address": "0x0", "class_hash": "0x25ec026985a3bf9d0cc1fe17326b245dfdc3ff89b8fde106542a3ea56c5a918", "entry_point_type": "EXTERNAL", "call_type": "CALL", "result": ["0x1", "0x1"], "calls": [{"contract_address": "0xd747220b2744d8d8d48c8a52bd3869fb98aea915665ab2485d5eadb49def6a", "entry_point_selector": "0x15d40a3d6ca2ac30f4031e42be28da9b056fef9bb7357ac5e85627ee876e5ad", "calldata": ["0x2", "0x53c91253bc9682c04929ca02ed00b3e423f6710d2ee7e0d5ebb06f3ecf368a8", "0x219209e083275171774dab1df80982e9df2096516f06319c5c6d71ae0a8480c", "0x0", "0x3", "0x4270219d365d6b017231b52e92b3fb5d7c8378b05e9abc97724537a80e93b0f", "0x1171593aa5bdadda4d6b0efde6cc94ee7649c3163d5efeb19da6c16d63a2a63", "0x3", "0x10", "0x13", "0x4270219d365d6b017231b52e92b3fb5d7c8378b05e9abc97724537a80e93b0f", "0x1e8480", "0x0", "0x53c91253bc9682c04929ca02ed00b3e423f6710d2ee7e0d5ebb06f3ecf368a8", "0x1e8480", "0x0", "0x49d36570d4e46f48e99674bd3fcc84644ddd6b96f7c741b1562b82f9e004dc7", "0x420eeb770f7a4", "0x0", "0x40139799e37e4", "0x0", "0xd747220b2744d8d8d48c8a52bd3869fb98aea915665ab2485d5eadb49def6a", "0x0", "0x0", "0x1", "0x53c91253bc9682c04929ca02ed00b3e423f6710d2ee7e0d5ebb06f3ecf368a8", "0x49d36570d4e46f48e99674bd3fcc84644ddd6b96f7c741b1562b82f9e004dc7", "0x7a6f98c03379b9513ca84cca1373ff452a7462a3b61598f0af5bb27ad7f76d1", "0x64"], "caller_address": "0x0", "class_hash": "0x33434ad846cdd5f23eb73ff09fe6fddd568284a0fb7d1be20ee482f044dabe2", "entry_point_type": "EXTERNAL", "call_type": "DELEGATE", "result": ["0x1", "0x1"], "calls": [{"contract_address": "0x53c91253bc9682c04929ca02ed00b3e423f6710d2ee7e0d5ebb06f3ecf368a8", "entry_point_selector": "0x219209e083275171774dab1df80982e9df2096516f06319c5c6d71ae0a8480c", "calldata": ["0x4270219d365d6b017231b52e92b3fb5d7c8378b05e9abc97724537a80e93b0f", "0x1e8480", "0x0"], "caller_address": "0xd747220b2744d8d8d48c8a52bd3869fb98aea915665ab2485d5eadb49def6a", "class_hash": "0x52c7ba99c77fc38dd3346beea6c0753c3471f2e3135af5bb837d6c9523fff62", "entry_point_type": "EXTERNAL", "call_type": "CALL", "result": ["0x1"], "calls": [{"contract_address": "0x53c91253bc9682c04929ca02ed00b3e423f6710d2ee7e0d5ebb06f3ecf368a8", "entry_point_selector": "0x219209e083275171774dab1df80982e9df2096516f06319c5c6d71ae0a8480c", "calldata": ["0x4270219d365d6b017231b52e92b3fb5d7c8378b05e9abc97724537a80e93b0f", "0x1e8480", "0x0"], "caller_address": "0xd747220b2744d8d8d48c8a52bd3869fb98aea915665ab2485d5eadb49def6a", "class_hash": "0x2760f25d5a4fb2bdde5f561fd0b44a3dee78c28903577d37d669939d97036a0", "entry_point_type": "EXTERNAL", "call_type": "DELEGATE", "result": ["0x1"], "calls": [], "events": [{"keys": ["0x134692b230b9e1ffa39098904722134159652b09c5bc41d88d6698779d228ff"], "data": ["0xd747220b2744d8d8d48c8a52bd3869fb98aea915665ab2485d5eadb49def6a", "0x4270219d365d6b017231b52e92b3fb5d7c8378b05e9abc97724537a80e93b0f", "0x1e8480", "0x0"]}], "messages": []}], "events": [], "messages": []}, {"contract_address": "0x4270219d365d6b017231b52e92b3fb5d7c8378b05e9abc97724537a80e93b0f", "entry_point_selector": "0x1171593aa5bdadda4d6b0efde6cc94ee7649c3163d5efeb19da6c16d63a2a63", "calldata": ["0x53c91253bc9682c04929ca02ed00b3e423f6710d2ee7e0d5ebb06f3ecf368a8", "0x1e8480", "0x0", "0x49d36570d4e46f48e99674bd3fcc84644ddd6b96f7c741b1562b82f9e004dc7", "0x420eeb770f7a4", "0x0", "0x40139799e37e4", "0x0", "0xd747220b2744d8d8d48c8a52bd3869fb98aea915665ab2485d5eadb49def6a", "0x0", "0x0", "0x1", "0x53c91253bc9682c04929ca02ed00b3e423f6710d2ee7e0d5ebb06f3ecf368a8", "0x49d36570d4e46f48e99674bd3fcc84644ddd6b96f7c741b1562b82f9e004dc7", "0x7a6f98c03379b9513ca84cca1373ff452a7462a3b61598f0af5bb27ad7f76d1", "0x64"], "caller_address": "0xd747220b2744d8d8d48c8a52bd3869fb98aea915665ab2485d5eadb49def6a", "class_hash": "0x5ee939756c1a60b029c594da00e637bf5923bf04a86ff163e877e899c0840eb", "entry_point_type": "EXTERNAL", "call_type": "CALL", "result": ["0x1"], "calls": [{"contract_address": "0x4270219d365d6b017231b52e92b3fb5d7c8378b05e9abc97724537a80e93b0f", "entry_point_selector": "0x1171593aa5bdadda4d6b0efde6cc94ee7649c3163d5efeb19da6c16d63a2a63", "calldata": ["0x53c91253bc9682c04929ca02ed00b3e423f6710d2ee7e0d5ebb06f3ecf368a8", "0x1e8480", "0x0", "0x49d36570d4e46f48e99674bd3fcc84644ddd6b96f7c741b1562b82f9e004dc7", "0x420eeb770f7a4", "0x0", "0x40139799e37e4", "0x0", "0xd747220b2744d8d8d48c8a52bd3869fb98aea915665ab2485d5eadb49def6a", "0x0", "0x0", "0x1", "0x53c91253bc9682c04929ca02ed00b3e423f6710d2ee7e0d5ebb06f3ecf368a8", "0x49d36570d4e46f48e99674bd3fcc84644ddd6b96f7c741b1562b82f9e004dc7", "0x7a6f98c03379b9513ca84cca1373ff452a7462a3b61598f0af5bb27ad7f76d1", "0x64"], "caller_address": "0xd747220b2744d8d8d48c8a52bd3869fb98aea915665ab2485d5eadb49def6a", "class_hash": "0x38627c278c0b3cb3c84ddee2c783fb22c3c3a3f0e667ea2b82be0ea2253bce4", "entry_point_type": "EXTERNAL", "call_type": "DELEGATE", "result": ["0x1"], "calls": [{"contract_address": "0x53c91253bc9682c04929ca02ed00b3e423f6710d2ee7e0d5ebb06f3ecf368a8", "entry_point_selector": "0x41b033f4a31df8067c24d1e9b550a2ce75fd4a29e1147af9752174f0e6cb20", "calldata": ["0xd747220b2744d8d8d48c8a52bd3869fb98aea915665ab2485d5eadb49def6a", "0x4270219d365d6b017231b52e92b3fb5d7c8378b05e9abc97724537a80e93b0f", "0x1e8480", "0x0"], "caller_address": "0x4270219d365d6b017231b52e92b3fb5d7c8378b05e9abc97724537a80e93b0f", "class_hash": "0x52c7ba99c77fc38dd3346beea6c0753c3471f2e3135af5bb837d6c9523fff62", "entry_point_type": "EXTERNAL", "call_type": "CALL", "result": ["0x1"], "calls": [{"contract_address": "0x53c91253bc9682c04929ca02ed00b3e423f6710d2ee7e0d5ebb06f3ecf368a8", "entry_point_selector": "0x41b033f4a31df8067c24d1e9b550a2ce75fd4a29e1147af9752174f0e6cb20", "calldata": ["0xd747220b2744d8d8d48c8a52bd3869fb98aea915665ab2485d5eadb49def6a", "0x4270219d365d6b017231b52e92b3fb5d7c8378b05e9abc97724537a80e93b0f", "0x1e8480", "0x0"], "caller_address": "0x4270219d365d6b017231b52e92b3fb5d7c8378b05e9abc97724537a80e93b0f", "class_hash": "0x2760f25d5a4fb2bdde5f561fd0b44a3dee78c28903577d37d669939d97036a0", "entry_point_type": "EXTERNAL", "call_type": "DELEGATE", "result": ["0x1"], "calls": [], "events": [{"keys": ["0x99cd8bde557814842a3121e8ddfd433a539b8c9f14bf31ebf108d12e6196e9"], "data": ["0xd747220b2744d8d8d48c8a52bd3869fb98aea915665ab2485d5eadb49def6a", "0x4270219d365d6b017231b52e92b3fb5d7c8378b05e9abc97724537a80e93b0f", "0x1e8480", "0x0"]}], "messages": []}], "events": [], "messages": []}, {"contract_address": "0x1ed6790cdca923073adc728080b06c159d9784cc9bf8fb26181acfdbe4256e6", "entry_point_selector": "0x260bb04cf90403013190e77d7e75f3d40d3d307180364da33c63ff53061d4e8", "calldata": [], "caller_address": "0x4270219d365d6b017231b52e92b3fb5d7c8378b05e9abc97724537a80e93b0f", "class_hash": "0x5ee939756c1a60b029c594da00e637bf5923bf04a86ff163e877e899c0840eb", "entry_point_type": "EXTERNAL", "call_type": "CALL", "result": ["0x0", "0x0", "0x5"], "calls": [{"contract_address": "0x1ed6790cdca923073adc728080b06c159d9784cc9bf8fb26181acfdbe4256e6", "entry_point_selector": "0x260bb04cf90403013190e77d7e75f3d40d3d307180364da33c63ff53061d4e8", "calldata": [], "caller_address": "0x4270219d365d6b017231b52e92b3fb5d7c8378b05e9abc97724537a80e93b0f", "class_hash": "0x46668cd07d83af5d7158e7cd62c710f1a7573501bcd4f4092c6a4e1ecd2bf61", "entry_point_type": "EXTERNAL", "call_type": "DELEGATE", "result": ["0x0", "0x0", "0x5"], "calls": [], "events": [], "messages": []}], "events": [], "messages": []}, {"contract_address": "0x53c91253bc9682c04929ca02ed00b3e423f6710d2ee7e0d5ebb06f3ecf368a8", "entry_point_selector": "0x2e4263afad30923c891518314c3c95dbe830a16874e8abc5777a9a20b54c76e", "calldata": ["0x4270219d365d6b017231b52e92b3fb5d7c8378b05e9abc97724537a80e93b0f"], "caller_address": "0x4270219d365d6b017231b52e92b3fb5d7c8378b05e9abc97724537a80e93b0f", "class_hash": "0x52c7ba99c77fc38dd3346beea6c0753c3471f2e3135af5bb837d6c9523fff62", "entry_point_type": "EXTERNAL", "call_type": "CALL", "result": ["0x1e8480", "0x0"], "calls": [{"contract_address": "0x53c91253bc9682c04929ca02ed00b3e423f6710d2ee7e0d5ebb06f3ecf368a8", "entry_point_selector": "0x2e4263afad30923c891518314c3c95dbe830a16874e8abc5777a9a20b54c76e", "calldata": ["0x4270219d365d6b017231b52e92b3fb5d7c8378b05e9abc97724537a80e93b0f"], "caller_address": "0x4270219d365d6b017231b52e92b3fb5d7c8378b05e9abc97724537a80e93b0f", "class_hash": "0x2760f25d5a4fb2bdde5f561fd0b44a3dee78c28903577d37d669939d97036a0", "entry_point_type": "EXTERNAL", "call_type": "DELEGATE", "result": ["0x1e8480", "0x0"], "calls": [], "events": [], "messages": []}], "events": [], "messages": []}, {"contract_address": "0x4270219d365d6b017231b52e92b3fb5d7c8378b05e9abc97724537a80e93b0f", "entry_point_selector": "0x15543c3708653cda9d418b4ccd3be11368e40636c10c44b18cfe756b6d88b29", "calldata": ["0x7a6f98c03379b9513ca84cca1373ff452a7462a3b61598f0af5bb27ad7f76d1", "0x53c91253bc9682c04929ca02ed00b3e423f6710d2ee7e0d5ebb06f3ecf368a8", "0x1e8480", "0x0", "0x49d36570d4e46f48e99674bd3fcc84644ddd6b96f7c741b1562b82f9e004dc7", "0x0", "0x0", "0x4270219d365d6b017231b52e92b3fb5d7c8378b05e9abc97724537a80e93b0f"], "caller_address": "0xd747220b2744d8d8d48c8a52bd3869fb98aea915665ab2485d5eadb49def6a", "class_hash": "0x2ceb6369dba6af865bca639f9f1342dfb1ae4e5d0d0723de98028b812e7cdd2", "entry_point_type": "EXTERNAL", "call_type": "DELEGATE", "result": [], "calls": [{"contract_address": "0x53c91253bc9682c04929ca02ed00b3e423f6710d2ee7e0d5ebb06f3ecf368a8", "entry_point_selector": "0x219209e083275171774dab1df80982e9df2096516f06319c5c6d71ae0a8480c", "calldata": ["0x7a6f98c03379b9513ca84cca1373ff452a7462a3b61598f0af5bb27ad7f76d1", "0x1e8480", "0x0"], "caller_address": "0x4270219d365d6b017231b52e92b3fb5d7c8378b05e9abc97724537a80e93b0f", "class_hash": "0x52c7ba99c77fc38dd3346beea6c0753c3471f2e3135af5bb837d6c9523fff62", "entry_point_type": "EXTERNAL", "call_type": "CALL", "result": ["0x1"], "calls": [{"contract_address": "0x53c91253bc9682c04929ca02ed00b3e423f6710d2ee7e0d5ebb06f3ecf368a8", "entry_point_selector": "0x219209e083275171774dab1df80982e9df2096516f06319c5c6d71ae0a8480c", "calldata": ["0x7a6f98c03379b9513ca84cca1373ff452a7462a3b61598f0af5bb27ad7f76d1", "0x1e8480", "0x0"], "caller_address": "0x4270219d365d6b017231b52e92b3fb5d7c8378b05e9abc97724537a80e93b0f", "class_hash": "0x2760f25d5a4fb2bdde5f561fd0b44a3dee78c28903577d37d669939d97036a0", "entry_point_type": "EXTERNAL", "call_type": "DELEGATE", "result": ["0x1"], "calls": [], "events": [{"keys": ["0x134692b230b9e1ffa39098904722134159652b09c5bc41d88d6698779d228ff"], "data": ["0x4270219d365d6b017231b52e92b3fb5d7c8378b05e9abc97724537a80e93b0f", "0x7a6f98c03379b9513ca84cca1373ff452a7462a3b61598f0af5bb27ad7f76d1", "0x1e8480", "0x0"]}], "messages": []}], "events": [], "messages": []}, {"contract_address": "0x7a6f98c03379b9513ca84cca1373ff452a7462a3b61598f0af5bb27ad7f76d1", "entry_point_selector": "0x2c0f7bf2d6cf5304c29171bf493feb222fef84bdaf17805a6574b0c2e8bcc87", "calldata": ["0x1e8480", "0x0", "0x0", "0x0", "0x2", "0x53c91253bc9682c04929ca02ed00b3e423f6710d2ee7e0d5ebb06f3ecf368a8", "0x49d36570d4e46f48e99674bd3fcc84644ddd6b96f7c741b1562b82f9e004dc7", "0x4270219d365d6b017231b52e92b3fb5d7c8378b05e9abc97724537a80e93b0f", "0x648f780a"], "caller_address": "0x4270219d365d6b017231b52e92b3fb5d7c8378b05e9abc97724537a80e93b0f", "class_hash": "0x514718bb56ed2a8607554c7d393c2ffd73cbab971c120b00a2ce27cc58dd1c1", "entry_point_type": "EXTERNAL", "call_type": "CALL", "result": ["0x2", "0x1e8480", "0x0", "0x417c36e4fc16d", "0x0"], "calls": [{"contract_address": "0x23c72abdf49dffc85ae3ede714f2168ad384cc67d08524732acea90df325", "entry_point_selector": "0x3c388f7eb137a89061c6f0b6e78bae453202258b0b3c419f8dd9814a547d406", "calldata": [], "caller_address": "0x7a6f98c03379b9513ca84cca1373ff452a7462a3b61598f0af5bb27ad7f76d1", "class_hash": "0x231adde42526bad434ca2eb983efdd64472638702f87f97e6e3c084f264e06f", "entry_point_type": "EXTERNAL", "call_type": "CALL", "result": ["0x178b60b3a0bcc4aa98", "0xaf07589b7c", "0x648f7422"], "calls": [], "events": [], "messages": []}, {"contract_address": "0x53c91253bc9682c04929ca02ed00b3e423f6710d2ee7e0d5ebb06f3ecf368a8", "entry_point_selector": "0x41b033f4a31df8067c24d1e9b550a2ce75fd4a29e1147af9752174f0e6cb20", "calldata": ["0x4270219d365d6b017231b52e92b3fb5d7c8378b05e9abc97724537a80e93b0f", "0x23c72abdf49dffc85ae3ede714f2168ad384cc67d08524732acea90df325", "0x1e8480", "0x0"], "caller_address": "0x7a6f98c03379b9513ca84cca1373ff452a7462a3b61598f0af5bb27ad7f76d1", "class_hash": "0x52c7ba99c77fc38dd3346beea6c0753c3471f2e3135af5bb837d6c9523fff62", "entry_point_type": "EXTERNAL", "call_type": "CALL", "result": ["0x1"], "calls": [{"contract_address": "0x53c91253bc9682c04929ca02ed00b3e423f6710d2ee7e0d5ebb06f3ecf368a8", "entry_point_selector": "0x41b033f4a31df8067c24d1e9b550a2ce75fd4a29e1147af9752174f0e6cb20", "calldata": ["0x4270219d365d6b017231b52e92b3fb5d7c8378b05e9abc97724537a80e93b0f", "0x23c72abdf49dffc85ae3ede714f2168ad384cc67d08524732acea90df325", "0x1e8480", "0x0"], "caller_address": "0x7a6f98c03379b9513ca84cca1373ff452a7462a3b61598f0af5bb27ad7f76d1", "class_hash": "0x2760f25d5a4fb2bdde5f561fd0b44a3dee78c28903577d37d669939d97036a0", "entry_point_type": "EXTERNAL", "call_type": "DELEGATE", "result": ["0x1"], "calls": [], "events": [{"keys": ["0x99cd8bde557814842a3121e8ddfd433a539b8c9f14bf31ebf108d12e6196e9"], "data": ["0x4270219d365d6b017231b52e92b3fb5d7c8378b05e9abc97724537a80e93b0f", "0x23c72abdf49dffc85ae3ede714f2168ad384cc67d08524732acea90df325", "0x1e8480", "0x0"]}], "messages": []}], "events": [], "messages": []}, {"contract_address": "0x23c72abdf49dffc85ae3ede714f2168ad384cc67d08524732acea90df325", "entry_point_selector": "0x15543c3708653cda9d418b4ccd3be11368e40636c10c44b18cfe756b6d88b29", "calldata": ["0x417c36e4fc16d", "0x0", "0x0", "0x0", "0x4270219d365d6b017231b52e92b3fb5d7c8378b05e9abc97724537a80e93b0f"], "caller_address": "0x7a6f98c03379b9513ca84cca1373ff452a7462a3b61598f0af5bb27ad7f76d1", "class_hash": "0x231adde42526bad434ca2eb983efdd64472638702f87f97e6e3c084f264e06f", "entry_point_type": "EXTERNAL", "call_type": "CALL", "result": [], "calls": [{"contract_address": "0x49d36570d4e46f48e99674bd3fcc84644ddd6b96f7c741b1562b82f9e004dc7", "entry_point_selector": "0x83afd3f4caedc6eebf44246fe54e38c95e3179a5ec9ea81740eca5b482d12e", "calldata": ["0x4270219d365d6b017231b52e92b3fb5d7c8378b05e9abc97724537a80e93b0f", "0x417c36e4fc16d", "0x0"], "caller_address": "0x23c72abdf49dffc85ae3ede714f2168ad384cc67d08524732acea90df325", "class_hash": "0xd0e183745e9dae3e4e78a8ffedcce0903fc4900beace4e0abf192d4c202da3", "entry_point_type": "EXTERNAL", "call_type": "CALL", "result": ["0x1"], "calls": [{"contract_address": "0x49d36570d4e46f48e99674bd3fcc84644ddd6b96f7c741b1562b82f9e004dc7", "entry_point_selector": "0x83afd3f4caedc6eebf44246fe54e38c95e3179a5ec9ea81740eca5b482d12e", "calldata": ["0x4270219d365d6b017231b52e92b3fb5d7c8378b05e9abc97724537a80e93b0f", "0x417c36e4fc16d", "0x0"], "caller_address": "0x23c72abdf49dffc85ae3ede714f2168ad384cc67d08524732acea90df325", "class_hash": "0x2760f25d5a4fb2bdde5f561fd0b44a3dee78c28903577d37d669939d97036a0", "entry_point_type": "EXTERNAL", "call_type": "DELEGATE", "result": ["0x1"], "calls": [], "events": [{"keys": ["0x99cd8bde557814842a3121e8ddfd433a539b8c9f14bf31ebf108d12e6196e9"], "data": ["0x23c72abdf49dffc85ae3ede714f2168ad384cc67d08524732acea90df325", "0x4270219d365d6b017231b52e92b3fb5d7c8378b05e9abc97724537a80e93b0f", "0x417c36e4fc16d", "0x0"]}], "messages": []}], "events": [], "messages": []}, {"contract_address": "0x49d36570d4e46f48e99674bd3fcc84644ddd6b96f7c741b1562b82f9e004dc7", "entry_point_selector": "0x2e4263afad30923c891518314c3c95dbe830a16874e8abc5777a9a20b54c76e", "calldata": ["0x23c72abdf49dffc85ae3ede714f2168ad384cc67d08524732acea90df325"], "caller_address": "0x23c72abdf49dffc85ae3ede714f2168ad384cc67d08524732acea90df325", "class_hash": "0xd0e183745e9dae3e4e78a8ffedcce0903fc4900beace4e0abf192d4c202da3", "entry_point_type": "EXTERNAL", "call_type": "CALL", "result": ["0x178b5c9bdd4e74e92b", "0x0"], "calls": [{"contract_address": "0x49d36570d4e46f48e99674bd3fcc84644ddd6b96f7c741b1562b82f9e004dc7", "entry_point_selector": "0x2e4263afad30923c891518314c3c95dbe830a16874e8abc5777a9a20b54c76e", "calldata": ["0x23c72abdf49dffc85ae3ede714f2168ad384cc67d08524732acea90df325"], "caller_address": "0x23c72abdf49dffc85ae3ede714f2168ad384cc67d08524732acea90df325", "class_hash": "0x2760f25d5a4fb2bdde5f561fd0b44a3dee78c28903577d37d669939d97036a0", "entry_point_type": "EXTERNAL", "call_type": "DELEGATE", "result": ["0x178b5c9bdd4e74e92b", "0x0"], "calls": [], "events": [], "messages": []}], "events": [], "messages": []}, {"contract_address": "0x53c91253bc9682c04929ca02ed00b3e423f6710d2ee7e0d5ebb06f3ecf368a8", "entry_point_selector": "0x2e4263afad30923c891518314c3c95dbe830a16874e8abc5777a9a20b54c76e", "calldata": ["0x23c72abdf49dffc85ae3ede714f2168ad384cc67d08524732acea90df325"], "caller_address": "0x23c72abdf49dffc85ae3ede714f2168ad384cc67d08524732acea90df325", "class_hash": "0x52c7ba99c77fc38dd3346beea6c0753c3471f2e3135af5bb837d6c9523fff62", "entry_point_type": "EXTERNAL", "call_type": "CALL", "result": ["0xaf07771ffc", "0x0"], "calls": [{"contract_address": "0x53c91253bc9682c04929ca02ed00b3e423f6710d2ee7e0d5ebb06f3ecf368a8", "entry_point_selector": "0x2e4263afad30923c891518314c3c95dbe830a16874e8abc5777a9a20b54c76e", "calldata": ["0x23c72abdf49dffc85ae3ede714f2168ad384cc67d08524732acea90df325"], "caller_address": "0x23c72abdf49dffc85ae3ede714f2168ad384cc67d08524732acea90df325", "class_hash": "0x2760f25d5a4fb2bdde5f561fd0b44a3dee78c28903577d37d669939d97036a0", "entry_point_type": "EXTERNAL", "call_type": "DELEGATE", "result": ["0xaf07771ffc", "0x0"], "calls": [], "events": [], "messages": []}], "events": [], "messages": []}], "events": [{"keys": ["0xe14a408baf7f453312eec68e9b7d728ec5337fbdf671f917ee8c80f3255232"], "data": ["0x178b5c9bdd4e74e92b", "0xaf07771ffc"]}, {"keys": ["0xe316f0d9d2a3affa97de1d99bb2aac0538e2666d0d8545545ead241ef0ccab"], "data": ["0x7a6f98c03379b9513ca84cca1373ff452a7462a3b61598f0af5bb27ad7f76d1", "0x0", "0x0", "0x1e8480", "0x0", "0x417c36e4fc16d", "0x0", "0x0", "0x0", "0x4270219d365d6b017231b52e92b3fb5d7c8378b05e9abc97724537a80e93b0f"]}], "messages": []}], "events": [], "messages": []}], "events": [], "messages": []}, {"contract_address": "0x49d36570d4e46f48e99674bd3fcc84644ddd6b96f7c741b1562b82f9e004dc7", "entry_point_selector": "0x2e4263afad30923c891518314c3c95dbe830a16874e8abc5777a9a20b54c76e", "calldata": ["0x4270219d365d6b017231b52e92b3fb5d7c8378b05e9abc97724537a80e93b0f"], "caller_address": "0x4270219d365d6b017231b52e92b3fb5d7c8378b05e9abc97724537a80e93b0f", "class_hash": "0xd0e183745e9dae3e4e78a8ffedcce0903fc4900beace4e0abf192d4c202da3", "entry_point_type": "EXTERNAL", "call_type": "CALL", "result": ["0x417c36e4fc16d", "0x0"], "calls": [{"contract_address": "0x49d36570d4e46f48e99674bd3fcc84644ddd6b96f7c741b1562b82f9e004dc7", "entry_point_selector": "0x2e4263afad30923c891518314c3c95dbe830a16874e8abc5777a9a20b54c76e", "calldata": ["0x4270219d365d6b017231b52e92b3fb5d7c8378b05e9abc97724537a80e93b0f"], "caller_address": "0x4270219d365d6b017231b52e92b3fb5d7c8378b05e9abc97724537a80e93b0f", "class_hash": "0x2760f25d5a4fb2bdde5f561fd0b44a3dee78c28903577d37d669939d97036a0", "entry_point_type": "EXTERNAL", "call_type": "DELEGATE", "result": ["0x417c36e4fc16d", "0x0"], "calls": [], "events": [], "messages": []}], "events": [], "messages": []}, {"contract_address": "0x49d36570d4e46f48e99674bd3fcc84644ddd6b96f7c741b1562b82f9e004dc7", "entry_point_selector": "0x83afd3f4caedc6eebf44246fe54e38c95e3179a5ec9ea81740eca5b482d12e", "calldata": ["0xd747220b2744d8d8d48c8a52bd3869fb98aea915665ab2485d5eadb49def6a", "0x417c36e4fc16d", "0x0"], "caller_address": "0x4270219d365d6b017231b52e92b3fb5d7c8378b05e9abc97724537a80e93b0f", "class_hash": "0xd0e183745e9dae3e4e78a8ffedcce0903fc4900beace4e0abf192d4c202da3", "entry_point_type": "EXTERNAL", "call_type": "CALL", "result": ["0x1"], "calls": [{"contract_address": "0x49d36570d4e46f48e99674bd3fcc84644ddd6b96f7c741b1562b82f9e004dc7", "entry_point_selector": "0x83afd3f4caedc6eebf44246fe54e38c95e3179a5ec9ea81740eca5b482d12e", "calldata": ["0xd747220b2744d8d8d48c8a52bd3869fb98aea915665ab2485d5eadb49def6a", "0x417c36e4fc16d", "0x0"], "caller_address": "0x4270219d365d6b017231b52e92b3fb5d7c8378b05e9abc97724537a80e93b0f", "class_hash": "0x2760f25d5a4fb2bdde5f561fd0b44a3dee78c28903577d37d669939d97036a0", "entry_point_type": "EXTERNAL", "call_type": "DELEGATE", "result": ["0x1"], "calls": [], "events": [{"keys": ["0x99cd8bde557814842a3121e8ddfd433a539b8c9f14bf31ebf108d12e6196e9"], "data": ["0x4270219d365d6b017231b52e92b3fb5d7c8378b05e9abc97724537a80e93b0f", "0xd747220b2744d8d8d48c8a52bd3869fb98aea915665ab2485d5eadb49def6a", "0x417c36e4fc16d", "0x0"]}], "messages": []}], "events": [], "messages": []}], "events": [{"keys": ["0xe316f0d9d2a3affa97de1d99bb2aac0538e2666d0d8545545ead241ef0ccab"], "data": ["0xd747220b2744d8d8d48c8a52bd3869fb98aea915665ab2485d5eadb49def6a", "0x53c91253bc9682c04929ca02ed00b3e423f6710d2ee7e0d5ebb06f3ecf368a8", "0x1e8480", "0x49d36570d4e46f48e99674bd3fcc84644ddd6b96f7c741b1562b82f9e004dc7", "0x417c36e4fc16d", "0xd747220b2744d8d8d48c8a52bd3869fb98aea915665ab2485d5eadb49def6a"]}], "messages": []}], "events": [], "messages": []}], "events": [{"keys": ["0x5ad857f66a5b55f1301ff1ed7e098ac6d4433148f0b72ebc4a2945ab85ad53"], "data": ["0x2fc5e96de394697c1311606c96ec14840e408493fd42cf0c54b73b39d312b81", "0x2", "0x1", "0x1"]}], "messages": []}], "events": [], "messages": []},
		"fee_transfer_invocation": {"contract_address": "0x49d36570d4e46f48e99674bd3fcc84644ddd6b96f7c741b1562b82f9e004dc7", "entry_point_selector": "0x83afd3f4caedc6eebf44246fe54e38c95e3179a5ec9ea81740eca5b482d12e", "calldata": ["0x1176a1bd84444c89232ec27754698e5d2e7e1a7f1539f12027f28b23ec9f3d8", "0x2cb6", "0x0"], "caller_address": "0xd747220b2744d8d8d48c8a52bd3869fb98aea915665ab2485d5eadb49def6a", "class_hash": "0xd0e183745e9dae3e4e78a8ffedcce0903fc4900beace4e0abf192d4c202da3", "entry_point_type": "EXTERNAL", "call_type": "CALL", "result": ["0x1"], "calls": [{"contract_address": "0x49d36570d4e46f48e99674bd3fcc84644ddd6b96f7c741b1562b82f9e004dc7", "entry_point_selector": "0x83afd3f4caedc6eebf44246fe54e38c95e3179a5ec9ea81740eca5b482d12e", "calldata": ["0x1176a1bd84444c89232ec27754698e5d2e7e1a7f1539f12027f28b23ec9f3d8", "0x2cb6", "0x0"], "caller_address": "0xd747220b2744d8d8d48c8a52bd3869fb98aea915665ab2485d5eadb49def6a", "class_hash": "0x2760f25d5a4fb2bdde5f561fd0b44a3dee78c28903577d37d669939d97036a0", "entry_point_type": "EXTERNAL", "call_type": "DELEGATE", "result": ["0x1"], "calls": [], "events": [{"keys": ["0x99cd8bde557814842a3121e8ddfd433a539b8c9f14bf31ebf108d12e6196e9"], "data": ["0xd747220b2744d8d8d48c8a52bd3869fb98aea915665ab2485d5eadb49def6a", "0x1176a1bd84444c89232ec27754698e5d2e7e1a7f1539f12027f28b23ec9f3d8", "0x2cb6", "0x0"]}], "messages": []}], "events": [], "messages": []},
		"state_diff": {
			"storage_diffs": [],
			"nonces": [],
			"deployed_contracts": [],
			"deprecated_declared_classes": [],
			"declared_classes": [],
			"replaced_classes": []
		}
	}`)
		vmTrace := new(vm.TransactionTrace)
		require.NoError(t, json.Unmarshal(vmTraceJSON, vmTrace))
		mockVM.EXPECT().Execute([]core.Transaction{tx}, []core.Class{declaredClass.Class}, []*felt.Felt{},
			&vm.BlockInfo{Header: header}, gomock.Any(), &utils.Mainnet, false, false, false).
			Return(vm.ExecutionResults{
				DataAvailability: []core.DataAvailability{{L1DataGas: 0}},
				Traces:           []vm.TransactionTrace{*vmTrace},
				NumSteps:         0,
			}, nil)

		trace, err := handler.TraceTransaction(context.Background(), *hash)
		require.Nil(t, err)
		assert.Equal(t, vmTrace, trace)
	})
	t.Run("pending block", func(t *testing.T) {
		hash := utils.HexToFelt(t, "0xceb6a374aff2bbb3537cf35f50df8634b2354a21")
		tx := &core.DeclareTransaction{
			TransactionHash: hash,
			ClassHash:       utils.HexToFelt(t, "0x000000000"),
		}

		header := &core.Header{
			ParentHash:       utils.HexToFelt(t, "0x0"),
			SequencerAddress: utils.HexToFelt(t, "0X111"),
			ProtocolVersion:  "99.12.3",
		}
		require.Nil(t, header.Hash, "hash must be nil for pending block")

		block := &core.Block{
			Header:       header,
			Transactions: []core.Transaction{tx},
		}
		declaredClass := &core.DeclaredClass{
			At:    3002,
			Class: &core.Cairo1Class{},
		}

		mockReader.EXPECT().Receipt(hash).Return(nil, header.Hash, header.Number, nil)
		mockSyncReader.EXPECT().Pending().Return(&sync.Pending{
			Block: block,
		}, nil)

		mockReader.EXPECT().StateAtBlockHash(header.ParentHash).Return(nil, nopCloser, nil)
		headState := mocks.NewMockStateHistoryReader(mockCtrl)
		headState.EXPECT().Class(tx.ClassHash).Return(declaredClass, nil)
		mockSyncReader.EXPECT().PendingState().Return(headState, nopCloser, nil)

		vmTraceJSON := json.RawMessage(`{
		"validate_invocation": {"contract_address": "0xd747220b2744d8d8d48c8a52bd3869fb98aea915665ab2485d5eadb49def6a", "entry_point_selector": "0x162da33a4585851fe8d3af3c2a9c60b557814e221e0d4f30ff0b2189d9c7775", "calldata": ["0x2", "0x53c91253bc9682c04929ca02ed00b3e423f6710d2ee7e0d5ebb06f3ecf368a8", "0x219209e083275171774dab1df80982e9df2096516f06319c5c6d71ae0a8480c", "0x0", "0x3", "0x4270219d365d6b017231b52e92b3fb5d7c8378b05e9abc97724537a80e93b0f", "0x1171593aa5bdadda4d6b0efde6cc94ee7649c3163d5efeb19da6c16d63a2a63", "0x3", "0x10", "0x13", "0x4270219d365d6b017231b52e92b3fb5d7c8378b05e9abc97724537a80e93b0f", "0x1e8480", "0x0", "0x53c91253bc9682c04929ca02ed00b3e423f6710d2ee7e0d5ebb06f3ecf368a8", "0x1e8480", "0x0", "0x49d36570d4e46f48e99674bd3fcc84644ddd6b96f7c741b1562b82f9e004dc7", "0x420eeb770f7a4", "0x0", "0x40139799e37e4", "0x0", "0xd747220b2744d8d8d48c8a52bd3869fb98aea915665ab2485d5eadb49def6a", "0x0", "0x0", "0x1", "0x53c91253bc9682c04929ca02ed00b3e423f6710d2ee7e0d5ebb06f3ecf368a8", "0x49d36570d4e46f48e99674bd3fcc84644ddd6b96f7c741b1562b82f9e004dc7", "0x7a6f98c03379b9513ca84cca1373ff452a7462a3b61598f0af5bb27ad7f76d1", "0x64"], "caller_address": "0x0", "class_hash": "0x25ec026985a3bf9d0cc1fe17326b245dfdc3ff89b8fde106542a3ea56c5a918", "entry_point_type": "EXTERNAL", "call_type": "CALL", "result": [], "calls": [{"contract_address": "0xd747220b2744d8d8d48c8a52bd3869fb98aea915665ab2485d5eadb49def6a", "entry_point_selector": "0x162da33a4585851fe8d3af3c2a9c60b557814e221e0d4f30ff0b2189d9c7775", "calldata": ["0x2", "0x53c91253bc9682c04929ca02ed00b3e423f6710d2ee7e0d5ebb06f3ecf368a8", "0x219209e083275171774dab1df80982e9df2096516f06319c5c6d71ae0a8480c", "0x0", "0x3", "0x4270219d365d6b017231b52e92b3fb5d7c8378b05e9abc97724537a80e93b0f", "0x1171593aa5bdadda4d6b0efde6cc94ee7649c3163d5efeb19da6c16d63a2a63", "0x3", "0x10", "0x13", "0x4270219d365d6b017231b52e92b3fb5d7c8378b05e9abc97724537a80e93b0f", "0x1e8480", "0x0", "0x53c91253bc9682c04929ca02ed00b3e423f6710d2ee7e0d5ebb06f3ecf368a8", "0x1e8480", "0x0", "0x49d36570d4e46f48e99674bd3fcc84644ddd6b96f7c741b1562b82f9e004dc7", "0x420eeb770f7a4", "0x0", "0x40139799e37e4", "0x0", "0xd747220b2744d8d8d48c8a52bd3869fb98aea915665ab2485d5eadb49def6a", "0x0", "0x0", "0x1", "0x53c91253bc9682c04929ca02ed00b3e423f6710d2ee7e0d5ebb06f3ecf368a8", "0x49d36570d4e46f48e99674bd3fcc84644ddd6b96f7c741b1562b82f9e004dc7", "0x7a6f98c03379b9513ca84cca1373ff452a7462a3b61598f0af5bb27ad7f76d1", "0x64"], "caller_address": "0x0", "class_hash": "0x33434ad846cdd5f23eb73ff09fe6fddd568284a0fb7d1be20ee482f044dabe2", "entry_point_type": "EXTERNAL", "call_type": "DELEGATE", "result": [], "calls": [], "events": [], "messages": []}], "events": [], "messages": []},
		"execute_invocation": {"contract_address": "0xd747220b2744d8d8d48c8a52bd3869fb98aea915665ab2485d5eadb49def6a", "entry_point_selector": "0x15d40a3d6ca2ac30f4031e42be28da9b056fef9bb7357ac5e85627ee876e5ad", "calldata": ["0x2", "0x53c91253bc9682c04929ca02ed00b3e423f6710d2ee7e0d5ebb06f3ecf368a8", "0x219209e083275171774dab1df80982e9df2096516f06319c5c6d71ae0a8480c", "0x0", "0x3", "0x4270219d365d6b017231b52e92b3fb5d7c8378b05e9abc97724537a80e93b0f", "0x1171593aa5bdadda4d6b0efde6cc94ee7649c3163d5efeb19da6c16d63a2a63", "0x3", "0x10", "0x13", "0x4270219d365d6b017231b52e92b3fb5d7c8378b05e9abc97724537a80e93b0f", "0x1e8480", "0x0", "0x53c91253bc9682c04929ca02ed00b3e423f6710d2ee7e0d5ebb06f3ecf368a8", "0x1e8480", "0x0", "0x49d36570d4e46f48e99674bd3fcc84644ddd6b96f7c741b1562b82f9e004dc7", "0x420eeb770f7a4", "0x0", "0x40139799e37e4", "0x0", "0xd747220b2744d8d8d48c8a52bd3869fb98aea915665ab2485d5eadb49def6a", "0x0", "0x0", "0x1", "0x53c91253bc9682c04929ca02ed00b3e423f6710d2ee7e0d5ebb06f3ecf368a8", "0x49d36570d4e46f48e99674bd3fcc84644ddd6b96f7c741b1562b82f9e004dc7", "0x7a6f98c03379b9513ca84cca1373ff452a7462a3b61598f0af5bb27ad7f76d1", "0x64"], "caller_address": "0x0", "class_hash": "0x25ec026985a3bf9d0cc1fe17326b245dfdc3ff89b8fde106542a3ea56c5a918", "entry_point_type": "EXTERNAL", "call_type": "CALL", "result": ["0x1", "0x1"], "calls": [{"contract_address": "0xd747220b2744d8d8d48c8a52bd3869fb98aea915665ab2485d5eadb49def6a", "entry_point_selector": "0x15d40a3d6ca2ac30f4031e42be28da9b056fef9bb7357ac5e85627ee876e5ad", "calldata": ["0x2", "0x53c91253bc9682c04929ca02ed00b3e423f6710d2ee7e0d5ebb06f3ecf368a8", "0x219209e083275171774dab1df80982e9df2096516f06319c5c6d71ae0a8480c", "0x0", "0x3", "0x4270219d365d6b017231b52e92b3fb5d7c8378b05e9abc97724537a80e93b0f", "0x1171593aa5bdadda4d6b0efde6cc94ee7649c3163d5efeb19da6c16d63a2a63", "0x3", "0x10", "0x13", "0x4270219d365d6b017231b52e92b3fb5d7c8378b05e9abc97724537a80e93b0f", "0x1e8480", "0x0", "0x53c91253bc9682c04929ca02ed00b3e423f6710d2ee7e0d5ebb06f3ecf368a8", "0x1e8480", "0x0", "0x49d36570d4e46f48e99674bd3fcc84644ddd6b96f7c741b1562b82f9e004dc7", "0x420eeb770f7a4", "0x0", "0x40139799e37e4", "0x0", "0xd747220b2744d8d8d48c8a52bd3869fb98aea915665ab2485d5eadb49def6a", "0x0", "0x0", "0x1", "0x53c91253bc9682c04929ca02ed00b3e423f6710d2ee7e0d5ebb06f3ecf368a8", "0x49d36570d4e46f48e99674bd3fcc84644ddd6b96f7c741b1562b82f9e004dc7", "0x7a6f98c03379b9513ca84cca1373ff452a7462a3b61598f0af5bb27ad7f76d1", "0x64"], "caller_address": "0x0", "class_hash": "0x33434ad846cdd5f23eb73ff09fe6fddd568284a0fb7d1be20ee482f044dabe2", "entry_point_type": "EXTERNAL", "call_type": "DELEGATE", "result": ["0x1", "0x1"], "calls": [{"contract_address": "0x53c91253bc9682c04929ca02ed00b3e423f6710d2ee7e0d5ebb06f3ecf368a8", "entry_point_selector": "0x219209e083275171774dab1df80982e9df2096516f06319c5c6d71ae0a8480c", "calldata": ["0x4270219d365d6b017231b52e92b3fb5d7c8378b05e9abc97724537a80e93b0f", "0x1e8480", "0x0"], "caller_address": "0xd747220b2744d8d8d48c8a52bd3869fb98aea915665ab2485d5eadb49def6a", "class_hash": "0x52c7ba99c77fc38dd3346beea6c0753c3471f2e3135af5bb837d6c9523fff62", "entry_point_type": "EXTERNAL", "call_type": "CALL", "result": ["0x1"], "calls": [{"contract_address": "0x53c91253bc9682c04929ca02ed00b3e423f6710d2ee7e0d5ebb06f3ecf368a8", "entry_point_selector": "0x219209e083275171774dab1df80982e9df2096516f06319c5c6d71ae0a8480c", "calldata": ["0x4270219d365d6b017231b52e92b3fb5d7c8378b05e9abc97724537a80e93b0f", "0x1e8480", "0x0"], "caller_address": "0xd747220b2744d8d8d48c8a52bd3869fb98aea915665ab2485d5eadb49def6a", "class_hash": "0x2760f25d5a4fb2bdde5f561fd0b44a3dee78c28903577d37d669939d97036a0", "entry_point_type": "EXTERNAL", "call_type": "DELEGATE", "result": ["0x1"], "calls": [], "events": [{"keys": ["0x134692b230b9e1ffa39098904722134159652b09c5bc41d88d6698779d228ff"], "data": ["0xd747220b2744d8d8d48c8a52bd3869fb98aea915665ab2485d5eadb49def6a", "0x4270219d365d6b017231b52e92b3fb5d7c8378b05e9abc97724537a80e93b0f", "0x1e8480", "0x0"]}], "messages": []}], "events": [], "messages": []}, {"contract_address": "0x4270219d365d6b017231b52e92b3fb5d7c8378b05e9abc97724537a80e93b0f", "entry_point_selector": "0x1171593aa5bdadda4d6b0efde6cc94ee7649c3163d5efeb19da6c16d63a2a63", "calldata": ["0x53c91253bc9682c04929ca02ed00b3e423f6710d2ee7e0d5ebb06f3ecf368a8", "0x1e8480", "0x0", "0x49d36570d4e46f48e99674bd3fcc84644ddd6b96f7c741b1562b82f9e004dc7", "0x420eeb770f7a4", "0x0", "0x40139799e37e4", "0x0", "0xd747220b2744d8d8d48c8a52bd3869fb98aea915665ab2485d5eadb49def6a", "0x0", "0x0", "0x1", "0x53c91253bc9682c04929ca02ed00b3e423f6710d2ee7e0d5ebb06f3ecf368a8", "0x49d36570d4e46f48e99674bd3fcc84644ddd6b96f7c741b1562b82f9e004dc7", "0x7a6f98c03379b9513ca84cca1373ff452a7462a3b61598f0af5bb27ad7f76d1", "0x64"], "caller_address": "0xd747220b2744d8d8d48c8a52bd3869fb98aea915665ab2485d5eadb49def6a", "class_hash": "0x5ee939756c1a60b029c594da00e637bf5923bf04a86ff163e877e899c0840eb", "entry_point_type": "EXTERNAL", "call_type": "CALL", "result": ["0x1"], "calls": [{"contract_address": "0x4270219d365d6b017231b52e92b3fb5d7c8378b05e9abc97724537a80e93b0f", "entry_point_selector": "0x1171593aa5bdadda4d6b0efde6cc94ee7649c3163d5efeb19da6c16d63a2a63", "calldata": ["0x53c91253bc9682c04929ca02ed00b3e423f6710d2ee7e0d5ebb06f3ecf368a8", "0x1e8480", "0x0", "0x49d36570d4e46f48e99674bd3fcc84644ddd6b96f7c741b1562b82f9e004dc7", "0x420eeb770f7a4", "0x0", "0x40139799e37e4", "0x0", "0xd747220b2744d8d8d48c8a52bd3869fb98aea915665ab2485d5eadb49def6a", "0x0", "0x0", "0x1", "0x53c91253bc9682c04929ca02ed00b3e423f6710d2ee7e0d5ebb06f3ecf368a8", "0x49d36570d4e46f48e99674bd3fcc84644ddd6b96f7c741b1562b82f9e004dc7", "0x7a6f98c03379b9513ca84cca1373ff452a7462a3b61598f0af5bb27ad7f76d1", "0x64"], "caller_address": "0xd747220b2744d8d8d48c8a52bd3869fb98aea915665ab2485d5eadb49def6a", "class_hash": "0x38627c278c0b3cb3c84ddee2c783fb22c3c3a3f0e667ea2b82be0ea2253bce4", "entry_point_type": "EXTERNAL", "call_type": "DELEGATE", "result": ["0x1"], "calls": [{"contract_address": "0x53c91253bc9682c04929ca02ed00b3e423f6710d2ee7e0d5ebb06f3ecf368a8", "entry_point_selector": "0x41b033f4a31df8067c24d1e9b550a2ce75fd4a29e1147af9752174f0e6cb20", "calldata": ["0xd747220b2744d8d8d48c8a52bd3869fb98aea915665ab2485d5eadb49def6a", "0x4270219d365d6b017231b52e92b3fb5d7c8378b05e9abc97724537a80e93b0f", "0x1e8480", "0x0"], "caller_address": "0x4270219d365d6b017231b52e92b3fb5d7c8378b05e9abc97724537a80e93b0f", "class_hash": "0x52c7ba99c77fc38dd3346beea6c0753c3471f2e3135af5bb837d6c9523fff62", "entry_point_type": "EXTERNAL", "call_type": "CALL", "result": ["0x1"], "calls": [{"contract_address": "0x53c91253bc9682c04929ca02ed00b3e423f6710d2ee7e0d5ebb06f3ecf368a8", "entry_point_selector": "0x41b033f4a31df8067c24d1e9b550a2ce75fd4a29e1147af9752174f0e6cb20", "calldata": ["0xd747220b2744d8d8d48c8a52bd3869fb98aea915665ab2485d5eadb49def6a", "0x4270219d365d6b017231b52e92b3fb5d7c8378b05e9abc97724537a80e93b0f", "0x1e8480", "0x0"], "caller_address": "0x4270219d365d6b017231b52e92b3fb5d7c8378b05e9abc97724537a80e93b0f", "class_hash": "0x2760f25d5a4fb2bdde5f561fd0b44a3dee78c28903577d37d669939d97036a0", "entry_point_type": "EXTERNAL", "call_type": "DELEGATE", "result": ["0x1"], "calls": [], "events": [{"keys": ["0x99cd8bde557814842a3121e8ddfd433a539b8c9f14bf31ebf108d12e6196e9"], "data": ["0xd747220b2744d8d8d48c8a52bd3869fb98aea915665ab2485d5eadb49def6a", "0x4270219d365d6b017231b52e92b3fb5d7c8378b05e9abc97724537a80e93b0f", "0x1e8480", "0x0"]}], "messages": []}], "events": [], "messages": []}, {"contract_address": "0x1ed6790cdca923073adc728080b06c159d9784cc9bf8fb26181acfdbe4256e6", "entry_point_selector": "0x260bb04cf90403013190e77d7e75f3d40d3d307180364da33c63ff53061d4e8", "calldata": [], "caller_address": "0x4270219d365d6b017231b52e92b3fb5d7c8378b05e9abc97724537a80e93b0f", "class_hash": "0x5ee939756c1a60b029c594da00e637bf5923bf04a86ff163e877e899c0840eb", "entry_point_type": "EXTERNAL", "call_type": "CALL", "result": ["0x0", "0x0", "0x5"], "calls": [{"contract_address": "0x1ed6790cdca923073adc728080b06c159d9784cc9bf8fb26181acfdbe4256e6", "entry_point_selector": "0x260bb04cf90403013190e77d7e75f3d40d3d307180364da33c63ff53061d4e8", "calldata": [], "caller_address": "0x4270219d365d6b017231b52e92b3fb5d7c8378b05e9abc97724537a80e93b0f", "class_hash": "0x46668cd07d83af5d7158e7cd62c710f1a7573501bcd4f4092c6a4e1ecd2bf61", "entry_point_type": "EXTERNAL", "call_type": "DELEGATE", "result": ["0x0", "0x0", "0x5"], "calls": [], "events": [], "messages": []}], "events": [], "messages": []}, {"contract_address": "0x53c91253bc9682c04929ca02ed00b3e423f6710d2ee7e0d5ebb06f3ecf368a8", "entry_point_selector": "0x2e4263afad30923c891518314c3c95dbe830a16874e8abc5777a9a20b54c76e", "calldata": ["0x4270219d365d6b017231b52e92b3fb5d7c8378b05e9abc97724537a80e93b0f"], "caller_address": "0x4270219d365d6b017231b52e92b3fb5d7c8378b05e9abc97724537a80e93b0f", "class_hash": "0x52c7ba99c77fc38dd3346beea6c0753c3471f2e3135af5bb837d6c9523fff62", "entry_point_type": "EXTERNAL", "call_type": "CALL", "result": ["0x1e8480", "0x0"], "calls": [{"contract_address": "0x53c91253bc9682c04929ca02ed00b3e423f6710d2ee7e0d5ebb06f3ecf368a8", "entry_point_selector": "0x2e4263afad30923c891518314c3c95dbe830a16874e8abc5777a9a20b54c76e", "calldata": ["0x4270219d365d6b017231b52e92b3fb5d7c8378b05e9abc97724537a80e93b0f"], "caller_address": "0x4270219d365d6b017231b52e92b3fb5d7c8378b05e9abc97724537a80e93b0f", "class_hash": "0x2760f25d5a4fb2bdde5f561fd0b44a3dee78c28903577d37d669939d97036a0", "entry_point_type": "EXTERNAL", "call_type": "DELEGATE", "result": ["0x1e8480", "0x0"], "calls": [], "events": [], "messages": []}], "events": [], "messages": []}, {"contract_address": "0x4270219d365d6b017231b52e92b3fb5d7c8378b05e9abc97724537a80e93b0f", "entry_point_selector": "0x15543c3708653cda9d418b4ccd3be11368e40636c10c44b18cfe756b6d88b29", "calldata": ["0x7a6f98c03379b9513ca84cca1373ff452a7462a3b61598f0af5bb27ad7f76d1", "0x53c91253bc9682c04929ca02ed00b3e423f6710d2ee7e0d5ebb06f3ecf368a8", "0x1e8480", "0x0", "0x49d36570d4e46f48e99674bd3fcc84644ddd6b96f7c741b1562b82f9e004dc7", "0x0", "0x0", "0x4270219d365d6b017231b52e92b3fb5d7c8378b05e9abc97724537a80e93b0f"], "caller_address": "0xd747220b2744d8d8d48c8a52bd3869fb98aea915665ab2485d5eadb49def6a", "class_hash": "0x2ceb6369dba6af865bca639f9f1342dfb1ae4e5d0d0723de98028b812e7cdd2", "entry_point_type": "EXTERNAL", "call_type": "DELEGATE", "result": [], "calls": [{"contract_address": "0x53c91253bc9682c04929ca02ed00b3e423f6710d2ee7e0d5ebb06f3ecf368a8", "entry_point_selector": "0x219209e083275171774dab1df80982e9df2096516f06319c5c6d71ae0a8480c", "calldata": ["0x7a6f98c03379b9513ca84cca1373ff452a7462a3b61598f0af5bb27ad7f76d1", "0x1e8480", "0x0"], "caller_address": "0x4270219d365d6b017231b52e92b3fb5d7c8378b05e9abc97724537a80e93b0f", "class_hash": "0x52c7ba99c77fc38dd3346beea6c0753c3471f2e3135af5bb837d6c9523fff62", "entry_point_type": "EXTERNAL", "call_type": "CALL", "result": ["0x1"], "calls": [{"contract_address": "0x53c91253bc9682c04929ca02ed00b3e423f6710d2ee7e0d5ebb06f3ecf368a8", "entry_point_selector": "0x219209e083275171774dab1df80982e9df2096516f06319c5c6d71ae0a8480c", "calldata": ["0x7a6f98c03379b9513ca84cca1373ff452a7462a3b61598f0af5bb27ad7f76d1", "0x1e8480", "0x0"], "caller_address": "0x4270219d365d6b017231b52e92b3fb5d7c8378b05e9abc97724537a80e93b0f", "class_hash": "0x2760f25d5a4fb2bdde5f561fd0b44a3dee78c28903577d37d669939d97036a0", "entry_point_type": "EXTERNAL", "call_type": "DELEGATE", "result": ["0x1"], "calls": [], "events": [{"keys": ["0x134692b230b9e1ffa39098904722134159652b09c5bc41d88d6698779d228ff"], "data": ["0x4270219d365d6b017231b52e92b3fb5d7c8378b05e9abc97724537a80e93b0f", "0x7a6f98c03379b9513ca84cca1373ff452a7462a3b61598f0af5bb27ad7f76d1", "0x1e8480", "0x0"]}], "messages": []}], "events": [], "messages": []}, {"contract_address": "0x7a6f98c03379b9513ca84cca1373ff452a7462a3b61598f0af5bb27ad7f76d1", "entry_point_selector": "0x2c0f7bf2d6cf5304c29171bf493feb222fef84bdaf17805a6574b0c2e8bcc87", "calldata": ["0x1e8480", "0x0", "0x0", "0x0", "0x2", "0x53c91253bc9682c04929ca02ed00b3e423f6710d2ee7e0d5ebb06f3ecf368a8", "0x49d36570d4e46f48e99674bd3fcc84644ddd6b96f7c741b1562b82f9e004dc7", "0x4270219d365d6b017231b52e92b3fb5d7c8378b05e9abc97724537a80e93b0f", "0x648f780a"], "caller_address": "0x4270219d365d6b017231b52e92b3fb5d7c8378b05e9abc97724537a80e93b0f", "class_hash": "0x514718bb56ed2a8607554c7d393c2ffd73cbab971c120b00a2ce27cc58dd1c1", "entry_point_type": "EXTERNAL", "call_type": "CALL", "result": ["0x2", "0x1e8480", "0x0", "0x417c36e4fc16d", "0x0"], "calls": [{"contract_address": "0x23c72abdf49dffc85ae3ede714f2168ad384cc67d08524732acea90df325", "entry_point_selector": "0x3c388f7eb137a89061c6f0b6e78bae453202258b0b3c419f8dd9814a547d406", "calldata": [], "caller_address": "0x7a6f98c03379b9513ca84cca1373ff452a7462a3b61598f0af5bb27ad7f76d1", "class_hash": "0x231adde42526bad434ca2eb983efdd64472638702f87f97e6e3c084f264e06f", "entry_point_type": "EXTERNAL", "call_type": "CALL", "result": ["0x178b60b3a0bcc4aa98", "0xaf07589b7c", "0x648f7422"], "calls": [], "events": [], "messages": []}, {"contract_address": "0x53c91253bc9682c04929ca02ed00b3e423f6710d2ee7e0d5ebb06f3ecf368a8", "entry_point_selector": "0x41b033f4a31df8067c24d1e9b550a2ce75fd4a29e1147af9752174f0e6cb20", "calldata": ["0x4270219d365d6b017231b52e92b3fb5d7c8378b05e9abc97724537a80e93b0f", "0x23c72abdf49dffc85ae3ede714f2168ad384cc67d08524732acea90df325", "0x1e8480", "0x0"], "caller_address": "0x7a6f98c03379b9513ca84cca1373ff452a7462a3b61598f0af5bb27ad7f76d1", "class_hash": "0x52c7ba99c77fc38dd3346beea6c0753c3471f2e3135af5bb837d6c9523fff62", "entry_point_type": "EXTERNAL", "call_type": "CALL", "result": ["0x1"], "calls": [{"contract_address": "0x53c91253bc9682c04929ca02ed00b3e423f6710d2ee7e0d5ebb06f3ecf368a8", "entry_point_selector": "0x41b033f4a31df8067c24d1e9b550a2ce75fd4a29e1147af9752174f0e6cb20", "calldata": ["0x4270219d365d6b017231b52e92b3fb5d7c8378b05e9abc97724537a80e93b0f", "0x23c72abdf49dffc85ae3ede714f2168ad384cc67d08524732acea90df325", "0x1e8480", "0x0"], "caller_address": "0x7a6f98c03379b9513ca84cca1373ff452a7462a3b61598f0af5bb27ad7f76d1", "class_hash": "0x2760f25d5a4fb2bdde5f561fd0b44a3dee78c28903577d37d669939d97036a0", "entry_point_type": "EXTERNAL", "call_type": "DELEGATE", "result": ["0x1"], "calls": [], "events": [{"keys": ["0x99cd8bde557814842a3121e8ddfd433a539b8c9f14bf31ebf108d12e6196e9"], "data": ["0x4270219d365d6b017231b52e92b3fb5d7c8378b05e9abc97724537a80e93b0f", "0x23c72abdf49dffc85ae3ede714f2168ad384cc67d08524732acea90df325", "0x1e8480", "0x0"]}], "messages": []}], "events": [], "messages": []}, {"contract_address": "0x23c72abdf49dffc85ae3ede714f2168ad384cc67d08524732acea90df325", "entry_point_selector": "0x15543c3708653cda9d418b4ccd3be11368e40636c10c44b18cfe756b6d88b29", "calldata": ["0x417c36e4fc16d", "0x0", "0x0", "0x0", "0x4270219d365d6b017231b52e92b3fb5d7c8378b05e9abc97724537a80e93b0f"], "caller_address": "0x7a6f98c03379b9513ca84cca1373ff452a7462a3b61598f0af5bb27ad7f76d1", "class_hash": "0x231adde42526bad434ca2eb983efdd64472638702f87f97e6e3c084f264e06f", "entry_point_type": "EXTERNAL", "call_type": "CALL", "result": [], "calls": [{"contract_address": "0x49d36570d4e46f48e99674bd3fcc84644ddd6b96f7c741b1562b82f9e004dc7", "entry_point_selector": "0x83afd3f4caedc6eebf44246fe54e38c95e3179a5ec9ea81740eca5b482d12e", "calldata": ["0x4270219d365d6b017231b52e92b3fb5d7c8378b05e9abc97724537a80e93b0f", "0x417c36e4fc16d", "0x0"], "caller_address": "0x23c72abdf49dffc85ae3ede714f2168ad384cc67d08524732acea90df325", "class_hash": "0xd0e183745e9dae3e4e78a8ffedcce0903fc4900beace4e0abf192d4c202da3", "entry_point_type": "EXTERNAL", "call_type": "CALL", "result": ["0x1"], "calls": [{"contract_address": "0x49d36570d4e46f48e99674bd3fcc84644ddd6b96f7c741b1562b82f9e004dc7", "entry_point_selector": "0x83afd3f4caedc6eebf44246fe54e38c95e3179a5ec9ea81740eca5b482d12e", "calldata": ["0x4270219d365d6b017231b52e92b3fb5d7c8378b05e9abc97724537a80e93b0f", "0x417c36e4fc16d", "0x0"], "caller_address": "0x23c72abdf49dffc85ae3ede714f2168ad384cc67d08524732acea90df325", "class_hash": "0x2760f25d5a4fb2bdde5f561fd0b44a3dee78c28903577d37d669939d97036a0", "entry_point_type": "EXTERNAL", "call_type": "DELEGATE", "result": ["0x1"], "calls": [], "events": [{"keys": ["0x99cd8bde557814842a3121e8ddfd433a539b8c9f14bf31ebf108d12e6196e9"], "data": ["0x23c72abdf49dffc85ae3ede714f2168ad384cc67d08524732acea90df325", "0x4270219d365d6b017231b52e92b3fb5d7c8378b05e9abc97724537a80e93b0f", "0x417c36e4fc16d", "0x0"]}], "messages": []}], "events": [], "messages": []}, {"contract_address": "0x49d36570d4e46f48e99674bd3fcc84644ddd6b96f7c741b1562b82f9e004dc7", "entry_point_selector": "0x2e4263afad30923c891518314c3c95dbe830a16874e8abc5777a9a20b54c76e", "calldata": ["0x23c72abdf49dffc85ae3ede714f2168ad384cc67d08524732acea90df325"], "caller_address": "0x23c72abdf49dffc85ae3ede714f2168ad384cc67d08524732acea90df325", "class_hash": "0xd0e183745e9dae3e4e78a8ffedcce0903fc4900beace4e0abf192d4c202da3", "entry_point_type": "EXTERNAL", "call_type": "CALL", "result": ["0x178b5c9bdd4e74e92b", "0x0"], "calls": [{"contract_address": "0x49d36570d4e46f48e99674bd3fcc84644ddd6b96f7c741b1562b82f9e004dc7", "entry_point_selector": "0x2e4263afad30923c891518314c3c95dbe830a16874e8abc5777a9a20b54c76e", "calldata": ["0x23c72abdf49dffc85ae3ede714f2168ad384cc67d08524732acea90df325"], "caller_address": "0x23c72abdf49dffc85ae3ede714f2168ad384cc67d08524732acea90df325", "class_hash": "0x2760f25d5a4fb2bdde5f561fd0b44a3dee78c28903577d37d669939d97036a0", "entry_point_type": "EXTERNAL", "call_type": "DELEGATE", "result": ["0x178b5c9bdd4e74e92b", "0x0"], "calls": [], "events": [], "messages": []}], "events": [], "messages": []}, {"contract_address": "0x53c91253bc9682c04929ca02ed00b3e423f6710d2ee7e0d5ebb06f3ecf368a8", "entry_point_selector": "0x2e4263afad30923c891518314c3c95dbe830a16874e8abc5777a9a20b54c76e", "calldata": ["0x23c72abdf49dffc85ae3ede714f2168ad384cc67d08524732acea90df325"], "caller_address": "0x23c72abdf49dffc85ae3ede714f2168ad384cc67d08524732acea90df325", "class_hash": "0x52c7ba99c77fc38dd3346beea6c0753c3471f2e3135af5bb837d6c9523fff62", "entry_point_type": "EXTERNAL", "call_type": "CALL", "result": ["0xaf07771ffc", "0x0"], "calls": [{"contract_address": "0x53c91253bc9682c04929ca02ed00b3e423f6710d2ee7e0d5ebb06f3ecf368a8", "entry_point_selector": "0x2e4263afad30923c891518314c3c95dbe830a16874e8abc5777a9a20b54c76e", "calldata": ["0x23c72abdf49dffc85ae3ede714f2168ad384cc67d08524732acea90df325"], "caller_address": "0x23c72abdf49dffc85ae3ede714f2168ad384cc67d08524732acea90df325", "class_hash": "0x2760f25d5a4fb2bdde5f561fd0b44a3dee78c28903577d37d669939d97036a0", "entry_point_type": "EXTERNAL", "call_type": "DELEGATE", "result": ["0xaf07771ffc", "0x0"], "calls": [], "events": [], "messages": []}], "events": [], "messages": []}], "events": [{"keys": ["0xe14a408baf7f453312eec68e9b7d728ec5337fbdf671f917ee8c80f3255232"], "data": ["0x178b5c9bdd4e74e92b", "0xaf07771ffc"]}, {"keys": ["0xe316f0d9d2a3affa97de1d99bb2aac0538e2666d0d8545545ead241ef0ccab"], "data": ["0x7a6f98c03379b9513ca84cca1373ff452a7462a3b61598f0af5bb27ad7f76d1", "0x0", "0x0", "0x1e8480", "0x0", "0x417c36e4fc16d", "0x0", "0x0", "0x0", "0x4270219d365d6b017231b52e92b3fb5d7c8378b05e9abc97724537a80e93b0f"]}], "messages": []}], "events": [], "messages": []}], "events": [], "messages": []}, {"contract_address": "0x49d36570d4e46f48e99674bd3fcc84644ddd6b96f7c741b1562b82f9e004dc7", "entry_point_selector": "0x2e4263afad30923c891518314c3c95dbe830a16874e8abc5777a9a20b54c76e", "calldata": ["0x4270219d365d6b017231b52e92b3fb5d7c8378b05e9abc97724537a80e93b0f"], "caller_address": "0x4270219d365d6b017231b52e92b3fb5d7c8378b05e9abc97724537a80e93b0f", "class_hash": "0xd0e183745e9dae3e4e78a8ffedcce0903fc4900beace4e0abf192d4c202da3", "entry_point_type": "EXTERNAL", "call_type": "CALL", "result": ["0x417c36e4fc16d", "0x0"], "calls": [{"contract_address": "0x49d36570d4e46f48e99674bd3fcc84644ddd6b96f7c741b1562b82f9e004dc7", "entry_point_selector": "0x2e4263afad30923c891518314c3c95dbe830a16874e8abc5777a9a20b54c76e", "calldata": ["0x4270219d365d6b017231b52e92b3fb5d7c8378b05e9abc97724537a80e93b0f"], "caller_address": "0x4270219d365d6b017231b52e92b3fb5d7c8378b05e9abc97724537a80e93b0f", "class_hash": "0x2760f25d5a4fb2bdde5f561fd0b44a3dee78c28903577d37d669939d97036a0", "entry_point_type": "EXTERNAL", "call_type": "DELEGATE", "result": ["0x417c36e4fc16d", "0x0"], "calls": [], "events": [], "messages": []}], "events": [], "messages": []}, {"contract_address": "0x49d36570d4e46f48e99674bd3fcc84644ddd6b96f7c741b1562b82f9e004dc7", "entry_point_selector": "0x83afd3f4caedc6eebf44246fe54e38c95e3179a5ec9ea81740eca5b482d12e", "calldata": ["0xd747220b2744d8d8d48c8a52bd3869fb98aea915665ab2485d5eadb49def6a", "0x417c36e4fc16d", "0x0"], "caller_address": "0x4270219d365d6b017231b52e92b3fb5d7c8378b05e9abc97724537a80e93b0f", "class_hash": "0xd0e183745e9dae3e4e78a8ffedcce0903fc4900beace4e0abf192d4c202da3", "entry_point_type": "EXTERNAL", "call_type": "CALL", "result": ["0x1"], "calls": [{"contract_address": "0x49d36570d4e46f48e99674bd3fcc84644ddd6b96f7c741b1562b82f9e004dc7", "entry_point_selector": "0x83afd3f4caedc6eebf44246fe54e38c95e3179a5ec9ea81740eca5b482d12e", "calldata": ["0xd747220b2744d8d8d48c8a52bd3869fb98aea915665ab2485d5eadb49def6a", "0x417c36e4fc16d", "0x0"], "caller_address": "0x4270219d365d6b017231b52e92b3fb5d7c8378b05e9abc97724537a80e93b0f", "class_hash": "0x2760f25d5a4fb2bdde5f561fd0b44a3dee78c28903577d37d669939d97036a0", "entry_point_type": "EXTERNAL", "call_type": "DELEGATE", "result": ["0x1"], "calls": [], "events": [{"keys": ["0x99cd8bde557814842a3121e8ddfd433a539b8c9f14bf31ebf108d12e6196e9"], "data": ["0x4270219d365d6b017231b52e92b3fb5d7c8378b05e9abc97724537a80e93b0f", "0xd747220b2744d8d8d48c8a52bd3869fb98aea915665ab2485d5eadb49def6a", "0x417c36e4fc16d", "0x0"]}], "messages": []}], "events": [], "messages": []}], "events": [{"keys": ["0xe316f0d9d2a3affa97de1d99bb2aac0538e2666d0d8545545ead241ef0ccab"], "data": ["0xd747220b2744d8d8d48c8a52bd3869fb98aea915665ab2485d5eadb49def6a", "0x53c91253bc9682c04929ca02ed00b3e423f6710d2ee7e0d5ebb06f3ecf368a8", "0x1e8480", "0x49d36570d4e46f48e99674bd3fcc84644ddd6b96f7c741b1562b82f9e004dc7", "0x417c36e4fc16d", "0xd747220b2744d8d8d48c8a52bd3869fb98aea915665ab2485d5eadb49def6a"]}], "messages": []}], "events": [], "messages": []}], "events": [{"keys": ["0x5ad857f66a5b55f1301ff1ed7e098ac6d4433148f0b72ebc4a2945ab85ad53"], "data": ["0x2fc5e96de394697c1311606c96ec14840e408493fd42cf0c54b73b39d312b81", "0x2", "0x1", "0x1"]}], "messages": []}], "events": [], "messages": []},
		"fee_transfer_invocation": {"contract_address": "0x49d36570d4e46f48e99674bd3fcc84644ddd6b96f7c741b1562b82f9e004dc7", "entry_point_selector": "0x83afd3f4caedc6eebf44246fe54e38c95e3179a5ec9ea81740eca5b482d12e", "calldata": ["0x1176a1bd84444c89232ec27754698e5d2e7e1a7f1539f12027f28b23ec9f3d8", "0x2cb6", "0x0"], "caller_address": "0xd747220b2744d8d8d48c8a52bd3869fb98aea915665ab2485d5eadb49def6a", "class_hash": "0xd0e183745e9dae3e4e78a8ffedcce0903fc4900beace4e0abf192d4c202da3", "entry_point_type": "EXTERNAL", "call_type": "CALL", "result": ["0x1"], "calls": [{"contract_address": "0x49d36570d4e46f48e99674bd3fcc84644ddd6b96f7c741b1562b82f9e004dc7", "entry_point_selector": "0x83afd3f4caedc6eebf44246fe54e38c95e3179a5ec9ea81740eca5b482d12e", "calldata": ["0x1176a1bd84444c89232ec27754698e5d2e7e1a7f1539f12027f28b23ec9f3d8", "0x2cb6", "0x0"], "caller_address": "0xd747220b2744d8d8d48c8a52bd3869fb98aea915665ab2485d5eadb49def6a", "class_hash": "0x2760f25d5a4fb2bdde5f561fd0b44a3dee78c28903577d37d669939d97036a0", "entry_point_type": "EXTERNAL", "call_type": "DELEGATE", "result": ["0x1"], "calls": [], "events": [{"keys": ["0x99cd8bde557814842a3121e8ddfd433a539b8c9f14bf31ebf108d12e6196e9"], "data": ["0xd747220b2744d8d8d48c8a52bd3869fb98aea915665ab2485d5eadb49def6a", "0x1176a1bd84444c89232ec27754698e5d2e7e1a7f1539f12027f28b23ec9f3d8", "0x2cb6", "0x0"]}], "messages": []}], "events": [], "messages": []},
		"state_diff": {
			"storage_diffs": [],
			"nonces": [],
			"deployed_contracts": [],
			"deprecated_declared_classes": [],
			"declared_classes": [],
			"replaced_classes": []
		}
	}`)
		vmTrace := new(vm.TransactionTrace)
		require.NoError(t, json.Unmarshal(vmTraceJSON, vmTrace))
		mockVM.EXPECT().Execute([]core.Transaction{tx}, []core.Class{declaredClass.Class}, []*felt.Felt{},
			&vm.BlockInfo{Header: header}, gomock.Any(), &utils.Mainnet, false, false, false).
			Return(vm.ExecutionResults{
				Traces:   []vm.TransactionTrace{*vmTrace},
				NumSteps: 0,
			}, nil)

		trace, err := handler.TraceTransaction(context.Background(), *hash)
		require.Nil(t, err)
		assert.Equal(t, vmTrace, trace)
	})
}

func TestTraceBlockTransactions(t *testing.T) {
	t.Skip()

	errTests := map[string]rpc.BlockID{
		"latest":  {Latest: true},
		"pending": {Pending: true},
		"hash":    {Hash: new(felt.Felt).SetUint64(1)},
		"number":  {Number: 1},
	}

	for description, id := range errTests {
		t.Run(description, func(t *testing.T) {
			log := utils.NewNopZapLogger()
			n := utils.Ptr(utils.Mainnet)
<<<<<<< HEAD
			chain := blockchain.New(pebble.NewMemTest(t), n, nil)
			handler := rpc.New(chain, nil, nil, n, log)
=======
			chain := blockchain.New(pebble.NewMemTest(t), n)
			handler := rpc.New(chain, nil, nil, "", n, log)
>>>>>>> 94071e49

			update, rpcErr := handler.TraceBlockTransactions(context.Background(), id)
			assert.Nil(t, update)
			assert.Equal(t, rpccore.ErrBlockNotFound, rpcErr)
		})
	}

	mockCtrl := gomock.NewController(t)
	t.Cleanup(mockCtrl.Finish)
	n := utils.Ptr(utils.Mainnet)

	mockReader := mocks.NewMockReader(mockCtrl)
	mockReader.EXPECT().Network().Return(n).AnyTimes()
	mockVM := mocks.NewMockVM(mockCtrl)
	log := utils.NewNopZapLogger()
	mockSyncReader := mocks.NewMockSyncReader(mockCtrl)

	handler := rpc.New(mockReader, nil, mockVM, n, log)

	t.Run("pending block", func(t *testing.T) {
		blockHash := utils.HexToFelt(t, "0x0001")
		header := &core.Header{
			// hash is not set because it's pending block
			ParentHash:      utils.HexToFelt(t, "0x0C3"),
			Number:          0,
			L1GasPriceETH:   utils.HexToFelt(t, "0x777"),
			ProtocolVersion: "99.12.3",
		}
		l1Tx := &core.L1HandlerTransaction{
			TransactionHash: utils.HexToFelt(t, "0x000000C"),
		}
		declaredClass := &core.DeclaredClass{
			At:    3002,
			Class: &core.Cairo1Class{},
		}
		declareTx := &core.DeclareTransaction{
			TransactionHash: utils.HexToFelt(t, "0x000000001"),
			ClassHash:       utils.HexToFelt(t, "0x00000BC00"),
		}
		block := &core.Block{
			Header:       header,
			Transactions: []core.Transaction{l1Tx, declareTx},
		}

		mockReader.EXPECT().BlockByHash(blockHash).Return(block, nil)
		state := mocks.NewMockStateHistoryReader(mockCtrl)
		mockReader.EXPECT().StateAtBlockHash(header.ParentHash).Return(state, nopCloser, nil)
		headState := mocks.NewMockStateHistoryReader(mockCtrl)
		headState.EXPECT().Class(declareTx.ClassHash).Return(declaredClass, nil)
		mockSyncReader.EXPECT().PendingState().Return(headState, nopCloser, nil)

		paidL1Fees := []*felt.Felt{(&felt.Felt{}).SetUint64(1)}
		vmTraceJSON := json.RawMessage(`{
			"validate_invocation": {},
			"execute_invocation": {},
			"fee_transfer_invocation": {},
			"state_diff": {
				"storage_diffs": [],
				"nonces": [],
				"deployed_contracts": [],
				"deprecated_declared_classes": [],
				"declared_classes": [],
				"replaced_classes": []
			}
		}`)
		vmTrace := vm.TransactionTrace{}
		require.NoError(t, json.Unmarshal(vmTraceJSON, &vmTrace))
		mockVM.EXPECT().Execute(block.Transactions, []core.Class{declaredClass.Class}, paidL1Fees, &vm.BlockInfo{Header: header},
			gomock.Any(), n, false, false, false).
			Return(vm.ExecutionResults{
				DataAvailability: []core.DataAvailability{},
				Traces:           []vm.TransactionTrace{vmTrace, vmTrace},
				NumSteps:         0,
			}, nil)

		result, err := handler.TraceBlockTransactions(context.Background(), rpc.BlockID{Hash: blockHash})
		require.Nil(t, err)
		assert.Equal(t, &vm.TransactionTrace{
			ValidateInvocation:    &vm.FunctionInvocation{},
			ExecuteInvocation:     &vm.ExecuteInvocation{},
			FeeTransferInvocation: &vm.FunctionInvocation{},
			StateDiff: &vm.StateDiff{
				StorageDiffs:              []vm.StorageDiff{},
				Nonces:                    []vm.Nonce{},
				DeployedContracts:         []vm.DeployedContract{},
				DeprecatedDeclaredClasses: []*felt.Felt{},
				DeclaredClasses:           []vm.DeclaredClass{},
				ReplacedClasses:           []vm.ReplacedClass{},
			},
		}, result[0].TraceRoot)
		assert.Equal(t, l1Tx.TransactionHash, result[0].TransactionHash)
	})
	t.Run("regular block", func(t *testing.T) {
		blockHash := utils.HexToFelt(t, "0x37b244ea7dc6b3f9735fba02d183ef0d6807a572dd91a63cc1b14b923c1ac0")
		tx := &core.DeclareTransaction{
			TransactionHash: utils.HexToFelt(t, "0x000000001"),
			ClassHash:       utils.HexToFelt(t, "0x000000000"),
		}

		header := &core.Header{
			Hash:             blockHash,
			ParentHash:       utils.HexToFelt(t, "0x0"),
			Number:           0,
			SequencerAddress: utils.HexToFelt(t, "0X111"),
			L1GasPriceETH:    utils.HexToFelt(t, "0x777"),
			ProtocolVersion:  "99.12.3",
		}
		block := &core.Block{
			Header:       header,
			Transactions: []core.Transaction{tx},
		}
		declaredClass := &core.DeclaredClass{
			At:    3002,
			Class: &core.Cairo1Class{},
		}

		mockReader.EXPECT().BlockByHash(blockHash).Return(block, nil)

		mockReader.EXPECT().StateAtBlockHash(header.ParentHash).Return(nil, nopCloser, nil)
		headState := mocks.NewMockStateHistoryReader(mockCtrl)
		headState.EXPECT().Class(tx.ClassHash).Return(declaredClass, nil)
		mockReader.EXPECT().HeadState().Return(headState, nopCloser, nil)

		vmTraceJSON := json.RawMessage(`{
			"validate_invocation":{"entry_point_selector":"0x36fcbf06cd96843058359e1a75928beacfac10727dab22a3972f0af8aa92895","calldata":["0x25ec026985a3bf9d0cc1fe17326b245dfdc3ff89b8fde106542a3ea56c5a918","0x322258135d04971e96b747a5551061aa046ad5d8be11a35c67029d96b23f98","0x33434ad846cdd5f23eb73ff09fe6fddd568284a0fb7d1be20ee482f044dabe2","0x79dc0da7c54b95f10aa182ad0a46400db63156920adb65eca2654c0945a463","0x2","0x322258135d04971e96b747a5551061aa046ad5d8be11a35c67029d96b23f98","0x0"],"caller_address":"0x0","class_hash":"0x25ec026985a3bf9d0cc1fe17326b245dfdc3ff89b8fde106542a3ea56c5a918","entry_point_type":"EXTERNAL","call_type":"CALL","result":[],"calls":[{"entry_point_selector":"0x36fcbf06cd96843058359e1a75928beacfac10727dab22a3972f0af8aa92895","calldata":["0x25ec026985a3bf9d0cc1fe17326b245dfdc3ff89b8fde106542a3ea56c5a918","0x322258135d04971e96b747a5551061aa046ad5d8be11a35c67029d96b23f98","0x33434ad846cdd5f23eb73ff09fe6fddd568284a0fb7d1be20ee482f044dabe2","0x79dc0da7c54b95f10aa182ad0a46400db63156920adb65eca2654c0945a463","0x2","0x322258135d04971e96b747a5551061aa046ad5d8be11a35c67029d96b23f98","0x0"],"caller_address":"0x0","class_hash":"0x33434ad846cdd5f23eb73ff09fe6fddd568284a0fb7d1be20ee482f044dabe2","entry_point_type":"EXTERNAL","call_type":"DELEGATE","result":[],"calls":[],"events":[],"messages":[]}],"events":[],"messages":[]},
			"execute_invocation":{"entry_point_selector":"0x28ffe4ff0f226a9107253e17a904099aa4f63a02a5621de0576e5aa71bc5194","calldata":["0x33434ad846cdd5f23eb73ff09fe6fddd568284a0fb7d1be20ee482f044dabe2","0x79dc0da7c54b95f10aa182ad0a46400db63156920adb65eca2654c0945a463","0x2","0x322258135d04971e96b747a5551061aa046ad5d8be11a35c67029d96b23f98","0x0"],"caller_address":"0x0","class_hash":"0x25ec026985a3bf9d0cc1fe17326b245dfdc3ff89b8fde106542a3ea56c5a918","entry_point_type":"CONSTRUCTOR","call_type":"CALL","result":[],"calls":[{"entry_point_selector":"0x79dc0da7c54b95f10aa182ad0a46400db63156920adb65eca2654c0945a463","calldata":["0x322258135d04971e96b747a5551061aa046ad5d8be11a35c67029d96b23f98","0x0"],"caller_address":"0x0","class_hash":"0x33434ad846cdd5f23eb73ff09fe6fddd568284a0fb7d1be20ee482f044dabe2","entry_point_type":"EXTERNAL","call_type":"DELEGATE","result":[],"calls":[],"events":[{"keys":["0x10c19bef19acd19b2c9f4caa40fd47c9fbe1d9f91324d44dcd36be2dae96784"],"data":["0xdac9bcffb3d967f19a7fe21002c98c984d5a9458a88e6fc5d1c478a97ed412","0x322258135d04971e96b747a5551061aa046ad5d8be11a35c67029d96b23f98","0x0"]}],"messages":[]}],"events":[],"messages":[]},
			"fee_transfer_invocation":{"entry_point_selector":"0x83afd3f4caedc6eebf44246fe54e38c95e3179a5ec9ea81740eca5b482d12e","calldata":["0x5dcd266a80b8a5f29f04d779c6b166b80150c24f2180a75e82427242dab20a9","0x15be","0x0"],"caller_address":"0xdac9bcffb3d967f19a7fe21002c98c984d5a9458a88e6fc5d1c478a97ed412","class_hash":"0xd0e183745e9dae3e4e78a8ffedcce0903fc4900beace4e0abf192d4c202da3","entry_point_type":"EXTERNAL","call_type":"CALL","result":["0x1"],"calls":[{"entry_point_selector":"0x83afd3f4caedc6eebf44246fe54e38c95e3179a5ec9ea81740eca5b482d12e","calldata":["0x5dcd266a80b8a5f29f04d779c6b166b80150c24f2180a75e82427242dab20a9","0x15be","0x0"],"caller_address":"0xdac9bcffb3d967f19a7fe21002c98c984d5a9458a88e6fc5d1c478a97ed412","class_hash":"0x2760f25d5a4fb2bdde5f561fd0b44a3dee78c28903577d37d669939d97036a0","entry_point_type":"EXTERNAL","call_type":"DELEGATE","result":["0x1"],"calls":[],"events":[{"keys":["0x99cd8bde557814842a3121e8ddfd433a539b8c9f14bf31ebf108d12e6196e9"],"data":["0xdac9bcffb3d967f19a7fe21002c98c984d5a9458a88e6fc5d1c478a97ed412","0x5dcd266a80b8a5f29f04d779c6b166b80150c24f2180a75e82427242dab20a9","0x15be","0x0"]}],"messages":[]}],"events":[],"messages":[]},
			"state_diff": {
				"storage_diffs": [],
				"nonces": [],
				"deployed_contracts": [],
				"deprecated_declared_classes": [],
				"declared_classes": [],
				"replaced_classes": []
			}
		}`)
		vmTrace := vm.TransactionTrace{}
		require.NoError(t, json.Unmarshal(vmTraceJSON, &vmTrace))
		mockVM.EXPECT().Execute([]core.Transaction{tx}, []core.Class{declaredClass.Class}, []*felt.Felt{}, &vm.BlockInfo{Header: header},
			gomock.Any(), n, false, false, false).
			Return(vm.ExecutionResults{
				DataAvailability: []core.DataAvailability{},
				Traces:           []vm.TransactionTrace{vmTrace},
				NumSteps:         0,
			}, nil)

		expectedResult := []rpc.TracedBlockTransaction{
			{
				TransactionHash: tx.Hash(),
				TraceRoot:       &vmTrace,
			},
		}
		result, err := handler.TraceBlockTransactions(context.Background(), rpc.BlockID{Hash: blockHash})
		require.Nil(t, err)
		assert.Equal(t, expectedResult, result)
	})
}

func TestCall(t *testing.T) {
	mockCtrl := gomock.NewController(t)
	t.Cleanup(mockCtrl.Finish)

	n := utils.Ptr(utils.Mainnet)
	mockReader := mocks.NewMockReader(mockCtrl)
	mockVM := mocks.NewMockVM(mockCtrl)
	handler := rpc.New(mockReader, nil, mockVM, n, utils.NewNopZapLogger())

	t.Run("empty blockchain", func(t *testing.T) {
		mockReader.EXPECT().HeadState().Return(nil, nil, db.ErrKeyNotFound)

		res, rpcErr := handler.Call(rpc.FunctionCall{}, rpc.BlockID{Latest: true})
		require.Nil(t, res)
		assert.Equal(t, rpccore.ErrBlockNotFound, rpcErr)
	})

	t.Run("non-existent block hash", func(t *testing.T) {
		mockReader.EXPECT().StateAtBlockHash(&felt.Zero).Return(nil, nil, db.ErrKeyNotFound)

		res, rpcErr := handler.Call(rpc.FunctionCall{}, rpc.BlockID{Hash: &felt.Zero})
		require.Nil(t, res)
		assert.Equal(t, rpccore.ErrBlockNotFound, rpcErr)
	})

	t.Run("non-existent block number", func(t *testing.T) {
		mockReader.EXPECT().StateAtBlockNumber(uint64(0)).Return(nil, nil, db.ErrKeyNotFound)

		res, rpcErr := handler.Call(rpc.FunctionCall{}, rpc.BlockID{Number: 0})
		require.Nil(t, res)
		assert.Equal(t, rpccore.ErrBlockNotFound, rpcErr)
	})

	mockState := mocks.NewMockStateHistoryReader(mockCtrl)

	t.Run("call - unknown contract", func(t *testing.T) {
		mockReader.EXPECT().HeadState().Return(mockState, nopCloser, nil)
		mockReader.EXPECT().HeadsHeader().Return(new(core.Header), nil)
		mockState.EXPECT().ContractClassHash(&felt.Zero).Return(nil, errors.New("unknown contract"))

		res, rpcErr := handler.Call(rpc.FunctionCall{}, rpc.BlockID{Latest: true})
		require.Nil(t, res)
		assert.Equal(t, rpccore.ErrContractNotFound, rpcErr)
	})

	t.Run("ok", func(t *testing.T) {
		handler = handler.WithCallMaxSteps(1337)

		contractAddr := new(felt.Felt).SetUint64(1)
		selector := new(felt.Felt).SetUint64(2)
		classHash := new(felt.Felt).SetUint64(3)
		calldata := []felt.Felt{
			*new(felt.Felt).SetUint64(4),
			*new(felt.Felt).SetUint64(5),
		}
		expectedRes := vm.CallResult{Result: []*felt.Felt{
			new(felt.Felt).SetUint64(6),
			new(felt.Felt).SetUint64(7),
		}}

		headsHeader := &core.Header{
			Number:    9,
			Timestamp: 101,
		}
		mockReader.EXPECT().HeadState().Return(mockState, nopCloser, nil)
		mockReader.EXPECT().HeadsHeader().Return(headsHeader, nil)
		mockState.EXPECT().ContractClassHash(contractAddr).Return(classHash, nil)
		mockReader.EXPECT().Network().Return(n)
		mockVM.EXPECT().Call(&vm.CallInfo{
			ContractAddress: contractAddr,
			ClassHash:       classHash,
			Selector:        selector,
			Calldata:        calldata,
		}, &vm.BlockInfo{Header: headsHeader}, gomock.Any(), &utils.Mainnet, uint64(1337), "").Return(expectedRes, nil)

		res, rpcErr := handler.Call(rpc.FunctionCall{
			ContractAddress:    *contractAddr,
			EntryPointSelector: *selector,
			Calldata:           calldata,
		}, rpc.BlockID{Latest: true})
		require.Nil(t, rpcErr)
		require.Equal(t, expectedRes.Result, res)
	})

	t.Run("unknown entrypoint blockifier 0.14.0", func(t *testing.T) {
		handler = handler.WithCallMaxSteps(1337)

		contractAddr := new(felt.Felt).SetUint64(1)
		selector := new(felt.Felt).SetUint64(2)
		classHash := new(felt.Felt).SetUint64(3)
		calldata := []felt.Felt{*new(felt.Felt).SetUint64(4)}
		expectedRes := vm.CallResult{
			Result:          []*felt.Felt{utils.HexToFelt(t, rpccore.EntrypointNotFoundFelt)},
			ExecutionFailed: true,
		}
		expectedErr := rpc.MakeContractError(errors.New(rpccore.EntrypointNotFoundFelt))

		headsHeader := &core.Header{
			Number:    9,
			Timestamp: 101,
		}
		mockReader.EXPECT().HeadState().Return(mockState, nopCloser, nil)
		mockReader.EXPECT().HeadsHeader().Return(headsHeader, nil)
		mockState.EXPECT().ContractClassHash(contractAddr).Return(classHash, nil)
		mockReader.EXPECT().Network().Return(n)
		mockVM.EXPECT().Call(gomock.Any(), gomock.Any(), gomock.Any(), gomock.Any(), gomock.Any(), gomock.Any()).Return(expectedRes, nil)

		res, rpcErr := handler.Call(rpc.FunctionCall{
			ContractAddress:    *contractAddr,
			EntryPointSelector: *selector,
			Calldata:           calldata,
		}, rpc.BlockID{Latest: true})
		require.Nil(t, res)
		require.Equal(t, rpcErr, expectedErr)
	})
}<|MERGE_RESOLUTION|>--- conflicted
+++ resolved
@@ -225,13 +225,8 @@
 		t.Run(description, func(t *testing.T) {
 			log := utils.NewNopZapLogger()
 			n := utils.Ptr(utils.Mainnet)
-<<<<<<< HEAD
-			chain := blockchain.New(pebble.NewMemTest(t), n, nil)
+			chain := blockchain.New(pebble.NewMemTest(t), n)
 			handler := rpc.New(chain, nil, nil, n, log)
-=======
-			chain := blockchain.New(pebble.NewMemTest(t), n)
-			handler := rpc.New(chain, nil, nil, "", n, log)
->>>>>>> 94071e49
 
 			update, rpcErr := handler.TraceBlockTransactions(context.Background(), id)
 			assert.Nil(t, update)
