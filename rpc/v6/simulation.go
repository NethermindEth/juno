package rpcv6

import (
	"encoding/json"
	"errors"
	"fmt"
	"slices"

	"github.com/NethermindEth/juno/core"
	"github.com/NethermindEth/juno/core/felt"
	"github.com/NethermindEth/juno/jsonrpc"
	rpccore "github.com/NethermindEth/juno/rpc/rpccore"
	"github.com/NethermindEth/juno/utils"
	"github.com/NethermindEth/juno/vm"
)

type SimulationFlag int

const (
	SkipValidateFlag SimulationFlag = iota + 1
	SkipFeeChargeFlag
)

func (s *SimulationFlag) UnmarshalJSON(bytes []byte) (err error) {
	switch flag := string(bytes); flag {
	case `"SKIP_VALIDATE"`:
		*s = SkipValidateFlag
	case `"SKIP_FEE_CHARGE"`:
		*s = SkipFeeChargeFlag
	default:
		err = fmt.Errorf("unknown simulation flag %q", flag)
	}

	return
}

type SimulatedTransaction struct {
	TransactionTrace *TransactionTrace `json:"transaction_trace,omitempty"`
	FeeEstimation    FeeEstimate       `json:"fee_estimation,omitempty"`
}

type TracedBlockTransaction struct {
	TraceRoot       *TransactionTrace `json:"trace_root,omitempty"`
	TransactionHash *felt.Felt        `json:"transaction_hash,omitempty"`
}

/****************************************************
		Simulate Handlers
*****************************************************/

// pre 13.1
func (h *Handler) SimulateTransactions(id BlockID, transactions []BroadcastedTransaction,
	simulationFlags []SimulationFlag,
) ([]SimulatedTransaction, *jsonrpc.Error) {
	return h.simulateTransactions(id, transactions, simulationFlags, false)
}

func (h *Handler) simulateTransactions(id BlockID, transactions []BroadcastedTransaction,
	simulationFlags []SimulationFlag, errOnRevert bool,
) ([]SimulatedTransaction, *jsonrpc.Error) {
	skipFeeCharge := slices.Contains(simulationFlags, SkipFeeChargeFlag)
	skipValidate := slices.Contains(simulationFlags, SkipValidateFlag)

	state, closer, rpcErr := h.stateByBlockID(&id)
	if rpcErr != nil {
		return nil, rpcErr
	}
	defer h.callAndLogErr(closer, "Failed to close state in starknet_estimateFee")

	header, rpcErr := h.blockHeaderByID(&id)
	if rpcErr != nil {
		return nil, rpcErr
	}

	txns := make([]core.Transaction, len(transactions))
	var classes []core.Class

	paidFeesOnL1 := make([]*felt.Felt, 0)
	for idx := range transactions {
		txn, declaredClass, paidFeeOnL1, aErr := adaptBroadcastedTransaction(&transactions[idx], h.bcReader.Network())
		if aErr != nil {
			return nil, jsonrpc.Err(jsonrpc.InvalidParams, aErr.Error())
		}

		if paidFeeOnL1 != nil {
			paidFeesOnL1 = append(paidFeesOnL1, paidFeeOnL1)
		}

		txns[idx] = txn
		if declaredClass != nil {
			classes = append(classes, declaredClass)
		}
	}

	blockHashToBeRevealed, err := h.getRevealedBlockHash(header.Number)
	if err != nil {
		return nil, rpccore.ErrInternal.CloneWithData(err)
	}
	blockInfo := vm.BlockInfo{
		Header:                header,
		BlockHashToBeRevealed: blockHashToBeRevealed,
	}
	executionResults, err := h.vm.Execute(txns, classes, paidFeesOnL1, &blockInfo,
		state, h.bcReader.Network(), skipFeeCharge, skipValidate, errOnRevert, false)
	if err != nil {
		if errors.Is(err, utils.ErrResourceBusy) {
			return nil, rpccore.ErrInternal.CloneWithData(rpccore.ThrottledVMErr)
		}
		var txnExecutionError vm.TransactionExecutionError
		if errors.As(err, &txnExecutionError) {
			return nil, makeTransactionExecutionError(&txnExecutionError)
		}
		return nil, rpccore.ErrUnexpectedError.CloneWithData(err.Error())
	}

	result := make([]SimulatedTransaction, len(txns))

	// For every transaction, we append its trace + fee estimate
	for i, overallFee := range executionResults.OverallFees {
		// Compute fee estimate
		feeUnit := feeUnit(txns[i])

		gasPrice := header.L1GasPriceETH
		if feeUnit == FRI {
			if gasPrice = header.L1GasPriceSTRK; gasPrice == nil {
				gasPrice = &felt.Zero
			}
		}

		gasConsumed := overallFee.Clone()
		gasConsumed = gasConsumed.Div(gasConsumed, gasPrice) // division by zero felt is zero felt

		estimate := FeeEstimate{
			GasConsumed: gasConsumed,
			GasPrice:    gasPrice,
			OverallFee:  overallFee,
<<<<<<< HEAD
			Unit:        utils.Ptr(feeUnit),
		}

		result[i] = SimulatedTransaction{
			TransactionTrace: utils.Ptr(AdaptVMTransactionTrace(&executionResults.Traces[i])),
=======
			Unit:        &feeUnit,
		}

		result[i] = SimulatedTransaction{
			TransactionTrace: utils.HeapPtr(AdaptVMTransactionTrace(&executionResults.Traces[i])),
>>>>>>> f062c83f
			FeeEstimation:    estimate,
		}
	}

	return result, nil
}

type TransactionExecutionErrorData struct {
	TransactionIndex uint64          `json:"transaction_index"`
	ExecutionError   json.RawMessage `json:"execution_error"`
}

func makeTransactionExecutionError(err *vm.TransactionExecutionError) *jsonrpc.Error {
	return rpccore.ErrTransactionExecutionError.CloneWithData(TransactionExecutionErrorData{
		TransactionIndex: err.Index,
		ExecutionError:   err.Cause,
	})
}<|MERGE_RESOLUTION|>--- conflicted
+++ resolved
@@ -134,19 +134,11 @@
 			GasConsumed: gasConsumed,
 			GasPrice:    gasPrice,
 			OverallFee:  overallFee,
-<<<<<<< HEAD
-			Unit:        utils.Ptr(feeUnit),
-		}
-
-		result[i] = SimulatedTransaction{
-			TransactionTrace: utils.Ptr(AdaptVMTransactionTrace(&executionResults.Traces[i])),
-=======
 			Unit:        &feeUnit,
 		}
 
 		result[i] = SimulatedTransaction{
 			TransactionTrace: utils.HeapPtr(AdaptVMTransactionTrace(&executionResults.Traces[i])),
->>>>>>> f062c83f
 			FeeEstimation:    estimate,
 		}
 	}
