--- conflicted
+++ resolved
@@ -29,11 +29,7 @@
 	mockVM := mocks.NewMockVM(mockCtrl)
 	handler := rpc.New(mockReader, nil, mockVM, n, utils.NewNopZapLogger())
 
-<<<<<<< HEAD
-	mockState := mocks.NewMockStateReader(mockCtrl)
-=======
 	mockState := mocks.NewMockCommonState(mockCtrl)
->>>>>>> f1e4fde6
 	mockReader.EXPECT().HeadState().Return(mockState, nopCloser, nil).AnyTimes()
 	headsHeader := &core.Header{
 		SequencerAddress: n.BlockHashMetaInfo.FallBackSequencerAddress,
@@ -238,11 +234,7 @@
 
 			mockReader := mocks.NewMockReader(mockCtrl)
 			mockVM := mocks.NewMockVM(mockCtrl)
-<<<<<<< HEAD
-			mockState := mocks.NewMockStateReader(mockCtrl)
-=======
 			mockState := mocks.NewMockCommonState(mockCtrl)
->>>>>>> f1e4fde6
 
 			mockReader.EXPECT().Network().Return(n)
 			mockReader.EXPECT().HeadState().Return(mockState, nopCloser, nil)
