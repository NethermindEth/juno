package rpcv6_test

import (
	"testing"

	"github.com/NethermindEth/juno/core"
	"github.com/NethermindEth/juno/core/felt"
	"github.com/NethermindEth/juno/mocks"
	"github.com/NethermindEth/juno/node"
	rpc "github.com/NethermindEth/juno/rpc/v6"
	"github.com/NethermindEth/juno/utils"
	"github.com/stretchr/testify/assert"
	"github.com/stretchr/testify/require"
	"go.uber.org/mock/gomock"
)

func nopCloser() error { return nil }

func TestSpecVersion(t *testing.T) {
	handler := rpc.New(nil, nil, nil, &utils.Mainnet, nil)
	legacyVersion, rpcErr := handler.SpecVersion()
	require.Nil(t, rpcErr)
	require.Equal(t, "0.6.0", legacyVersion)
}

func TestThrottledVMError(t *testing.T) {
	mockCtrl := gomock.NewController(t)
	t.Cleanup(mockCtrl.Finish)
	mockReader := mocks.NewMockReader(mockCtrl)
	mockReader.EXPECT().Network().Return(&utils.Mainnet).AnyTimes()
	mockVM := mocks.NewMockVM(mockCtrl)
	mockSyncReader := mocks.NewMockSyncReader(mockCtrl)

	throttledVM := node.NewThrottledVM(mockVM, 0, 0)
	handler := rpc.New(mockReader, mockSyncReader, throttledVM, &utils.Mainnet, nil)
	mockState := mocks.NewMockStateReader(mockCtrl)

	throttledErr := "VM throughput limit reached"
	t.Run("call", func(t *testing.T) {
		mockReader.EXPECT().HeadState().Return(mockState, nopCloser, nil)
		mockReader.EXPECT().HeadsHeader().Return(new(core.Header), nil)
<<<<<<< HEAD
		mockState.EXPECT().ContractClassHash(&felt.Zero).Return(felt.Zero, nil)
		mockState.EXPECT().Class(new(felt.Felt)).Return(&core.DeclaredClass{Class: &core.Cairo1Class{
			Program: []*felt.Felt{
				new(felt.Felt),
				new(felt.Felt),
				new(felt.Felt),
			},
		}}, nil)
=======
		mockState.EXPECT().ContractClassHash(&felt.Zero).Return(new(felt.Felt), nil)
>>>>>>> 1fed2118
		_, rpcErr := handler.Call(&rpc.FunctionCall{}, &rpc.BlockID{Latest: true})
		assert.Equal(t, throttledErr, rpcErr.Data)
	})

	t.Run("simulate", func(t *testing.T) {
		mockReader.EXPECT().HeadState().Return(mockState, nopCloser, nil)
		mockReader.EXPECT().HeadsHeader().Return(&core.Header{}, nil)
		_, rpcErr := handler.SimulateTransactions(
			rpc.BlockID{Latest: true},
			rpc.BroadcastedTransactionInputs{},
			[]rpc.SimulationFlag{rpc.SkipFeeChargeFlag},
		)
		assert.Equal(t, throttledErr, rpcErr.Data)
	})

	t.Run("trace", func(t *testing.T) {
		blockHash := felt.NewUnsafeFromString[felt.Felt]("0x0001")
		header := &core.Header{
			// hash is not set because it's pending block
			ParentHash:      felt.NewUnsafeFromString[felt.Felt]("0x0C3"),
			Number:          0,
			L1GasPriceETH:   felt.NewUnsafeFromString[felt.Felt]("0x777"),
			ProtocolVersion: "99.12.3",
		}
		l1Tx := &core.L1HandlerTransaction{
			TransactionHash: felt.NewUnsafeFromString[felt.Felt]("0x000000C"),
		}
		declaredClass := &core.DeclaredClass{
			At:    3002,
			Class: &core.Cairo1Class{},
		}
		declareTx := &core.DeclareTransaction{
			TransactionHash: felt.NewUnsafeFromString[felt.Felt]("0x000000001"),
			ClassHash:       felt.NewUnsafeFromString[felt.Felt]("0x00000BC00"),
		}
		block := &core.Block{
			Header:       header,
			Transactions: []core.Transaction{l1Tx, declareTx},
		}

		mockReader.EXPECT().BlockByHash(blockHash).Return(block, nil)
		state := mocks.NewMockStateReader(mockCtrl)
		mockReader.EXPECT().StateAtBlockHash(header.ParentHash).Return(state, nopCloser, nil)
		headState := mocks.NewMockStateReader(mockCtrl)
		headState.EXPECT().Class(declareTx.ClassHash).Return(declaredClass, nil)
		pending := core.NewPending(nil, nil, nil)
		mockSyncReader.EXPECT().PendingData().Return(&pending, nil)
		mockSyncReader.EXPECT().PendingState().Return(headState, nopCloser, nil)
		_, rpcErr := handler.TraceBlockTransactions(t.Context(), rpc.BlockID{Hash: blockHash})
		assert.Equal(t, throttledErr, rpcErr.Data)
	})
}<|MERGE_RESOLUTION|>--- conflicted
+++ resolved
@@ -39,18 +39,7 @@
 	t.Run("call", func(t *testing.T) {
 		mockReader.EXPECT().HeadState().Return(mockState, nopCloser, nil)
 		mockReader.EXPECT().HeadsHeader().Return(new(core.Header), nil)
-<<<<<<< HEAD
 		mockState.EXPECT().ContractClassHash(&felt.Zero).Return(felt.Zero, nil)
-		mockState.EXPECT().Class(new(felt.Felt)).Return(&core.DeclaredClass{Class: &core.Cairo1Class{
-			Program: []*felt.Felt{
-				new(felt.Felt),
-				new(felt.Felt),
-				new(felt.Felt),
-			},
-		}}, nil)
-=======
-		mockState.EXPECT().ContractClassHash(&felt.Zero).Return(new(felt.Felt), nil)
->>>>>>> 1fed2118
 		_, rpcErr := handler.Call(&rpc.FunctionCall{}, &rpc.BlockID{Latest: true})
 		assert.Equal(t, throttledErr, rpcErr.Data)
 	})
