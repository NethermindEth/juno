--- conflicted
+++ resolved
@@ -17,22 +17,8 @@
 
 func nopCloser() error { return nil }
 
-<<<<<<< HEAD
 func TestSpecVersion(t *testing.T) {
-	handler := rpc.New(nil, nil, nil, utils.Ptr(utils.Mainnet), nil)
-=======
-func TestVersion(t *testing.T) {
-	const version = "1.2.3-rc1"
-
-	handler := rpc.New(nil, nil, nil, version, &utils.Mainnet, nil)
-	ver, err := handler.Version()
-	require.Nil(t, err)
-	assert.Equal(t, version, ver)
-}
-
-func TestSpecVersion(t *testing.T) {
-	handler := rpc.New(nil, nil, nil, "", &utils.Mainnet, nil)
->>>>>>> 4d161377
+	handler := rpc.New(nil, nil, nil, &utils.Mainnet, nil)
 	legacyVersion, rpcErr := handler.SpecVersion()
 	require.Nil(t, rpcErr)
 	require.Equal(t, "0.6.0", legacyVersion)
@@ -47,11 +33,7 @@
 	mockSyncReader := mocks.NewMockSyncReader(mockCtrl)
 
 	throttledVM := node.NewThrottledVM(mockVM, 0, 0)
-<<<<<<< HEAD
-	handler := rpc.New(mockReader, mockSyncReader, throttledVM, utils.Ptr(utils.Mainnet), nil)
-=======
-	handler := rpc.New(mockReader, mockSyncReader, throttledVM, "", &utils.Mainnet, nil)
->>>>>>> 4d161377
+	handler := rpc.New(mockReader, mockSyncReader, throttledVM, &utils.Mainnet, nil)
 	mockState := mocks.NewMockStateHistoryReader(mockCtrl)
 
 	throttledErr := "VM throughput limit reached"
