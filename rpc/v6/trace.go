package rpcv6

import (
	"context"
	"encoding/json"
	"errors"
	"fmt"
	"net/http"
	"slices"

	"github.com/Masterminds/semver/v3"
	"github.com/NethermindEth/juno/core"
	"github.com/NethermindEth/juno/core/felt"
	"github.com/NethermindEth/juno/core/state"
	"github.com/NethermindEth/juno/jsonrpc"
	rpccore "github.com/NethermindEth/juno/rpc/rpccore"
	"github.com/NethermindEth/juno/utils"
	"github.com/NethermindEth/juno/vm"
)

var traceFallbackVersion = semver.MustParse("0.13.1")

const excludedVersion = "0.13.1.1"

const ExecutionStepsHeader string = "X-Cairo-Steps"

type TransactionTrace struct {
	Type                  TransactionType     `json:"type"`
	ValidateInvocation    *FunctionInvocation `json:"validate_invocation,omitempty"`
	ExecuteInvocation     *ExecuteInvocation  `json:"execute_invocation,omitempty" validate:"required_if=Type INVOKE"`
	FeeTransferInvocation *FunctionInvocation `json:"fee_transfer_invocation,omitempty"`
	ConstructorInvocation *FunctionInvocation `json:"constructor_invocation,omitempty" validate:"required_if=Type DEPLOY_ACCOUNT"`
	FunctionInvocation    *FunctionInvocation `json:"function_invocation,omitempty" validate:"required_if=Type L1_HANDLER"`
	StateDiff             *StateDiff          `json:"state_diff,omitempty"`
}

type ExecuteInvocation struct {
	RevertReason        string `json:"revert_reason"`
	*FunctionInvocation `json:",omitempty"`
}

func (e ExecuteInvocation) MarshalJSON() ([]byte, error) {
	if e.FunctionInvocation != nil {
		return json.Marshal(e.FunctionInvocation)
	}
	type alias ExecuteInvocation
	return json.Marshal(alias(e))
}

type FunctionInvocation struct {
	ContractAddress    felt.Felt              `json:"contract_address"`
	EntryPointSelector *felt.Felt             `json:"entry_point_selector"`
	Calldata           []felt.Felt            `json:"calldata"`
	CallerAddress      felt.Felt              `json:"caller_address"`
	ClassHash          *felt.Felt             `json:"class_hash"`
	EntryPointType     string                 `json:"entry_point_type"`
	CallType           string                 `json:"call_type"`
	Result             []felt.Felt            `json:"result"`
	Calls              []FunctionInvocation   `json:"calls"`
	Events             []OrderedEvent         `json:"events"`
	Messages           []OrderedL2toL1Message `json:"messages"`
	ExecutionResources *ComputationResources  `json:"execution_resources"`
}

type OrderedEvent struct {
	Order uint64       `json:"order"`
	Keys  []*felt.Felt `json:"keys"`
	Data  []*felt.Felt `json:"data"`
}

type OrderedL2toL1Message struct {
	Order   uint64       `json:"order"`
	From    *felt.Felt   `json:"from_address"`
	To      *felt.Felt   `json:"to_address"`
	Payload []*felt.Felt `json:"payload"`
}

/****************************************************
		Tracing Handlers
*****************************************************/

// TraceTransaction returns the trace for a given executed transaction, including internal calls
//
// It follows the specification defined here:
// https://github.com/starkware-libs/starknet-specs/blob/1ae810e0137cc5d175ace4554892a4f43052be56/api/starknet_trace_api_openrpc.json#L11
func (h *Handler) TraceTransaction(ctx context.Context, hash felt.Felt) (*TransactionTrace, *jsonrpc.Error) {
	_, blockHash, _, err := h.bcReader.Receipt(&hash)
	if err != nil {
		return nil, rpccore.ErrTxnHashNotFound
	}
	httpHeader := http.Header{}
	httpHeader.Set(ExecutionStepsHeader, "0")

	var block *core.Block
	isPendingBlock := blockHash == nil
	if isPendingBlock {
		var pending core.PendingData
		pending, err = h.PendingData()
		if err != nil {
			// for traceTransaction handlers there is no block not found error
			return nil, rpccore.ErrTxnHashNotFound
		}
		block = pending.GetBlock()
	} else {
		block, err = h.bcReader.BlockByHash(blockHash)
		if err != nil {
			// for traceTransaction handlers there is no block not found error
			return nil, rpccore.ErrTxnHashNotFound
		}
	}

	txIndex := slices.IndexFunc(block.Transactions, func(tx core.Transaction) bool {
		return tx.Hash().Equal(&hash)
	})
	if txIndex == -1 {
		return nil, rpccore.ErrTxnHashNotFound
	}

	traceResults, traceBlockErr := h.traceBlockTransactions(ctx, block)
	if traceBlockErr != nil {
		return nil, traceBlockErr
	}

	return traceResults[txIndex].TraceRoot, nil
}

func (h *Handler) TraceBlockTransactions(ctx context.Context, id BlockID) ([]TracedBlockTransaction, *jsonrpc.Error) {
	block, rpcErr := h.blockByID(&id)
	if rpcErr != nil {
		return nil, rpcErr
	}

	return h.traceBlockTransactions(ctx, block)
}

func (h *Handler) traceBlockTransactions(ctx context.Context, block *core.Block, //nolint: gocyclo
) ([]TracedBlockTransaction, *jsonrpc.Error) {
	isPending := block.Hash == nil
	if !isPending {
		if blockVer, err := core.ParseBlockVersion(block.ProtocolVersion); err != nil {
			return nil, rpccore.ErrUnexpectedError.CloneWithData(err.Error())
		} else if blockVer.Compare(traceFallbackVersion) != 1 && block.ProtocolVersion != excludedVersion {
			// version <= 0.13.1 and not 0.13.1.1 or forcing fetch some blocks from feeder gateway
			return h.fetchTraces(ctx, block.Hash)
		}

		if trace, hit := h.blockTraceCache.Get(traceCacheKey{
			blockHash: *block.Hash,
		}); hit {
			return trace, nil
		}
	}

	st, err := h.bcReader.StateAtBlockHash(block.ParentHash)
	if err != nil {
		return nil, rpccore.ErrBlockNotFound
	}

	var headState state.StateReader
	if isPending {
<<<<<<< HEAD
		headState, err = h.syncReader.PendingState()
=======
		headState, headStateCloser, err = h.PendingState()
>>>>>>> 9b337457
	} else {
		headState, err = h.bcReader.HeadState()
	}
	if err != nil {
		return nil, jsonrpc.Err(jsonrpc.InternalError, err.Error())
	}

	var classes []core.Class
	paidFeesOnL1 := []*felt.Felt{}

	for _, transaction := range block.Transactions {
		switch tx := transaction.(type) {
		case *core.DeclareTransaction:
			class, stateErr := headState.Class(tx.ClassHash)
			if stateErr != nil {
				return nil, jsonrpc.Err(jsonrpc.InternalError, stateErr.Error())
			}
			classes = append(classes, class.Class)
		case *core.L1HandlerTransaction:
			var fee felt.Felt
			paidFeesOnL1 = append(paidFeesOnL1, fee.SetUint64(1))
		}
	}

	blockHashToBeRevealed, err := h.getRevealedBlockHash(block.Number)
	if err != nil {
		return nil, rpccore.ErrInternal.CloneWithData(err)
	}
	network := h.bcReader.Network()
	header := block.Header
	blockInfo := vm.BlockInfo{
		Header:                header,
		BlockHashToBeRevealed: blockHashToBeRevealed,
	}

	executionResults, err := h.vm.Execute(block.Transactions, classes, paidFeesOnL1, &blockInfo, st, network, false,
		false, false, false, false)
	if err != nil {
		if errors.Is(err, utils.ErrResourceBusy) {
			return nil, rpccore.ErrInternal.CloneWithData(rpccore.ThrottledVMErr)
		}
		// Since we are tracing an existing block, we know that there should be no errors during execution. If we encounter any,
		// report them as unexpected errors
		return nil, rpccore.ErrUnexpectedError.CloneWithData(err.Error())
	}

	result := make([]TracedBlockTransaction, len(executionResults.Traces))
	for i := range executionResults.Traces {
		result[i] = TracedBlockTransaction{
			TraceRoot:       utils.HeapPtr(AdaptVMTransactionTrace(&executionResults.Traces[i])),
			TransactionHash: block.Transactions[i].Hash(),
		}
	}

	if !isPending {
		h.blockTraceCache.Add(traceCacheKey{
			blockHash: *block.Hash,
		}, result)
	}

	return result, nil
}

func (h *Handler) fetchTraces(ctx context.Context, blockHash *felt.Felt) ([]TracedBlockTransaction, *jsonrpc.Error) {
	rpcBlock, err := h.BlockWithTxs(BlockID{
		Hash: blockHash, // known non-nil
	})
	if err != nil {
		return nil, err
	}

	if h.feederClient == nil {
		return nil, rpccore.ErrInternal.CloneWithData("no feeder client configured")
	}

	blockTrace, fErr := h.feederClient.BlockTrace(ctx, blockHash.String())
	if fErr != nil {
		return nil, rpccore.ErrUnexpectedError.CloneWithData(fErr.Error())
	}

	traces, aErr := AdaptFeederBlockTrace(rpcBlock, blockTrace)
	if aErr != nil {
		return nil, rpccore.ErrUnexpectedError.CloneWithData(aErr.Error())
	}

	return traces, nil
}

// https://github.com/starkware-libs/starknet-specs/blob/e0b76ed0d8d8eba405e182371f9edac8b2bcbc5a/api/starknet_api_openrpc.json#L401-L445
func (h *Handler) Call(funcCall *FunctionCall, id *BlockID) ([]*felt.Felt, *jsonrpc.Error) {
	state, rpcErr := h.stateByBlockID(id)
	if rpcErr != nil {
		return nil, rpcErr
	}

	header, rpcErr := h.blockHeaderByID(id)
	if rpcErr != nil {
		return nil, rpcErr
	}

	classHash, err := state.ContractClassHash(&funcCall.ContractAddress)
	if err != nil {
		return nil, rpccore.ErrContractNotFound
	}

	declaredClass, err := state.Class(&classHash)
	if err != nil {
		return nil, rpccore.ErrClassHashNotFound
	}

	sierraVersion := declaredClass.Class.SierraVersion()

	blockHashToBeRevealed, err := h.getRevealedBlockHash(header.Number)
	if err != nil {
		return nil, rpccore.ErrInternal.CloneWithData(err)
	}

	res, err := h.vm.Call(&vm.CallInfo{
		ContractAddress: &funcCall.ContractAddress,
		Selector:        &funcCall.EntryPointSelector,
		Calldata:        funcCall.Calldata,
		ClassHash:       &classHash,
	}, &vm.BlockInfo{
		Header:                header,
		BlockHashToBeRevealed: blockHashToBeRevealed,
	}, state, h.bcReader.Network(), h.callMaxSteps, sierraVersion, false, false)
	if err != nil {
		if errors.Is(err, utils.ErrResourceBusy) {
			return nil, rpccore.ErrInternal.CloneWithData(rpccore.ThrottledVMErr)
		}
		return nil, MakeContractError(json.RawMessage(err.Error()))
	}
	if res.ExecutionFailed {
		// the blockifier 0.13.4 update requires us to check if the execution failed,
		// and if so, return ErrEntrypointNotFound if res.Result[0]==EntrypointNotFoundFelt,
		// otherwise we should wrap the result in ErrContractError
		var strErr string
		if len(res.Result) != 0 {
			if res.Result[0].String() == rpccore.EntrypointNotFoundFelt {
				strErr = fmt.Sprintf(
					rpccore.ErrEPSNotFound,
					funcCall.EntryPointSelector.String(),
				)
			} else {
				strErr = utils.FeltArrToString(res.Result)
			}
			strErr = `"` + strErr + `"`
		}
		// Todo: There is currently no standardised way to format these error messages
		return nil, MakeContractError(json.RawMessage(strErr))
	}
	return res.Result, nil
}<|MERGE_RESOLUTION|>--- conflicted
+++ resolved
@@ -158,11 +158,7 @@
 
 	var headState state.StateReader
 	if isPending {
-<<<<<<< HEAD
-		headState, err = h.syncReader.PendingState()
-=======
-		headState, headStateCloser, err = h.PendingState()
->>>>>>> 9b337457
+		headState, err = h.PendingState()
 	} else {
 		headState, err = h.bcReader.HeadState()
 	}
