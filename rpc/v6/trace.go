package rpcv6

import (
	"context"
	"encoding/json"
	"errors"
	"net/http"
	"slices"

	"github.com/Masterminds/semver/v3"
	"github.com/NethermindEth/juno/blockchain"
	"github.com/NethermindEth/juno/core"
	"github.com/NethermindEth/juno/core/felt"
	"github.com/NethermindEth/juno/jsonrpc"
	rpccore "github.com/NethermindEth/juno/rpc/rpccore"
	"github.com/NethermindEth/juno/sync"
	"github.com/NethermindEth/juno/utils"
	"github.com/NethermindEth/juno/vm"
)

var traceFallbackVersion = semver.MustParse("0.13.1")

const excludedVersion = "0.13.1.1"

const ExecutionStepsHeader string = "X-Cairo-Steps"

type TransactionTrace struct {
	Type                  TransactionType     `json:"type"`
	ValidateInvocation    *FunctionInvocation `json:"validate_invocation,omitempty"`
	ExecuteInvocation     *ExecuteInvocation  `json:"execute_invocation,omitempty" validate:"required_if=Type INVOKE"`
	FeeTransferInvocation *FunctionInvocation `json:"fee_transfer_invocation,omitempty"`
	ConstructorInvocation *FunctionInvocation `json:"constructor_invocation,omitempty" validate:"required_if=Type DEPLOY_ACCOUNT"`
	FunctionInvocation    *FunctionInvocation `json:"function_invocation,omitempty" validate:"required_if=Type L1_HANDLER"`
	StateDiff             *StateDiff          `json:"state_diff,omitempty"`
}

type ExecuteInvocation struct {
	RevertReason        string `json:"revert_reason"`
	*FunctionInvocation `json:",omitempty"`
}

func (e ExecuteInvocation) MarshalJSON() ([]byte, error) {
	if e.FunctionInvocation != nil {
		return json.Marshal(e.FunctionInvocation)
	}
	type alias ExecuteInvocation
	return json.Marshal(alias(e))
}

type FunctionInvocation struct {
	ContractAddress    felt.Felt              `json:"contract_address"`
	EntryPointSelector *felt.Felt             `json:"entry_point_selector"`
	Calldata           []felt.Felt            `json:"calldata"`
	CallerAddress      felt.Felt              `json:"caller_address"`
	ClassHash          *felt.Felt             `json:"class_hash"`
	EntryPointType     string                 `json:"entry_point_type"`
	CallType           string                 `json:"call_type"`
	Result             []felt.Felt            `json:"result"`
	Calls              []FunctionInvocation   `json:"calls"`
	Events             []OrderedEvent         `json:"events"`
	Messages           []OrderedL2toL1Message `json:"messages"`
	ExecutionResources *ComputationResources  `json:"execution_resources"`
}

type OrderedEvent struct {
	Order uint64       `json:"order"`
	Keys  []*felt.Felt `json:"keys"`
	Data  []*felt.Felt `json:"data"`
}

type OrderedL2toL1Message struct {
	Order   uint64       `json:"order"`
	From    *felt.Felt   `json:"from_address"`
	To      *felt.Felt   `json:"to_address"`
	Payload []*felt.Felt `json:"payload"`
}

/****************************************************
		Tracing Handlers
*****************************************************/

// TraceTransaction returns the trace for a given executed transaction, including internal calls
//
// It follows the specification defined here:
// https://github.com/starkware-libs/starknet-specs/blob/1ae810e0137cc5d175ace4554892a4f43052be56/api/starknet_trace_api_openrpc.json#L11
func (h *Handler) TraceTransaction(ctx context.Context, hash felt.Felt) (*TransactionTrace, *jsonrpc.Error) {
	return h.traceTransaction(ctx, &hash)
}

func (h *Handler) traceTransaction(ctx context.Context, hash *felt.Felt) (*TransactionTrace, *jsonrpc.Error) {
	_, blockHash, _, err := h.bcReader.Receipt(hash)
	if err != nil {
		return nil, rpccore.ErrTxnHashNotFound
	}
	httpHeader := http.Header{}
	httpHeader.Set(ExecutionStepsHeader, "0")

	var block *core.Block
	isPendingBlock := blockHash == nil
	if isPendingBlock {
		var pending *sync.Pending
		pending, err = h.syncReader.Pending()
		if err != nil {
			// for traceTransaction handlers there is no block not found error
			return nil, rpccore.ErrTxnHashNotFound
		}
		block = pending.Block
	} else {
		block, err = h.bcReader.BlockByHash(blockHash)
		if err != nil {
			// for traceTransaction handlers there is no block not found error
			return nil, rpccore.ErrTxnHashNotFound
		}
	}

	txIndex := slices.IndexFunc(block.Transactions, func(tx core.Transaction) bool {
		return tx.Hash().Equal(hash)
	})
	if txIndex == -1 {
		return nil, rpccore.ErrTxnHashNotFound
	}

	traceResults, traceBlockErr := h.traceBlockTransactions(ctx, block)
	if traceBlockErr != nil {
		return nil, traceBlockErr
	}

	return traceResults[txIndex].TraceRoot, nil
}

func (h *Handler) TraceBlockTransactions(ctx context.Context, id BlockID) ([]TracedBlockTransaction, *jsonrpc.Error) {
	block, rpcErr := h.blockByID(&id)
	if rpcErr != nil {
		return nil, rpcErr
	}

	return h.traceBlockTransactions(ctx, block)
}

func (h *Handler) traceBlockTransactions(ctx context.Context, block *core.Block, //nolint: gocyclo
) ([]TracedBlockTransaction, *jsonrpc.Error) {
	isPending := block.Hash == nil
	if !isPending {
		if blockVer, err := core.ParseBlockVersion(block.ProtocolVersion); err != nil {
			return nil, rpccore.ErrUnexpectedError.CloneWithData(err.Error())
		} else if blockVer.Compare(traceFallbackVersion) != 1 && block.ProtocolVersion != excludedVersion {
			// version <= 0.13.1 and not 0.13.1.1 or forcing fetch some blocks from feeder gateway
			return h.fetchTraces(ctx, block.Hash)
		}

		if trace, hit := h.blockTraceCache.Get(traceCacheKey{
			blockHash: *block.Hash,
		}); hit {
			return trace, nil
		}
	}

	state, closer, err := h.bcReader.StateAtBlockHash(block.ParentHash)
	if err != nil {
		return nil, rpccore.ErrBlockNotFound
	}
	defer h.callAndLogErr(closer, "Failed to close state in traceBlockTransactions")

	var (
		headState       core.StateReader
		headStateCloser blockchain.StateCloser
	)
	if isPending {
		headState, headStateCloser, err = h.syncReader.PendingState()
	} else {
		headState, headStateCloser, err = h.bcReader.HeadState()
	}
	if err != nil {
		return nil, jsonrpc.Err(jsonrpc.InternalError, err.Error())
	}
	defer h.callAndLogErr(headStateCloser, "Failed to close head state in traceBlockTransactions")

	var classes []core.Class
	paidFeesOnL1 := []*felt.Felt{}

	for _, transaction := range block.Transactions {
		switch tx := transaction.(type) {
		case *core.DeclareTransaction:
			class, stateErr := headState.Class(tx.ClassHash)
			if stateErr != nil {
				return nil, jsonrpc.Err(jsonrpc.InternalError, stateErr.Error())
			}
			classes = append(classes, class.Class)
		case *core.L1HandlerTransaction:
			var fee felt.Felt
			paidFeesOnL1 = append(paidFeesOnL1, fee.SetUint64(1))
		}
	}

	blockHashToBeRevealed, err := h.getRevealedBlockHash(block.Number)
	if err != nil {
		return nil, rpccore.ErrInternal.CloneWithData(err)
	}
	network := h.bcReader.Network()
	header := block.Header
	blockInfo := vm.BlockInfo{
		Header:                header,
		BlockHashToBeRevealed: blockHashToBeRevealed,
	}

	executionResults, err := h.vm.Execute(block.Transactions, classes, paidFeesOnL1, &blockInfo, state, network, false,
		false, false, false)
	if err != nil {
		if errors.Is(err, utils.ErrResourceBusy) {
			return nil, rpccore.ErrInternal.CloneWithData(rpccore.ThrottledVMErr)
		}
		// Since we are tracing an existing block, we know that there should be no errors during execution. If we encounter any,
		// report them as unexpected errors
		return nil, rpccore.ErrUnexpectedError.CloneWithData(err.Error())
	}

	result := make([]TracedBlockTransaction, len(executionResults.Traces))
	for i := range executionResults.Traces {
		result[i] = TracedBlockTransaction{
<<<<<<< HEAD
			TraceRoot:       utils.Ptr(AdaptVMTransactionTrace(&executionResults.Traces[i])),
=======
			TraceRoot:       utils.HeapPtr(AdaptVMTransactionTrace(&executionResults.Traces[i])),
>>>>>>> f062c83f
			TransactionHash: block.Transactions[i].Hash(),
		}
	}

	if !isPending {
		h.blockTraceCache.Add(traceCacheKey{
			blockHash: *block.Hash,
		}, result)
	}

	return result, nil
}

func (h *Handler) fetchTraces(ctx context.Context, blockHash *felt.Felt) ([]TracedBlockTransaction, *jsonrpc.Error) {
	rpcBlock, err := h.BlockWithTxs(BlockID{
		Hash: blockHash, // known non-nil
	})
	if err != nil {
		return nil, err
	}

	if h.feederClient == nil {
		return nil, rpccore.ErrInternal.CloneWithData("no feeder client configured")
	}

	blockTrace, fErr := h.feederClient.BlockTrace(ctx, blockHash.String())
	if fErr != nil {
		return nil, rpccore.ErrUnexpectedError.CloneWithData(fErr.Error())
	}

	traces, aErr := AdaptFeederBlockTrace(rpcBlock, blockTrace)
	if aErr != nil {
		return nil, rpccore.ErrUnexpectedError.CloneWithData(aErr.Error())
	}

	return traces, nil
}

// https://github.com/starkware-libs/starknet-specs/blob/e0b76ed0d8d8eba405e182371f9edac8b2bcbc5a/api/starknet_api_openrpc.json#L401-L445
func (h *Handler) Call(funcCall *FunctionCall, id *BlockID) ([]*felt.Felt, *jsonrpc.Error) {
	state, closer, rpcErr := h.stateByBlockID(id)
	if rpcErr != nil {
		return nil, rpcErr
	}
	defer h.callAndLogErr(closer, "Failed to close state in starknet_call")

	header, rpcErr := h.blockHeaderByID(id)
	if rpcErr != nil {
		return nil, rpcErr
	}

	classHash, err := state.ContractClassHash(&funcCall.ContractAddress)
	if err != nil {
		return nil, rpccore.ErrContractNotFound
	}

	declaredClass, err := state.Class(classHash)
	if err != nil {
		return nil, rpccore.ErrClassHashNotFound
	}

	sierraVersion := declaredClass.Class.SierraVersion()

	blockHashToBeRevealed, err := h.getRevealedBlockHash(header.Number)
	if err != nil {
		return nil, rpccore.ErrInternal.CloneWithData(err)
	}

	res, err := h.vm.Call(&vm.CallInfo{
		ContractAddress: &funcCall.ContractAddress,
		Selector:        &funcCall.EntryPointSelector,
		Calldata:        funcCall.Calldata,
		ClassHash:       classHash,
	}, &vm.BlockInfo{
		Header:                header,
		BlockHashToBeRevealed: blockHashToBeRevealed,
	}, state, h.bcReader.Network(), h.callMaxSteps, sierraVersion, false)
	if err != nil {
		if errors.Is(err, utils.ErrResourceBusy) {
			return nil, rpccore.ErrInternal.CloneWithData(rpccore.ThrottledVMErr)
		}
		return nil, MakeContractError(json.RawMessage(err.Error()))
	}
	if res.ExecutionFailed {
		return nil, MakeContractError(json.RawMessage(utils.FeltArrToString(res.Result)))
	}
	return res.Result, nil
}<|MERGE_RESOLUTION|>--- conflicted
+++ resolved
@@ -217,11 +217,7 @@
 	result := make([]TracedBlockTransaction, len(executionResults.Traces))
 	for i := range executionResults.Traces {
 		result[i] = TracedBlockTransaction{
-<<<<<<< HEAD
-			TraceRoot:       utils.Ptr(AdaptVMTransactionTrace(&executionResults.Traces[i])),
-=======
 			TraceRoot:       utils.HeapPtr(AdaptVMTransactionTrace(&executionResults.Traces[i])),
->>>>>>> f062c83f
 			TransactionHash: block.Transactions[i].Hash(),
 		}
 	}
