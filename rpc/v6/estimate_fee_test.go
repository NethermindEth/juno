package rpcv6_test

import (
	"encoding/json"
	"testing"

	"github.com/NethermindEth/juno/core"
	"github.com/NethermindEth/juno/core/felt"
	"github.com/NethermindEth/juno/core/state/commonstate"
	"github.com/NethermindEth/juno/db"
	"github.com/NethermindEth/juno/mocks"
	rpccore "github.com/NethermindEth/juno/rpc/rpccore"
	rpc "github.com/NethermindEth/juno/rpc/v6"
	"github.com/NethermindEth/juno/utils"
	"github.com/NethermindEth/juno/vm"
	"github.com/ethereum/go-ethereum/common"
	"github.com/stretchr/testify/assert"
	"github.com/stretchr/testify/require"
	"go.uber.org/mock/gomock"
)

func TestEstimateMessageFee(t *testing.T) {
	mockCtrl := gomock.NewController(t)
	t.Cleanup(mockCtrl.Finish)

	n := &utils.Mainnet
	mockReader := mocks.NewMockReader(mockCtrl)
	mockReader.EXPECT().Network().Return(n).AnyTimes()
	mockVM := mocks.NewMockVM(mockCtrl)

	handler := rpc.New(mockReader, nil, mockVM, n, utils.NewNopZapLogger())
	msg := rpc.MsgFromL1{
		From:     common.HexToAddress("0xDEADBEEF"),
		To:       *new(felt.Felt).SetUint64(1337),
		Payload:  []felt.Felt{*new(felt.Felt).SetUint64(1), *new(felt.Felt).SetUint64(2)},
		Selector: *new(felt.Felt).SetUint64(44),
	}

	t.Run("block not found", func(t *testing.T) {
		mockReader.EXPECT().HeadState().Return(nil, nil, db.ErrKeyNotFound)
		_, err := handler.EstimateMessageFee(msg, rpc.BlockID{Latest: true})
		require.Equal(t, rpccore.ErrBlockNotFound, err)
	})

	latestHeader := &core.Header{
		Number:        9,
		Timestamp:     456,
		L1GasPriceETH: new(felt.Felt).SetUint64(42),
	}
	mockState := mocks.NewMockStateReader(mockCtrl)

	mockReader.EXPECT().HeadState().Return(mockState, nopCloser, nil)
	mockReader.EXPECT().HeadsHeader().Return(latestHeader, nil)

	expectedGasConsumed := new(felt.Felt).SetUint64(37)
	mockVM.EXPECT().Execute(gomock.Any(), gomock.Any(), gomock.Any(), &vm.BlockInfo{
		Header: latestHeader,
<<<<<<< HEAD
	}, gomock.Any(), gomock.Any(), false, true, false, true).DoAndReturn(
		func(txns []core.Transaction, declaredClasses []core.Class,
			paidFeesOnL1 []*felt.Felt, blockInfo *vm.BlockInfo, state commonstate.StateReader,
			skipChargeFee, skipValidate, errOnRevert, errStack, allowBinarySearch bool,
=======
	}, gomock.Any(), gomock.Any(), false, true, false, true, true).DoAndReturn(
		func(
			txns []core.Transaction,
			declaredClasses []core.ClassDefinition,
			paidFeesOnL1 []*felt.Felt,
			blockInfo *vm.BlockInfo,
			state core.StateReader,
			skipChargeFee,
			skipValidate,
			errOnRevert,
			errStack,
			allowBinarySearch bool,
			isEstimateFee bool,
>>>>>>> a54beab4
		) (vm.ExecutionResults, error) {
			require.Len(t, txns, 1)
			assert.NotNil(t, txns[0].(*core.L1HandlerTransaction))

			assert.Empty(t, declaredClasses)
			assert.Len(t, paidFeesOnL1, 1)

			actualFee := new(felt.Felt).Mul(expectedGasConsumed, blockInfo.Header.L1GasPriceETH)
			return vm.ExecutionResults{
				OverallFees:      []*felt.Felt{actualFee},
				DataAvailability: []core.DataAvailability{{L1DataGas: 0}},
				GasConsumed:      []core.GasConsumed{{L1Gas: 37}},
				Traces: []vm.TransactionTrace{{
					StateDiff: &vm.StateDiff{
						StorageDiffs:              []vm.StorageDiff{},
						Nonces:                    []vm.Nonce{},
						DeployedContracts:         []vm.DeployedContract{},
						DeprecatedDeclaredClasses: []*felt.Felt{},
						DeclaredClasses:           []vm.DeclaredClass{},
						ReplacedClasses:           []vm.ReplacedClass{},
					},
				}},
				NumSteps: 0,
			}, nil
		},
	)

	estimateFee, err := handler.EstimateMessageFee(msg, rpc.BlockID{Latest: true})
	require.Nil(t, err)
	feeUnit := rpc.WEI
	require.Equal(t, expectedGasConsumed, estimateFee.GasConsumed)
	require.Equal(t, latestHeader.L1GasPriceETH, estimateFee.GasPrice)
	require.Equal(t, new(felt.Felt).
		Mul(expectedGasConsumed, latestHeader.L1GasPriceETH), estimateFee.OverallFee)
	require.Equal(t, feeUnit, *estimateFee.Unit)
}

func assertEqualDeprecatedCairoClass(
	t *testing.T,
	deprecatedCairoClass *core.DeprecatedCairoClass,
	class *rpc.Class,
) {
	assert.Equal(t, deprecatedCairoClass.Program, class.Program)
	assert.Equal(t, deprecatedCairoClass.Abi, class.Abi.(json.RawMessage))

	require.Equal(t, len(deprecatedCairoClass.L1Handlers), len(class.EntryPoints.L1Handler))
	for idx := range deprecatedCairoClass.L1Handlers {
		assert.Nil(t, class.EntryPoints.L1Handler[idx].Index)
		assert.Equal(
			t,
			deprecatedCairoClass.L1Handlers[idx].Offset,
			class.EntryPoints.L1Handler[idx].Offset,
		)
		assert.Equal(
			t,
			deprecatedCairoClass.L1Handlers[idx].Selector,
			class.EntryPoints.L1Handler[idx].Selector,
		)
	}

	require.Equal(t, len(deprecatedCairoClass.Constructors), len(class.EntryPoints.Constructor))
	for idx := range deprecatedCairoClass.Constructors {
		assert.Nil(t, class.EntryPoints.Constructor[idx].Index)
		assert.Equal(
			t,
			deprecatedCairoClass.Constructors[idx].Offset,
			class.EntryPoints.Constructor[idx].Offset,
		)
		assert.Equal(
			t,
			deprecatedCairoClass.Constructors[idx].Selector,
			class.EntryPoints.Constructor[idx].Selector,
		)
	}

	require.Equal(t, len(deprecatedCairoClass.Externals), len(class.EntryPoints.External))
	for idx := range deprecatedCairoClass.Externals {
		assert.Nil(t, class.EntryPoints.External[idx].Index)
		assert.Equal(
			t,
			deprecatedCairoClass.Externals[idx].Offset,
			class.EntryPoints.External[idx].Offset,
		)
		assert.Equal(t,
			deprecatedCairoClass.Externals[idx].Selector,
			class.EntryPoints.External[idx].Selector,
		)
	}
}

func assertEqualSierraClass(t *testing.T, sierraClass *core.SierraClass, class *rpc.Class) {
	assert.Equal(t, sierraClass.Program, class.SierraProgram)
	assert.Equal(t, sierraClass.Abi, class.Abi.(string))
	assert.Equal(t, sierraClass.SemanticVersion, class.ContractClassVersion)

	require.Equal(t, len(sierraClass.EntryPoints.L1Handler), len(class.EntryPoints.L1Handler))
	for idx := range sierraClass.EntryPoints.L1Handler {
		assert.Nil(t, class.EntryPoints.L1Handler[idx].Offset)
		assert.Equal(
			t,
			sierraClass.EntryPoints.L1Handler[idx].Index,
			*class.EntryPoints.L1Handler[idx].Index,
		)
		assert.Equal(
			t,
			sierraClass.EntryPoints.L1Handler[idx].Selector,
			class.EntryPoints.L1Handler[idx].Selector,
		)
	}

	require.Equal(t, len(sierraClass.EntryPoints.Constructor), len(class.EntryPoints.Constructor))
	for idx := range sierraClass.EntryPoints.Constructor {
		assert.Nil(t, class.EntryPoints.Constructor[idx].Offset)
		assert.Equal(
			t,
			sierraClass.EntryPoints.Constructor[idx].Index,
			*class.EntryPoints.Constructor[idx].Index,
		)
		assert.Equal(
			t,
			sierraClass.EntryPoints.Constructor[idx].Selector,
			class.EntryPoints.Constructor[idx].Selector,
		)
	}

	require.Equal(t, len(sierraClass.EntryPoints.External), len(class.EntryPoints.External))
	for idx := range sierraClass.EntryPoints.External {
		assert.Nil(t, class.EntryPoints.External[idx].Offset)
		assert.Equal(
			t,
			sierraClass.EntryPoints.External[idx].Index,
			*class.EntryPoints.External[idx].Index,
		)
		assert.Equal(
			t,
			sierraClass.EntryPoints.External[idx].Selector,
			class.EntryPoints.External[idx].Selector,
		)
	}
}<|MERGE_RESOLUTION|>--- conflicted
+++ resolved
@@ -55,26 +55,19 @@
 	expectedGasConsumed := new(felt.Felt).SetUint64(37)
 	mockVM.EXPECT().Execute(gomock.Any(), gomock.Any(), gomock.Any(), &vm.BlockInfo{
 		Header: latestHeader,
-<<<<<<< HEAD
-	}, gomock.Any(), gomock.Any(), false, true, false, true).DoAndReturn(
-		func(txns []core.Transaction, declaredClasses []core.Class,
-			paidFeesOnL1 []*felt.Felt, blockInfo *vm.BlockInfo, state commonstate.StateReader,
-			skipChargeFee, skipValidate, errOnRevert, errStack, allowBinarySearch bool,
-=======
 	}, gomock.Any(), gomock.Any(), false, true, false, true, true).DoAndReturn(
 		func(
 			txns []core.Transaction,
 			declaredClasses []core.ClassDefinition,
 			paidFeesOnL1 []*felt.Felt,
 			blockInfo *vm.BlockInfo,
-			state core.StateReader,
+			state commonstate.StateReader,
 			skipChargeFee,
 			skipValidate,
 			errOnRevert,
 			errStack,
 			allowBinarySearch bool,
 			isEstimateFee bool,
->>>>>>> a54beab4
 		) (vm.ExecutionResults, error) {
 			require.Len(t, txns, 1)
 			assert.NotNil(t, txns[0].(*core.L1HandlerTransaction))
