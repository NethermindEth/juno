--- conflicted
+++ resolved
@@ -57,11 +57,7 @@
 		Header: latestHeader,
 	}, gomock.Any(), gomock.Any(), false, true, false, true).DoAndReturn(
 		func(txns []core.Transaction, declaredClasses []core.Class, paidFeesOnL1 []*felt.Felt, blockInfo *vm.BlockInfo,
-<<<<<<< HEAD
-			state commonstate.StateReader, network *utils.Network, skipChargeFee, skipValidate, errOnRevert, errStack, allowBinarySearch bool,
-=======
-			state core.StateReader, skipChargeFee, skipValidate, errOnRevert, errStack, allowBinarySearch bool,
->>>>>>> 1fed2118
+			state commonstate.StateReader, skipChargeFee, skipValidate, errOnRevert, errStack, allowBinarySearch bool,
 		) (vm.ExecutionResults, error) {
 			require.Len(t, txns, 1)
 			assert.NotNil(t, txns[0].(*core.L1HandlerTransaction))
