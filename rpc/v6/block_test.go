package rpcv6_test

import (
	"errors"
	"testing"

	"github.com/NethermindEth/juno/blockchain"
	"github.com/NethermindEth/juno/clients/feeder"
	"github.com/NethermindEth/juno/core"
	"github.com/NethermindEth/juno/core/felt"
	"github.com/NethermindEth/juno/db"
	"github.com/NethermindEth/juno/db/pebble"
	"github.com/NethermindEth/juno/mocks"
	rpccore "github.com/NethermindEth/juno/rpc/rpccore"
	rpc "github.com/NethermindEth/juno/rpc/v6"
	adaptfeeder "github.com/NethermindEth/juno/starknetdata/feeder"
	"github.com/NethermindEth/juno/sync"
	"github.com/NethermindEth/juno/utils"
	"github.com/stretchr/testify/assert"
	"github.com/stretchr/testify/require"
	"go.uber.org/mock/gomock"
)

func TestBlockId(t *testing.T) {
	t.Parallel()
	tests := map[string]struct {
		blockIDJSON     string
		expectedBlockID rpc.BlockID
	}{
		"latest": {
			blockIDJSON: `"latest"`,
			expectedBlockID: rpc.BlockID{
				Latest: true,
			},
		},
		"pending": {
			blockIDJSON: `"pending"`,
			expectedBlockID: rpc.BlockID{
				Pending: true,
			},
		},
		"number": {
			blockIDJSON: `{ "block_number" : 123123 }`,
			expectedBlockID: rpc.BlockID{
				Number: 123123,
			},
		},
		"hash": {
			blockIDJSON: `{ "block_hash" : "0x123" }`,
			expectedBlockID: rpc.BlockID{
				Hash: new(felt.Felt).SetUint64(0x123),
			},
		},
	}
	for name, test := range tests {
		t.Run(name, func(t *testing.T) {
			t.Parallel()
			var blockID rpc.BlockID
			require.NoError(t, blockID.UnmarshalJSON([]byte(test.blockIDJSON)))
			assert.Equal(t, test.expectedBlockID, blockID)
		})
	}

	failingTests := map[string]struct {
		blockIDJSON string
	}{
		"unknown tag": {
			blockIDJSON: `"unknown tag"`,
		},
		"an empyt json object": {
			blockIDJSON: "{  }",
		},
		"a json list": {
			blockIDJSON: "[  ]",
		},
		"cannot parse number": {
			blockIDJSON: `{ "block_number" : asd }`,
		},
		"cannot parse hash": {
			blockIDJSON: `{ "block_hash" : asd }`,
		},
	}
	for name, test := range failingTests {
		t.Run(name, func(t *testing.T) {
			t.Parallel()
			var blockID rpc.BlockID
			assert.Error(t, blockID.UnmarshalJSON([]byte(test.blockIDJSON)))
		})
	}
}

func TestBlockNumber(t *testing.T) {
	mockCtrl := gomock.NewController(t)
	t.Cleanup(mockCtrl.Finish)

	mockReader := mocks.NewMockReader(mockCtrl)
	handler := rpc.New(mockReader, nil, nil, "", &utils.Mainnet, nil)

	t.Run("empty blockchain", func(t *testing.T) {
		expectedHeight := uint64(0)
		mockReader.EXPECT().Height().Return(expectedHeight, errors.New("empty blockchain"))

		num, err := handler.BlockNumber()
		assert.Equal(t, expectedHeight, num)
		assert.Equal(t, rpccore.ErrNoBlock, err)
	})

	t.Run("blockchain height is 21", func(t *testing.T) {
		expectedHeight := uint64(21)
		mockReader.EXPECT().Height().Return(expectedHeight, nil)

		num, err := handler.BlockNumber()
		require.Nil(t, err)
		assert.Equal(t, expectedHeight, num)
	})
}

func TestBlockHashAndNumber(t *testing.T) {
	mockCtrl := gomock.NewController(t)
	t.Cleanup(mockCtrl.Finish)

	n := &utils.Mainnet
	mockReader := mocks.NewMockReader(mockCtrl)
	handler := rpc.New(mockReader, nil, nil, "", n, nil)

	t.Run("empty blockchain", func(t *testing.T) {
		mockReader.EXPECT().Head().Return(nil, errors.New("empty blockchain"))

		block, err := handler.BlockHashAndNumber()
		assert.Nil(t, block)
		assert.Equal(t, rpccore.ErrNoBlock, err)
	})

	t.Run("blockchain height is 147", func(t *testing.T) {
		client := feeder.NewTestClient(t, n)
		gw := adaptfeeder.New(client)

		expectedBlock, err := gw.BlockByNumber(t.Context(), 147)
		require.NoError(t, err)

		expectedBlockHashAndNumber := &rpc.BlockHashAndNumber{Hash: expectedBlock.Hash, Number: expectedBlock.Number}

		mockReader.EXPECT().Head().Return(expectedBlock, nil)

		hashAndNum, rpcErr := handler.BlockHashAndNumber()
		require.Nil(t, rpcErr)
		assert.Equal(t, expectedBlockHashAndNumber, hashAndNum)
	})
}

func TestBlockTransactionCount(t *testing.T) {
	mockCtrl := gomock.NewController(t)
	t.Cleanup(mockCtrl.Finish)
	mockSyncReader := mocks.NewMockSyncReader(mockCtrl)
	n := utils.HeapPtr(utils.Sepolia)
	mockReader := mocks.NewMockReader(mockCtrl)
	handler := rpc.New(mockReader, mockSyncReader, nil, "", n, nil)

	client := feeder.NewTestClient(t, n)
	gw := adaptfeeder.New(client)

	latestBlockNumber := uint64(56377)
	latestBlock, err := gw.BlockByNumber(t.Context(), latestBlockNumber)
	require.NoError(t, err)
	latestBlockHash := latestBlock.Hash
	expectedCount := latestBlock.TransactionCount

	t.Run("empty blockchain", func(t *testing.T) {
		mockReader.EXPECT().HeadsHeader().Return(nil, db.ErrKeyNotFound)

		count, rpcErr := handler.BlockTransactionCount(rpc.BlockID{Latest: true})
		assert.Equal(t, uint64(0), count)
		assert.Equal(t, rpccore.ErrBlockNotFound, rpcErr)
	})

	t.Run("non-existent block hash", func(t *testing.T) {
		mockReader.EXPECT().BlockHeaderByHash(gomock.Any()).Return(nil, db.ErrKeyNotFound)

		count, rpcErr := handler.BlockTransactionCount(rpc.BlockID{Hash: new(felt.Felt).SetBytes([]byte("random"))})
		assert.Equal(t, uint64(0), count)
		assert.Equal(t, rpccore.ErrBlockNotFound, rpcErr)
	})

	t.Run("non-existent pending block", func(t *testing.T) {
		latestBlock.Hash = nil
		latestBlock.GlobalStateRoot = nil
		mockSyncReader.EXPECT().Pending().Return(nil, sync.ErrPendingBlockNotFound)

		count, rpcErr := handler.BlockTransactionCount(rpc.BlockID{Pending: true})
		require.Equal(t, rpccore.ErrBlockNotFound, rpcErr)
		assert.Equal(t, uint64(0), count)
	})

	t.Run("non-existent block number", func(t *testing.T) {
		mockReader.EXPECT().BlockHeaderByNumber(gomock.Any()).Return(nil, db.ErrKeyNotFound)

		count, rpcErr := handler.BlockTransactionCount(rpc.BlockID{Number: uint64(328476)})
		assert.Equal(t, uint64(0), count)
		assert.Equal(t, rpccore.ErrBlockNotFound, rpcErr)
	})

	t.Run("blockID - latest", func(t *testing.T) {
		mockReader.EXPECT().HeadsHeader().Return(latestBlock.Header, nil)

		count, rpcErr := handler.BlockTransactionCount(rpc.BlockID{Latest: true})
		require.Nil(t, rpcErr)
		assert.Equal(t, expectedCount, count)
	})

	t.Run("blockID - hash", func(t *testing.T) {
		mockReader.EXPECT().BlockHeaderByHash(latestBlockHash).Return(latestBlock.Header, nil)

		count, rpcErr := handler.BlockTransactionCount(rpc.BlockID{Hash: latestBlockHash})
		require.Nil(t, rpcErr)
		assert.Equal(t, expectedCount, count)
	})

	t.Run("blockID - number", func(t *testing.T) {
		mockReader.EXPECT().BlockHeaderByNumber(latestBlockNumber).Return(latestBlock.Header, nil)

		count, rpcErr := handler.BlockTransactionCount(rpc.BlockID{Number: latestBlockNumber})
		require.Nil(t, rpcErr)
		assert.Equal(t, expectedCount, count)
	})

	t.Run("blockID - pending", func(t *testing.T) {
		latestBlock.Hash = nil
		latestBlock.GlobalStateRoot = nil
		mockSyncReader.EXPECT().Pending().Return(&sync.Pending{
			Block: latestBlock,
		}, nil)

		count, rpcErr := handler.BlockTransactionCount(rpc.BlockID{Pending: true})
		require.Nil(t, rpcErr)
		assert.Equal(t, expectedCount, count)
	})
}

//nolint:dupl
func TestBlockWithTxHashes(t *testing.T) {
	errTests := map[string]rpc.BlockID{
		"latest":  {Latest: true},
		"pending": {Pending: true},
		"hash":    {Hash: new(felt.Felt).SetUint64(1)},
		"number":  {Number: 1},
	}
	mockCtrl := gomock.NewController(t)
	t.Cleanup(mockCtrl.Finish)
	var mockSyncReader *mocks.MockSyncReader
	mockReader := mocks.NewMockReader(mockCtrl)

	for description, id := range errTests {
		t.Run(description, func(t *testing.T) {
			log := utils.NewNopZapLogger()
			n := &utils.Mainnet
			chain := blockchain.New(pebble.NewMemTest(t), n)
			if description == "pending" { //nolint:goconst
				mockSyncReader = mocks.NewMockSyncReader(mockCtrl)
				mockSyncReader.EXPECT().Pending().Return(nil, sync.ErrPendingBlockNotFound)
			}
			handler := rpc.New(chain, mockSyncReader, nil, "", n, log)

			block, rpcErr := handler.BlockWithTxHashes(id)
			assert.Nil(t, block)
			assert.Equal(t, rpccore.ErrBlockNotFound, rpcErr)
		})
	}

	n := &utils.Sepolia
	handler := rpc.New(mockReader, mockSyncReader, nil, "", n, nil)

	client := feeder.NewTestClient(t, n)
	gw := adaptfeeder.New(client)

	latestBlockNumber := uint64(56377)
	latestBlock, err := gw.BlockByNumber(t.Context(), latestBlockNumber)
	require.NoError(t, err)
	latestBlockHash := latestBlock.Hash

	checkBlock := func(t *testing.T, b *rpc.BlockWithTxHashes) {
		t.Helper()
		assert.Equal(t, latestBlock.Hash, b.Hash)
		assert.Equal(t, latestBlock.GlobalStateRoot, b.NewRoot)
		assert.Equal(t, latestBlock.ParentHash, b.ParentHash)
		assert.Equal(t, latestBlock.SequencerAddress, b.SequencerAddress)
		assert.Equal(t, latestBlock.Timestamp, b.Timestamp)
		assert.Equal(t, len(latestBlock.Transactions), len(b.TxnHashes))
		for i := range latestBlock.Transactions {
			assert.Equal(t, latestBlock.Transactions[i].Hash(), b.TxnHashes[i])
		}
	}

	checkLatestBlock := func(t *testing.T, b *rpc.BlockWithTxHashes) {
		t.Helper()
		if latestBlock.Hash != nil {
			assert.Equal(t, latestBlock.Number, *b.Number)
		} else {
			assert.Nil(t, b.Number)
			assert.Equal(t, rpc.BlockPending, b.Status)
		}
		checkBlock(t, b)
	}

	t.Run("blockID - latest", func(t *testing.T) {
		mockReader.EXPECT().Head().Return(latestBlock, nil)
		mockReader.EXPECT().L1Head().Return(nil, db.ErrKeyNotFound)

		block, rpcErr := handler.BlockWithTxHashes(rpc.BlockID{Latest: true})
		require.Nil(t, rpcErr)

		checkLatestBlock(t, block)
	})

	t.Run("blockID - hash", func(t *testing.T) {
		mockReader.EXPECT().BlockByHash(latestBlockHash).Return(latestBlock, nil)
		mockReader.EXPECT().L1Head().Return(nil, db.ErrKeyNotFound)

		block, rpcErr := handler.BlockWithTxHashes(rpc.BlockID{Hash: latestBlockHash})
		require.Nil(t, rpcErr)

		checkLatestBlock(t, block)
	})

	t.Run("blockID - number", func(t *testing.T) {
		mockReader.EXPECT().BlockByNumber(latestBlockNumber).Return(latestBlock, nil)
		mockReader.EXPECT().L1Head().Return(nil, db.ErrKeyNotFound)

		block, rpcErr := handler.BlockWithTxHashes(rpc.BlockID{Number: latestBlockNumber})
		require.Nil(t, rpcErr)

		checkLatestBlock(t, block)
	})

	t.Run("blockID - number accepted on l1", func(t *testing.T) {
		mockReader.EXPECT().BlockByNumber(latestBlockNumber).Return(latestBlock, nil)
		mockReader.EXPECT().L1Head().Return(&core.L1Head{
			BlockNumber: latestBlockNumber,
			BlockHash:   latestBlockHash,
			StateRoot:   latestBlock.GlobalStateRoot,
		}, nil)

		block, rpcErr := handler.BlockWithTxHashes(rpc.BlockID{Number: latestBlockNumber})
		require.Nil(t, rpcErr)

		assert.Equal(t, rpc.BlockAcceptedL1, block.Status)
		checkBlock(t, block)
	})

	t.Run("blockID - pending", func(t *testing.T) {
		latestBlock.Hash = nil
		latestBlock.GlobalStateRoot = nil
		mockSyncReader.EXPECT().Pending().Return(&sync.Pending{
			Block: latestBlock,
		}, nil)
		mockReader.EXPECT().L1Head().Return(nil, db.ErrKeyNotFound)
		block, rpcErr := handler.BlockWithTxHashes(rpc.BlockID{Pending: true})
		require.Nil(t, rpcErr)
		checkLatestBlock(t, block)
	})
}

func TestBlockWithTxs(t *testing.T) {
	errTests := map[string]rpc.BlockID{
		"latest":  {Latest: true},
		"pending": {Pending: true},
		"hash":    {Hash: new(felt.Felt).SetUint64(1)},
		"number":  {Number: 1},
	}
	mockCtrl := gomock.NewController(t)
	t.Cleanup(mockCtrl.Finish)

	var mockSyncReader *mocks.MockSyncReader
	mockReader := mocks.NewMockReader(mockCtrl)

	for description, id := range errTests { //nolint:dupl
		t.Run(description, func(t *testing.T) {
			log := utils.NewNopZapLogger()
			n := &utils.Mainnet
			chain := blockchain.New(pebble.NewMemTest(t), n)
			if description == "pending" {
				mockSyncReader = mocks.NewMockSyncReader(mockCtrl)
				mockSyncReader.EXPECT().Pending().Return(nil, sync.ErrPendingBlockNotFound)
			}
			handler := rpc.New(chain, mockSyncReader, nil, "", n, log)

			block, rpcErr := handler.BlockWithTxs(id)
			assert.Nil(t, block)
			assert.Equal(t, rpccore.ErrBlockNotFound, rpcErr)
		})
	}

	n := &utils.Mainnet
	handler := rpc.New(mockReader, mockSyncReader, nil, "", n, nil)

	client := feeder.NewTestClient(t, n)
	gw := adaptfeeder.New(client)

	latestBlockNumber := uint64(16697)
	latestBlock, err := gw.BlockByNumber(t.Context(), latestBlockNumber)
	require.NoError(t, err)
	latestBlockHash := latestBlock.Hash

	checkLatestBlock := func(t *testing.T, blockWithTxHashes *rpc.BlockWithTxHashes, blockWithTxs *rpc.BlockWithTxs) {
		t.Helper()
		assert.Equal(t, blockWithTxHashes.BlockHeader, blockWithTxs.BlockHeader)
		assert.Equal(t, len(blockWithTxHashes.TxnHashes), len(blockWithTxs.Transactions))

		for i, txnHash := range blockWithTxHashes.TxnHashes {
			txn, err := handler.TransactionByHash(*txnHash)
			require.Nil(t, err)

			assert.Equal(t, txn, blockWithTxs.Transactions[i])
		}
	}

	latestBlockTxMap := make(map[felt.Felt]core.Transaction)
	for _, tx := range latestBlock.Transactions {
		latestBlockTxMap[*tx.Hash()] = tx
	}

	mockReader.EXPECT().TransactionByHash(gomock.Any()).DoAndReturn(func(hash *felt.Felt) (core.Transaction, error) {
		if tx, found := latestBlockTxMap[*hash]; found {
			return tx, nil
		}
		return nil, errors.New("txn not found")
	}).Times(len(latestBlock.Transactions) * 5)

	t.Run("blockID - latest", func(t *testing.T) {
		mockReader.EXPECT().Head().Return(latestBlock, nil).Times(2)
		mockReader.EXPECT().L1Head().Return(nil, db.ErrKeyNotFound).Times(2)

		blockWithTxHashes, rpcErr := handler.BlockWithTxHashes(rpc.BlockID{Latest: true})
		require.Nil(t, rpcErr)

		blockWithTxs, rpcErr := handler.BlockWithTxs(rpc.BlockID{Latest: true})
		require.Nil(t, rpcErr)

		checkLatestBlock(t, blockWithTxHashes, blockWithTxs)
	})

	t.Run("blockID - hash", func(t *testing.T) {
		mockReader.EXPECT().BlockByHash(latestBlockHash).Return(latestBlock, nil).Times(2)
		mockReader.EXPECT().L1Head().Return(nil, db.ErrKeyNotFound).Times(2)

		blockWithTxHashes, rpcErr := handler.BlockWithTxHashes(rpc.BlockID{Hash: latestBlockHash})
		require.Nil(t, rpcErr)

		blockWithTxs, rpcErr := handler.BlockWithTxs(rpc.BlockID{Hash: latestBlockHash})
		require.Nil(t, rpcErr)

		checkLatestBlock(t, blockWithTxHashes, blockWithTxs)
	})

	t.Run("blockID - number", func(t *testing.T) {
		mockReader.EXPECT().BlockByNumber(latestBlockNumber).Return(latestBlock, nil).Times(2)
		mockReader.EXPECT().L1Head().Return(nil, db.ErrKeyNotFound).Times(2)

		blockWithTxHashes, rpcErr := handler.BlockWithTxHashes(rpc.BlockID{Number: latestBlockNumber})
		require.Nil(t, rpcErr)

		blockWithTxs, rpcErr := handler.BlockWithTxs(rpc.BlockID{Number: latestBlockNumber})
		require.Nil(t, rpcErr)

		assert.Equal(t, blockWithTxHashes.BlockHeader, blockWithTxs.BlockHeader)
		assert.Equal(t, len(blockWithTxHashes.TxnHashes), len(blockWithTxs.Transactions))

		checkLatestBlock(t, blockWithTxHashes, blockWithTxs)
	})

	t.Run("blockID - number accepted on l1", func(t *testing.T) {
		mockReader.EXPECT().BlockByNumber(latestBlockNumber).Return(latestBlock, nil).Times(2)
		mockReader.EXPECT().L1Head().Return(&core.L1Head{
			BlockNumber: latestBlockNumber,
			BlockHash:   latestBlockHash,
			StateRoot:   latestBlock.GlobalStateRoot,
		}, nil).Times(2)

		blockWithTxHashes, rpcErr := handler.BlockWithTxHashes(rpc.BlockID{Number: latestBlockNumber})
		require.Nil(t, rpcErr)

		blockWithTxs, rpcErr := handler.BlockWithTxs(rpc.BlockID{Number: latestBlockNumber})
		require.Nil(t, rpcErr)

		assert.Equal(t, blockWithTxHashes.BlockHeader, blockWithTxs.BlockHeader)
		assert.Equal(t, len(blockWithTxHashes.TxnHashes), len(blockWithTxs.Transactions))

		checkLatestBlock(t, blockWithTxHashes, blockWithTxs)
	})

	t.Run("blockID - pending", func(t *testing.T) {
		latestBlock.Hash = nil
		latestBlock.GlobalStateRoot = nil
		mockSyncReader.EXPECT().Pending().Return(&sync.Pending{
			Block: latestBlock,
		}, nil).Times(2)
		mockReader.EXPECT().L1Head().Return(nil, db.ErrKeyNotFound).Times(2)
		blockWithTxHashes, rpcErr := handler.BlockWithTxHashes(rpc.BlockID{Pending: true})
		require.Nil(t, rpcErr)
		blockWithTxs, rpcErr := handler.BlockWithTxs(rpc.BlockID{Pending: true})
		require.Nil(t, rpcErr)

		checkLatestBlock(t, blockWithTxHashes, blockWithTxs)
	})
}

func TestBlockWithTxHashesV013(t *testing.T) {
	n := &utils.SepoliaIntegration
	mockCtrl := gomock.NewController(t)
	t.Cleanup(mockCtrl.Finish)
	mockReader := mocks.NewMockReader(mockCtrl)
	handler := rpc.New(mockReader, nil, nil, "", n, nil)

	blockNumber := uint64(16350)
	gw := adaptfeeder.New(feeder.NewTestClient(t, n))
	coreBlock, err := gw.BlockByNumber(t.Context(), blockNumber)
	require.NoError(t, err)
	tx, ok := coreBlock.Transactions[0].(*core.InvokeTransaction)
	require.True(t, ok)

	mockReader.EXPECT().BlockByNumber(gomock.Any()).Return(coreBlock, nil)
	mockReader.EXPECT().L1Head().Return(&core.L1Head{}, nil)
	got, rpcErr := handler.BlockWithTxs(rpc.BlockID{Number: blockNumber})
	require.Nil(t, rpcErr)
	got.Transactions = got.Transactions[:1]

	require.Equal(t, &rpc.BlockWithTxs{
		BlockHeader: rpc.BlockHeader{
			Hash:            coreBlock.Hash,
			StarknetVersion: coreBlock.ProtocolVersion,
			NewRoot:         coreBlock.GlobalStateRoot,
			Number:          &coreBlock.Number,
			ParentHash:      coreBlock.ParentHash,
			L1GasPrice: &rpc.ResourcePrice{
				InFri: utils.HexToFelt(t, "0x17882b6aa74"),
				InWei: utils.HexToFelt(t, "0x3b9aca10"),
			},
			SequencerAddress: coreBlock.SequencerAddress,
			Timestamp:        coreBlock.Timestamp,
		},
		Status: rpc.BlockAcceptedL2,
		Transactions: []*rpc.Transaction{
			{
				Hash:               tx.Hash(),
				Type:               rpc.TxnInvoke,
				Version:            tx.Version.AsFelt(),
				Nonce:              tx.Nonce,
				MaxFee:             tx.MaxFee,
				ContractAddress:    tx.ContractAddress,
				SenderAddress:      tx.SenderAddress,
				Signature:          &tx.TransactionSignature,
				CallData:           &tx.CallData,
				EntryPointSelector: tx.EntryPointSelector,
				ResourceBounds: &map[rpc.Resource]rpc.ResourceBounds{
					rpc.ResourceL1Gas: {
						MaxAmount:       new(felt.Felt).SetUint64(tx.ResourceBounds[core.ResourceL1Gas].MaxAmount),
						MaxPricePerUnit: tx.ResourceBounds[core.ResourceL1Gas].MaxPricePerUnit,
					},
					rpc.ResourceL2Gas: {
						MaxAmount:       new(felt.Felt).SetUint64(tx.ResourceBounds[core.ResourceL2Gas].MaxAmount),
						MaxPricePerUnit: tx.ResourceBounds[core.ResourceL2Gas].MaxPricePerUnit,
					},
				},
				Tip:                   new(felt.Felt).SetUint64(tx.Tip),
				PaymasterData:         &tx.PaymasterData,
				AccountDeploymentData: &tx.AccountDeploymentData,
				NonceDAMode:           utils.HeapPtr(rpc.DataAvailabilityMode(tx.NonceDAMode)),
				FeeDAMode:             utils.HeapPtr(rpc.DataAvailabilityMode(tx.FeeDAMode)),
			},
		},
	}, got)
}

<<<<<<< HEAD
=======
func TestBlockWithReceipts(t *testing.T) {
	mockCtrl := gomock.NewController(t)
	t.Cleanup(mockCtrl.Finish)
	mockSyncReader := mocks.NewMockSyncReader(mockCtrl)

	n := &utils.Mainnet
	mockReader := mocks.NewMockReader(mockCtrl)
	handler := rpc.New(mockReader, mockSyncReader, nil, "", n, nil)

	t.Run("transaction not found", func(t *testing.T) {
		blockID := rpc.BlockID{Number: 777}

		mockReader.EXPECT().BlockByNumber(blockID.Number).Return(nil, db.ErrKeyNotFound)

		resp, rpcErr := handler.BlockWithReceipts(blockID)
		assert.Nil(t, resp)
		assert.Equal(t, rpccore.ErrBlockNotFound, rpcErr)
	})
	t.Run("l1head failure", func(t *testing.T) {
		blockID := rpc.BlockID{Number: 777}
		block := &core.Block{
			Header: &core.Header{},
		}

		err := errors.New("l1 failure")
		mockReader.EXPECT().BlockByNumber(blockID.Number).Return(block, nil)
		mockReader.EXPECT().L1Head().Return(nil, err)

		resp, rpcErr := handler.BlockWithReceipts(blockID)
		assert.Nil(t, resp)
		assert.Equal(t, rpccore.ErrInternal.CloneWithData(err.Error()), rpcErr)
	})

	client := feeder.NewTestClient(t, n)
	mainnetGw := adaptfeeder.New(client)

	t.Run("pending block", func(t *testing.T) {
		block0, err := mainnetGw.BlockByNumber(t.Context(), 0)
		require.NoError(t, err)

		blockID := rpc.BlockID{Pending: true}

		mockSyncReader.EXPECT().Pending().Return(&sync.Pending{Block: block0}, nil)
		mockReader.EXPECT().L1Head().Return(&core.L1Head{}, nil)

		resp, rpcErr := handler.BlockWithReceipts(blockID)
		header := resp.BlockHeader

		var txsWithReceipt []rpc.TransactionWithReceipt
		for i, tx := range block0.Transactions {
			receipt := block0.Receipts[i]
			adaptedTx := rpc.AdaptTransaction(tx)

			txsWithReceipt = append(txsWithReceipt, rpc.TransactionWithReceipt{
				Transaction: adaptedTx,
				Receipt:     rpc.AdaptReceipt(receipt, tx, rpc.TxnAcceptedOnL2, nil, 0, true),
			})
		}

		assert.Nil(t, rpcErr)
		assert.Equal(t, &rpc.BlockWithReceipts{
			Status: rpc.BlockPending,
			BlockHeader: rpc.BlockHeader{
				Hash:             header.Hash,
				ParentHash:       header.ParentHash,
				Number:           header.Number,
				NewRoot:          header.NewRoot,
				Timestamp:        header.Timestamp,
				SequencerAddress: header.SequencerAddress,
				L1GasPrice:       header.L1GasPrice,
				StarknetVersion:  header.StarknetVersion,
			},
			Transactions: txsWithReceipt,
		}, resp)
	})

	t.Run("accepted L1 block", func(t *testing.T) {
		block1, err := mainnetGw.BlockByNumber(t.Context(), 1)
		require.NoError(t, err)

		blockID := rpc.BlockID{Number: block1.Number}

		mockReader.EXPECT().BlockByNumber(blockID.Number).Return(block1, nil)
		mockReader.EXPECT().L1Head().Return(&core.L1Head{
			BlockNumber: block1.Number + 1,
		}, nil)

		resp, rpcErr := handler.BlockWithReceipts(blockID)
		header := resp.BlockHeader

		var transactions []rpc.TransactionWithReceipt
		for i, tx := range block1.Transactions {
			receipt := block1.Receipts[i]
			adaptedTx := rpc.AdaptTransaction(tx)

			transactions = append(transactions, rpc.TransactionWithReceipt{
				Transaction: adaptedTx,
				Receipt:     rpc.AdaptReceipt(receipt, tx, rpc.TxnAcceptedOnL1, nil, 0, true),
			})
		}

		assert.Nil(t, rpcErr)
		assert.Equal(t, &rpc.BlockWithReceipts{
			Status: rpc.BlockAcceptedL1,
			BlockHeader: rpc.BlockHeader{
				Hash:             header.Hash,
				ParentHash:       header.ParentHash,
				Number:           header.Number,
				NewRoot:          header.NewRoot,
				Timestamp:        header.Timestamp,
				SequencerAddress: header.SequencerAddress,
				L1GasPrice:       header.L1GasPrice,
				StarknetVersion:  header.StarknetVersion,
			},
			Transactions: transactions,
		}, resp)
	})
}

>>>>>>> 7e404798
func TestRpcBlockAdaptation(t *testing.T) {
	mockCtrl := gomock.NewController(t)
	t.Cleanup(mockCtrl.Finish)

	n := &utils.Sepolia
	mockReader := mocks.NewMockReader(mockCtrl)
	handler := rpc.New(mockReader, nil, nil, "", n, nil)

	client := feeder.NewTestClient(t, n)
	gw := adaptfeeder.New(client)
	latestBlockNumber := uint64(4850)

	t.Run("default sequencer address", func(t *testing.T) {
		latestBlock, err := gw.BlockByNumber(t.Context(), latestBlockNumber)
		require.NoError(t, err)
		latestBlock.Header.SequencerAddress = nil
		mockReader.EXPECT().Head().Return(latestBlock, nil).Times(2)
		mockReader.EXPECT().L1Head().Return(nil, db.ErrKeyNotFound).Times(2)

		block, rpcErr := handler.BlockWithTxs(rpc.BlockID{Latest: true})
		require.NoError(t, err, rpcErr)
		require.Equal(t, &felt.Zero, block.BlockHeader.SequencerAddress)

		blockWithTxHashes, rpcErr := handler.BlockWithTxHashes(rpc.BlockID{Latest: true})
		require.NoError(t, err, rpcErr)
		require.Equal(t, &felt.Zero, blockWithTxHashes.BlockHeader.SequencerAddress)
	})
}<|MERGE_RESOLUTION|>--- conflicted
+++ resolved
@@ -570,128 +570,6 @@
 	}, got)
 }
 
-<<<<<<< HEAD
-=======
-func TestBlockWithReceipts(t *testing.T) {
-	mockCtrl := gomock.NewController(t)
-	t.Cleanup(mockCtrl.Finish)
-	mockSyncReader := mocks.NewMockSyncReader(mockCtrl)
-
-	n := &utils.Mainnet
-	mockReader := mocks.NewMockReader(mockCtrl)
-	handler := rpc.New(mockReader, mockSyncReader, nil, "", n, nil)
-
-	t.Run("transaction not found", func(t *testing.T) {
-		blockID := rpc.BlockID{Number: 777}
-
-		mockReader.EXPECT().BlockByNumber(blockID.Number).Return(nil, db.ErrKeyNotFound)
-
-		resp, rpcErr := handler.BlockWithReceipts(blockID)
-		assert.Nil(t, resp)
-		assert.Equal(t, rpccore.ErrBlockNotFound, rpcErr)
-	})
-	t.Run("l1head failure", func(t *testing.T) {
-		blockID := rpc.BlockID{Number: 777}
-		block := &core.Block{
-			Header: &core.Header{},
-		}
-
-		err := errors.New("l1 failure")
-		mockReader.EXPECT().BlockByNumber(blockID.Number).Return(block, nil)
-		mockReader.EXPECT().L1Head().Return(nil, err)
-
-		resp, rpcErr := handler.BlockWithReceipts(blockID)
-		assert.Nil(t, resp)
-		assert.Equal(t, rpccore.ErrInternal.CloneWithData(err.Error()), rpcErr)
-	})
-
-	client := feeder.NewTestClient(t, n)
-	mainnetGw := adaptfeeder.New(client)
-
-	t.Run("pending block", func(t *testing.T) {
-		block0, err := mainnetGw.BlockByNumber(t.Context(), 0)
-		require.NoError(t, err)
-
-		blockID := rpc.BlockID{Pending: true}
-
-		mockSyncReader.EXPECT().Pending().Return(&sync.Pending{Block: block0}, nil)
-		mockReader.EXPECT().L1Head().Return(&core.L1Head{}, nil)
-
-		resp, rpcErr := handler.BlockWithReceipts(blockID)
-		header := resp.BlockHeader
-
-		var txsWithReceipt []rpc.TransactionWithReceipt
-		for i, tx := range block0.Transactions {
-			receipt := block0.Receipts[i]
-			adaptedTx := rpc.AdaptTransaction(tx)
-
-			txsWithReceipt = append(txsWithReceipt, rpc.TransactionWithReceipt{
-				Transaction: adaptedTx,
-				Receipt:     rpc.AdaptReceipt(receipt, tx, rpc.TxnAcceptedOnL2, nil, 0, true),
-			})
-		}
-
-		assert.Nil(t, rpcErr)
-		assert.Equal(t, &rpc.BlockWithReceipts{
-			Status: rpc.BlockPending,
-			BlockHeader: rpc.BlockHeader{
-				Hash:             header.Hash,
-				ParentHash:       header.ParentHash,
-				Number:           header.Number,
-				NewRoot:          header.NewRoot,
-				Timestamp:        header.Timestamp,
-				SequencerAddress: header.SequencerAddress,
-				L1GasPrice:       header.L1GasPrice,
-				StarknetVersion:  header.StarknetVersion,
-			},
-			Transactions: txsWithReceipt,
-		}, resp)
-	})
-
-	t.Run("accepted L1 block", func(t *testing.T) {
-		block1, err := mainnetGw.BlockByNumber(t.Context(), 1)
-		require.NoError(t, err)
-
-		blockID := rpc.BlockID{Number: block1.Number}
-
-		mockReader.EXPECT().BlockByNumber(blockID.Number).Return(block1, nil)
-		mockReader.EXPECT().L1Head().Return(&core.L1Head{
-			BlockNumber: block1.Number + 1,
-		}, nil)
-
-		resp, rpcErr := handler.BlockWithReceipts(blockID)
-		header := resp.BlockHeader
-
-		var transactions []rpc.TransactionWithReceipt
-		for i, tx := range block1.Transactions {
-			receipt := block1.Receipts[i]
-			adaptedTx := rpc.AdaptTransaction(tx)
-
-			transactions = append(transactions, rpc.TransactionWithReceipt{
-				Transaction: adaptedTx,
-				Receipt:     rpc.AdaptReceipt(receipt, tx, rpc.TxnAcceptedOnL1, nil, 0, true),
-			})
-		}
-
-		assert.Nil(t, rpcErr)
-		assert.Equal(t, &rpc.BlockWithReceipts{
-			Status: rpc.BlockAcceptedL1,
-			BlockHeader: rpc.BlockHeader{
-				Hash:             header.Hash,
-				ParentHash:       header.ParentHash,
-				Number:           header.Number,
-				NewRoot:          header.NewRoot,
-				Timestamp:        header.Timestamp,
-				SequencerAddress: header.SequencerAddress,
-				L1GasPrice:       header.L1GasPrice,
-				StarknetVersion:  header.StarknetVersion,
-			},
-			Transactions: transactions,
-		}, resp)
-	})
-}
-
->>>>>>> 7e404798
 func TestRpcBlockAdaptation(t *testing.T) {
 	mockCtrl := gomock.NewController(t)
 	t.Cleanup(mockCtrl.Finish)
