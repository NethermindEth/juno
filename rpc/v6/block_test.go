--- conflicted
+++ resolved
@@ -274,13 +274,8 @@
 		t.Run(description, func(t *testing.T) {
 			log := utils.NewNopZapLogger()
 			n := &utils.Mainnet
-<<<<<<< HEAD
 			chain := blockchain.New(memory.New(), n, statetestutils.UseNewState())
-			if description == "pending" { //nolint:goconst
-=======
-			chain := blockchain.New(memory.New(), n)
 			if description == "pending" {
->>>>>>> ccdf7998
 				mockSyncReader = mocks.NewMockSyncReader(mockCtrl)
 				mockSyncReader.EXPECT().PendingData().Return(nil, sync.ErrPendingBlockNotFound)
 			}
