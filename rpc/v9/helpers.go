--- conflicted
+++ resolved
@@ -21,11 +21,7 @@
 	if err != nil && !errors.Is(err, db.ErrKeyNotFound) {
 		return core.L1Head{}, jsonrpc.Err(jsonrpc.InternalError, err.Error())
 	}
-<<<<<<< HEAD
-	// empty l1Head is returned if l1 head doesn't exist
-=======
 	// empty L1Head is returned if l1 head doesn't exist
->>>>>>> 4d062af6
 	return l1Head, nil
 }
 
