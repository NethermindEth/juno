--- conflicted
+++ resolved
@@ -535,11 +535,7 @@
 		mockSyncReader.EXPECT().PendingData().Return(
 			&preConfirmed,
 			nil,
-<<<<<<< HEAD
-		).Times(2)
-=======
 		).Times(2 + len(latestBlock.Transactions))
->>>>>>> 4d062af6
 		mockReader.EXPECT().L1Head().Return(core.L1Head{}, db.ErrKeyNotFound).Times(2)
 
 		preConfirmedID := blockIDPreConfirmed(t)
