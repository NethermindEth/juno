package rpcv9_test

import (
	"fmt"
	"testing"

	"github.com/NethermindEth/juno/blockchain"
	"github.com/NethermindEth/juno/clients/feeder"
	"github.com/NethermindEth/juno/core"
	"github.com/NethermindEth/juno/core/felt"
	statetestutils "github.com/NethermindEth/juno/core/state/state_test_utils"
	"github.com/NethermindEth/juno/db/memory"
	"github.com/NethermindEth/juno/jsonrpc"
	"github.com/NethermindEth/juno/mocks"
	rpccore "github.com/NethermindEth/juno/rpc/rpccore"
	rpcv6 "github.com/NethermindEth/juno/rpc/v6"
	rpc "github.com/NethermindEth/juno/rpc/v9"
	adaptfeeder "github.com/NethermindEth/juno/starknetdata/feeder"
	"github.com/NethermindEth/juno/utils"
	"github.com/stretchr/testify/require"
	"go.uber.org/mock/gomock"
)

// createEventPendingFromBlock creates a pending block from the given block and
// returns the pending data and emitted events
func createEventPendingFromBlock(block *core.Block) (core.Pending, []rpcv6.EmittedEvent) {
	newHeader := &core.Header{
		ParentHash: block.Header.ParentHash,
		Number:     block.Header.Number,
	}

<<<<<<< HEAD
	testDB := memory.New()
	n := &utils.Sepolia
	chain := blockchain.New(testDB, n, statetestutils.UseNewState())
=======
	pendingBlock := &core.Block{
		Header:       newHeader,
		Transactions: block.Transactions,
		Receipts:     block.Receipts,
	}
>>>>>>> 57fe8a56

	pending := core.NewPending(pendingBlock, nil, nil)

	// Extract events from the block and convert to emitted events
	var events []rpcv6.EmittedEvent
	for _, receipt := range pendingBlock.Receipts {
		for _, event := range receipt.Events {
			events = append(events, rpcv6.EmittedEvent{
				Event: &rpcv6.Event{
					From: event.From,
					Keys: event.Keys,
					Data: event.Data,
				},
				BlockNumber:     nil, // Pending events have no block number
				BlockHash:       nil, // Pending events have no block hash
				TransactionHash: receipt.TransactionHash,
			})
		}
	}

	return pending, events
}

// createEventPreConfirmedFromBlock creates a pre_confirmed block from the given block and
// returns the pre_confirmed data and emitted events
func createEventPreConfirmedFromBlock(block *core.Block) (
	core.PreConfirmed, []rpcv6.EmittedEvent,
) {
	newHeader := &core.Header{
		Number:           block.Header.Number,
		Timestamp:        block.Header.Timestamp,
		SequencerAddress: block.Header.SequencerAddress,
	}

	preConfirmedBlock := &core.Block{
		Header:       newHeader,
		Transactions: block.Transactions,
		Receipts:     block.Receipts,
	}

	preConfirmed := core.NewPreConfirmed(preConfirmedBlock, nil, nil, nil)

	// Extract events from the block and convert to emitted events
	var events []rpcv6.EmittedEvent
	for _, receipt := range preConfirmedBlock.Receipts {
		for _, event := range receipt.Events {
			events = append(events, rpcv6.EmittedEvent{
				Event: &rpcv6.Event{
					From: event.From,
					Keys: event.Keys,
					Data: event.Data,
				},
				BlockNumber:     &preConfirmedBlock.Number, // Pre-confirmed events have block number
				BlockHash:       nil,                       // Pre-confirmed events have no block hash
				TransactionHash: receipt.TransactionHash,
			})
		}
	}

	return preConfirmed, events
}

// createEventPreLatestFromBlock creates a pre_latest block from the given block and
// returns the pre_latest data and emitted events
func createEventPreLatestFromBlock(block *core.Block) (core.PreLatest, []rpcv6.EmittedEvent) {
	newHeader := &core.Header{
		ParentHash: block.Header.ParentHash,
		Number:     block.Header.Number,
	}

	preLatestBlock := &core.Block{
		Header:       newHeader,
		Transactions: block.Transactions,
		Receipts:     block.Receipts,
	}

	preLatest := core.PreLatest{Block: preLatestBlock}

	// Extract events from the block and convert to emitted events
	var events []rpcv6.EmittedEvent
	for _, receipt := range preLatestBlock.Receipts {
		for _, event := range receipt.Events {
			events = append(events, rpcv6.EmittedEvent{
				Event: &rpcv6.Event{
					From: event.From,
					Keys: event.Keys,
					Data: event.Data,
				},
				BlockNumber:     &preLatestBlock.Number, // Pre-latest events have block number
				BlockHash:       nil,                    // Pre-latest events have no block hash
				TransactionHash: receipt.TransactionHash,
			})
		}
	}

	return preLatest, events
}

// extractCanonicalEvents extracts all events from canonical blocks in the chain
func extractCanonicalEvents(
	t *testing.T,
	chain *blockchain.Blockchain,
	fromBlock uint64,
	toBlock uint64,
) []rpcv6.EmittedEvent {
	t.Helper()
	var events []rpcv6.EmittedEvent

	for i := fromBlock; i <= toBlock; i++ {
		block, err := chain.BlockByNumber(i)
		require.NoError(t, err)
		for _, receipt := range block.Receipts {
			for _, event := range receipt.Events {
				events = append(events, rpcv6.EmittedEvent{
					Event: &rpcv6.Event{
						From: event.From,
						Keys: event.Keys,
						Data: event.Data,
					},
					BlockNumber:     &block.Number,
					BlockHash:       block.Hash,
					TransactionHash: receipt.TransactionHash,
				})
			}
		}
	}

	return events
}

// collectAllEvents collects all events from the given handler and returns them
// asserts that the number of events in each chunk is less than or equal to the chunk size
func collectAllEvents(t *testing.T, h *rpc.Handler, args rpc.EventArgs) []rpcv6.EmittedEvent {
	t.Helper()
	all := []rpcv6.EmittedEvent{}
	cur := args
	for {
		chunk, err := h.Events(cur)
		require.Nil(t, err)
		require.LessOrEqual(t, len(chunk.Events), int(args.ResultPageRequest.ChunkSize))
		all = append(all, chunk.Events...)
		if chunk.ContinuationToken == "" {
			break
		}
		cur.ContinuationToken = chunk.ContinuationToken
	}
	return all
}

// fetchAndStoreBlock fetches a block from the feeder and stores it in the blockchain
func fetchAndStoreBlock(
	t *testing.T,
	chain *blockchain.Blockchain,
	gw *adaptfeeder.Feeder,
	blockNumber uint64,
) {
	t.Helper()
	b, err := gw.BlockByNumber(t.Context(), blockNumber)
	require.NoError(t, err)
	s, err := gw.StateUpdate(t.Context(), blockNumber)
	require.NoError(t, err)
	require.NoError(t, chain.Store(b, &core.BlockCommitments{}, s, nil))
}

// setupTestChain sets up a test chain with the given number of blocks
func setupTestChain(
	t *testing.T,
	network *utils.Network,
	numBlocks uint64,
) (*blockchain.Blockchain, *adaptfeeder.Feeder) {
	t.Helper()
	testDB := memory.New()
	chain := blockchain.New(testDB, network)

	client := feeder.NewTestClient(t, network)
	gw := adaptfeeder.New(client)

	for i := range numBlocks {
		fetchAndStoreBlock(t, chain, gw, i)
	}

	return chain, gw
}

func TestEvents(t *testing.T) {
	network := utils.Sepolia
	numCanonicalBlocks := uint64(5)
	chain, gw := setupTestChain(t, &network, numCanonicalBlocks)

	firstPendingBlock, err := gw.BlockByNumber(t.Context(), numCanonicalBlocks)
	require.NoError(t, err)

	secondPendingBlock, err := gw.BlockByNumber(t.Context(), numCanonicalBlocks+1)
	require.NoError(t, err)

	canonicalEvents := extractCanonicalEvents(t, chain, 0, numCanonicalBlocks-1)

	pending, pendingEvents := createEventPendingFromBlock(firstPendingBlock)
	preConfirmed, preConfirmedEvents := createEventPreConfirmedFromBlock(firstPendingBlock)
	preLatest, preLatestEvents := createEventPreLatestFromBlock(firstPendingBlock)

	preConfirmedWithPreLatest,
		preConfirmedWithPreLatestEvents := createEventPreConfirmedFromBlock(secondPendingBlock)
	preConfirmedWithPreLatest.WithPreLatest(&preLatest)

	// Precalculate combined events to avoid repeated allocations
	canonicalPending := make(
		[]rpcv6.EmittedEvent,
		0,
		len(canonicalEvents)+len(pendingEvents),
	)
	canonicalPending = append(canonicalPending, canonicalEvents...)
	canonicalPending = append(canonicalPending, pendingEvents...)

	canonicalPreConfirmed := make(
		[]rpcv6.EmittedEvent,
		0,
		len(canonicalEvents)+len(preConfirmedEvents),
	)
	canonicalPreConfirmed = append(canonicalPreConfirmed, canonicalEvents...)
	canonicalPreConfirmed = append(canonicalPreConfirmed, preConfirmedEvents...)

	canonicalPreLatestPreConfirmed := make(
		[]rpcv6.EmittedEvent,
		0,
		len(canonicalEvents)+len(preLatestEvents)+len(preConfirmedWithPreLatestEvents),
	)
	canonicalPreLatestPreConfirmed = append(canonicalPreLatestPreConfirmed, canonicalEvents...)
	canonicalPreLatestPreConfirmed = append(canonicalPreLatestPreConfirmed, preLatestEvents...)
	canonicalPreLatestPreConfirmed = append(
		canonicalPreLatestPreConfirmed,
		preConfirmedWithPreLatestEvents...,
	)

	l1AcceptedBlockNumber := uint64(4)
	l1AcceptedBlock, err := gw.BlockByNumber(t.Context(), l1AcceptedBlockNumber)
	eventsFromL1AcceptedBlock := extractCanonicalEvents(
		t, chain, l1AcceptedBlockNumber, l1AcceptedBlockNumber,
	)
	require.NoError(t, err)
	require.NoError(t, chain.SetL1Head(&core.L1Head{
		BlockNumber: l1AcceptedBlockNumber,
		BlockHash:   l1AcceptedBlock.Hash,
		StateRoot:   l1AcceptedBlock.GlobalStateRoot,
	}))

	type eventTest struct {
		description    string
		args           rpc.EventArgs
		pendingData    core.PendingData
		expectedEvents []rpcv6.EmittedEvent
		expectError    *jsonrpc.Error
	}

	// Test address and key for filtering
	testAddress := felt.NewUnsafeFromString[felt.Felt](
		"0x49d36570d4e46f48e99674bd3fcc84644ddd6b96f7c741b1562b82f9e004dc7",
	)
	testKey := felt.NewUnsafeFromString[felt.Felt](
		"0x2e8a4ec40a36a027111fafdb6a46746ff1b0125d5067fbaebd8b5f227185a1e",
	)

	futureBlockNumber := blockIDNumber(t, ^uint64(0))
	nonExistingBlockHash := blockIDHash(t, felt.NewUnsafeFromString[felt.Felt]("0x1BadB10c3"))
	defaultPageRequest := rpcv6.ResultPageRequest{
		ChunkSize:         100,
		ContinuationToken: "",
	}

	latestID := blockIDLatest(t)
	preConfirmedID := blockIDPreConfirmed(t)
	l1AcceptedID := blockIDL1Accepted(t)
	blockIDZero := blockIDNumber(t, 0)
	blockID3 := blockIDNumber(t, 3)
	blockID4 := blockIDNumber(t, 4)

	// Common filter patterns
	// Common event args patterns
	onlyPreConfirmedNoPagination := rpc.EventArgs{
		EventFilter: rpc.EventFilter{
			FromBlock: &preConfirmedID,
			ToBlock:   &preConfirmedID,
		},
		ResultPageRequest: defaultPageRequest,
	}
	onlyPreConfirmedWithPagination := rpc.EventArgs{
		EventFilter: rpc.EventFilter{
			FromBlock: &preConfirmedID,
			ToBlock:   &preConfirmedID,
		},
		ResultPageRequest: rpcv6.ResultPageRequest{
			ChunkSize:         1,
			ContinuationToken: "",
		},
	}
	genesisToPreConfirmedNoPagination := rpc.EventArgs{
		EventFilter: rpc.EventFilter{
			ToBlock: &preConfirmedID,
		},
		ResultPageRequest: defaultPageRequest,
	}
	genesisToPreConfirmedWithPagination := rpc.EventArgs{
		EventFilter: rpc.EventFilter{
			ToBlock: &preConfirmedID,
		},
		ResultPageRequest: rpcv6.ResultPageRequest{
			ChunkSize:         1,
			ContinuationToken: "",
		},
	}
	genesisToLatestNoPagination := rpc.EventArgs{
		EventFilter: rpc.EventFilter{
			ToBlock: &latestID,
		},
		ResultPageRequest: defaultPageRequest,
	}
	genesisToLatestWithPagination := rpc.EventArgs{
		EventFilter: rpc.EventFilter{
			ToBlock: &latestID,
		},
		ResultPageRequest: rpcv6.ResultPageRequest{
			ChunkSize:         1,
			ContinuationToken: "",
		},
	}

	testCases := []eventTest{
		{
			description: "future toBlock number bounds to latest",
			args: rpc.EventArgs{
				EventFilter: rpc.EventFilter{
					FromBlock: &blockIDZero,
					ToBlock:   &futureBlockNumber,
				},
				ResultPageRequest: defaultPageRequest,
			},
			expectedEvents: canonicalEvents,
		},
		{
			description: "invalid block hash",
			args: rpc.EventArgs{
				EventFilter: rpc.EventFilter{
					FromBlock: &blockIDZero,
					ToBlock:   &nonExistingBlockHash,
				},
				ResultPageRequest: defaultPageRequest,
			},
			expectError: rpccore.ErrBlockNotFound,
		},
		{
			description: "from_block > to_block",
			args: rpc.EventArgs{
				EventFilter: rpc.EventFilter{
					FromBlock: &latestID,
					ToBlock:   &blockIDZero,
					Address:   testAddress,
				},
				ResultPageRequest: defaultPageRequest,
			},
			expectedEvents: []rpcv6.EmittedEvent{},
		},
		{
			description: "filter with no from_block",
			args: rpc.EventArgs{
				EventFilter: rpc.EventFilter{
					ToBlock: &latestID,
				},
				ResultPageRequest: defaultPageRequest,
			},
			expectedEvents: canonicalEvents,
		},
		{
			description: "filter with no to_block",
			args: rpc.EventArgs{
				EventFilter: rpc.EventFilter{
					FromBlock: &blockIDZero,
				},
				ResultPageRequest: defaultPageRequest,
			},
			expectedEvents: canonicalEvents,
		},
		{
			description: "page size too large",
			args: rpc.EventArgs{
				EventFilter: rpc.EventFilter{
					FromBlock: &blockIDZero,
					ToBlock:   &latestID,
					Address:   testAddress,
				},
				ResultPageRequest: rpcv6.ResultPageRequest{
					ChunkSize:         10240 + 1,
					ContinuationToken: "",
				},
			},
			expectError: rpccore.ErrPageSizeTooBig,
		},
		{
			description: "too many keys",
			args: rpc.EventArgs{
				EventFilter: rpc.EventFilter{
					FromBlock: &blockIDZero,
					ToBlock:   &latestID,
					Address:   testAddress,
					Keys:      make([][]felt.Felt, 1024+1),
				},
				ResultPageRequest: defaultPageRequest,
			},
			expectError: rpccore.ErrTooManyKeysInFilter,
		},
		{
			description:    "canonical events - no pagination",
			args:           genesisToLatestNoPagination,
			expectedEvents: canonicalEvents,
		},
		{
			description:    "canonical events with pagination",
			args:           genesisToLatestWithPagination,
			expectedEvents: canonicalEvents,
		},
		{
			description: "canonical events with address filter",
			args: rpc.EventArgs{
				EventFilter: rpc.EventFilter{
					FromBlock: &blockIDZero,
					ToBlock:   &latestID,
					Address:   testAddress,
				},
				ResultPageRequest: defaultPageRequest,
			},
			expectedEvents: func() []rpcv6.EmittedEvent {
				var filtered []rpcv6.EmittedEvent
				for _, event := range canonicalEvents {
					if event.From.Equal(testAddress) {
						filtered = append(filtered, event)
					}
				}
				return filtered
			}(),
		},
		{
			description: "canonical events with address and key filter",
			args: rpc.EventArgs{
				EventFilter: rpc.EventFilter{
					FromBlock: &blockIDZero,
					ToBlock:   &latestID,
					Address:   testAddress,
					Keys:      [][]felt.Felt{{*testKey}},
				},
				ResultPageRequest: defaultPageRequest,
			},
			expectedEvents: func() []rpcv6.EmittedEvent {
				var filtered []rpcv6.EmittedEvent
				for _, event := range canonicalEvents {
					if event.From.Equal(testAddress) &&
						len(event.Keys) > 0 && event.Keys[0].Equal(testKey) {
						filtered = append(filtered, event)
					}
				}
				return filtered
			}(),
		},
		{
			description: "canonical events from l1_accepted block",
			args: rpc.EventArgs{
				EventFilter: rpc.EventFilter{
					FromBlock: &l1AcceptedID,
					ToBlock:   &l1AcceptedID,
				},
				ResultPageRequest: defaultPageRequest,
			},
			expectedEvents: eventsFromL1AcceptedBlock,
		},
		{
			description: "subset of canonical events - spans multiple blocks",
			args: rpc.EventArgs{
				EventFilter: rpc.EventFilter{
					FromBlock: &blockID3,
					ToBlock:   &blockID4,
				},
				ResultPageRequest: defaultPageRequest,
			},
			expectedEvents: extractCanonicalEvents(t, chain, 3, 4),
		},
		{
			description: "subset of canonical events - single block",
			args: rpc.EventArgs{
				EventFilter: rpc.EventFilter{
					FromBlock: &blockID4,
					ToBlock:   &blockID4,
				},
				ResultPageRequest: defaultPageRequest,
			},
			expectedEvents: extractCanonicalEvents(t, chain, 4, 4),
		},
		{
			description:    "pending events only - no pagination",
			args:           onlyPreConfirmedNoPagination,
			pendingData:    &pending,
			expectedEvents: pendingEvents,
		},
		{
			description:    "pending events with pagination",
			args:           onlyPreConfirmedWithPagination,
			pendingData:    &pending,
			expectedEvents: pendingEvents,
		},
		{
			description:    "canonical + pending events - no pagination",
			args:           genesisToPreConfirmedNoPagination,
			pendingData:    &pending,
			expectedEvents: canonicalPending,
		},
		{
			description:    "canonical + pending events with pagination",
			args:           genesisToPreConfirmedWithPagination,
			pendingData:    &pending,
			expectedEvents: canonicalPending,
		},
		{
			description:    "pre_confirmed events only - no pagination",
			args:           onlyPreConfirmedNoPagination,
			pendingData:    &preConfirmed,
			expectedEvents: preConfirmedEvents,
		},
		{
			description:    "pre_confirmed events with pagination",
			args:           onlyPreConfirmedWithPagination,
			pendingData:    &preConfirmed,
			expectedEvents: preConfirmedEvents,
		},
		{
			description:    "canonical + pre_confirmed events - no pagination",
			args:           genesisToPreConfirmedNoPagination,
			pendingData:    &preConfirmed,
			expectedEvents: canonicalPreConfirmed,
		},
		{
			description:    "canonical + pre_confirmed events with pagination",
			args:           genesisToPreConfirmedWithPagination,
			pendingData:    &preConfirmed,
			expectedEvents: canonicalPreConfirmed,
		},
		{
			description:    "canonical + pre_latest + pre_confirmed events - no pagination",
			args:           genesisToPreConfirmedNoPagination,
			pendingData:    &preConfirmedWithPreLatest,
			expectedEvents: canonicalPreLatestPreConfirmed,
		},
		{
			description:    "canonical + pre_latest + pre_confirmed events with pagination",
			args:           genesisToPreConfirmedWithPagination,
			pendingData:    &preConfirmedWithPreLatest,
			expectedEvents: canonicalPreLatestPreConfirmed,
		},
		{
			description:    "pre_confirmed events only - when there is pre-latest",
			args:           onlyPreConfirmedNoPagination,
			pendingData:    &preConfirmedWithPreLatest,
			expectedEvents: preConfirmedWithPreLatestEvents,
		},
	}

	for _, tc := range testCases {
		t.Run(tc.description, func(t *testing.T) {
			mockCtrl := gomock.NewController(t)
			t.Cleanup(mockCtrl.Finish)

			mockSyncReader := mocks.NewMockSyncReader(mockCtrl)
			handler := rpc.New(chain, mockSyncReader, nil, utils.NewNopZapLogger())

			// Set up mock expectations
			if tc.pendingData != nil {
				mockSyncReader.EXPECT().PendingData().Return(tc.pendingData, nil).AnyTimes()
			}

			// Error cases: assert once and return
			if tc.expectError != nil {
				chunk, err := handler.Events(tc.args)
				require.Equal(t, tc.expectError, err)
				require.Empty(t, chunk.Events)
				require.Empty(t, chunk.ContinuationToken)
				return
			}

			// Success cases: collect all pages then compare
			got := collectAllEvents(t, handler, tc.args)
			require.Equal(t, tc.expectedEvents, got)
		})
	}
}

func TestEvents_FilterWithLimit(t *testing.T) {
	n := &utils.Sepolia
	chain, _ := setupTestChain(t, n, uint64(6))

	handler := rpc.New(chain, nil, nil, utils.NewNopZapLogger())

	from := felt.NewUnsafeFromString[felt.Felt](
		"0x49d36570d4e46f48e99674bd3fcc84644ddd6b96f7c741b1562b82f9e004dc7",
	)
	blockNumber := blockIDNumber(t, 0)
	latest := blockIDLatest(t)

	args := rpc.EventArgs{
		EventFilter: rpc.EventFilter{
			FromBlock: &blockNumber,
			ToBlock:   &latest,
			Address:   from,
			Keys:      [][]felt.Felt{},
		},
		ResultPageRequest: rpcv6.ResultPageRequest{
			ChunkSize:         100,
			ContinuationToken: "",
		},
	}

	handler = handler.WithFilterLimit(1)
	events, err := handler.Events(args)
	require.Nil(t, err)
	require.Equal(t, "4-0", events.ContinuationToken)
	require.NotEmpty(t, events.Events)

	handler = handler.WithFilterLimit(7)
	events, err = handler.Events(args)
	require.Nil(t, err)
	require.Empty(t, events.ContinuationToken)
	require.NotEmpty(t, events.Events)
}

func TestEvents_ChainProgressesWhilePaginating(t *testing.T) {
	network := utils.Sepolia
	numCanonicalBlocks := uint64(5)
	chain, gw := setupTestChain(t, &network, numCanonicalBlocks)

	block5, err := gw.BlockByNumber(t.Context(), 5)
	require.NoError(t, err)

	block6, err := gw.BlockByNumber(t.Context(), 6)
	require.NoError(t, err)

	expectedEvents := extractCanonicalEvents(t, chain, 0, numCanonicalBlocks-1)
	preLatest, preLatestEvents := createEventPreLatestFromBlock(block5)

	preConfirmed,
		preConfirmedEvents := createEventPreConfirmedFromBlock(block6)
	preConfirmed.WithPreLatest(&preLatest)

	expectedEvents = append(expectedEvents, preLatestEvents...)
	expectedEvents = append(expectedEvents, preConfirmedEvents...)

	mockCtrl := gomock.NewController(t)
	t.Cleanup(mockCtrl.Finish)

	mockSyncReader := mocks.NewMockSyncReader(mockCtrl)
	handler := rpc.New(chain, mockSyncReader, nil, utils.NewNopZapLogger())

	preConfirmedID := blockIDPreConfirmed(t)
	// Test pagination with small chunk size to trigger multiple calls
	args := rpc.EventArgs{
		EventFilter: rpc.EventFilter{
			ToBlock: &preConfirmedID,
		},
		ResultPageRequest: rpcv6.ResultPageRequest{
			ChunkSize:         1, // Small chunk to force pagination
			ContinuationToken: "",
		},
	}

	// Collect events through pagination until we reach pending blocks
	var allEvents []rpcv6.EmittedEvent
	curArgs := args

	// Collect canonical events
	mockSyncReader.EXPECT().PendingData().Return(&preConfirmed, nil)
	for {
		chunk, err := handler.Events(curArgs)
		require.Nil(t, err)

		allEvents = append(allEvents, chunk.Events...)
		require.NotEmpty(t, chunk.ContinuationToken)
		// Check if we've reached a pending block (pre_confirmed or pre_latest)
		var blockNum, processedEvents uint64
		_, parseErr := fmt.Sscanf(chunk.ContinuationToken, "%d-%d", &blockNum, &processedEvents)
		require.NoError(t, parseErr)

		curArgs.ContinuationToken = chunk.ContinuationToken

		if blockNum >= numCanonicalBlocks {
			break
		}
	}

	// Read one from pre_latest block 5
	mockSyncReader.EXPECT().PendingData().Return(&preConfirmed, nil)
	chunk, rpcErr := handler.Events(curArgs)
	require.Nil(t, rpcErr)
	require.NotEmpty(t, chunk.ContinuationToken)
	require.Equal(t, uint64(5), *chunk.Events[0].BlockNumber)
	allEvents = append(allEvents, chunk.Events...)
	curArgs.ContinuationToken = chunk.ContinuationToken

	// pre-latest becomes latest, continue pagination from block 5
	fetchAndStoreBlock(t, chain, gw, 5)
	mockSyncReader.EXPECT().PendingData().Return(preConfirmed.WithPreLatest(nil), nil)
	chunk, rpcErr = handler.Events(curArgs)
	require.Nil(t, rpcErr)
	require.NotEmpty(t, chunk.ContinuationToken)
	require.Equal(t, uint64(5), *chunk.Events[0].BlockNumber)
	allEvents = append(allEvents, chunk.Events...)
	curArgs.ContinuationToken = chunk.ContinuationToken

	// continue from pre_confirmed, read one from block 6
	mockSyncReader.EXPECT().PendingData().Return(preConfirmed.WithPreLatest(nil), nil)
	chunk, rpcErr = handler.Events(curArgs)
	require.Nil(t, rpcErr)
	require.NotEmpty(t, chunk.ContinuationToken)
	require.Equal(t, uint64(6), *chunk.Events[0].BlockNumber)
	allEvents = append(allEvents, chunk.Events...)
	curArgs.ContinuationToken = chunk.ContinuationToken

	// pre_confirmed becomes pre_latest, continue pagination from block 6
	preLatest2, _ := createEventPreLatestFromBlock(block6)
	preConfirmed2 := core.PreConfirmed{
		Block: &core.Block{
			Header: &core.Header{
				Number: 7,
			},
		},
		PreLatest: &preLatest2,
	}

	for {
		mockSyncReader.EXPECT().PendingData().Return(&preConfirmed2, nil)
		chunk, rpcErr = handler.Events(curArgs)
		require.Nil(t, rpcErr)
		require.Equal(t, uint64(6), *chunk.Events[0].BlockNumber)
		allEvents = append(allEvents, chunk.Events...)
		if chunk.ContinuationToken == "" {
			break
		}
		curArgs.ContinuationToken = chunk.ContinuationToken
	}

	// Compare events ignoring block hash
	// Block hash is ignored for this test due to mixing different block types
	require.Equal(t, len(expectedEvents), len(allEvents))
	for i, expected := range expectedEvents {
		actual := allEvents[i]
		require.Equal(t, expected.BlockNumber, actual.BlockNumber)
		require.Equal(t, expected.TransactionHash, actual.TransactionHash)
		require.Equal(t, expected.From, actual.From)
		require.Equal(t, expected.Keys, actual.Keys)
		require.Equal(t, expected.Data, actual.Data)
	}
}<|MERGE_RESOLUTION|>--- conflicted
+++ resolved
@@ -29,17 +29,11 @@
 		Number:     block.Header.Number,
 	}
 
-<<<<<<< HEAD
-	testDB := memory.New()
-	n := &utils.Sepolia
-	chain := blockchain.New(testDB, n, statetestutils.UseNewState())
-=======
 	pendingBlock := &core.Block{
 		Header:       newHeader,
 		Transactions: block.Transactions,
 		Receipts:     block.Receipts,
 	}
->>>>>>> 57fe8a56
 
 	pending := core.NewPending(pendingBlock, nil, nil)
 
