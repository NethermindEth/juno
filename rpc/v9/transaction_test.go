package rpcv9_test

import (
	"context"
	"encoding/json"
	"errors"
	"math/rand"
	"strconv"
	"testing"
	"time"

	"github.com/NethermindEth/juno/adapters/sn2core"
	"github.com/NethermindEth/juno/clients/feeder"
	"github.com/NethermindEth/juno/clients/gateway"
	"github.com/NethermindEth/juno/core"
	"github.com/NethermindEth/juno/core/felt"
	"github.com/NethermindEth/juno/db"
	"github.com/NethermindEth/juno/jsonrpc"
	"github.com/NethermindEth/juno/mocks"
	"github.com/NethermindEth/juno/rpc/rpccore"
	rpc "github.com/NethermindEth/juno/rpc/v9"
	"github.com/NethermindEth/juno/starknet"
	adaptfeeder "github.com/NethermindEth/juno/starknetdata/feeder"
	"github.com/NethermindEth/juno/sync"
	"github.com/NethermindEth/juno/utils"
	"github.com/NethermindEth/juno/validator"
	"github.com/stretchr/testify/assert"
	"github.com/stretchr/testify/require"
	"go.uber.org/mock/gomock"
)

func TestTransactionByHashNotFound(t *testing.T) {
	mockCtrl := gomock.NewController(t)
	t.Cleanup(mockCtrl.Finish)
	mockReader := mocks.NewMockReader(mockCtrl)
	mockSyncReader := mocks.NewMockSyncReader(mockCtrl)

	txHash := felt.NewRandom[felt.Felt]()

	mockReader.EXPECT().TransactionByHash(txHash).Return(nil, db.ErrKeyNotFound)
	mockSyncReader.EXPECT().PendingData().Return(nil, sync.ErrPendingBlockNotFound)
	mockReader.EXPECT().HeadsHeader().Return(nil, db.ErrKeyNotFound)

	handler := rpc.New(mockReader, mockSyncReader, nil, nil)

	tx, rpcErr := handler.TransactionByHash(txHash)
	assert.Nil(t, tx)
	assert.Equal(t, rpccore.ErrTxnHashNotFound, rpcErr)
}

func TestTransactionByHashNotFoundInPreConfirmedBlock(t *testing.T) {
	mockCtrl := gomock.NewController(t)
	t.Cleanup(mockCtrl.Finish)
	mockReader := mocks.NewMockReader(mockCtrl)
	mockSyncReader := mocks.NewMockSyncReader(mockCtrl)

	searchTxHash := felt.NewFromUint64[felt.Felt](0x123456)

	otherTxHash := felt.NewFromUint64[felt.Felt](0x789abc)
	preConfirmedTx := &core.InvokeTransaction{
		TransactionHash: otherTxHash,
		Version:         new(core.TransactionVersion).SetUint64(1),
	}

	preConfirmed := core.PreConfirmed{
		Block: &core.Block{
			Transactions: []core.Transaction{preConfirmedTx},
		},
		CandidateTxs: []core.Transaction{},
	}
	mockReader.EXPECT().TransactionByHash(searchTxHash).Return(nil, db.ErrKeyNotFound)
	mockSyncReader.EXPECT().PendingData().Return(&preConfirmed, nil)

	handler := rpc.New(mockReader, mockSyncReader, nil, nil)

	tx, rpcErr := handler.TransactionByHash(searchTxHash)
	assert.Nil(t, tx)
	assert.Equal(t, rpccore.ErrTxnHashNotFound, rpcErr)
}

func TestTransactionByHash(t *testing.T) {
	tests := map[string]struct {
		hash     string
		network  *utils.Network
		expected string
	}{
		"DECLARE v1": {
			hash:    "0x1b4d9f09276629d496af1af8ff00173c11ff146affacb1b5c858d7aa89001ae",
			network: &utils.Mainnet,
			expected: `{
			"type": "DECLARE",
			"transaction_hash": "0x1b4d9f09276629d496af1af8ff00173c11ff146affacb1b5c858d7aa89001ae",
			"max_fee": "0xf6dbd653833",
			"version": "0x1",
			"signature": [
		"0x221b9576c4f7b46d900a331d89146dbb95a7b03d2eb86b4cdcf11331e4df7f2",
		"0x667d8062f3574ba9b4965871eec1444f80dacfa7114e1d9c74662f5672c0620"
		],
		"nonce": "0x5",
		"class_hash": "0x7aed6898458c4ed1d720d43e342381b25668ec7c3e8837f761051bf4d655e54",
		"sender_address": "0x39291faa79897de1fd6fb1a531d144daa1590d058358171b83eadb3ceafed8"
		}`,
		},

		"DECLARE v0": {
			hash:    "0x222f8902d1eeea76fa2642a90e2411bfd71cffb299b3a299029e1937fab3fe4",
			network: &utils.Mainnet,
			expected: `{
				"transaction_hash": "0x222f8902d1eeea76fa2642a90e2411bfd71cffb299b3a299029e1937fab3fe4",
				"type": "DECLARE",
				"max_fee": "0x0",
				"version": "0x0",
				"signature": [],
				"class_hash": "0x2760f25d5a4fb2bdde5f561fd0b44a3dee78c28903577d37d669939d97036a0",
				"sender_address": "0x1"
			}`,
		},

		"L1 Handler v0 with nonce": {
			hash:    "0x537eacfd3c49166eec905daff61ff7feef9c133a049ea2135cb94eec840a4a8",
			network: &utils.Mainnet,
			expected: `{
       "type": "L1_HANDLER",
       "transaction_hash": "0x537eacfd3c49166eec905daff61ff7feef9c133a049ea2135cb94eec840a4a8",
       "version": "0x0",
       "nonce": "0x2",
       "contract_address": "0xda8054260ec00606197a4103eb2ef08d6c8af0b6a808b610152d1ce498f8c3",
       "entry_point_selector": "0xc73f681176fc7b3f9693986fd7b14581e8d540519e27400e88b8713932be01",
       "calldata": [
           "0x142273bcbfca76512b2a05aed21f134c4495208",
           "0x160c35f9f962e1bc997f9133d9fb231afd5799f7d63dcbcd506af4866b3874",
           "0x16345785d8a0000",
           "0x0",
           "0x3"
       ]
   }`,
		},
		"L1 Handler v0 without nonce": {
			hash:    "0x5d50b7020f7cf8033fd7d913e489f47edf74fbf3c8ada85be512c7baa6a2eab",
			network: &utils.Mainnet,
			expected: `{
				"type": "L1_HANDLER",
				"transaction_hash":  "0x5d50b7020f7cf8033fd7d913e489f47edf74fbf3c8ada85be512c7baa6a2eab",
				"version": "0x0",
				"nonce": "0x0",
				"contract_address":  "0x58b43819bb12aba8ab3fb2e997523e507399a3f48a1e2aa20a5fb7734a0449f",
				"entry_point_selector": "0xe3f5e9e1456ffa52a3fbc7e8c296631d4cc2120c0be1e2829301c0d8fa026b",
				"calldata": [
					"0x5474c49483aa09993090979ade8101ebb4cdce4a",
					"0xabf8dd8438d1c21e83a8b5e9c1f9b58aaf3ed360",
					"0x2",
					"0x4c04fac82913f01a8f01f6e15ff7e834ff2d9a9a1d8e9adffc7bd45692f4f9a"
				]
			}`,
		},

		"Invoke v1": {
			hash:    "0x2897e3cec3e24e4d341df26b8cf1ab84ea1c01a051021836b36c6639145b497",
			network: &utils.Mainnet,
			expected: `{
       "type": "INVOKE",
       "transaction_hash": "0x2897e3cec3e24e4d341df26b8cf1ab84ea1c01a051021836b36c6639145b497",
       "max_fee": "0x17f0de82f4be6",
       "version": "0x1",
       "signature": [
           "0x383ba105b6d0f59fab96a412ad267213ddcd899e046278bdba64cd583d680b",
           "0x1896619a17fde468978b8d885ffd6f5c8f4ac1b188233b81b91bcf7dbc56fbd"
       ],
       "nonce": "0x42",
       "sender_address": "0x1fc039de7d864580b57a575e8e6b7114f4d2a954d7d29f876b2eb3dd09394a0",
       "calldata": [
           "0x1",
           "0x727a63f78ee3f1bd18f78009067411ab369c31dece1ae22e16f567906409905",
           "0x22de356837ac200bca613c78bd1fcc962a97770c06625f0c8b3edeb6ae4aa59",
           "0x0",
           "0xb",
           "0xb",
           "0xa",
           "0x6db793d93ce48bc75a5ab02e6a82aad67f01ce52b7b903090725dbc4000eaa2",
           "0x6141eac4031dfb422080ed567fe008fb337b9be2561f479a377aa1de1d1b676",
           "0x27eb1a21fa7593dd12e988c9dd32917a0dea7d77db7e89a809464c09cf951c0",
           "0x400a29400a34d8f69425e1f4335e6a6c24ce1111db3954e4befe4f90ca18eb7",
           "0x599e56821170a12cdcf88fb8714057ce364a8728f738853da61d5b3af08a390",
           "0x46ad66f467df625f3b2dd9d3272e61713e8f74b68adac6718f7497d742cfb17",
           "0x4f348b585e6c1919d524a4bfe6f97230ecb61736fe57534ec42b628f7020849",
           "0x19ae40a095ffe79b0c9fc03df2de0d2ab20f59a2692ed98a8c1062dbf691572",
           "0xe120336994adef6c6e47694f87278686511d4622997d4a6f216bd6e9fa9acc",
           "0x56e6637a4958d062db8c8198e315772819f64d915e5c7a8d58a99fa90ff0742"
       ]
   }`,
		},

		"DEPLOY v0": {
			hash:    "0x6486c6303dba2f364c684a2e9609211c5b8e417e767f37b527cda51e776e6f0",
			network: &utils.Mainnet,
			expected: `{
       "type": "DEPLOY",
       "transaction_hash": "0x6486c6303dba2f364c684a2e9609211c5b8e417e767f37b527cda51e776e6f0",
       "version": "0x0",
       "class_hash": "0x46f844ea1a3b3668f81d38b5c1bd55e816e0373802aefe732138628f0133486",
       "contract_address_salt": "0x74dc2fe193daf1abd8241b63329c1123214842b96ad7fd003d25512598a956b",
       "constructor_calldata": [
           "0x6d706cfbac9b8262d601c38251c5fbe0497c3a96cc91a92b08d91b61d9e70c4",
           "0x79dc0da7c54b95f10aa182ad0a46400db63156920adb65eca2654c0945a463",
           "0x2",
           "0x6658165b4984816ab189568637bedec5aa0a18305909c7f5726e4a16e3afef6",
           "0x6b648b36b074a91eee55730f5f5e075ec19c0a8f9ffb0903cefeee93b6ff328"
       ]
   }`,
		},

		"DEPLOY ACCOUNT v1": {
			hash:    "0xd61fc89f4d1dc4dc90a014957d655d38abffd47ecea8e3fa762e3160f155f2",
			network: &utils.Mainnet,
			expected: `{
       "type": "DEPLOY_ACCOUNT",
       "transaction_hash": "0xd61fc89f4d1dc4dc90a014957d655d38abffd47ecea8e3fa762e3160f155f2",
       "max_fee": "0xb5e620f48000",
       "version": "0x1",
       "signature": [
           "0x41c3543008dd65ed98c767e5d218b0c0ce1bd0cd60877824951a6f87cc1637d",
           "0x7f803845aa7e43d183fd05cd553c64711b1c49af69a155fe8144e8da9a5a50d"
       ],
       "nonce": "0x0",
       "class_hash": "0x1fac3074c9d5282f0acc5c69a4781a1c711efea5e73c550c5d9fb253cf7fd3d",
       "contract_address_salt": "0x14e2ae44cbb50dff0e18140e7c415c1f281207d06fd6a0106caf3ff21e130d8",
       "constructor_calldata": [
           "0x6113c1775f3d0fda0b45efbb69f6e2306da3c174df523ef0acdd372bf0a61cb"
       ]
   }`,
		},

		"INVOKE v0": {
			hash:    "0xf1d99fb97509e0dfc425ddc2a8c5398b74231658ca58b6f8da92f39cb739e",
			network: &utils.Mainnet,
			expected: `{
       "type": "INVOKE",
       "transaction_hash": "0xf1d99fb97509e0dfc425ddc2a8c5398b74231658ca58b6f8da92f39cb739e",
       "max_fee": "0x0",
       "version": "0x0",
       "signature": [],
       "contract_address": "0x43324c97e376d7d164abded1af1e73e9ce8214249f711edb7059c1ca34560e8",
       "entry_point_selector": "0x317eb442b72a9fae758d4fb26830ed0d9f31c8e7da4dbff4e8c59ea6a158e7f",
       "calldata": [
           "0x1b654cb59f978da2eee76635158e5ff1399bf607cb2d05e3e3b4e41d7660ca2",
           "0x2",
           "0x5f743efdb29609bfc2002041bdd5c72257c0c6b5c268fc929a3e516c171c731",
           "0x635afb0ea6c4cdddf93f42287b45b67acee4f08c6f6c53589e004e118491546"
       ]
   }`,
		},
		"DECLARE v3": {
			hash:    "0x41d1f5206ef58a443e7d3d1ca073171ec25fa75313394318fc83a074a6631c3",
			network: &utils.Integration,
			expected: `{
		"transaction_hash": "0x41d1f5206ef58a443e7d3d1ca073171ec25fa75313394318fc83a074a6631c3",
		"type": "DECLARE",
		"version": "0x3",
		"nonce": "0x1",
		"sender_address": "0x2fab82e4aef1d8664874e1f194951856d48463c3e6bf9a8c68e234a629a6f50",
		"class_hash": "0x5ae9d09292a50ed48c5930904c880dab56e85b825022a7d689cfc9e65e01ee7",
		"compiled_class_hash": "0x1add56d64bebf8140f3b8a38bdf102b7874437f0c861ab4ca7526ec33b4d0f8",
		"signature": [
			"0x29a49dff154fede73dd7b5ca5a0beadf40b4b069f3a850cd8428e54dc809ccc",
			"0x429d142a17223b4f2acde0f5ecb9ad453e188b245003c86fab5c109bad58fc3"
		],
		"resource_bounds": {
			"l1_gas": {
				"max_amount": "0x186a0",
				"max_price_per_unit": "0x2540be400"
			},
			"l1_data_gas": {
				"max_amount": "0x186a0",
				"max_price_per_unit": "0x2540be400"
			},
			"l2_gas": { "max_amount": "0x0", "max_price_per_unit": "0x0" }
		},
		"tip": "0x0",
		"paymaster_data": [],
		"account_deployment_data": [],
		"nonce_data_availability_mode": "L1",
		"fee_data_availability_mode": "L1"
	   }`,
		},
		"INVOKE v3": {
			hash:    "0x49728601e0bb2f48ce506b0cbd9c0e2a9e50d95858aa41463f46386dca489fd",
			network: &utils.Integration,
			expected: `{
				"type": "INVOKE",
				"transaction_hash": "0x49728601e0bb2f48ce506b0cbd9c0e2a9e50d95858aa41463f46386dca489fd",
				"version": "0x3",
				"signature": [
					"0x71a9b2cd8a8a6a4ca284dcddcdefc6c4fd20b92c1b201bd9836e4ce376fad16",
					"0x6bef4745194c9447fdc8dd3aec4fc738ab0a560b0d2c7bf62fbf58aef3abfc5"
				],
				"nonce": "0xe97",
				"resource_bounds": {
					"l1_gas": {
						"max_amount": "0x186a0",
						"max_price_per_unit": "0x5af3107a4000"
					},
					"l1_data_gas": {
						"max_amount": "0x186a0",
						"max_price_per_unit": "0x5af3107a4000"
					},
					"l2_gas": { "max_amount": "0x0", "max_price_per_unit": "0x0" }
				},
				"tip": "0x0",
				"paymaster_data": [],
				"sender_address": "0x3f6f3bc663aedc5285d6013cc3ffcbc4341d86ab488b8b68d297f8258793c41",
				"calldata": [
					"0x2",
					"0x450703c32370cf7ffff540b9352e7ee4ad583af143a361155f2b485c0c39684",
					"0x27c3334165536f239cfd400ed956eabff55fc60de4fb56728b6a4f6b87db01c",
					"0x0",
					"0x4",
					"0x4c312760dfd17a954cdd09e76aa9f149f806d88ec3e402ffaf5c4926f568a42",
					"0x5df99ae77df976b4f0e5cf28c7dcfe09bd6e81aab787b19ac0c08e03d928cf",
					"0x4",
					"0x1",
					"0x5",
					"0x450703c32370cf7ffff540b9352e7ee4ad583af143a361155f2b485c0c39684",
					"0x5df99ae77df976b4f0e5cf28c7dcfe09bd6e81aab787b19ac0c08e03d928cf",
					"0x1",
					"0x7fe4fd616c7fece1244b3616bb516562e230be8c9f29668b46ce0369d5ca829",
					"0x287acddb27a2f9ba7f2612d72788dc96a5b30e401fc1e8072250940e024a587"
				],
				"account_deployment_data": [],
				"nonce_data_availability_mode": "L1",
				"fee_data_availability_mode": "L1"
			}`,
		},
		"DEPLOY ACCOUNT v3": {
			hash:    "0x29fd7881f14380842414cdfdd8d6c0b1f2174f8916edcfeb1ede1eb26ac3ef0",
			network: &utils.Integration,
			expected: `{
				"transaction_hash": "0x29fd7881f14380842414cdfdd8d6c0b1f2174f8916edcfeb1ede1eb26ac3ef0",
				"version": "0x3",
				"signature": [
					"0x6d756e754793d828c6c1a89c13f7ec70dbd8837dfeea5028a673b80e0d6b4ec",
					"0x4daebba599f860daee8f6e100601d98873052e1c61530c630cc4375c6bd48e3"
				],
				"nonce": "0x0",
				"resource_bounds": {
					"l1_gas": {
						"max_amount": "0x186a0",
						"max_price_per_unit": "0x5af3107a4000"
					},
					"l1_data_gas": {
						"max_amount": "0x186a0",
						"max_price_per_unit": "0x5af3107a4000"
					},
					"l2_gas": { "max_amount": "0x0", "max_price_per_unit": "0x0" }
				},
				"tip": "0x0",
				"paymaster_data": [],
				"contract_address_salt": "0x0",
				"class_hash": "0x2338634f11772ea342365abd5be9d9dc8a6f44f159ad782fdebd3db5d969738",
				"constructor_calldata": [
					"0x5cd65f3d7daea6c63939d659b8473ea0c5cd81576035a4d34e52fb06840196c"
				],
				"type": "DEPLOY_ACCOUNT",
				"nonce_data_availability_mode": "L1",
				"fee_data_availability_mode": "L1"
			}`,
		},
		// https://alpha-sepolia.starknet.io/feeder_gateway/get_transaction?transactionHash=0x2db07ed11b1f6c678de9fc19ef0dfb8e71631e1cff236a34e68f51528a21282
		"INVOKE v3 without l1_data_gas": {
			hash:    "0x2db07ed11b1f6c678de9fc19ef0dfb8e71631e1cff236a34e68f51528a21282",
			network: &utils.Integration,
			expected: `{
				"transaction_hash": "0x2db07ed11b1f6c678de9fc19ef0dfb8e71631e1cff236a34e68f51528a21282",
				"version": "0x3",
				"signature": [
					"0x6b67b53231b0ad782b651cb529004258ac79f8bd069042127e0f58edd40fd89",
					"0x36cc9eaeb31b0b3d990624cf105aa0cea86590452e188dadb75edc02ddeea51"
				],
				"nonce": "0x12c0c",
				"resource_bounds": {
					"l1_gas": {
						"max_amount": "0x60",
						"max_price_per_unit": "0x13ac02cbe617"
					},
					"l1_data_gas": {
						"max_amount": "0x0",
						"max_price_per_unit": "0x0"
					},
					"l2_gas": { "max_amount": "0x0", "max_price_per_unit": "0x0" }
				},
				"tip": "0x0",
				"paymaster_data": [],
				"sender_address": "0x573ea9a8602e03417a4a31d55d115748f37a08bbb23adf6347cb699743a998d",
				"calldata": [
					"0x1",
					"0x53d5cb0de4f03f9ac31f83621cef64b9372bf1f690fdfa2ba8a07c316e67817",
					"0xc844fd57777b0cd7e75c8ea68deec0adf964a6308da7a58de32364b7131cc8",
					"0x13",
					"0x4c7fb0cc02a3432253dcc76f8ab04ed11bc804ca36312d9fbd0777541f266",
					"0x192603",
					"0xd34ba8c515a574cd724301a5b50e997abcfd377f705e70a8330c706f3ccf34",
					"0x663c8f59",
					"0x204030100000000000000000000000000000000000000000000000000000000",
					"0x4",
					"0x5444abc7",
					"0x54497b21",
					"0x54497b21",
					"0x54497b21",
					"0xb6d5fbd139a7d956f",
					"0x1",
					"0x2",
					"0x723516b6471960da09efa937c31abd5c46590e7b9df4773a5a6111497541508",
					"0x385effc19083082f432ed7ab855de96b575e14a21b0a6d7a4395ff4d99e30f6",
					"0x2cb74dff29a13dd5d855159349ec92f943bacf0547ff3734e7d84a15d08cbc5",
					"0xb5eb2dec854e82a991956a933cd3b20b888bcb1737427e829efc5cd7e241e7",
					"0xb71581436348419b44d939dc2af69a310c7a4b7d4f16b07f71d1957e9d5ceb",
					"0x4225d1c8ee8e451a25e30c10689ef898e11ccf5c0f68d0fc7876c47b318e946"
				],
				"account_deployment_data": [],
				"type": "INVOKE",
				"nonce_data_availability_mode": "L1",
				"fee_data_availability_mode": "L1"
			}`,
		},
	}

	for name, test := range tests {
		t.Run(name, func(t *testing.T) {
			gw := adaptfeeder.New(feeder.NewTestClient(t, test.network))
			mockCtrl := gomock.NewController(t)
			t.Cleanup(mockCtrl.Finish)
			mockReader := mocks.NewMockReader(mockCtrl)
			mockSyncReader := mocks.NewMockSyncReader(mockCtrl)
			mockReader.EXPECT().TransactionByHash(gomock.Any()).DoAndReturn(func(hash *felt.Felt) (core.Transaction, error) {
				return gw.Transaction(t.Context(), hash)
			}).Times(1)
			mockSyncReader.EXPECT().PendingData().Return(&core.PreConfirmed{
				Block: &core.Block{
					Header: &core.Header{
						Number:           1,
						TransactionCount: 0,
					},
				},
			}, nil)
			handler := rpc.New(mockReader, mockSyncReader, nil, nil)

			hash, err := felt.NewFromString[felt.Felt](test.hash)
			require.NoError(t, err)

			expectedMap := make(map[string]any)
			require.NoError(t, json.Unmarshal([]byte(test.expected), &expectedMap))

			res, rpcErr := handler.TransactionByHash(hash)
			require.Nil(t, rpcErr)

			resJSON, err := json.Marshal(res)
			require.NoError(t, err)
			resMap := make(map[string]any)
			require.NoError(t, json.Unmarshal(resJSON, &resMap))

			assert.Equal(t, expectedMap, resMap, string(resJSON))
		})
	}
}

func TestTransactionByHash_PreConfirmedBlock(t *testing.T) {
	gw := feeder.NewTestClient(t, &utils.SepoliaIntegration)
	adapterFeeder := adaptfeeder.New(gw)
	mockCtrl := gomock.NewController(t)
	t.Cleanup(mockCtrl.Finish)
	mockSyncReader := mocks.NewMockSyncReader(mockCtrl)
	blockNumber := uint64(1204672)
	preConfirmedBlockWithCandidates, err := gw.PreConfirmedBlock(t.Context(), strconv.FormatUint(blockNumber, 10))
	require.NoError(t, err)

	adaptedPreConfirmed, err := sn2core.AdaptPreConfirmedBlock(preConfirmedBlockWithCandidates, blockNumber)
	require.NoError(t, err)
	handler := rpc.New(nil, mockSyncReader, nil, nil)

	t.Run("Transaction found in pre_confirmed block", func(t *testing.T) {
		searchTxn := adaptedPreConfirmed.Block.Transactions[0]
		mockSyncReader.EXPECT().PendingData().Return(&adaptedPreConfirmed, nil)
		foundTxn, err := handler.TransactionByHash(searchTxn.Hash())
		require.Nil(t, err)
		require.Equal(t, searchTxn.Hash(), foundTxn.Hash)
	})

	t.Run("Transaction found in pre_confirmed block - Candidate transactions", func(t *testing.T) {
		searchTxn := adaptedPreConfirmed.CandidateTxs[0]
		mockSyncReader.EXPECT().PendingData().Return(&adaptedPreConfirmed, nil)
		foundTxn, err := handler.TransactionByHash(searchTxn.Hash())
		require.Nil(t, err)
		require.Equal(t, searchTxn.Hash(), foundTxn.Hash)
	})

	t.Run("Transaction found in pre_latest block", func(t *testing.T) {
		arbitraryBlockInTestData := uint64(1164621)
		testBlock, gwErr := adapterFeeder.BlockByNumber(t.Context(), arbitraryBlockInTestData)
		require.NoError(t, gwErr)
		searchTxn := testBlock.Transactions[0]

		preLatest := core.PreLatest{
			Block: testBlock,
		}
		adaptedPreConfirmed.WithPreLatest(&preLatest)

		mockSyncReader.EXPECT().PendingData().Return(&adaptedPreConfirmed, nil)
		foundTxn, err := handler.TransactionByHash(searchTxn.Hash())
		require.Nil(t, err)
		require.Equal(t, searchTxn.Hash(), foundTxn.Hash)
	})
}

func TestTransactionByBlockIdAndIndex(t *testing.T) {
	mockCtrl := gomock.NewController(t)
	t.Cleanup(mockCtrl.Finish)
	n := &utils.Mainnet
	mockReader := mocks.NewMockReader(mockCtrl)
	mockSyncReader := mocks.NewMockSyncReader(mockCtrl)
	client := feeder.NewTestClient(t, n)
	mainnetGw := adaptfeeder.New(client)

	var latestBlockNumber uint64 = 19199
	latestBlock, err := mainnetGw.BlockByNumber(t.Context(), 19199)
	require.NoError(t, err)
	latestBlockHash := latestBlock.Hash

	handler := rpc.New(mockReader, mockSyncReader, nil, nil)

	t.Run("empty blockchain", func(t *testing.T) {
		mockReader.EXPECT().HeadsHeader().Return(nil, db.ErrKeyNotFound)

		blockID := blockIDLatest(t)
		txn, rpcErr := handler.TransactionByBlockIDAndIndex(&blockID, rand.Int())
		assert.Nil(t, txn)
		assert.Equal(t, rpccore.ErrBlockNotFound, rpcErr)
	})

	t.Run("non-existent block hash", func(t *testing.T) {
		mockReader.EXPECT().BlockHeaderByHash(gomock.Any()).Return(nil, db.ErrKeyNotFound)

		blockID := blockIDHash(t, felt.NewFromBytes[felt.Felt]([]byte("random")))
		txn, rpcErr := handler.TransactionByBlockIDAndIndex(&blockID, rand.Int())
		assert.Nil(t, txn)
		assert.Equal(t, rpccore.ErrBlockNotFound, rpcErr)
	})

	t.Run("non-existent block number", func(t *testing.T) {
		mockReader.EXPECT().BlockHeaderByNumber(gomock.Any()).Return(nil, db.ErrKeyNotFound)

		blockID := blockIDNumber(t, rand.Uint64())
		txn, rpcErr := handler.TransactionByBlockIDAndIndex(&blockID, rand.Int())
		assert.Nil(t, txn)
		assert.Equal(t, rpccore.ErrBlockNotFound, rpcErr)
	})

	t.Run("negative index", func(t *testing.T) {
		blockID := blockIDLatest(t)
		txn, rpcErr := handler.TransactionByBlockIDAndIndex(&blockID, -1)
		assert.Nil(t, txn)
		assert.Equal(t, rpccore.ErrInvalidTxIndex, rpcErr)
	})

	t.Run("invalid index", func(t *testing.T) {
		mockReader.EXPECT().HeadsHeader().Return(latestBlock.Header, nil)
		mockReader.EXPECT().TransactionByBlockNumberAndIndex(latestBlockNumber,
			latestBlock.TransactionCount).Return(nil, errors.New("invalid index"))

		blockID := blockIDLatest(t)
		txn, rpcErr := handler.TransactionByBlockIDAndIndex(&blockID, len(latestBlock.Transactions))
		assert.Nil(t, txn)
		assert.Equal(t, rpccore.ErrInvalidTxIndex, rpcErr)
	})

	t.Run("blockID - latest", func(t *testing.T) {
		index := rand.Intn(int(latestBlock.TransactionCount))

		mockReader.EXPECT().HeadsHeader().Return(latestBlock.Header, nil)
		mockReader.EXPECT().TransactionByBlockNumberAndIndex(latestBlockNumber,
			uint64(index)).DoAndReturn(func(number, index uint64) (core.Transaction, error) {
			return latestBlock.Transactions[index], nil
		})

		expectedTxn := rpc.AdaptTransaction(latestBlock.Transactions[index])
		blockID := blockIDLatest(t)
		actualTxn, rpcErr := handler.TransactionByBlockIDAndIndex(&blockID, index)
		require.Nil(t, rpcErr)
		require.Equal(t, expectedTxn, actualTxn)
	})

	t.Run("blockID - hash", func(t *testing.T) {
		index := rand.Intn(int(latestBlock.TransactionCount))

		mockReader.EXPECT().BlockHeaderByHash(latestBlockHash).Return(latestBlock.Header, nil)
		mockReader.EXPECT().TransactionByBlockNumberAndIndex(latestBlockNumber,
			uint64(index)).DoAndReturn(func(number, index uint64) (core.Transaction, error) {
			return latestBlock.Transactions[index], nil
		})

		expectedTxn := rpc.AdaptTransaction(latestBlock.Transactions[index])
		blockID := blockIDHash(t, latestBlock.Hash)
		actualTxn, rpcErr := handler.TransactionByBlockIDAndIndex(&blockID, index)
		require.Nil(t, rpcErr)
		require.Equal(t, expectedTxn, actualTxn)
	})

	t.Run("blockID - number", func(t *testing.T) {
		index := rand.Intn(int(latestBlock.TransactionCount))

		mockReader.EXPECT().BlockHeaderByNumber(latestBlockNumber).Return(latestBlock.Header, nil)
		mockReader.EXPECT().TransactionByBlockNumberAndIndex(latestBlockNumber,
			uint64(index)).DoAndReturn(func(number, index uint64) (core.Transaction, error) {
			return latestBlock.Transactions[index], nil
		})

		expectedTxn := rpc.AdaptTransaction(latestBlock.Transactions[index])
		blockID := blockIDNumber(t, latestBlockNumber)
		actualTxn, rpcErr := handler.TransactionByBlockIDAndIndex(&blockID, index)
		require.Nil(t, rpcErr)
		require.Equal(t, expectedTxn, actualTxn)
	})

	t.Run("blockID - l1_accepted", func(t *testing.T) {
		index := rand.Intn(int(latestBlock.TransactionCount))

		mockReader.EXPECT().L1Head().Return(
			core.L1Head{
				BlockNumber: latestBlockNumber,
				BlockHash:   latestBlockHash,
				StateRoot:   latestBlock.GlobalStateRoot,
			},
			nil,
		)
		mockReader.EXPECT().BlockHeaderByNumber(latestBlockNumber).Return(latestBlock.Header, nil)
		mockReader.EXPECT().TransactionByBlockNumberAndIndex(latestBlockNumber,
			uint64(index)).DoAndReturn(func(number, index uint64) (core.Transaction, error) {
			return latestBlock.Transactions[index], nil
		})

		expectedTxn := rpc.AdaptTransaction(latestBlock.Transactions[index])
		blockID := blockIDL1Accepted(t)
		actualTxn, rpcErr := handler.TransactionByBlockIDAndIndex(&blockID, index)
		require.Nil(t, rpcErr)
		require.Equal(t, expectedTxn, actualTxn)
	})

	t.Run("blockID - pre_confirmed", func(t *testing.T) {
		latestBlock.Hash = nil
		latestBlock.GlobalStateRoot = nil
		preConfirmed := core.NewPreConfirmed(latestBlock, nil, nil, nil)
		mockSyncReader.EXPECT().PendingData().Return(
			&preConfirmed,
			nil,
		).Times(2)
		blockID := blockIDPreConfirmed(t)

		t.Run("invalid index", func(t *testing.T) {
			invalidIndex := len(preConfirmed.Block.Transactions)

			actualTxn, rpcErr := handler.TransactionByBlockIDAndIndex(&blockID, invalidIndex)
			require.Equal(t, rpcErr, rpccore.ErrInvalidTxIndex)
			require.Nil(t, actualTxn)
		})

		t.Run("valid index", func(t *testing.T) {
			index := rand.Intn(int(latestBlock.TransactionCount))
			expectedTxn := rpc.AdaptTransaction(latestBlock.Transactions[index])

			actualTxn, rpcErr := handler.TransactionByBlockIDAndIndex(&blockID, index)
			require.Nil(t, rpcErr)
			require.Equal(t, expectedTxn, actualTxn)
		})
	})
}

//nolint:dupl
func TestTransactionReceiptByHash(t *testing.T) {
	mockCtrl := gomock.NewController(t)
	t.Cleanup(mockCtrl.Finish)

	n := &utils.Mainnet
	mockReader := mocks.NewMockReader(mockCtrl)
	mockSyncReader := mocks.NewMockSyncReader(mockCtrl)
	handler := rpc.New(mockReader, mockSyncReader, nil, nil)

	t.Run("transaction not found", func(t *testing.T) {
		txHash := felt.NewFromBytes[felt.Felt]([]byte("random hash"))
		mockReader.EXPECT().TransactionByHash(txHash).Return(nil, db.ErrKeyNotFound)
		mockSyncReader.EXPECT().PendingData().Return(nil, sync.ErrPendingBlockNotFound)
		mockReader.EXPECT().HeadsHeader().Return(nil, db.ErrKeyNotFound)

		tx, rpcErr := handler.TransactionReceiptByHash(txHash)
		assert.Nil(t, tx)
		assert.Equal(t, rpccore.ErrTxnHashNotFound, rpcErr)
	})

	client := feeder.NewTestClient(t, n)
	mainnetGw := adaptfeeder.New(client)

	block0, err := mainnetGw.BlockByNumber(t.Context(), 0)
	require.NoError(t, err)

	checkTxReceipt := func(t *testing.T, hash *felt.Felt, expected string) {
		t.Helper()

		expectedMap := make(map[string]any)
		require.NoError(t, json.Unmarshal([]byte(expected), &expectedMap))

		receipt, err := handler.TransactionReceiptByHash(hash)
		require.Nil(t, err)
		receiptJSON, jsonErr := json.Marshal(receipt)
		require.NoError(t, jsonErr)

		receiptMap := make(map[string]any)
		require.NoError(t, json.Unmarshal(receiptJSON, &receiptMap))
		assert.Equal(t, expectedMap, receiptMap)
	}

	tests := map[string]struct {
		index    int
		expected string
	}{
		"with contract addr": {
			index: 0,
			expected: `{
					"type": "DEPLOY",
					"transaction_hash": "0xe0a2e45a80bb827967e096bcf58874f6c01c191e0a0530624cba66a508ae75",
					"actual_fee": {"amount": "0x0", "unit": "WEI"},
					"finality_status": "ACCEPTED_ON_L2",
					"execution_status": "SUCCEEDED",
					"block_hash": "0x47c3637b57c2b079b93c61539950c17e868a28f46cdef28f88521067f21e943",
					"block_number": 0,
					"messages_sent": [],
					"events": [],
					"contract_address": "0x20cfa74ee3564b4cd5435cdace0f9c4d43b939620e4a0bb5076105df0a626c6",
					"execution_resources": {
						"l1_data_gas": 0,
						"l1_gas": 0,
						"l2_gas": 0
					}
				}`,
		},
		"without contract addr": {
			index: 2,
			expected: `{
					"type": "INVOKE",
					"transaction_hash": "0xce54bbc5647e1c1ea4276c01a708523f740db0ff5474c77734f73beec2624",
					"actual_fee": {"amount": "0x0", "unit": "WEI"},
					"finality_status": "ACCEPTED_ON_L2",
					"execution_status": "SUCCEEDED",
					"block_hash": "0x47c3637b57c2b079b93c61539950c17e868a28f46cdef28f88521067f21e943",
					"block_number": 0,
					"messages_sent": [
						{
							"from_address": "0x20cfa74ee3564b4cd5435cdace0f9c4d43b939620e4a0bb5076105df0a626c6",
							"to_address": "0xc84dd7fd43a7defb5b7a15c4fbbe11cbba6db1ba",
							"payload": [
								"0xc",
								"0x22"
							]
						}
					],
					"events": [],
					"execution_resources": {
						"l1_data_gas": 0,
						"l1_gas": 0,
						"l2_gas": 0
					}
				}`,
		},
	}
	for name, test := range tests {
		t.Run(name, func(t *testing.T) {
			txHash := block0.Transactions[test.index].Hash()
			mockSyncReader.EXPECT().PendingData().Return(&core.PreConfirmed{
				Block: &core.Block{
					Header: &core.Header{
						Number: block0.Number + 1,
					},
				},
			}, nil)
			mockReader.EXPECT().TransactionByHash(txHash).Return(block0.Transactions[test.index], nil)
			mockReader.EXPECT().Receipt(txHash).Return(block0.Receipts[test.index], block0.Hash, block0.Number, nil)
			mockReader.EXPECT().L1Head().Return(core.L1Head{}, db.ErrKeyNotFound)

			checkTxReceipt(t, txHash, test.expected)
		})
	}

	t.Run("receipt from pre_confirmed", func(t *testing.T) {
		t.Run("found in pre_confirmed block", func(t *testing.T) {
			i := 2
			expected := `{
					"type": "INVOKE",
					"transaction_hash": "0xce54bbc5647e1c1ea4276c01a708523f740db0ff5474c77734f73beec2624",
					"actual_fee": {"amount": "0x0", "unit": "WEI"},
					"block_number": 0,
					"finality_status": "PRE_CONFIRMED",
					"execution_status": "SUCCEEDED",
					"messages_sent": [
						{
							"from_address": "0x20cfa74ee3564b4cd5435cdace0f9c4d43b939620e4a0bb5076105df0a626c6",
							"to_address": "0xc84dd7fd43a7defb5b7a15c4fbbe11cbba6db1ba",
							"payload": [
								"0xc",
								"0x22"
							]
						}
					],
					"events": [],
					"execution_resources": {
						"l1_data_gas": 0,
						"l1_gas": 0,
						"l2_gas": 0
					}
				}`

			txHash := block0.Transactions[i].Hash()

			preConfirmed := &core.PreConfirmed{
				Block: &core.Block{
					Header: &core.Header{
						Number:           block0.Number,
						TransactionCount: block0.TransactionCount,
						EventCount:       block0.EventCount,
					},
					Transactions: block0.Transactions,
					Receipts:     block0.Receipts,
				},
			}
			mockSyncReader.EXPECT().PendingData().Return(
				preConfirmed,
				nil,
			)

			checkTxReceipt(t, txHash, expected)
		})

		t.Run("found in pre_latest block", func(t *testing.T) {
			i := 2
			expected := `{
					"type": "INVOKE",
					"transaction_hash": "0xce54bbc5647e1c1ea4276c01a708523f740db0ff5474c77734f73beec2624",
					"actual_fee": {"amount": "0x0", "unit": "WEI"},
					"finality_status": "ACCEPTED_ON_L2",
					"execution_status": "SUCCEEDED",
					"messages_sent": [
						{
							"from_address": "0x20cfa74ee3564b4cd5435cdace0f9c4d43b939620e4a0bb5076105df0a626c6",
							"to_address": "0xc84dd7fd43a7defb5b7a15c4fbbe11cbba6db1ba",
							"payload": [
								"0xc",
								"0x22"
							]
						}
					],
					"events": [],
					"execution_resources": {
						"l1_data_gas": 0,
						"l1_gas": 0,
						"l2_gas": 0
					}
				}`

			txHash := block0.Transactions[i].Hash()

			preLatest := core.PreLatest{
				Block: block0,
			}
			preConfirmed := &core.PreConfirmed{
				Block: &core.Block{
					Header: &core.Header{
						Number: preLatest.Block.Number + 1,
					},
				},
				PreLatest: &preLatest,
			}

			mockSyncReader.EXPECT().PendingData().Return(
				preConfirmed,
				nil,
			)

			checkTxReceipt(t, txHash, expected)
		})
	})

	t.Run("accepted on l1 receipt", func(t *testing.T) {
		i := 2
		expected := `{
					"type": "INVOKE",
					"transaction_hash": "0xce54bbc5647e1c1ea4276c01a708523f740db0ff5474c77734f73beec2624",
					"actual_fee": {"amount": "0x0", "unit": "WEI"},
					"finality_status": "ACCEPTED_ON_L1",
					"execution_status": "SUCCEEDED",
					"block_hash": "0x47c3637b57c2b079b93c61539950c17e868a28f46cdef28f88521067f21e943",
					"block_number": 0,
					"messages_sent": [
						{
							"from_address": "0x20cfa74ee3564b4cd5435cdace0f9c4d43b939620e4a0bb5076105df0a626c6",
							"to_address": "0xc84dd7fd43a7defb5b7a15c4fbbe11cbba6db1ba",
							"payload": [
								"0xc",
								"0x22"
							]
						}
					],
					"events": [],
					"execution_resources": {
						"l1_data_gas": 0,
						"l1_gas": 0,
						"l2_gas": 0
					}
				}`

		txHash := block0.Transactions[i].Hash()
		mockSyncReader.EXPECT().PendingData().Return(
			&core.PreConfirmed{
				Block: &core.Block{
					Header: &core.Header{
						Number: block0.Number + 1,
					},
				},
			},
			nil,
		)
		mockReader.EXPECT().TransactionByHash(txHash).Return(block0.Transactions[i], nil)
		mockReader.EXPECT().Receipt(txHash).Return(block0.Receipts[i], block0.Hash, block0.Number, nil)
		mockReader.EXPECT().L1Head().Return(core.L1Head{
			BlockNumber: block0.Number,
			BlockHash:   block0.Hash,
			StateRoot:   block0.GlobalStateRoot,
		}, nil)

		checkTxReceipt(t, txHash, expected)
	})
	t.Run("reverted", func(t *testing.T) {
		expected := `{
			"type": "INVOKE",
			"transaction_hash": "0x19abec18bbacec23c2eee160c70190a48e4b41dd5ff98ad8f247f9393559998",
			"actual_fee": {"amount": "0x247aff6e224", "unit": "WEI"},
			"execution_status": "REVERTED",
			"finality_status": "ACCEPTED_ON_L2",
			"block_hash": "0x76e0229fd0c36dda2ee7905f7e4c9b3ebb78d98c4bfab550bcb3a03bf859a6",
			"block_number": 304740,
			"messages_sent": [],
			"events": [],
			"revert_reason": "Error in the called contract (0x00b1461de04c6a1aa3375bdf9b7723a8779c082ffe21311d683a0b15c078b5dc):\nError at pc=0:25:\nGot an exception while executing a hint.\nCairo traceback (most recent call last):\nUnknown location (pc=0:731)\nUnknown location (pc=0:677)\nUnknown location (pc=0:291)\nUnknown location (pc=0:314)\n\nError in the called contract (0x049d36570d4e46f48e99674bd3fcc84644ddd6b96f7c741b1562b82f9e004dc7):\nError at pc=0:104:\nGot an exception while executing a hint.\nCairo traceback (most recent call last):\nUnknown location (pc=0:1678)\nUnknown location (pc=0:1664)\n\nError in the called contract (0x049d36570d4e46f48e99674bd3fcc84644ddd6b96f7c741b1562b82f9e004dc7):\nError at pc=0:6:\nGot an exception while executing a hint: Assertion failed, 0 % 0x800000000000011000000000000000000000000000000000000000000000001 is equal to 0\nCairo traceback (most recent call last):\nUnknown location (pc=0:1238)\nUnknown location (pc=0:1215)\nUnknown location (pc=0:836)\n",
			"execution_resources": {
				"l1_data_gas": 0,
				"l1_gas": 0,
				"l2_gas": 0
			}
		}`

		integClient := feeder.NewTestClient(t, &utils.Integration)
		integGw := adaptfeeder.New(integClient)

		blockWithRevertedTxn, err := integGw.BlockByNumber(t.Context(), 304740)
		require.NoError(t, err)

		revertedTxnIdx := 1
		revertedTxnHash := blockWithRevertedTxn.Transactions[revertedTxnIdx].Hash()

		mockSyncReader.EXPECT().PendingData().Return(
			&core.PreConfirmed{
				Block: &core.Block{
					Header: &core.Header{
						Number: blockWithRevertedTxn.Number + 1,
					},
				},
			},
			nil,
		).Times(1)
		mockReader.EXPECT().TransactionByHash(revertedTxnHash).Return(blockWithRevertedTxn.Transactions[revertedTxnIdx], nil)
		mockReader.EXPECT().Receipt(revertedTxnHash).Return(blockWithRevertedTxn.Receipts[revertedTxnIdx],
			blockWithRevertedTxn.Hash, blockWithRevertedTxn.Number, nil)
		mockReader.EXPECT().L1Head().Return(core.L1Head{}, db.ErrKeyNotFound)

		checkTxReceipt(t, revertedTxnHash, expected)
	})

	t.Run("v3 tx", func(t *testing.T) {
		expected := `{
			"block_hash": "0x50e864db6b81ce69fbeb70e6a7284ee2febbb9a2e707415de7adab83525e9cd",
			"block_number": 319132,
			"execution_status": "SUCCEEDED",
			"finality_status": "ACCEPTED_ON_L2",
			"transaction_hash": "0x49728601e0bb2f48ce506b0cbd9c0e2a9e50d95858aa41463f46386dca489fd",
			"messages_sent": [],
			"events": [
				{
					"from_address": "0x4718f5a0fc34cc1af16a1cdee98ffb20c31f5cd61d6ab07201858f4287c938d",
					"keys": [
						"0x99cd8bde557814842a3121e8ddfd433a539b8c9f14bf31ebf108d12e6196e9"
					],
					"data": [
						"0x3f6f3bc663aedc5285d6013cc3ffcbc4341d86ab488b8b68d297f8258793c41",
						"0x1176a1bd84444c89232ec27754698e5d2e7e1a7f1539f12027f28b23ec9f3d8",
						"0x16d8b4ad4000",
						"0x0"
					]
				},
				{
					"from_address": "0x4718f5a0fc34cc1af16a1cdee98ffb20c31f5cd61d6ab07201858f4287c938d",
					"keys": [
						"0xa9fa878c35cd3d0191318f89033ca3e5501a3d90e21e3cc9256bdd5cd17fdd"
					],
					"data": [
						"0x1176a1bd84444c89232ec27754698e5d2e7e1a7f1539f12027f28b23ec9f3d8",
						"0x18ad8494375bc00",
						"0x0",
						"0x18aef21f822fc00",
						"0x0"
					]
				}
			],
			"execution_resources": {
				"l1_data_gas": 0,
				"l1_gas": 0,
				"l2_gas": 0
			},
			"actual_fee": {
				"amount": "0x16d8b4ad4000",
				"unit": "FRI"
			},
			"type": "INVOKE"
		}`

		integClient := feeder.NewTestClient(t, &utils.Integration)
		integGw := adaptfeeder.New(integClient)

		block, err := integGw.BlockByNumber(t.Context(), 319132)
		require.NoError(t, err)

		index := 0
		txnHash := block.Transactions[index].Hash()
		mockSyncReader.EXPECT().PendingData().Return(
			&core.PreConfirmed{
				Block: &core.Block{
					Header: &core.Header{
						Number: block.Number + 1,
					},
				},
			},
			nil,
		).Times(1)
		mockReader.EXPECT().TransactionByHash(txnHash).Return(block.Transactions[index], nil)
		mockReader.EXPECT().Receipt(txnHash).Return(block.Receipts[index],
			block.Hash, block.Number, nil)
		mockReader.EXPECT().L1Head().Return(core.L1Head{}, db.ErrKeyNotFound)

		checkTxReceipt(t, txnHash, expected)
	})

	t.Run("tx with non empty data_availability", func(t *testing.T) {
		expected := `{
			"type": "DECLARE",
			"transaction_hash": "0x5ac644bbd6ae98d3be2d988439854e33f0961e24f349a63b43e16d172bfe747",
			"actual_fee": {
				"amount": "0xd07af45c84550",
				"unit": "WEI"
			},
			"execution_status": "SUCCEEDED",
			"finality_status": "ACCEPTED_ON_L2",
			"block_hash": "0x1ea2a9cfa3df5297d58c0a04d09d276bc68d40fe64701305bbe2ed8f417e869",
			"block_number": 35748,
			"messages_sent": [],
			"events": [
				{
					"from_address": "0x49d36570d4e46f48e99674bd3fcc84644ddd6b96f7c741b1562b82f9e004dc7",
					"keys": [
						"0x99cd8bde557814842a3121e8ddfd433a539b8c9f14bf31ebf108d12e6196e9"
					],
					"data": [
						"0x472aa8128e01eb0df145810c9511a92852d62a68ba8198ce5fa414e6337a365",
						"0x1176a1bd84444c89232ec27754698e5d2e7e1a7f1539f12027f28b23ec9f3d8",
						"0xd07af45c84550",
						"0x0"
					]
				}
			],
			"execution_resources": {
				"l1_data_gas": 192,
				"l1_gas": 117620,
				"l2_gas": 0
			}
		}`

		netClient := feeder.NewTestClient(t, &utils.SepoliaIntegration)
		netGW := adaptfeeder.New(netClient)

		block, err := netGW.BlockByNumber(t.Context(), 35748)
		require.NoError(t, err)

		index := 0
		txnHash := block.Transactions[index].Hash()
		mockSyncReader.EXPECT().PendingData().Return(
			&core.PreConfirmed{
				Block: &core.Block{
					Header: &core.Header{
						Number: block.Number + 1,
					},
				},
			},
			nil,
		).Times(1)
		mockReader.EXPECT().TransactionByHash(txnHash).Return(block.Transactions[index], nil)
		mockReader.EXPECT().Receipt(txnHash).Return(block.Receipts[index],
			block.Hash, block.Number, nil)
		mockReader.EXPECT().L1Head().Return(core.L1Head{}, db.ErrKeyNotFound)

		checkTxReceipt(t, txnHash, expected)
	})
}

func TestAddTransactionUnmarshal(t *testing.T) {
	tests := map[string]string{
		"deploy account v3": `{
			"type": "DEPLOY_ACCOUNT",
			"version": "0x3",
			"signature": [
				"0x73c0e0fe22d6e82187b84e06f33644f7dc6edce494a317bfcdd0bb57ab862fa",
				"0x6119aa7d091eac96f07d7d195f12eff9a8786af85ddf41028428ee8f510e75e"
			],
			"nonce": "0x0",
			"contract_address_salt": "0x510b540d51c06e1539cbc42e93a37cbef534082c75a3991179cfac83da67fdb",
			"constructor_calldata": [
				"0x33434ad846cdd5f23eb73ff09fe6fddd568284a0fb7d1be20ee482f044dabe2",
				"0x79dc0da7c54b95f10aa182ad0a46400db63156920adb65eca2654c0945a463",
				"0x2",
				"0x510b540d51c06e1539cbc42e93a37cbef534082c75a3991179cfac83da67fdb",
				"0x0"
			],
			"class_hash": "0x25ec026985a3bf9d0cc1fe17326b245dfdc3ff89b8fde106542a3ea56c5a918",
			"resource_bounds": {
				"l1_gas": {
					"max_amount": "0x6fde2b4eb000",
					"max_price_per_unit": "0x6fde2b4eb000"
				},
				"l2_gas": {
					"max_amount": "0x6fde2b4eb000",
					"max_price_per_unit": "0x6fde2b4eb000"
				}
			},
			"tip": "0x0",
			"paymaster_data": [],
			"nonce_data_availability_mode": "L1",
			"fee_data_availability_mode": "L2"
		}`,
	}

	for description, txJSON := range tests {
		t.Run(description, func(t *testing.T) {
			tx := rpc.BroadcastedTransaction{}
			require.NoError(t, json.Unmarshal([]byte(txJSON), &tx))
		})
	}
}

func TestAddTransaction(t *testing.T) {
	n := &utils.Integration
	gw := adaptfeeder.New(feeder.NewTestClient(t, n))
	txWithoutClass := func(hash string) rpc.BroadcastedTransaction {
		tx, err := gw.Transaction(t.Context(), felt.NewUnsafeFromString[felt.Felt](hash))
		require.NoError(t, err)
		return rpc.BroadcastedTransaction{
			Transaction: *rpc.AdaptTransaction(tx),
		}
	}
	tests := map[string]struct {
		txn          rpc.BroadcastedTransaction
		expectedJSON string
	}{
		"invoke v0": {
			txn: txWithoutClass("0x5e91283c1c04c3f88e4a98070df71227fb44dea04ce349c7eb379f85a10d1c3"),
			expectedJSON: `{
				"transaction_hash": "0x5e91283c1c04c3f88e4a98070df71227fb44dea04ce349c7eb379f85a10d1c3",
				"version": "0x0",
				"max_fee": "0x0",
				"signature": [],
				"entry_point_selector": "0x218f305395474a84a39307fa5297be118fe17bf65e27ac5e2de6617baa44c64",
				"calldata": [
				  "0x79631f37538379fc32739605910733219b836b050766a2349e93ec375e62885",
				  "0x0"
				],
				"contract_address": "0x2cbc1f6e80a024900dc949914c7692f802ba90012cda39115db5640f5eca847",
				"type": "INVOKE_FUNCTION"
			  }`,
		},
		"invoke v1": {
			txn: txWithoutClass("0x45d9c2c8e01bacae6dec3438874576a4a1ce65f1d4247f4e9748f0e7216838"),
			expectedJSON: `{
				"transaction_hash": "0x45d9c2c8e01bacae6dec3438874576a4a1ce65f1d4247f4e9748f0e7216838",
				"version": "0x1",
				"max_fee": "0x2386f26fc10000",
				"signature": [
				  "0x89aa2f42e07913b6dee313c3ef680efb99892feb3e2d08287e01e63418da7a",
				  "0x458fb4c942d5407d8c1ef1557d29487ab8217842d28a907d75ee0828243361"
				],
				"nonce": "0x99d",
				"sender_address": "0x219937256cd88844f9fdc9c33a2d6d492e253ae13814c2dc0ecab7f26919d46",
				"calldata": [
				  "0x1",
				  "0x7812357541c81dd9a320c2339c0c76add710db15f8cc29e8dde8e588cad4455",
				  "0x7772be8b80a8a33dc6c1f9a6ab820c02e537c73e859de67f288c70f92571bb",
				  "0x0",
				  "0x3",
				  "0x3",
				  "0x24b037cd0ffd500467f4cc7d0b9df27abdc8646379e818e3ce3d9925fc9daec",
				  "0x4b7797c3f6a6d9b1a28bbd6645d3f009bd12587581e21011aeb9b176f801ab0",
				  "0xdfeaf5f022324453e6058c00c7d35ee449c1d01bb897ccb5df20f697d98f26"
				],
				"type": "INVOKE_FUNCTION"
			  }`,
		},
		"invoke v3": {
			txn: txWithoutClass("0x49728601e0bb2f48ce506b0cbd9c0e2a9e50d95858aa41463f46386dca489fd"),
			expectedJSON: `{
				"transaction_hash": "0x49728601e0bb2f48ce506b0cbd9c0e2a9e50d95858aa41463f46386dca489fd",
				"version": "0x3",
				"signature": [
				  "0x71a9b2cd8a8a6a4ca284dcddcdefc6c4fd20b92c1b201bd9836e4ce376fad16",
				  "0x6bef4745194c9447fdc8dd3aec4fc738ab0a560b0d2c7bf62fbf58aef3abfc5"
				],
				"nonce": "0xe97",
				"nonce_data_availability_mode": 0,
				"fee_data_availability_mode": 0,
				"resource_bounds": {
					"L1_GAS": {
					"max_amount": "0x186a0",
					"max_price_per_unit": "0x5af3107a4000"
				  },
					"L1_DATA_GAS": {
					"max_amount": "0x186a0",
					"max_price_per_unit": "0x5af3107a4000"
				  },
				  "L2_GAS": {
					"max_amount": "0x0",
					"max_price_per_unit": "0x0"
					}
				},
				"tip": "0x0",
				"paymaster_data": [],
				"sender_address": "0x3f6f3bc663aedc5285d6013cc3ffcbc4341d86ab488b8b68d297f8258793c41",
				"calldata": [
				  "0x2",
				  "0x450703c32370cf7ffff540b9352e7ee4ad583af143a361155f2b485c0c39684",
				  "0x27c3334165536f239cfd400ed956eabff55fc60de4fb56728b6a4f6b87db01c",
				  "0x0",
				  "0x4",
				  "0x4c312760dfd17a954cdd09e76aa9f149f806d88ec3e402ffaf5c4926f568a42",
				  "0x5df99ae77df976b4f0e5cf28c7dcfe09bd6e81aab787b19ac0c08e03d928cf",
				  "0x4",
				  "0x1",
				  "0x5",
				  "0x450703c32370cf7ffff540b9352e7ee4ad583af143a361155f2b485c0c39684",
				  "0x5df99ae77df976b4f0e5cf28c7dcfe09bd6e81aab787b19ac0c08e03d928cf",
				  "0x1",
				  "0x7fe4fd616c7fece1244b3616bb516562e230be8c9f29668b46ce0369d5ca829",
				  "0x287acddb27a2f9ba7f2612d72788dc96a5b30e401fc1e8072250940e024a587"
				],
				"account_deployment_data": [],
				"type": "INVOKE_FUNCTION"
			  }`,
		},
		"deploy v0": {
			txn: txWithoutClass("0x2e3106421d38175020cd23a6f1bff87989a64cae6a679c54c7710a033d88faa"),
			expectedJSON: `{
				"transaction_hash": "0x2e3106421d38175020cd23a6f1bff87989a64cae6a679c54c7710a033d88faa",
				"version": "0x0",
				"contract_address_salt": "0x5de1c0a37865820ce4896872e78da6877b0a8eede3d363131734556a8815d52",
				"class_hash": "0x71468bd837666b3a05cca1a5363b0d9e15cacafd6eeaddfbc4f00d5c7b9a51d",
				"constructor_calldata": [],
				"type": "DEPLOY"
			  }`,
		},
		"declare v1": {
			txn: txWithoutClass("0x2d667ed0aa3a8faef96b466972079826e592ec0aebefafd77a39f2ed06486b4"),
			expectedJSON: `{
				"transaction_hash": "0x2d667ed0aa3a8faef96b466972079826e592ec0aebefafd77a39f2ed06486b4",
				"version": "0x1",
				"max_fee": "0x2386f26fc10000",
				"signature": [
				  "0x17872d12092aa60331394f514de908309fdba185997fd3d0be1e2896cd1e053",
				  "0x66124ebfe1a34809b2223a9707ac796dc6f4b6310cb002bda1e4c062a4b2867"
				],
				"nonce": "0x1078",
				"class_hash": "0x772164c9d6179a89e7f1167f099219f47d752304b16ed01f081b6e0b45c93c3",
				"sender_address": "0x52125c1e043126c637d1436d9551ef6c4f6e3e36945676bbd716a56e3a41b7a",
				"type": "DECLARE"
			  }`,
		},
		"declare v2": {
			txn: func() rpc.BroadcastedTransaction {
				tx := txWithoutClass(
					"0x44b971f7eface29b185f86dd7b3b70acb1e48e0ad459e3a41e06fc42937aaa4",
				)
				tx.ContractClass = json.RawMessage([]byte(`{"sierra_program": {}}`))
				return tx
			}(),
			expectedJSON: `{
				"transaction_hash": "0x44b971f7eface29b185f86dd7b3b70acb1e48e0ad459e3a41e06fc42937aaa4",
				"version": "0x2",
				"max_fee": "0x50c8f30c048",
				"signature": [
				  "0x42a40a113a4381e5f304fd28a707ba4182609db42062a7f36b9291bf8ae8ae7",
				  "0x6035bcf022f887c80dbc2b615e927d662637d2213335ee657893dce8ddabe5b"
				],
				"nonce": "0x11",
				"class_hash": "0x7cb013a4139335cefce52adc2ac342c0110811353e7992baefbe547200223c7",
				"contract_class": {
					"sierra_program": "H4sIAAAAAAAA/6quBQQAAP//Q7+mowIAAAA="
				},
				"compiled_class_hash": "0x67f7deab53a3ba70500bdafe66fb3038bbbaadb36a6dd1a7a5fc5b094e9d724",
				"sender_address": "0x3bb81d22ecd0e0a6f3138bdc5c072ff5726c5add02bcfd5b81cd657a6ae10a8",
				"type": "DECLARE"
			  }`,
		},
		"declare v3": {
			txn: func() rpc.BroadcastedTransaction {
				tx := txWithoutClass(
					"0x41d1f5206ef58a443e7d3d1ca073171ec25fa75313394318fc83a074a6631c3",
				)
				tx.ContractClass = json.RawMessage([]byte(`{"sierra_program": {}}`))
				return tx
			}(),
			expectedJSON: `{
				"transaction_hash": "0x41d1f5206ef58a443e7d3d1ca073171ec25fa75313394318fc83a074a6631c3",
				"version": "0x3",
				"signature": [
				  "0x29a49dff154fede73dd7b5ca5a0beadf40b4b069f3a850cd8428e54dc809ccc",
				  "0x429d142a17223b4f2acde0f5ecb9ad453e188b245003c86fab5c109bad58fc3"
				],
				"nonce": "0x1",
				"nonce_data_availability_mode": 0,
				"fee_data_availability_mode": 0,
				"resource_bounds": {
				  "L1_GAS": {
					"max_amount": "0x186a0",
					"max_price_per_unit": "0x2540be400"
				  },
				  "L1_DATA_GAS": {
					"max_amount": "0x186a0",
					"max_price_per_unit": "0x2540be400"
				  },
				  "L2_GAS": {
					"max_amount": "0x0",
					"max_price_per_unit": "0x0"
				  }
				},
				"tip": "0x0",
				"paymaster_data": [],
				"sender_address": "0x2fab82e4aef1d8664874e1f194951856d48463c3e6bf9a8c68e234a629a6f50",
				"class_hash": "0x5ae9d09292a50ed48c5930904c880dab56e85b825022a7d689cfc9e65e01ee7",
				"compiled_class_hash": "0x1add56d64bebf8140f3b8a38bdf102b7874437f0c861ab4ca7526ec33b4d0f8",
				"account_deployment_data": [],
				"type": "DECLARE",
				"contract_class": {
					"sierra_program": "H4sIAAAAAAAA/6quBQQAAP//Q7+mowIAAAA="
				}
			  }`,
		},
		"deploy account v1": {
			txn: txWithoutClass("0x658f1c44ebf6a1540eac0680956c3a9d315f65d2cb3b53593345905fed3982a"),
			expectedJSON: `{
				"transaction_hash": "0x658f1c44ebf6a1540eac0680956c3a9d315f65d2cb3b53593345905fed3982a",
				"version": "0x1",
				"max_fee": "0x2386f273b213da",
				"signature": [
				  "0x7d31509f555031323050ed226012f0c6361b3dc34f0f5d2c65a76870fd8908b",
				  "0x58d64f6d39dfb20586da0c40e3d575cab940009cdee6423b03268fd893bd27a"
				],
				"nonce": "0x0",
				"contract_address_salt": "0x7b9f4b7d6d49b60686004dd850a4b41c818d6eb69e226b8ea37ea025e6830f5",
				"class_hash": "0x5a9941d0cc16b8619a3325055472da709a66113afcc6a8ab86055da7d29c5f8",
				"constructor_calldata": [
				  "0x7b16a9b7bb08d36950aa5d27d4d2c64bfd54f3ae16a0e01f21a6d410cb5179c"
				],
				"type": "DEPLOY_ACCOUNT"
			  }`,
		},
		"deploy account v3": {
			txn: txWithoutClass("0x29fd7881f14380842414cdfdd8d6c0b1f2174f8916edcfeb1ede1eb26ac3ef0"),
			expectedJSON: `{
				"transaction_hash": "0x29fd7881f14380842414cdfdd8d6c0b1f2174f8916edcfeb1ede1eb26ac3ef0",
				"version": "0x3",
				"signature": [
				  "0x6d756e754793d828c6c1a89c13f7ec70dbd8837dfeea5028a673b80e0d6b4ec",
				  "0x4daebba599f860daee8f6e100601d98873052e1c61530c630cc4375c6bd48e3"
				],
				"nonce": "0x0",
				"nonce_data_availability_mode": 0,
				"fee_data_availability_mode": 0,
				"resource_bounds": {
				  "L1_GAS": {
					"max_amount": "0x186a0",
					"max_price_per_unit": "0x5af3107a4000"
				  },
				  "L1_DATA_GAS": {
					"max_amount": "0x186a0",
					"max_price_per_unit": "0x5af3107a4000"
				  },
				  "L2_GAS": {
					"max_amount": "0x0",
					"max_price_per_unit": "0x0"
				  }
				},
				"tip": "0x0",
				"paymaster_data": [],
				"contract_address_salt": "0x0",
				"class_hash": "0x2338634f11772ea342365abd5be9d9dc8a6f44f159ad782fdebd3db5d969738",
				"constructor_calldata": [
				  "0x5cd65f3d7daea6c63939d659b8473ea0c5cd81576035a4d34e52fb06840196c"
				],
				"type": "DEPLOY_ACCOUNT"
			  }`,
		},
	}

	for description, test := range tests {
		t.Run(description, func(t *testing.T) {
			mockCtrl := gomock.NewController(t)
			t.Cleanup(mockCtrl.Finish)

			mockGateway := mocks.NewMockGateway(mockCtrl)
			mockGateway.
				EXPECT().
				AddTransaction(gomock.Any(), gomock.Any()).
				Do(func(_ context.Context, txnJSON json.RawMessage) error {
					assert.JSONEq(t, test.expectedJSON, string(txnJSON))
					gatewayTx := starknet.Transaction{}
					// Ensure the Starknet transaction can be unmarshaled properly.
					require.NoError(t, json.Unmarshal(txnJSON, &gatewayTx))
					return nil
				}).
				Return(json.RawMessage(`{
					"transaction_hash": "0x1",
					"address": "0x2",
					"class_hash": "0x3"
				}`), nil).
				Times(1)

			handler := rpc.New(nil, nil, nil, utils.NewNopZapLogger())
			_, rpcErr := handler.AddTransaction(t.Context(), utils.HeapPtr(test.txn))
			require.Equal(t, rpcErr.Code, rpccore.ErrInternal.Code)

			handler = handler.WithGateway(mockGateway)
			got, rpcErr := handler.AddTransaction(t.Context(), utils.HeapPtr(test.txn))
			require.Nil(t, rpcErr)
			require.Equal(t, rpc.AddTxResponse{
				TransactionHash: felt.NewFromUint64[felt.Felt](0x1),
				ContractAddress: felt.NewFromUint64[felt.Felt](0x2),
				ClassHash:       felt.NewFromUint64[felt.Felt](0x3),
			}, got)
		})
	}

	t.Run("gateway returns expected errors", func(t *testing.T) {
		errorTests := []struct {
			name          string
			gatewayError  *gateway.Error
			expectedError *jsonrpc.Error
		}{
			{
				name:          "InsufficientResourcesForValidate error",
				gatewayError:  &gateway.Error{Code: gateway.InsufficientResourcesForValidate},
				expectedError: rpccore.ErrInsufficientResourcesForValidate,
			},
			{
				name:          "InsufficientAccountBalance error",
				gatewayError:  &gateway.Error{Code: gateway.InsufficientAccountBalance},
				expectedError: rpccore.ErrInsufficientAccountBalanceV0_8,
			},
			{
				name:          "FeeBelowMinimum error",
				gatewayError:  &gateway.Error{Code: gateway.FeeBelowMinimum},
				expectedError: rpccore.ErrFeeBelowMinimum,
			},
			{
				name:          "ReplacementTransactionUnderPriced error",
				gatewayError:  &gateway.Error{Code: gateway.ReplacementTransactionUnderPriced},
				expectedError: rpccore.ErrReplacementTransactionUnderPriced,
			},
			{
				name: "InvalidTransactionNonce error",
				gatewayError: &gateway.Error{
					Code:    gateway.InvalidTransactionNonce,
					Message: "Expected: 2176, got: 845.",
				},
				expectedError: rpccore.ErrInvalidTransactionNonce.
					CloneWithData("Expected: 2176, got: 845."),
			},
			{
				name: "InvalidTransactionNonce error as ErrValidationFailure",
				gatewayError: &gateway.Error{
					Code:    gateway.ValidateFailure,
					Message: "StarknetError { code: KnownErrorCode(InvalidTransactionNonce), message: 'Invalid transaction nonce. Expected: 2176, got: 845.' }",
				},
				expectedError: rpccore.ErrInvalidTransactionNonce.
					CloneWithData("StarknetError { code: KnownErrorCode(InvalidTransactionNonce), message: 'Invalid transaction nonce. Expected: 2176, got: 845.' }"),
			},
		}

		for _, tc := range errorTests {
			t.Run(tc.name, func(t *testing.T) {
				mockCtrl := gomock.NewController(t)
				t.Cleanup(mockCtrl.Finish)

				mockGateway := mocks.NewMockGateway(mockCtrl)
				mockGateway.
					EXPECT().
					AddTransaction(gomock.Any(), gomock.Any()).
					Return(nil, tc.gatewayError)

				handler := rpc.New(nil, nil, nil, utils.NewNopZapLogger()).WithGateway(mockGateway)
				addTxRes, rpcErr := handler.AddTransaction(
					t.Context(),
					utils.HeapPtr(tests["invoke v0"].txn),
				)

				require.Equal(t, tc.expectedError, rpcErr)
				require.Zero(t, addTxRes)
			})
		}
	})
}

func TestTransactionStatus(t *testing.T) {
	mockCtrl := gomock.NewController(t)
	t.Cleanup(mockCtrl.Finish)

	tests := []struct {
		network           *utils.Network
		verifiedTxHash    *felt.Felt
		nonVerifiedTxHash *felt.Felt
		notFoundTxHash    *felt.Felt
	}{
		{
			network:           &utils.Mainnet,
			verifiedTxHash:    felt.NewUnsafeFromString[felt.Felt]("0xf1d99fb97509e0dfc425ddc2a8c5398b74231658ca58b6f8da92f39cb739e"),
			nonVerifiedTxHash: felt.NewUnsafeFromString[felt.Felt]("0x6c40890743aa220b10e5ee68cef694c5c23cc2defd0dbdf5546e687f9982ab1"),
			notFoundTxHash:    felt.NewUnsafeFromString[felt.Felt]("0x8c96a2b3d73294667e489bf8904c6aa7c334e38e24ad5a721c7e04439ff9"),
		},
		{
			network:           &utils.Integration,
			verifiedTxHash:    felt.NewUnsafeFromString[felt.Felt]("0x5e91283c1c04c3f88e4a98070df71227fb44dea04ce349c7eb379f85a10d1c3"),
			nonVerifiedTxHash: felt.NewUnsafeFromString[felt.Felt]("0x45d9c2c8e01bacae6dec3438874576a4a1ce65f1d4247f4e9748f0e7216838"),
			notFoundTxHash:    felt.NewUnsafeFromString[felt.Felt]("0xd7747f3d0ce84b3a19b05b987a782beac22c54e66773303e94ea78cc3c15"),
		},
	}

	ctx := t.Context()
	log := utils.NewNopZapLogger()

	for _, test := range tests {
		t.Run(test.network.String(), func(t *testing.T) {
			mockCtrl := gomock.NewController(t)
			t.Cleanup(mockCtrl.Finish)

			client := feeder.NewTestClient(t, test.network)

			t.Run("tx found in db", func(t *testing.T) {
				gw := adaptfeeder.New(client)

				block, err := gw.BlockLatest(t.Context())
				require.NoError(t, err)

				tx := block.Transactions[0]

				t.Run("not verified", func(t *testing.T) {
					mockReader := mocks.NewMockReader(mockCtrl)
					mockSyncReader := mocks.NewMockSyncReader(mockCtrl)
					mockSyncReader.EXPECT().PendingData().Return(&core.PreConfirmed{
						Block: &core.Block{
							Header: &core.Header{
								Number: block.Number + 1,
							},
						},
					}, nil)
					mockReader.EXPECT().TransactionByHash(tx.Hash()).Return(tx, nil)
					mockReader.EXPECT().Receipt(tx.Hash()).Return(block.Receipts[0], block.Hash, block.Number, nil)
					mockReader.EXPECT().L1Head().Return(core.L1Head{}, nil)

					handler := rpc.New(mockReader, mockSyncReader, nil, nil)

					want := &rpc.TransactionStatus{
						Finality:  rpc.TxnStatusAcceptedOnL2,
						Execution: rpc.TxnSuccess,
					}
					status, rpcErr := handler.TransactionStatus(ctx, tx.Hash())
					require.Nil(t, rpcErr)
					require.Equal(t, *want, status)
				})
				t.Run("verified", func(t *testing.T) {
					mockReader := mocks.NewMockReader(mockCtrl)
					mockSyncReader := mocks.NewMockSyncReader(mockCtrl)
					mockSyncReader.EXPECT().PendingData().Return(&core.PreConfirmed{
						Block: &core.Block{
							Header: &core.Header{
								Number: block.Number + 1,
							},
						},
					}, nil)
					mockReader.EXPECT().TransactionByHash(tx.Hash()).Return(tx, nil)
					mockReader.EXPECT().Receipt(tx.Hash()).Return(block.Receipts[0], block.Hash, block.Number, nil)
					mockReader.EXPECT().L1Head().Return(core.L1Head{
						BlockNumber: block.Number + 1,
					}, nil)

					handler := rpc.New(mockReader, mockSyncReader, nil, log)

					want := &rpc.TransactionStatus{
						Finality:  rpc.TxnStatusAcceptedOnL1,
						Execution: rpc.TxnSuccess,
					}
					status, rpcErr := handler.TransactionStatus(ctx, tx.Hash())
					require.Nil(t, rpcErr)
					require.Equal(t, *want, status)
				})
<<<<<<< HEAD
				t.Run("verified v0.7.0", func(t *testing.T) {
					mockReader := mocks.NewMockReader(mockCtrl)
					mockReader.EXPECT().TransactionByHash(tx.Hash()).Return(tx, nil)
					mockReader.EXPECT().Receipt(tx.Hash()).Return(block.Receipts[0], block.Hash, block.Number, nil)
					mockReader.EXPECT().L1Head().Return(core.L1Head{
						BlockNumber: block.Number + 1,
					}, nil)

					handler := rpc.New(mockReader, nil, nil, log)

					want := &rpc.TransactionStatusV0_7{
						Finality:  rpc.TxnStatusAcceptedOnL1,
						Execution: rpc.TxnSuccess,
					}
					status, rpcErr := handler.TransactionStatusV0_7(ctx, *tx.Hash())
					require.Nil(t, rpcErr)
					require.Equal(t, want, status)
				})
=======
>>>>>>> 82a8d927
			})
			t.Run("transaction not found in db", func(t *testing.T) {
				notFoundTests := map[string]struct {
					finality rpc.TxnStatus
					hash     *felt.Felt
				}{
					"verified": {
						finality: rpc.TxnStatusAcceptedOnL1,
						hash:     test.verifiedTxHash,
					},
					"not verified": {
						finality: rpc.TxnStatusAcceptedOnL2,
						hash:     test.nonVerifiedTxHash,
					},
				}

				for description, notFoundTest := range notFoundTests {
					t.Run(description, func(t *testing.T) {
						mockReader := mocks.NewMockReader(mockCtrl)
						mockSyncReader := mocks.NewMockSyncReader(mockCtrl)
						mockReader.EXPECT().TransactionByHash(notFoundTest.hash).Return(nil, db.ErrKeyNotFound).Times(2)
						mockSyncReader.EXPECT().PendingData().Return(nil, sync.ErrPendingBlockNotFound).Times(4)
						mockReader.EXPECT().HeadsHeader().Return(nil, db.ErrKeyNotFound).Times(4)
						handler := rpc.New(mockReader, mockSyncReader, nil, log)
						_, err := handler.TransactionStatus(ctx, notFoundTest.hash)
						require.Equal(t, rpccore.ErrTxnHashNotFound.Code, err.Code)

						handler = handler.WithFeeder(client)
						status, err := handler.TransactionStatus(ctx, notFoundTest.hash)
						require.Nil(t, err)
						require.Equal(t, notFoundTest.finality, status.Finality)
						require.Equal(t, rpc.TxnSuccess, status.Execution)
					})
				}
			})

			t.Run("transaction not found in db and feeder  ", func(t *testing.T) {
				mockReader := mocks.NewMockReader(mockCtrl)
				mockSyncReader := mocks.NewMockSyncReader(mockCtrl)
				mockReader.EXPECT().TransactionByHash(test.notFoundTxHash).Return(nil, db.ErrKeyNotFound)
				mockSyncReader.EXPECT().PendingData().Return(nil, sync.ErrPendingBlockNotFound).Times(2)
				mockReader.EXPECT().HeadsHeader().Return(nil, db.ErrKeyNotFound).Times(2)
				handler := rpc.New(mockReader, mockSyncReader, nil, log).WithFeeder(client)

				_, err := handler.TransactionStatus(ctx, test.notFoundTxHash)
				require.NotNil(t, err)
				require.Equal(t, err, rpccore.ErrTxnHashNotFound)
			})
		})

		t.Run("transaction found in preconfirmed", func(t *testing.T) {
			network := &utils.SepoliaIntegration
			sepoliaIntClient := feeder.NewTestClient(t, network)
			sepoliaIntGw := adaptfeeder.New(sepoliaIntClient)
			blockNumber := uint64(1204672)
			preConfirmed, gwErr := sepoliaIntGw.PreConfirmedBlockByNumber(t.Context(), blockNumber)
			require.NoError(t, gwErr)

			mockReader := mocks.NewMockReader(mockCtrl)
			mockSyncReader := mocks.NewMockSyncReader(mockCtrl)
			client := feeder.NewTestClient(t, network)
			handler := rpc.New(mockReader, mockSyncReader, nil, log).WithFeeder(client)
			t.Run("found in candidates", func(t *testing.T) {
				require.Greater(t, len(preConfirmed.CandidateTxs), 0)
				for _, candidateTx := range preConfirmed.CandidateTxs {
					mockReader.EXPECT().TransactionByHash(candidateTx.Hash()).Return(nil, db.ErrKeyNotFound)
					mockSyncReader.EXPECT().PendingData().Return(&preConfirmed, nil).Times(2)

					status, err := handler.TransactionStatus(ctx, candidateTx.Hash())
					require.Nil(t, err)
					require.Equal(t, rpc.TxnStatusCandidate, status.Finality)
					require.Equal(t, rpc.UnknownExecution, status.Execution)
				}
			})

			t.Run("found in pre_confirmed", func(t *testing.T) {
				preConfirmedTx := preConfirmed.Block.Transactions[0].Hash()
				mockSyncReader.EXPECT().PendingData().Return(&preConfirmed, nil)

				status, err := handler.TransactionStatus(ctx, preConfirmedTx)
				require.Nil(t, err)
				require.Equal(t, rpc.TxnStatusPreConfirmed, status.Finality)
				require.Equal(t, rpc.TxnSuccess, status.Execution)
			})

			t.Run("found in pre_latest", func(t *testing.T) {
				arbitraryBlockInTestData := uint64(1164621)
				testBlock, gwErr := sepoliaIntGw.BlockByNumber(t.Context(), arbitraryBlockInTestData)
				require.NoError(t, gwErr)
				preLatestTx := testBlock.Transactions[0]

				preLatest := core.PreLatest{
					Block: testBlock,
				}
				preConfirmed.WithPreLatest(&preLatest)
				mockSyncReader.EXPECT().PendingData().Return(&preConfirmed, nil)

				status, err := handler.TransactionStatus(ctx, preLatestTx.Hash())
				require.Nil(t, err)
				require.Equal(t, rpc.TxnStatusAcceptedOnL2, status.Finality)
				require.Equal(t, rpc.TxnSuccess, status.Execution)
			})
		})

		t.Run("Rejected historical tx found in feeder", func(t *testing.T) {
			mockReader := mocks.NewMockReader(mockCtrl)
			mockSyncReader := mocks.NewMockSyncReader(mockCtrl)
			client := feeder.NewTestClient(t, &utils.SepoliaIntegration)
			txHash, err := felt.NewFromString[felt.Felt]("0x1111")
			require.NoError(t, err)

			handler := rpc.New(mockReader, mockSyncReader, nil, log).WithFeeder(client)
			mockReader.EXPECT().TransactionByHash(txHash).Return(nil, db.ErrKeyNotFound)
			mockSyncReader.EXPECT().PendingData().Return(nil, sync.ErrPendingBlockNotFound).Times(2)
			mockReader.EXPECT().HeadsHeader().Return(nil, db.ErrKeyNotFound).Times(2)

			status, rpcErr := handler.TransactionStatus(t.Context(), txHash)
			require.Equal(t, rpcErr, rpccore.ErrTxnHashNotFound)
			require.Empty(t, status)
		})
	}
}

func TestResourceMarshalText(t *testing.T) {
	tests := []struct {
		name        string
		resource    rpc.Resource
		want        []byte
		expectedErr string
	}{
		{
			name:     "l1 gas",
			resource: rpc.ResourceL1Gas,
			want:     []byte("l1_gas"),
		},
		{
			name:     "l2 gas",
			resource: rpc.ResourceL2Gas,
			want:     []byte("l2_gas"),
		},
		{
			name:     "l1 data gas",
			resource: rpc.ResourceL1DataGas,
			want:     []byte("l1_data_gas"),
		},
		{
			name:        "error",
			resource:    rpc.Resource(0),
			expectedErr: "unknown Resource",
		},
	}
	for _, tt := range tests {
		t.Run(tt.name, func(t *testing.T) {
			got, err := tt.resource.MarshalText()
			if tt.expectedErr != "" {
				require.Error(t, err)
				assert.Nil(t, got)
				assert.ErrorContains(t, err, tt.expectedErr)
				return
			}
			require.NoError(t, err)
			assert.Equal(t, tt.want, got)
		})
	}
}

func TestResourceUnmarshalJSON(t *testing.T) {
	tests := []struct {
		name        string
		data        []byte
		want        rpc.Resource
		expectedErr string
	}{
		{
			name: "l1 gas",
			data: []byte("l1_gas"),
			want: rpc.ResourceL1Gas,
		},
		{
			name: "l2 gas",
			data: []byte("l2_gas"),
			want: rpc.ResourceL2Gas,
		},
		{
			name: "l1 data gas",
			data: []byte("l1_data_gas"),
			want: rpc.ResourceL1DataGas,
		},
		{
			name:        "error",
			data:        []byte("unknown"),
			expectedErr: "unknown Resource",
		},
	}
	for _, tt := range tests {
		t.Run(tt.name, func(t *testing.T) {
			var got rpc.Resource
			err := got.UnmarshalJSON(tt.data)
			if tt.expectedErr != "" {
				require.Error(t, err)
				assert.Zero(t, got)
				assert.ErrorContains(t, err, tt.expectedErr)
				return
			}
			require.NoError(t, err)
			assert.Equal(t, tt.want, got)
		})
	}
}

func TestResourceBoundsValidation(t *testing.T) {
	invalidInvokeV3 := `{
		"type": "INVOKE",
		"sender_address": "0xf9e998b2853e6d01f3ae3c598c754c1b9a7bd398fec7657de022f3b778679",
		"calldata": [
			"0x1",
			"0x41a78e741e5af2fec34b695679bc6891742439f7afb8484ecd7766661ad02bf",
			"0x1987cbd17808b9a23693d4de7e246a443cfe37e6e7fbaeabd7d7e6532b07c3d",
			"0x4",
			"0x16342ade8a7cc8296920731bc34b5a6530f5ee1dc1bfd3cc83cb3f519d6530a",
			"0x65d7d6a3cd92f5d836fc410db222801cf70c6966bf5c0dc4d25699def10f4e9",
			"0x1",
			"0x0"
		],
		"version": "0x3",
		"signature": [],
		"nonce": "0x00000000000000000000000000000000000000000000000000000000000077d8",
		"resource_bounds": {
			"l2_gas": {
				"max_amount": "0x0",
				"max_price_per_unit": "0x0"
			},
			"l1_gas": {
				"max_amount": "0x0",
				"max_price_per_unit": "0x0"
			}
		},
		"tip": "0x0",
		"paymaster_data": [],
		"nonce_data_availability_mode": "L1",
		"fee_data_availability_mode": "L1",
		"account_deployment_data": []
	}`
	validInvokeV3 := `{
		"type": "INVOKE",
		"sender_address": "0xf9e998b2853e6d01f3ae3c598c754c1b9a7bd398fec7657de022f3b778679",
		"calldata": [
			"0x1",
			"0x41a78e741e5af2fec34b695679bc6891742439f7afb8484ecd7766661ad02bf",
			"0x1987cbd17808b9a23693d4de7e246a443cfe37e6e7fbaeabd7d7e6532b07c3d",
			"0x4",
			"0x16342ade8a7cc8296920731bc34b5a6530f5ee1dc1bfd3cc83cb3f519d6530a",
			"0x65d7d6a3cd92f5d836fc410db222801cf70c6966bf5c0dc4d25699def10f4e9",
			"0x1",
			"0x0"
		],
		"version": "0x3",
		"signature": [],
		"nonce": "0x00000000000000000000000000000000000000000000000000000000000077d8",
		"resource_bounds": {
			"l2_gas": {
				"max_amount": "0x0",
				"max_price_per_unit": "0x0"
			},
			"l1_gas": {
				"max_amount": "0x0",
				"max_price_per_unit": "0x0"
			},
			"l1_data_gas": {
			"max_amount": "0x0",
				"max_price_per_unit": "0x0"
			}
		},
		"tip": "0x0",
		"paymaster_data": [],
		"nonce_data_availability_mode": "L1",
		"fee_data_availability_mode": "L1",
		"account_deployment_data": []
	}`
	invokeV1 := `{
		"type": "INVOKE",
		"sender_address": "0x4a7876e03402cf253efdb3b17c760ee7349c7ec2876059b83ec2c92ca451e16",
		"calldata": [
			"0x1",
			"0x3745ab04a431fc02871a139be6b93d9260b0ff3e779ad9c8b377183b23109f1",
			"0x6a26462a114fa5e0c0e6b9cd8442c79e1ad560232e65427e16de301eb99b89",
			"0x0"
		],
		"max_fee": "0x0",
		"version": "0x100000000000000000000000000000001",
		"signature": [],
		"nonce": "0x34f6"
	}`

	tests := []struct {
		name    string
		txnJSON string
		wantErr bool
	}{
		{
			name:    "Invalid v3 - resource_bounds not fully populated",
			txnJSON: invalidInvokeV3,
			wantErr: true,
		},
		{
			name:    "valid v3 - resource_bounds fully populated",
			txnJSON: validInvokeV3,
			wantErr: false,
		},
		{
			name:    "valid v1",
			txnJSON: invokeV1,
			wantErr: true,
		},
	}

	validate := validator.Validator()

	for _, tt := range tests {
		t.Run(tt.name, func(t *testing.T) {
			var txn rpc.Transaction
			require.NoError(t, json.Unmarshal([]byte(tt.txnJSON), &txn))

			err := validate.Struct(txn)
			if tt.wantErr {
				assert.Error(t, err, "Expected validation to fail, but it passed")
			} else {
				assert.NoError(t, err, "Expected validation to pass, but it failed")
			}
		})
	}
}

func TestAdaptBroadcastedTransaction(t *testing.T) {
	txnNonZeroL2GasData := `{
			"type": "DEPLOY_ACCOUNT",
			"version": "0x3",
			"signature": [
				"0x63c0e0fe22d6e82187b84e06f33644f7dc6edce494a317bfcdd0bb57ab862fa",
				"0x6219aa7d091eac96f07d7d195f12eff9a8786af85ddf41028428ee8f510e75e"
			],
			"nonce": "0x1",
			"contract_address_salt": "0x520b540d51c06e1539cbc42e93a37cbef534082c75a3991179cfac83da67fdb",
			"constructor_calldata": [
				"0x33444ad846cdd5f23eb73ff09fe6fddd568284a0fb7d1be20ee482f044dabe2",
				"0x79dc0da7c54b95f10aa182ad0a46400db63156920adb65eca2654c0945a463",
				"0x2",
				"0x510b540d51c06e1539cbc42e93a37cbef534082c75a3991179cfac83da67fdb",
				"0x0"
			],
			"class_hash": "0x26ec026985a3bf9d0cc1fe17326b245dfdc3ff89b8fde106542a3ea56c5a918",
			"resource_bounds": {
				"l1_gas": {
					"max_amount": "0x6fde2b4eb000",
					"max_price_per_unit": "0x6fde2b4eb000"
				},
				"l2_gas": {													
					"max_amount": "0x6fde2b4eb000",
					"max_price_per_unit": "0x6fde2b4eb000"
				},
				"l1_data_gas": {													
					"max_amount": "0x6fde2b4eb000",
					"max_price_per_unit": "0x6fde2b4eb000"
				}
			},
			"tip": "0x1",
			"paymaster_data": [],
			"nonce_data_availability_mode": "L1",
			"fee_data_availability_mode": "L2"
		}`
	expectedTxn := core.DeployAccountTransaction{
		DeployTransaction: core.DeployTransaction{
			TransactionHash:     felt.NewUnsafeFromString[felt.Felt]("0x279b4c80718c256682226b098aecd3f5b0d0ddcfeb697d0047f4aa31a6e449f"),
			ContractAddressSalt: felt.NewUnsafeFromString[felt.Felt]("0x520b540d51c06e1539cbc42e93a37cbef534082c75a3991179cfac83da67fdb"),
			ClassHash:           felt.NewUnsafeFromString[felt.Felt]("0x26ec026985a3bf9d0cc1fe17326b245dfdc3ff89b8fde106542a3ea56c5a918"),
			ContractAddress:     felt.NewUnsafeFromString[felt.Felt]("0x55e3ecdbd8f0b537b3cf6c31a77dff63ddfd5bf5dcc5ba7eb4d09e91fbe0f91"),
			ConstructorCallData: []*felt.Felt{
				felt.NewUnsafeFromString[felt.Felt]("0x33444ad846cdd5f23eb73ff09fe6fddd568284a0fb7d1be20ee482f044dabe2"),
				felt.NewUnsafeFromString[felt.Felt]("0x79dc0da7c54b95f10aa182ad0a46400db63156920adb65eca2654c0945a463"),
				felt.NewUnsafeFromString[felt.Felt]("0x2"),
				felt.NewUnsafeFromString[felt.Felt]("0x510b540d51c06e1539cbc42e93a37cbef534082c75a3991179cfac83da67fdb"),
				felt.NewUnsafeFromString[felt.Felt]("0x0"),
			},
			Version: new(core.TransactionVersion).SetUint64(3),
		},
		TransactionSignature: []*felt.Felt{
			felt.NewUnsafeFromString[felt.Felt]("0x63c0e0fe22d6e82187b84e06f33644f7dc6edce494a317bfcdd0bb57ab862fa"),
			felt.NewUnsafeFromString[felt.Felt]("0x6219aa7d091eac96f07d7d195f12eff9a8786af85ddf41028428ee8f510e75e"),
		},
		Nonce: felt.NewUnsafeFromString[felt.Felt]("0x1"),
		ResourceBounds: map[core.Resource]core.ResourceBounds{
			core.ResourceL1Gas: {
				MaxAmount:       felt.NewUnsafeFromString[felt.Felt]("0x6fde2b4eb000").Uint64(),
				MaxPricePerUnit: felt.NewUnsafeFromString[felt.Felt]("0x6fde2b4eb000"),
			},
			core.ResourceL2Gas: {
				MaxAmount:       felt.NewUnsafeFromString[felt.Felt]("0x6fde2b4eb000").Uint64(),
				MaxPricePerUnit: felt.NewUnsafeFromString[felt.Felt]("0x6fde2b4eb000"),
			},
			core.ResourceL1DataGas: {
				MaxAmount:       felt.NewUnsafeFromString[felt.Felt]("0x6fde2b4eb000").Uint64(),
				MaxPricePerUnit: felt.NewUnsafeFromString[felt.Felt]("0x6fde2b4eb000"),
			},
		},
		Tip:           1, // 0x1
		PaymasterData: []*felt.Felt{},
		NonceDAMode:   core.DAModeL1,
		FeeDAMode:     core.DAModeL2,
	}

	txnNonZeroL2Gas := rpc.BroadcastedTransaction{}
	require.NoError(t, json.Unmarshal([]byte(txnNonZeroL2GasData), &txnNonZeroL2Gas))

	tx, _, _, err := rpc.AdaptBroadcastedTransaction(&txnNonZeroL2Gas, &utils.Sepolia)
	require.NoError(t, err)
	resultTxn, ok := (tx).(*core.DeployAccountTransaction)

	require.True(t, ok)
	require.Equal(t, expectedTxn, *resultTxn)
}

func TestResourceBoundsMapMarshalJSON(t *testing.T) {
	tests := []struct {
		name     string
		input    *rpc.ResourceBoundsMap
		expected string
	}{
		{
			name: "with l1_data_gas",
			input: &rpc.ResourceBoundsMap{
				L1Gas: &rpc.ResourceBounds{
					MaxAmount:       felt.NewFromUint64[felt.Felt](100),
					MaxPricePerUnit: felt.NewFromUint64[felt.Felt](10),
				},
				L2Gas: &rpc.ResourceBounds{
					MaxAmount:       felt.NewFromUint64[felt.Felt](200),
					MaxPricePerUnit: felt.NewFromUint64[felt.Felt](20),
				},
				L1DataGas: &rpc.ResourceBounds{
					MaxAmount:       felt.NewFromUint64[felt.Felt](300),
					MaxPricePerUnit: felt.NewFromUint64[felt.Felt](30),
				},
			},
			expected: `{
				"l1_gas": {
					"max_amount": "0x64",
					"max_price_per_unit": "0xa"
				},
				"l2_gas": {
					"max_amount": "0xc8",
					"max_price_per_unit": "0x14"
				},
				"l1_data_gas": {
					"max_amount": "0x12c",
					"max_price_per_unit": "0x1e"
				}
			}`,
		},
		{
			name: "without l1_data_gas",
			input: &rpc.ResourceBoundsMap{
				L1Gas: &rpc.ResourceBounds{
					MaxAmount:       felt.NewFromUint64[felt.Felt](100),
					MaxPricePerUnit: felt.NewFromUint64[felt.Felt](10),
				},
				L2Gas: &rpc.ResourceBounds{
					MaxAmount:       felt.NewFromUint64[felt.Felt](200),
					MaxPricePerUnit: felt.NewFromUint64[felt.Felt](20),
				},
				L1DataGas: nil,
			},
			expected: `{
				"l1_gas": {
					"max_amount": "0x64",
					"max_price_per_unit": "0xa"
				},
				"l2_gas": {
					"max_amount": "0xc8",
					"max_price_per_unit": "0x14"
				},
				"l1_data_gas": {
					"max_amount": "0x0",
					"max_price_per_unit": "0x0"
				}
			}`,
		},
	}

	for _, test := range tests {
		t.Run(test.name, func(t *testing.T) {
			got, err := test.input.MarshalJSON()
			require.NoError(t, err)

			var gotMap, expectedMap map[string]any
			require.NoError(t, json.Unmarshal(got, &gotMap))
			require.NoError(t, json.Unmarshal([]byte(test.expected), &expectedMap))
			assert.Equal(t, expectedMap, gotMap)
		})
	}
}

func TestSubmittedTransactionsCache(t *testing.T) {
	mockCtrl := gomock.NewController(t)
	t.Cleanup(mockCtrl.Finish)

	ctx := t.Context()
	log := utils.NewNopZapLogger()
	network := utils.Integration

	client := feeder.NewTestClient(t, &network)

	cacheSize := uint(5)
	cacheEntryTimeOut := time.Second

	txnToAdd := &core.InvokeTransaction{
		TransactionHash: felt.NewFromUint64[felt.Felt](12345),
		Version:         new(core.TransactionVersion).SetUint64(3),
		TransactionSignature: []*felt.Felt{
			felt.NewFromUint64[felt.Felt](0x1),
			felt.NewFromUint64[felt.Felt](0x1),
		},
		Nonce:       felt.NewFromUint64[felt.Felt](0x1),
		NonceDAMode: core.DAModeL1,
		FeeDAMode:   core.DAModeL1,
		ResourceBounds: map[core.Resource]core.ResourceBounds{
			core.ResourceL1Gas: {
				MaxAmount:       0x1,
				MaxPricePerUnit: felt.NewFromUint64[felt.Felt](0x1),
			},
			core.ResourceL1DataGas: {
				MaxAmount:       0x1,
				MaxPricePerUnit: felt.NewFromUint64[felt.Felt](0x1),
			},
			core.ResourceL2Gas: {
				MaxAmount:       0,
				MaxPricePerUnit: &felt.Zero,
			},
		},
		Tip:           0,
		PaymasterData: []*felt.Felt{},
		SenderAddress: felt.NewFromUint64[felt.Felt](0x1),
		CallData:      []*felt.Felt{},
	}

	broadcastedTxn := &rpc.BroadcastedTransaction{Transaction: *rpc.AdaptTransaction(txnToAdd)}

	var gatewayResponse struct {
		TransactionHash *felt.Felt `json:"transaction_hash"`
	}

	gatewayResponse.TransactionHash = txnToAdd.TransactionHash
	rawGatewayResponse, err := json.Marshal(gatewayResponse)
	require.NoError(t, err)

	mockReader := mocks.NewMockReader(mockCtrl)
	mockSyncReader := mocks.NewMockSyncReader(mockCtrl)
	mockGateway := mocks.NewMockGateway(mockCtrl)
	mockGateway.
		EXPECT().
		AddTransaction(gomock.Any(), gomock.Any()).
		Return(rawGatewayResponse, nil).
		Times(2)
	t.Run("transaction not found in db and feeder but found in cache", func(t *testing.T) {
		submittedTransactionCache := rpccore.NewTransactionCache(cacheEntryTimeOut, cacheSize)
		fakeClock := make(chan time.Time, 1)
		defer close(fakeClock)
		submittedTransactionCache.WithTicker(fakeClock)

		go func() {
			err := submittedTransactionCache.Run(ctx)
			require.NoError(t, err)
		}()

		handler := rpc.New(mockReader, mockSyncReader, nil, log).
			WithFeeder(client).
			WithGateway(mockGateway).
			WithSubmittedTransactionsCache(submittedTransactionCache)

		res, err := handler.AddTransaction(ctx, broadcastedTxn)
		require.Nil(t, err)
		mockReader.EXPECT().TransactionByHash(res.TransactionHash).Return(nil, db.ErrKeyNotFound)
		mockSyncReader.EXPECT().PendingData().Return(nil, sync.ErrPendingBlockNotFound).Times(2)
		mockReader.EXPECT().HeadsHeader().Return(nil, db.ErrKeyNotFound).Times(2)

		status, err := handler.TransactionStatus(ctx, res.TransactionHash)
		require.Nil(t, err)
		require.Equal(t, rpc.TxnStatusReceived, status.Finality)
		require.Equal(t, rpc.UnknownExecution, status.Execution)
	})

	t.Run("transaction not found in db and feeder, found in cache but expired", func(t *testing.T) {
		submittedTransactionCache := rpccore.NewTransactionCache(cacheEntryTimeOut, cacheSize)
		fakeClock := make(chan time.Time, 1)
		defer close(fakeClock)
		submittedTransactionCache.WithTicker(fakeClock)
		go func() {
			err := submittedTransactionCache.Run(ctx)
			require.NoError(t, err)
		}()

		handler := rpc.New(mockReader, mockSyncReader, nil, log).
			WithFeeder(client).
			WithGateway(mockGateway).
			WithSubmittedTransactionsCache(submittedTransactionCache)

		res, err := handler.AddTransaction(ctx, broadcastedTxn)
		require.Nil(t, err)
		mockReader.EXPECT().TransactionByHash(res.TransactionHash).Return(nil, db.ErrKeyNotFound)
		mockSyncReader.EXPECT().PendingData().Return(nil, sync.ErrPendingBlockNotFound).Times(2)
		mockReader.EXPECT().HeadsHeader().Return(nil, db.ErrKeyNotFound).Times(2)

		// Expire cache entry
		for range rpccore.NumTimeBuckets {
			fakeClock <- time.Now()
		}
		status, err := handler.TransactionStatus(ctx, res.TransactionHash)
		require.Equal(t, rpccore.ErrTxnHashNotFound, err)
		require.Empty(t, status)
	})
}<|MERGE_RESOLUTION|>--- conflicted
+++ resolved
@@ -1617,27 +1617,6 @@
 					require.Nil(t, rpcErr)
 					require.Equal(t, *want, status)
 				})
-<<<<<<< HEAD
-				t.Run("verified v0.7.0", func(t *testing.T) {
-					mockReader := mocks.NewMockReader(mockCtrl)
-					mockReader.EXPECT().TransactionByHash(tx.Hash()).Return(tx, nil)
-					mockReader.EXPECT().Receipt(tx.Hash()).Return(block.Receipts[0], block.Hash, block.Number, nil)
-					mockReader.EXPECT().L1Head().Return(core.L1Head{
-						BlockNumber: block.Number + 1,
-					}, nil)
-
-					handler := rpc.New(mockReader, nil, nil, log)
-
-					want := &rpc.TransactionStatusV0_7{
-						Finality:  rpc.TxnStatusAcceptedOnL1,
-						Execution: rpc.TxnSuccess,
-					}
-					status, rpcErr := handler.TransactionStatusV0_7(ctx, *tx.Hash())
-					require.Nil(t, rpcErr)
-					require.Equal(t, want, status)
-				})
-=======
->>>>>>> 82a8d927
 			})
 			t.Run("transaction not found in db", func(t *testing.T) {
 				notFoundTests := map[string]struct {
