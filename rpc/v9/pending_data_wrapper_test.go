--- conflicted
+++ resolved
@@ -117,11 +117,7 @@
 	mockReader := mocks.NewMockReader(mockCtrl)
 	handler := rpc.New(mockReader, mockSyncReader, nil, nil)
 
-<<<<<<< HEAD
-	mockState := mocks.NewMockStateReader(mockCtrl)
-=======
 	mockState := mocks.NewMockCommonState(mockCtrl)
->>>>>>> f1e4fde6
 	t.Run("Returns pending state", func(t *testing.T) {
 		stateDiff := core.EmptyStateDiff()
 		pendingData := core.PreConfirmed{
