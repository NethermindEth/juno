package rpcv9_test

import (
	"encoding/json"
	"errors"
	"fmt"
	"testing"

	"github.com/NethermindEth/juno/blockchain"
	"github.com/NethermindEth/juno/clients/feeder"
	"github.com/NethermindEth/juno/core"
	"github.com/NethermindEth/juno/core/felt"
	statetestutils "github.com/NethermindEth/juno/core/state/state_test_utils"
	"github.com/NethermindEth/juno/db"
	"github.com/NethermindEth/juno/db/memory"
	"github.com/NethermindEth/juno/mocks"
	"github.com/NethermindEth/juno/rpc/rpccore"
	rpcv6 "github.com/NethermindEth/juno/rpc/v6"
	rpc "github.com/NethermindEth/juno/rpc/v9"
	"github.com/NethermindEth/juno/starknet"
	adaptfeeder "github.com/NethermindEth/juno/starknetdata/feeder"
	"github.com/NethermindEth/juno/utils"
	"github.com/NethermindEth/juno/validator"
	"github.com/NethermindEth/juno/vm"
	"github.com/stretchr/testify/assert"
	"github.com/stretchr/testify/require"
	"go.uber.org/mock/gomock"
)

type expectedBlockTrace struct {
	blockHash   string
	blockNumber uint64
	wantTrace   string
}

func TestTraceFallback(t *testing.T) {
	t.Run("Goerli Integration", func(t *testing.T) {
		tests := map[string]expectedBlockTrace{
			"old block": {
				blockHash:   "0x3ae41b0f023e53151b0c8ab8b9caafb7005d5f41c9ab260276d5bdc49726279",
				blockNumber: 0,
				wantTrace:   `[ { "trace_root": { "type": "DEPLOY", "constructor_invocation": { "contract_address": "0x7b196a359045d4d0c10f73bdf244a9e1205a615dbb754b8df40173364288534", "entry_point_selector": null, "calldata": [ "0x187d50a5cf3ebd6d4d6fa8e29e4cad0a237759c6416304a25c4ea792ed4bba4", "0x42f5af30d6693674296ad87301935d0c159036c3b24af4042ff0270913bf6c6" ], "caller_address": "0x0", "class_hash": null, "entry_point_type": "", "call_type": "", "result": [], "calls": [], "events": [], "messages": [], "execution_resources": { "l1_gas": 0, "l2_gas": 0 }, "is_reverted": false }, "execution_resources": { "l1_gas": 5, "l2_gas": 10, "l1_data_gas": 15 } }, "transaction_hash": "0x3fa1bff0c86f34b2eb32c26d12208b6bdb4a5f6a434ac1d4f0e2d1db71bd711" }, { "trace_root": { "type": "DEPLOY", "constructor_invocation": { "contract_address": "0x64ed79a8ebe97485d3357bbfdf5f6bea0d9db3b5f1feb6e80d564a179122dc6", "entry_point_selector": null, "calldata": [ "0x5cedec15acd969b0fba39fec9e7d9bd4d0b33f100969ad3a4543039a6f696d4", "0xce9801d27b02543f4d88b60aa456860f94ee9f612fc56464abfbdeedc1ab72" ], "caller_address": "0x0", "class_hash": null, "entry_point_type": "", "call_type": "", "result": [], "calls": [], "events": [], "messages": [], "execution_resources": { "l1_gas": 0, "l2_gas": 0 }, "is_reverted": false }, "execution_resources": { "l1_gas": 5, "l2_gas": 10, "l1_data_gas": 15 } }, "transaction_hash": "0x154c02cc3165cceadaa32e7238a67061b3a1eac414138c4ebe1408f37fd93eb" }, { "trace_root": { "type": "INVOKE", "execute_invocation": { "contract_address": "0x64ed79a8ebe97485d3357bbfdf5f6bea0d9db3b5f1feb6e80d564a179122dc6", "entry_point_selector": null, "calldata": [ "0x17d9c35a8b9a0d4512fa05eafec01c2758a7a5b7ec7b47408a24a4b33124d9b", "0x2", "0x7f800b5bf79637f8f83f47a8fc4d368b43695c781b22a899f11b5f2faba874a", "0x3a7a40d383612b0ad167aec8d90fb07e576e017d07948f63ac318b52511ae93" ], "caller_address": "0x0", "class_hash": null, "entry_point_type": "", "call_type": "", "result": [], "calls": [], "events": [], "messages": [], "execution_resources": { "l1_gas": 0, "l2_gas": 0 }, "is_reverted": false }, "execution_resources": { "l1_gas": 5, "l2_gas": 10, "l1_data_gas": 15 } }, "transaction_hash": "0x7893675c16da857b7c4229cda449e08a4fe13b07ca817e79d1db02e8a046047" }, { "trace_root": { "type": "INVOKE", "execute_invocation": { "contract_address": "0x64ed79a8ebe97485d3357bbfdf5f6bea0d9db3b5f1feb6e80d564a179122dc6", "entry_point_selector": null, "calldata": [ "0x17d9c35a8b9a0d4512fa05eafec01c2758a7a5b7ec7b47408a24a4b33124d9b", "0x2", "0x7f800b5bf79637f8f83f47a8fc4d368b43695c781b22a899f11b5f2faba874a", "0xf140b304e9266c72f1054116dd06d9c1c8e981db7bf34e3c6da99640e9a7c8" ], "caller_address": "0x0", "class_hash": null, "entry_point_type": "", "call_type": "", "result": [], "calls": [], "events": [], "messages": [], "execution_resources": { "l1_gas": 0, "l2_gas": 0 }, "is_reverted": false }, "execution_resources": { "l1_gas": 5, "l2_gas": 10, "l1_data_gas": 15 } }, "transaction_hash": "0x4a277d67e3f42c4a343854081d1e2e9e425f1323255e4486d2badb37a1d8630" } ]`,
			},
			// The newer block still needs to have starknet_version <= 0.13.1 to be fetched from the feeder
			"newer block": {
				blockHash:   "0xe3828bd9154ab385e2cbb95b3b650365fb3c6a4321660d98ce8b0a9194f9a3",
				blockNumber: 300000,
				wantTrace:   `[ { "trace_root": { "type": "INVOKE", "validate_invocation": { "contract_address": "0x58b7ee817bd2978c7657d05d3131e83e301ed1aa79d5ad16f01925fd52d1da7", "entry_point_selector": "0x162da33a4585851fe8d3af3c2a9c60b557814e221e0d4f30ff0b2189d9c7775", "calldata": [ "0x1", "0x332299dc083f3778122e5b7762bc9d399da18fefe93769aee67bb49f51c8d2", "0x2d7cf5d5a324a320f9f37804b1615a533fde487400b41af80f13f7ac5581325", "0x0", "0x4", "0x4", "0xaf35ee8ed700ff132c5d1d298a73becda25ccdf9", "0x2", "0x6cd852fe1b2bbd8587bb0aaeb09813436c57c8ce21e75651e317273a1f22228", "0x58feb991988e53fffcba71f6df23c803fb062f1b3bab126d2c9ce574255b36e" ], "caller_address": "0x0", "class_hash": "0x646a72e2aab2fca75d713fbe4a58f2d12cbd64105621b89dc9ce7045b5bf02b", "entry_point_type": "EXTERNAL", "call_type": "CALL", "result": [], "calls": [], "events": [], "messages": [], "execution_resources": { "l1_gas": 0, "l2_gas": 0 }, "is_reverted": false }, "execute_invocation": { "contract_address": "0x58b7ee817bd2978c7657d05d3131e83e301ed1aa79d5ad16f01925fd52d1da7", "entry_point_selector": "0x15d40a3d6ca2ac30f4031e42be28da9b056fef9bb7357ac5e85627ee876e5ad", "calldata": [ "0x1", "0x332299dc083f3778122e5b7762bc9d399da18fefe93769aee67bb49f51c8d2", "0x2d7cf5d5a324a320f9f37804b1615a533fde487400b41af80f13f7ac5581325", "0x0", "0x4", "0x4", "0xaf35ee8ed700ff132c5d1d298a73becda25ccdf9", "0x2", "0x6cd852fe1b2bbd8587bb0aaeb09813436c57c8ce21e75651e317273a1f22228", "0x58feb991988e53fffcba71f6df23c803fb062f1b3bab126d2c9ce574255b36e" ], "caller_address": "0x0", "class_hash": "0x646a72e2aab2fca75d713fbe4a58f2d12cbd64105621b89dc9ce7045b5bf02b", "entry_point_type": "EXTERNAL", "call_type": "CALL", "result": [], "calls": [ { "contract_address": "0x332299dc083f3778122e5b7762bc9d399da18fefe93769aee67bb49f51c8d2", "entry_point_selector": "0x2d7cf5d5a324a320f9f37804b1615a533fde487400b41af80f13f7ac5581325", "calldata": [ "0xaf35ee8ed700ff132c5d1d298a73becda25ccdf9", "0x2", "0x6cd852fe1b2bbd8587bb0aaeb09813436c57c8ce21e75651e317273a1f22228", "0x58feb991988e53fffcba71f6df23c803fb062f1b3bab126d2c9ce574255b36e" ], "caller_address": "0x58b7ee817bd2978c7657d05d3131e83e301ed1aa79d5ad16f01925fd52d1da7", "class_hash": "0x165e7db96ab97a63c621229617a6d49633737238673477a54720e4c952f2c7e", "entry_point_type": "EXTERNAL", "call_type": "CALL", "result": [], "calls": [], "events": [], "messages": [ { "order": 0, "from_address": "0x332299dc083f3778122e5b7762bc9d399da18fefe93769aee67bb49f51c8d2", "to_address": "0xaf35ee8ed700ff132c5d1d298a73becda25ccdf9", "payload": [ "0x6cd852fe1b2bbd8587bb0aaeb09813436c57c8ce21e75651e317273a1f22228", "0x58feb991988e53fffcba71f6df23c803fb062f1b3bab126d2c9ce574255b36e" ] } ], "execution_resources": { "l1_gas": 0, "l2_gas": 0 }, "is_reverted": false } ], "events": [], "messages": [], "execution_resources": { "l1_gas": 0, "l2_gas": 0 }, "is_reverted": false }, "fee_transfer_invocation": { "contract_address": "0x49d36570d4e46f48e99674bd3fcc84644ddd6b96f7c741b1562b82f9e004dc7", "entry_point_selector": "0x83afd3f4caedc6eebf44246fe54e38c95e3179a5ec9ea81740eca5b482d12e", "calldata": [ "0x1176a1bd84444c89232ec27754698e5d2e7e1a7f1539f12027f28b23ec9f3d8", "0x127089df3a1984", "0x0" ], "caller_address": "0x58b7ee817bd2978c7657d05d3131e83e301ed1aa79d5ad16f01925fd52d1da7", "class_hash": "0xd0e183745e9dae3e4e78a8ffedcce0903fc4900beace4e0abf192d4c202da3", "entry_point_type": "EXTERNAL", "call_type": "CALL", "result": [ "0x1" ], "calls": [ { "contract_address": "0x49d36570d4e46f48e99674bd3fcc84644ddd6b96f7c741b1562b82f9e004dc7", "entry_point_selector": "0x83afd3f4caedc6eebf44246fe54e38c95e3179a5ec9ea81740eca5b482d12e", "calldata": [ "0x1176a1bd84444c89232ec27754698e5d2e7e1a7f1539f12027f28b23ec9f3d8", "0x127089df3a1984", "0x0" ], "caller_address": "0x58b7ee817bd2978c7657d05d3131e83e301ed1aa79d5ad16f01925fd52d1da7", "class_hash": "0x28d7d394810ad8c52741ad8f7564717fd02c10ced68657a81d0b6710ce22079", "entry_point_type": "EXTERNAL", "call_type": "DELEGATE", "result": [ "0x1" ], "calls": [], "events": [], "messages": [], "execution_resources": { "l1_gas": 0, "l2_gas": 0 }, "is_reverted": false } ], "events": [], "messages": [], "execution_resources": { "l1_gas": 0, "l2_gas": 0 }, "is_reverted": false }, "execution_resources": { "l1_gas": 5, "l2_gas": 10, "l1_data_gas": 15 } }, "transaction_hash": "0x2a648ab1aa6847eb38507fc842e050f256562bf87b26083c332f3f21318c2c3" }, { "trace_root": { "type": "INVOKE", "validate_invocation": { "contract_address": "0x58b7ee817bd2978c7657d05d3131e83e301ed1aa79d5ad16f01925fd52d1da7", "entry_point_selector": "0x162da33a4585851fe8d3af3c2a9c60b557814e221e0d4f30ff0b2189d9c7775", "calldata": [ "0x1", "0x5f9211b05c9609d54a8bf5f9cfa4e2cd5a3cab3b5d79682c585575495a15dd1", "0x317eb442b72a9fae758d4fb26830ed0d9f31c8e7da4dbff4e8c59ea6a158e7f", "0x0", "0x4", "0x4", "0x447379c077035ef4f442411d0407ce9aa66c558f0060137f6455f4f230eabeb", "0x2", "0x6811b7755a7dd0ec1fb6f51a883e3f255368e2dfd497b5f6480c00cf9cd5a2e", "0x23b9e26720dd7aaf98c7cea56499f48f75dc1d4123f7e2d6c23bfc4d5f4a336" ], "caller_address": "0x0", "class_hash": "0x646a72e2aab2fca75d713fbe4a58f2d12cbd64105621b89dc9ce7045b5bf02b", "entry_point_type": "EXTERNAL", "call_type": "CALL", "result": [], "calls": [], "events": [], "messages": [], "execution_resources": { "l1_gas": 0, "l2_gas": 0 }, "is_reverted": false }, "execute_invocation": { "contract_address": "0x58b7ee817bd2978c7657d05d3131e83e301ed1aa79d5ad16f01925fd52d1da7", "entry_point_selector": "0x15d40a3d6ca2ac30f4031e42be28da9b056fef9bb7357ac5e85627ee876e5ad", "calldata": [ "0x1", "0x5f9211b05c9609d54a8bf5f9cfa4e2cd5a3cab3b5d79682c585575495a15dd1", "0x317eb442b72a9fae758d4fb26830ed0d9f31c8e7da4dbff4e8c59ea6a158e7f", "0x0", "0x4", "0x4", "0x447379c077035ef4f442411d0407ce9aa66c558f0060137f6455f4f230eabeb", "0x2", "0x6811b7755a7dd0ec1fb6f51a883e3f255368e2dfd497b5f6480c00cf9cd5a2e", "0x23b9e26720dd7aaf98c7cea56499f48f75dc1d4123f7e2d6c23bfc4d5f4a336" ], "caller_address": "0x0", "class_hash": "0x646a72e2aab2fca75d713fbe4a58f2d12cbd64105621b89dc9ce7045b5bf02b", "entry_point_type": "EXTERNAL", "call_type": "CALL", "result": [], "calls": [ { "contract_address": "0x5f9211b05c9609d54a8bf5f9cfa4e2cd5a3cab3b5d79682c585575495a15dd1", "entry_point_selector": "0x317eb442b72a9fae758d4fb26830ed0d9f31c8e7da4dbff4e8c59ea6a158e7f", "calldata": [ "0x447379c077035ef4f442411d0407ce9aa66c558f0060137f6455f4f230eabeb", "0x2", "0x6811b7755a7dd0ec1fb6f51a883e3f255368e2dfd497b5f6480c00cf9cd5a2e", "0x23b9e26720dd7aaf98c7cea56499f48f75dc1d4123f7e2d6c23bfc4d5f4a336" ], "caller_address": "0x58b7ee817bd2978c7657d05d3131e83e301ed1aa79d5ad16f01925fd52d1da7", "class_hash": "0x13abfd2f333f9c69f690f1569140cdae25f6f66e3f371c9cbb998b65f664a85", "entry_point_type": "EXTERNAL", "call_type": "CALL", "result": [], "calls": [], "events": [], "messages": [], "execution_resources": { "l1_gas": 0, "l2_gas": 0 }, "is_reverted": false } ], "events": [], "messages": [], "execution_resources": { "l1_gas": 0, "l2_gas": 0 }, "is_reverted": false }, "fee_transfer_invocation": { "contract_address": "0x49d36570d4e46f48e99674bd3fcc84644ddd6b96f7c741b1562b82f9e004dc7", "entry_point_selector": "0x83afd3f4caedc6eebf44246fe54e38c95e3179a5ec9ea81740eca5b482d12e", "calldata": [ "0x1176a1bd84444c89232ec27754698e5d2e7e1a7f1539f12027f28b23ec9f3d8", "0x3b2d25cd7bccc", "0x0" ], "caller_address": "0x58b7ee817bd2978c7657d05d3131e83e301ed1aa79d5ad16f01925fd52d1da7", "class_hash": "0xd0e183745e9dae3e4e78a8ffedcce0903fc4900beace4e0abf192d4c202da3", "entry_point_type": "EXTERNAL", "call_type": "CALL", "result": [ "0x1" ], "calls": [ { "contract_address": "0x49d36570d4e46f48e99674bd3fcc84644ddd6b96f7c741b1562b82f9e004dc7", "entry_point_selector": "0x83afd3f4caedc6eebf44246fe54e38c95e3179a5ec9ea81740eca5b482d12e", "calldata": [ "0x1176a1bd84444c89232ec27754698e5d2e7e1a7f1539f12027f28b23ec9f3d8", "0x3b2d25cd7bccc", "0x0" ], "caller_address": "0x58b7ee817bd2978c7657d05d3131e83e301ed1aa79d5ad16f01925fd52d1da7", "class_hash": "0x28d7d394810ad8c52741ad8f7564717fd02c10ced68657a81d0b6710ce22079", "entry_point_type": "EXTERNAL", "call_type": "DELEGATE", "result": [ "0x1" ], "calls": [], "events": [], "messages": [], "execution_resources": { "l1_gas": 0, "l2_gas": 0 }, "is_reverted": false } ], "events": [], "messages": [], "execution_resources": { "l1_gas": 0, "l2_gas": 0 }, "is_reverted": false }, "execution_resources": { "l1_gas": 5, "l2_gas": 10, "l1_data_gas": 15 } }, "transaction_hash": "0xbc984e8e1fe594dd518a3a51db4f338437a5d2fbdda772d4426b532a67ffff" } ]`,
			},
		}

		AssertTracedBlockTransactions(t, &utils.Integration, tests)
	})

	t.Run("Sepolia", func(t *testing.T) {
		tests := map[string]expectedBlockTrace{
			"old block": {
				blockHash:   "0x37644818236ee05b7e3b180bed64ea70ee3dd1553ca334a5c2a290ee276f380",
				blockNumber: 3,
				wantTrace:   `[ { "trace_root": { "type": "INVOKE", "validate_invocation": { "contract_address": "0x43abaa073c768ebf039c0c4f46db9acc39e9ec165690418060a652aab39e7d8", "entry_point_selector": "0x162da33a4585851fe8d3af3c2a9c60b557814e221e0d4f30ff0b2189d9c7775", "calldata": [ "0x1", "0x43abaa073c768ebf039c0c4f46db9acc39e9ec165690418060a652aab39e7d8", "0x2730079d734ee55315f4f141eaed376bddd8c2133523d223a344c5604e0f7f8", "0x0", "0x4", "0x4", "0x1b661756bf7d16210fc611626e1af4569baa1781ffc964bd018f4585ae241c1", "0x0", "0x0", "0x1" ], "caller_address": "0x0", "class_hash": "0x5c478ee27f2112411f86f207605b2e2c58cdb647bac0df27f660ef2252359c6", "entry_point_type": "EXTERNAL", "call_type": "CALL", "result": [], "calls": [], "events": [], "messages": [], "execution_resources": { "l1_gas": 0, "l2_gas": 0 }, "is_reverted": false }, "execute_invocation": { "contract_address": "0x43abaa073c768ebf039c0c4f46db9acc39e9ec165690418060a652aab39e7d8", "entry_point_selector": "0x15d40a3d6ca2ac30f4031e42be28da9b056fef9bb7357ac5e85627ee876e5ad", "calldata": [ "0x1", "0x43abaa073c768ebf039c0c4f46db9acc39e9ec165690418060a652aab39e7d8", "0x2730079d734ee55315f4f141eaed376bddd8c2133523d223a344c5604e0f7f8", "0x0", "0x4", "0x4", "0x1b661756bf7d16210fc611626e1af4569baa1781ffc964bd018f4585ae241c1", "0x0", "0x0", "0x1" ], "caller_address": "0x0", "class_hash": "0x5c478ee27f2112411f86f207605b2e2c58cdb647bac0df27f660ef2252359c6", "entry_point_type": "EXTERNAL", "call_type": "CALL", "result": [ "0x23be95f90bf41685e18a4356e57b0cfdc1da22bf382ead8b64108353915c1e5" ], "calls": [ { "contract_address": "0x43abaa073c768ebf039c0c4f46db9acc39e9ec165690418060a652aab39e7d8", "entry_point_selector": "0x2730079d734ee55315f4f141eaed376bddd8c2133523d223a344c5604e0f7f8", "calldata": [ "0x1b661756bf7d16210fc611626e1af4569baa1781ffc964bd018f4585ae241c1", "0x0", "0x0", "0x1" ], "caller_address": "0x43abaa073c768ebf039c0c4f46db9acc39e9ec165690418060a652aab39e7d8", "class_hash": "0x5c478ee27f2112411f86f207605b2e2c58cdb647bac0df27f660ef2252359c6", "entry_point_type": "EXTERNAL", "call_type": "CALL", "result": [ "0x23be95f90bf41685e18a4356e57b0cfdc1da22bf382ead8b64108353915c1e5" ], "calls": [ { "contract_address": "0x23be95f90bf41685e18a4356e57b0cfdc1da22bf382ead8b64108353915c1e5", "entry_point_selector": "0x28ffe4ff0f226a9107253e17a904099aa4f63a02a5621de0576e5aa71bc5194", "calldata": [], "caller_address": "0x43abaa073c768ebf039c0c4f46db9acc39e9ec165690418060a652aab39e7d8", "class_hash": "0x1b661756bf7d16210fc611626e1af4569baa1781ffc964bd018f4585ae241c1", "entry_point_type": "CONSTRUCTOR", "call_type": "CALL", "result": [], "calls": [], "events": [], "messages": [], "execution_resources": { "l1_gas": 0, "l2_gas": 0 }, "is_reverted": false } ], "events": [], "messages": [], "execution_resources": { "l1_gas": 0, "l2_gas": 0 }, "is_reverted": false } ], "events": [], "messages": [], "execution_resources": { "l1_gas": 0, "l2_gas": 0 }, "is_reverted": false }, "execution_resources": { "l1_gas": 5, "l2_gas": 10, "l1_data_gas": 15 } }, "transaction_hash": "0x3f786ecc4955a2602c91a291328518ef866cb7f3d50e4b16fd42282952623aa" }, { "trace_root": { "type": "INVOKE", "validate_invocation": { "contract_address": "0x43abaa073c768ebf039c0c4f46db9acc39e9ec165690418060a652aab39e7d8", "entry_point_selector": "0x162da33a4585851fe8d3af3c2a9c60b557814e221e0d4f30ff0b2189d9c7775", "calldata": [ "0x1", "0x43abaa073c768ebf039c0c4f46db9acc39e9ec165690418060a652aab39e7d8", "0x2730079d734ee55315f4f141eaed376bddd8c2133523d223a344c5604e0f7f8", "0x0", "0x4", "0x4", "0x4f23a756b221f8ce46b72e6a6b10ee7ee6cf3b59790e76e02433104f9a8c5d1", "0x0", "0x0", "0x1" ], "caller_address": "0x0", "class_hash": "0x5c478ee27f2112411f86f207605b2e2c58cdb647bac0df27f660ef2252359c6", "entry_point_type": "EXTERNAL", "call_type": "CALL", "result": [], "calls": [], "events": [], "messages": [], "execution_resources": { "l1_gas": 0, "l2_gas": 0 }, "is_reverted": false }, "execute_invocation": { "contract_address": "0x43abaa073c768ebf039c0c4f46db9acc39e9ec165690418060a652aab39e7d8", "entry_point_selector": "0x15d40a3d6ca2ac30f4031e42be28da9b056fef9bb7357ac5e85627ee876e5ad", "calldata": [ "0x1", "0x43abaa073c768ebf039c0c4f46db9acc39e9ec165690418060a652aab39e7d8", "0x2730079d734ee55315f4f141eaed376bddd8c2133523d223a344c5604e0f7f8", "0x0", "0x4", "0x4", "0x4f23a756b221f8ce46b72e6a6b10ee7ee6cf3b59790e76e02433104f9a8c5d1", "0x0", "0x0", "0x1" ], "caller_address": "0x0", "class_hash": "0x5c478ee27f2112411f86f207605b2e2c58cdb647bac0df27f660ef2252359c6", "entry_point_type": "EXTERNAL", "call_type": "CALL", "result": [ "0x6d8ff7b212b08760c82e4a8f354f6ebc69d748290fa38e92eb859726a88f379" ], "calls": [ { "contract_address": "0x43abaa073c768ebf039c0c4f46db9acc39e9ec165690418060a652aab39e7d8", "entry_point_selector": "0x2730079d734ee55315f4f141eaed376bddd8c2133523d223a344c5604e0f7f8", "calldata": [ "0x4f23a756b221f8ce46b72e6a6b10ee7ee6cf3b59790e76e02433104f9a8c5d1", "0x0", "0x0", "0x1" ], "caller_address": "0x43abaa073c768ebf039c0c4f46db9acc39e9ec165690418060a652aab39e7d8", "class_hash": "0x5c478ee27f2112411f86f207605b2e2c58cdb647bac0df27f660ef2252359c6", "entry_point_type": "EXTERNAL", "call_type": "CALL", "result": [ "0x6d8ff7b212b08760c82e4a8f354f6ebc69d748290fa38e92eb859726a88f379" ], "calls": [ { "contract_address": "0x6d8ff7b212b08760c82e4a8f354f6ebc69d748290fa38e92eb859726a88f379", "entry_point_selector": "0x28ffe4ff0f226a9107253e17a904099aa4f63a02a5621de0576e5aa71bc5194", "calldata": [], "caller_address": "0x43abaa073c768ebf039c0c4f46db9acc39e9ec165690418060a652aab39e7d8", "class_hash": "0x4f23a756b221f8ce46b72e6a6b10ee7ee6cf3b59790e76e02433104f9a8c5d1", "entry_point_type": "CONSTRUCTOR", "call_type": "CALL", "result": [], "calls": [], "events": [], "messages": [], "execution_resources": { "l1_gas": 0, "l2_gas": 0 }, "is_reverted": false } ], "events": [], "messages": [], "execution_resources": { "l1_gas": 0, "l2_gas": 0 }, "is_reverted": false } ], "events": [], "messages": [], "execution_resources": { "l1_gas": 0, "l2_gas": 0 }, "is_reverted": false }, "execution_resources": { "l1_gas": 5, "l2_gas": 10, "l1_data_gas": 15 } }, "transaction_hash": "0x4010bd7b00e591c163729aa501691e89784c2afe77d71f7b27613e377738843" } ]`,
			},
			// The newer block still needs to have starknet_version <= 0.13.1 to be fetched from the feeder
			"newer block": {
				blockHash:   "0x733495d0744edd9785b400408fa87c8ad599f81859df544897f80a3fceab422",
				blockNumber: 40000,
				wantTrace:   `[ { "trace_root": { "type": "INVOKE", "validate_invocation": { "contract_address": "0x35acd6dd6c5045d18ca6d0192af46b335a5402c02d41f46e4e77ea2c951d9a3", "entry_point_selector": "0x162da33a4585851fe8d3af3c2a9c60b557814e221e0d4f30ff0b2189d9c7775", "calldata": [ "0x2", "0x4d0b88ace5705bb7825f91ee95557d906600b7e7762f5615e6a4f407185a43a", "0x3d7905601c217734671143d457f0db37f7f8883112abd34b92c4abfeafde0c3", "0x2", "0x4e946d49fca553930846e35533342f88e59a841c24d9cf507ef28dd6b67cb9b", "0x3ea9c575cfdaa875f3fecaf7db4acdb536ee6b38b8d8a4c769c63d044f942dc", "0x6359ed638df79b82f2f9dbf92abbcb41b57f9dd91ead86b1c85d2dee192c", "0x1a8e87e9d2008fcd3ce423ae5219c21e49be18d05d72825feb7e2bb687ba35c", "0x2", "0x44cd44ad7abf35b9dbe1e17de3610d21", "0x9f806c191aa2a3d47f2b8efc4c412d2f" ], "caller_address": "0x0", "class_hash": "0x2338634f11772ea342365abd5be9d9dc8a6f44f159ad782fdebd3db5d969738", "entry_point_type": "EXTERNAL", "call_type": "CALL", "result": [ "0x56414c4944" ], "calls": [], "events": [], "messages": [], "execution_resources": { "l1_gas": 0, "l2_gas": 0 }, "is_reverted": false }, "execute_invocation": { "contract_address": "0x35acd6dd6c5045d18ca6d0192af46b335a5402c02d41f46e4e77ea2c951d9a3", "entry_point_selector": "0x15d40a3d6ca2ac30f4031e42be28da9b056fef9bb7357ac5e85627ee876e5ad", "calldata": [ "0x2", "0x4d0b88ace5705bb7825f91ee95557d906600b7e7762f5615e6a4f407185a43a", "0x3d7905601c217734671143d457f0db37f7f8883112abd34b92c4abfeafde0c3", "0x2", "0x4e946d49fca553930846e35533342f88e59a841c24d9cf507ef28dd6b67cb9b", "0x3ea9c575cfdaa875f3fecaf7db4acdb536ee6b38b8d8a4c769c63d044f942dc", "0x6359ed638df79b82f2f9dbf92abbcb41b57f9dd91ead86b1c85d2dee192c", "0x1a8e87e9d2008fcd3ce423ae5219c21e49be18d05d72825feb7e2bb687ba35c", "0x2", "0x44cd44ad7abf35b9dbe1e17de3610d21", "0x9f806c191aa2a3d47f2b8efc4c412d2f" ], "caller_address": "0x0", "class_hash": "0x2338634f11772ea342365abd5be9d9dc8a6f44f159ad782fdebd3db5d969738", "entry_point_type": "EXTERNAL", "call_type": "CALL", "result": [ "0x2", "0x0", "0x0" ], "calls": [ { "contract_address": "0x4d0b88ace5705bb7825f91ee95557d906600b7e7762f5615e6a4f407185a43a", "entry_point_selector": "0x3d7905601c217734671143d457f0db37f7f8883112abd34b92c4abfeafde0c3", "calldata": [ "0x4e946d49fca553930846e35533342f88e59a841c24d9cf507ef28dd6b67cb9b", "0x3ea9c575cfdaa875f3fecaf7db4acdb536ee6b38b8d8a4c769c63d044f942dc" ], "caller_address": "0x35acd6dd6c5045d18ca6d0192af46b335a5402c02d41f46e4e77ea2c951d9a3", "class_hash": "0x772164c9d6179a89e7f1167f099219f47d752304b16ed01f081b6e0b45c93c3", "entry_point_type": "EXTERNAL", "call_type": "CALL", "result": [], "calls": [], "events": [], "messages": [], "execution_resources": { "l1_gas": 0, "l2_gas": 0 }, "is_reverted": false }, { "contract_address": "0x6359ed638df79b82f2f9dbf92abbcb41b57f9dd91ead86b1c85d2dee192c", "entry_point_selector": "0x1a8e87e9d2008fcd3ce423ae5219c21e49be18d05d72825feb7e2bb687ba35c", "calldata": [ "0x44cd44ad7abf35b9dbe1e17de3610d21", "0x9f806c191aa2a3d47f2b8efc4c412d2f" ], "caller_address": "0x35acd6dd6c5045d18ca6d0192af46b335a5402c02d41f46e4e77ea2c951d9a3", "class_hash": "0x5a1a156fd2af56bb992ce31fd2a4765e9b65b84efce45f3063974decaa339a2", "entry_point_type": "EXTERNAL", "call_type": "CALL", "result": [], "calls": [], "events": [], "messages": [], "execution_resources": { "l1_gas": 0, "l2_gas": 0 }, "is_reverted": false } ], "events": [], "messages": [], "execution_resources": { "l1_gas": 0, "l2_gas": 0 }, "is_reverted": false }, "fee_transfer_invocation": { "contract_address": "0x4718f5a0fc34cc1af16a1cdee98ffb20c31f5cd61d6ab07201858f4287c938d", "entry_point_selector": "0x83afd3f4caedc6eebf44246fe54e38c95e3179a5ec9ea81740eca5b482d12e", "calldata": [ "0x1176a1bd84444c89232ec27754698e5d2e7e1a7f1539f12027f28b23ec9f3d8", "0x11ecef7f251258", "0x0" ], "caller_address": "0x35acd6dd6c5045d18ca6d0192af46b335a5402c02d41f46e4e77ea2c951d9a3", "class_hash": "0x5327164fa21dca89a92e8eae8a5b7ab90f58373e71f0a16d285e5a4abe5a3cf", "entry_point_type": "EXTERNAL", "call_type": "CALL", "result": [ "0x1" ], "calls": [], "events": [ { "order": 0, "keys": [ "0x99cd8bde557814842a3121e8ddfd433a539b8c9f14bf31ebf108d12e6196e9" ], "data": [ "0x35acd6dd6c5045d18ca6d0192af46b335a5402c02d41f46e4e77ea2c951d9a3", "0x1176a1bd84444c89232ec27754698e5d2e7e1a7f1539f12027f28b23ec9f3d8", "0x11ecef7f251258", "0x0" ] } ], "messages": [], "execution_resources": { "l1_gas": 0, "l2_gas": 0 }, "is_reverted": false }, "execution_resources": { "l1_gas": 5, "l2_gas": 10, "l1_data_gas": 15 } }, "transaction_hash": "0x6aa7ec89f36e918c9a168ebc9818e9dd19515a2a4bef87d73e1decbd8a7d131" }, { "trace_root": { "type": "DEPLOY_ACCOUNT", "validate_invocation": { "contract_address": "0x5f7a835be8a4f03c5d98287713e20e4cc5697fd03552493dfbc38430f5ea38a", "entry_point_selector": "0x36fcbf06cd96843058359e1a75928beacfac10727dab22a3972f0af8aa92895", "calldata": [ "0x5c478ee27f2112411f86f207605b2e2c58cdb647bac0df27f660ef2252359c6", "0x13e91b7ca4192672", "0x1a3bd006d99712e91bd3fd2eb5fafb0f379d9d594125bb527ec7fc5e133122a" ], "caller_address": "0x0", "class_hash": "0x5c478ee27f2112411f86f207605b2e2c58cdb647bac0df27f660ef2252359c6", "entry_point_type": "EXTERNAL", "call_type": "CALL", "result": [], "calls": [], "events": [], "messages": [], "execution_resources": { "l1_gas": 0, "l2_gas": 0 }, "is_reverted": false }, "constructor_invocation": { "contract_address": "0x5f7a835be8a4f03c5d98287713e20e4cc5697fd03552493dfbc38430f5ea38a", "entry_point_selector": "0x28ffe4ff0f226a9107253e17a904099aa4f63a02a5621de0576e5aa71bc5194", "calldata": [ "0x1a3bd006d99712e91bd3fd2eb5fafb0f379d9d594125bb527ec7fc5e133122a" ], "caller_address": "0x0", "class_hash": "0x5c478ee27f2112411f86f207605b2e2c58cdb647bac0df27f660ef2252359c6", "entry_point_type": "CONSTRUCTOR", "call_type": "CALL", "result": [], "calls": [], "events": [], "messages": [], "execution_resources": { "l1_gas": 0, "l2_gas": 0 }, "is_reverted": false }, "fee_transfer_invocation": { "contract_address": "0x49d36570d4e46f48e99674bd3fcc84644ddd6b96f7c741b1562b82f9e004dc7", "entry_point_selector": "0x83afd3f4caedc6eebf44246fe54e38c95e3179a5ec9ea81740eca5b482d12e", "calldata": [ "0x1176a1bd84444c89232ec27754698e5d2e7e1a7f1539f12027f28b23ec9f3d8", "0xe5e432c83b4f", "0x0" ], "caller_address": "0x5f7a835be8a4f03c5d98287713e20e4cc5697fd03552493dfbc38430f5ea38a", "class_hash": "0x5ffbcfeb50d200a0677c48a129a11245a3fc519d1d98d76882d1c9a1b19c6ed", "entry_point_type": "EXTERNAL", "call_type": "CALL", "result": [ "0x1" ], "calls": [], "events": [ { "order": 0, "keys": [ "0x99cd8bde557814842a3121e8ddfd433a539b8c9f14bf31ebf108d12e6196e9" ], "data": [ "0x5f7a835be8a4f03c5d98287713e20e4cc5697fd03552493dfbc38430f5ea38a", "0x1176a1bd84444c89232ec27754698e5d2e7e1a7f1539f12027f28b23ec9f3d8", "0xe5e432c83b4f", "0x0" ] } ], "messages": [], "execution_resources": { "l1_gas": 0, "l2_gas": 0 }, "is_reverted": false }, "execution_resources": { "l1_gas": 5, "l2_gas": 10, "l1_data_gas": 15 } }, "transaction_hash": "0x97468f6928d72808b23fe775e7c71893087600792fb36e0d62ec191363bd34" }, { "trace_root": { "type": "DECLARE", "validate_invocation": { "contract_address": "0x5f7a835be8a4f03c5d98287713e20e4cc5697fd03552493dfbc38430f5ea38a", "entry_point_selector": "0x289da278a8dc833409cabfdad1581e8e7d40e42dcaed693fa4008dcdb4963b3", "calldata": [ "0x1e7c85ba9d58309d1f257ba201523e1a7b695bfeb6523759da24effd8dc6c0f" ], "caller_address": "0x0", "class_hash": "0x5c478ee27f2112411f86f207605b2e2c58cdb647bac0df27f660ef2252359c6", "entry_point_type": "EXTERNAL", "call_type": "CALL", "result": [], "calls": [], "events": [], "messages": [], "execution_resources": { "l1_gas": 0, "l2_gas": 0 }, "is_reverted": false }, "fee_transfer_invocation": { "contract_address": "0x49d36570d4e46f48e99674bd3fcc84644ddd6b96f7c741b1562b82f9e004dc7", "entry_point_selector": "0x83afd3f4caedc6eebf44246fe54e38c95e3179a5ec9ea81740eca5b482d12e", "calldata": [ "0x1176a1bd84444c89232ec27754698e5d2e7e1a7f1539f12027f28b23ec9f3d8", "0xbf730c7e8f2b", "0x0" ], "caller_address": "0x5f7a835be8a4f03c5d98287713e20e4cc5697fd03552493dfbc38430f5ea38a", "class_hash": "0x5ffbcfeb50d200a0677c48a129a11245a3fc519d1d98d76882d1c9a1b19c6ed", "entry_point_type": "EXTERNAL", "call_type": "CALL", "result": [ "0x1" ], "calls": [], "events": [ { "order": 0, "keys": [ "0x99cd8bde557814842a3121e8ddfd433a539b8c9f14bf31ebf108d12e6196e9" ], "data": [ "0x5f7a835be8a4f03c5d98287713e20e4cc5697fd03552493dfbc38430f5ea38a", "0x1176a1bd84444c89232ec27754698e5d2e7e1a7f1539f12027f28b23ec9f3d8", "0xbf730c7e8f2b", "0x0" ] } ], "messages": [], "execution_resources": { "l1_gas": 0, "l2_gas": 0 }, "is_reverted": false }, "execution_resources": { "l1_gas": 5, "l2_gas": 10, "l1_data_gas": 15 } }, "transaction_hash": "0x6a2df1337b09691711a66fca7e93e9f9fbc04c70dc6a17b9284b7af39c1a6a1" } ]`,
			},
		}

		AssertTracedBlockTransactions(t, &utils.Sepolia, tests)
	})
}

func AssertTracedBlockTransactions(t *testing.T, n *utils.Network, tests map[string]expectedBlockTrace) {
	t.Helper()

	mockCtrl := gomock.NewController(t)
	t.Cleanup(mockCtrl.Finish)

	client := feeder.NewTestClient(t, n)
	gateway := adaptfeeder.New(client)

	mockReader := mocks.NewMockReader(mockCtrl)

	mockReader.EXPECT().BlockByNumber(gomock.Any()).DoAndReturn(func(number uint64) (block *core.Block, err error) {
		block, err = gateway.BlockByNumber(t.Context(), number)

		// Simulate gas consumption in block receipts
		for _, receipt := range block.Receipts {
			receipt.ExecutionResources.TotalGasConsumed = &core.GasConsumed{
				L1Gas:     5,
				L2Gas:     10,
				L1DataGas: 15,
			}
		}
		return block, err
	}).AnyTimes()

	mockReader.EXPECT().L1Head().Return(core.L1Head{}, db.ErrKeyNotFound).AnyTimes()

	for description, test := range tests {
		t.Run(description, func(t *testing.T) {
			mockReader.EXPECT().BlockByHash(felt.NewUnsafeFromString[felt.Felt](test.blockHash)).DoAndReturn(func(_ *felt.Felt) (block *core.Block, err error) {
				return mockReader.BlockByNumber(test.blockNumber)
			})

			handler := rpc.New(mockReader, nil, nil, nil)
			handler = handler.WithFeeder(client)
			blockID := blockIDNumber(t, test.blockNumber)
			traces, httpHeader, err := handler.TraceBlockTransactions(t.Context(), &blockID)
			if n == &utils.Sepolia && description == "newer block" {
				// For the newer block test, we test 3 of the block traces (INVOKE, DEPLOY_ACCOUNT, DECLARE)
				traces = []rpc.TracedBlockTransaction{traces[0], traces[7], traces[11]}
			}
			require.Nil(t, err)
			assert.Equal(t, httpHeader.Get(rpc.ExecutionStepsHeader), "0")

			jsonStr, jErr := json.Marshal(traces)
			require.NoError(t, jErr)
			assert.JSONEq(t, test.wantTrace, string(jsonStr))
		})
	}
}

func TestTraceBlockTransactionsReturnsError(t *testing.T) {
	t.Run("no feeder client set", func(t *testing.T) {
		mockCtrl := gomock.NewController(t)
		mockReader := mocks.NewMockReader(mockCtrl)

		client := feeder.NewTestClient(t, &utils.Sepolia)
		gateway := adaptfeeder.New(client)

		blockNumber := uint64(40000)

		mockReader.EXPECT().BlockByNumber(gomock.Any()).DoAndReturn(func(number uint64) (block *core.Block, err error) {
			return gateway.BlockByNumber(t.Context(), number)
		}).Times(2)
		mockReader.EXPECT().BlockByHash(gomock.Any()).DoAndReturn(func(_ *felt.Felt) (block *core.Block, err error) {
			return mockReader.BlockByNumber(blockNumber)
		})
		mockReader.EXPECT().L1Head().Return(core.L1Head{}, db.ErrKeyNotFound).AnyTimes()

		// No feeder client is set
		handler := rpc.New(mockReader, nil, nil, nil)

		blockID := blockIDNumber(t, blockNumber)
		tracedBlocks, httpHeader, err := handler.TraceBlockTransactions(t.Context(), &blockID)

		require.Nil(t, tracedBlocks)
		require.Equal(t, rpccore.ErrInternal.Code, err.Code)
		assert.Equal(t, httpHeader.Get(rpc.ExecutionStepsHeader), "0")
	})
}

func TestTransactionTraceValidation(t *testing.T) {
	validInvokeTransactionTrace := rpc.TransactionTrace{
		Type:              rpc.TxnInvoke,
		ExecuteInvocation: &rpc.ExecuteInvocation{},
	}

	invalidInvokeTransactionTrace := rpc.TransactionTrace{
		Type: rpc.TxnInvoke,
	}

	validDeployAccountTransactionTrace := rpc.TransactionTrace{
		Type:                  rpc.TxnDeployAccount,
		ConstructorInvocation: &rpc.FunctionInvocation{},
	}

	invalidDeployAccountTransactionTrace := rpc.TransactionTrace{
		Type: rpc.TxnDeployAccount,
	}

	validL1HandlerTransactionTrace := rpc.TransactionTrace{
		Type: rpc.TxnL1Handler,
		FunctionInvocation: &rpc.ExecuteInvocation{
			FunctionInvocation: &rpc.FunctionInvocation{},
		},
	}

	validRevertedL1HandlerTransactionTrace := rpc.TransactionTrace{
		Type: rpc.TxnL1Handler,
		FunctionInvocation: &rpc.ExecuteInvocation{
			RevertReason: "Reverted",
		},
	}

	invalidL1HandlerTransactionTrace := rpc.TransactionTrace{
		Type: rpc.TxnL1Handler,
	}

	tests := []struct {
		name     string
		trace    rpc.TransactionTrace
		wantErr  bool
		expected string
	}{
		{
			name:     "valid INVOKE tx",
			trace:    validInvokeTransactionTrace,
			wantErr:  false,
			expected: `{"type":"INVOKE","execute_invocation":{"revert_reason":""},"execution_resources":null}`,
		},
		{
			name:     "invalid INVOKE tx",
			trace:    invalidInvokeTransactionTrace,
			wantErr:  true,
			expected: ``,
		},
		{
			name:     "valid DEPLOY_ACCOUNT tx",
			trace:    validDeployAccountTransactionTrace,
			wantErr:  false,
			expected: `{"type":"DEPLOY_ACCOUNT","constructor_invocation":{"contract_address":"0x0","entry_point_selector":null,"calldata":null,"caller_address":"0x0","class_hash":null,"entry_point_type":"","call_type":"","result":null,"calls":null,"events":null,"messages":null,"execution_resources":null,"is_reverted":false},"execution_resources":null}`,
		},
		{
			name:     "invalid DEPLOY_ACCOUNT tx",
			trace:    invalidDeployAccountTransactionTrace,
			wantErr:  true,
			expected: ``,
		},
		{
			name:     "valid L1_HANDLER tx",
			trace:    validL1HandlerTransactionTrace,
			wantErr:  false,
			expected: `{"type":"L1_HANDLER","function_invocation":{"contract_address":"0x0","entry_point_selector":null,"calldata":null,"caller_address":"0x0","class_hash":null,"entry_point_type":"","call_type":"","result":null,"calls":null,"events":null,"messages":null,"execution_resources":null,"is_reverted":false},"execution_resources":null}`,
		},
		{
			name:     "valid L1_HANDLER tx reverted",
			trace:    validRevertedL1HandlerTransactionTrace,
			wantErr:  false,
			expected: `{"type":"L1_HANDLER","function_invocation":{"revert_reason":"Reverted"},"execution_resources":null}`,
		},
		{
			name:     "invalid L1_HANDLER tx",
			trace:    invalidL1HandlerTransactionTrace,
			wantErr:  true,
			expected: ``,
		},
	}

	validate := validator.Validator()

	for _, test := range tests {
		t.Run(test.name, func(t *testing.T) {
			err := validate.Struct(test.trace)

			// Check validation
			if test.wantErr {
				assert.Error(t, err, "Expected validation to fail, but it passed")
			} else {
				assert.NoError(t, err, "Expected validation to pass, but it failed")

				// Check marshalling (check required fields)
				j, _ := json.Marshal(test.trace)
				assert.Equal(t, test.expected, string(j))
			}
		})
	}
}

func TestTraceTransaction(t *testing.T) {
	mockCtrl := gomock.NewController(t)
	t.Cleanup(mockCtrl.Finish)

	mockReader := mocks.NewMockReader(mockCtrl)
	mockSyncReader := mocks.NewMockSyncReader(mockCtrl)
	mockReader.EXPECT().Network().Return(&utils.Mainnet).AnyTimes()
	mockVM := mocks.NewMockVM(mockCtrl)
	handler := rpc.New(mockReader, mockSyncReader, mockVM, utils.NewNopZapLogger())

	t.Run("not found", func(t *testing.T) {
		t.Run("key not found", func(t *testing.T) {
			hash := felt.NewUnsafeFromString[felt.Felt]("0xBBBB")
			// Receipt() returns error related to db
			mockReader.EXPECT().Receipt(hash).Return(nil, nil, uint64(0), db.ErrKeyNotFound)
			preConfirmed := core.NewPreConfirmed(&core.Block{}, nil, nil, nil)
			mockSyncReader.EXPECT().PendingData().Return(
				&preConfirmed,
				nil,
			)

			trace, httpHeader, err := handler.TraceTransaction(t.Context(), *hash)
			assert.Empty(t, trace)
			assert.Equal(t, rpccore.ErrTxnHashNotFound, err)
			assert.Equal(t, httpHeader.Get(rpc.ExecutionStepsHeader), "0")
		})

		t.Run("other error", func(t *testing.T) {
			hash := felt.NewUnsafeFromString[felt.Felt]("0xBBBB")
			// Receipt() returns some other error
			mockReader.EXPECT().Receipt(hash).Return(nil, nil, uint64(0), errors.New("database error"))

			trace, httpHeader, err := handler.TraceTransaction(t.Context(), *hash)
			assert.Empty(t, trace)
			assert.Equal(t, rpccore.ErrTxnHashNotFound, err)
			assert.Equal(t, httpHeader.Get(rpc.ExecutionStepsHeader), "0")
		})
	})
	t.Run("ok", func(t *testing.T) {
		hash := felt.NewUnsafeFromString[felt.Felt]("0x37b244ea7dc6b3f9735fba02d183ef0d6807a572dd91a63cc1b14b923c1ac0")
		tx := &core.DeclareTransaction{
			TransactionHash: hash,
			ClassHash:       felt.NewUnsafeFromString[felt.Felt]("0x000000000"),
			Version:         new(core.TransactionVersion).SetUint64(1),
		}

		header := &core.Header{
			Hash:             felt.NewUnsafeFromString[felt.Felt]("0xCAFEBABE"),
			ParentHash:       felt.NewUnsafeFromString[felt.Felt]("0x0"),
			SequencerAddress: felt.NewUnsafeFromString[felt.Felt]("0X111"),
			L1GasPriceETH:    felt.NewUnsafeFromString[felt.Felt]("0x1"),
			ProtocolVersion:  "99.12.3",
			L1DAMode:         core.Calldata,
		}
		block := &core.Block{
			Header:       header,
			Transactions: []core.Transaction{tx},
		}
		declaredClass := &core.DeclaredClass{
			At:    3002,
			Class: &core.Cairo1Class{},
		}

		mockReader.EXPECT().Receipt(hash).Return(nil, header.Hash, header.Number, nil)
		mockReader.EXPECT().BlockByHash(header.Hash).Return(block, nil)

		mockReader.EXPECT().StateAtBlockHash(header.ParentHash).Return(nil, nopCloser, nil)
		headState := mocks.NewMockStateReader(mockCtrl)
		headState.EXPECT().Class(tx.ClassHash).Return(declaredClass, nil)
		mockReader.EXPECT().HeadState().Return(headState, nopCloser, nil)

		innerExecutionResources := `{
			"l1_gas": 1,
			"l2_data": 2
		}`

		vmTraceJSON := fmt.Sprintf(`{
			"validate_invocation": {"contract_address": "0xd747220b2744d8d8d48c8a52bd3869fb98aea915665ab2485d5eadb49def6a", "entry_point_selector": "0x162da33a4585851fe8d3af3c2a9c60b557814e221e0d4f30ff0b2189d9c7775", "calldata": ["0x2", "0x53c91253bc9682c04929ca02ed00b3e423f6710d2ee7e0d5ebb06f3ecf368a8", "0x219209e083275171774dab1df80982e9df2096516f06319c5c6d71ae0a8480c", "0x0", "0x3", "0x4270219d365d6b017231b52e92b3fb5d7c8378b05e9abc97724537a80e93b0f", "0x1171593aa5bdadda4d6b0efde6cc94ee7649c3163d5efeb19da6c16d63a2a63", "0x3", "0x10", "0x13", "0x4270219d365d6b017231b52e92b3fb5d7c8378b05e9abc97724537a80e93b0f", "0x1e8480", "0x0", "0x53c91253bc9682c04929ca02ed00b3e423f6710d2ee7e0d5ebb06f3ecf368a8", "0x1e8480", "0x0", "0x49d36570d4e46f48e99674bd3fcc84644ddd6b96f7c741b1562b82f9e004dc7", "0x420eeb770f7a4", "0x0", "0x40139799e37e4", "0x0", "0xd747220b2744d8d8d48c8a52bd3869fb98aea915665ab2485d5eadb49def6a", "0x0", "0x0", "0x1", "0x53c91253bc9682c04929ca02ed00b3e423f6710d2ee7e0d5ebb06f3ecf368a8", "0x49d36570d4e46f48e99674bd3fcc84644ddd6b96f7c741b1562b82f9e004dc7", "0x7a6f98c03379b9513ca84cca1373ff452a7462a3b61598f0af5bb27ad7f76d1", "0x64"], "caller_address": "0x0", "class_hash": "0x25ec026985a3bf9d0cc1fe17326b245dfdc3ff89b8fde106542a3ea56c5a918", "entry_point_type": "EXTERNAL", "call_type": "CALL", "result": [], "calls": [{"contract_address": "0xd747220b2744d8d8d48c8a52bd3869fb98aea915665ab2485d5eadb49def6a", "entry_point_selector": "0x162da33a4585851fe8d3af3c2a9c60b557814e221e0d4f30ff0b2189d9c7775", "calldata": ["0x2", "0x53c91253bc9682c04929ca02ed00b3e423f6710d2ee7e0d5ebb06f3ecf368a8", "0x219209e083275171774dab1df80982e9df2096516f06319c5c6d71ae0a8480c", "0x0", "0x3", "0x4270219d365d6b017231b52e92b3fb5d7c8378b05e9abc97724537a80e93b0f", "0x1171593aa5bdadda4d6b0efde6cc94ee7649c3163d5efeb19da6c16d63a2a63", "0x3", "0x10", "0x13", "0x4270219d365d6b017231b52e92b3fb5d7c8378b05e9abc97724537a80e93b0f", "0x1e8480", "0x0", "0x53c91253bc9682c04929ca02ed00b3e423f6710d2ee7e0d5ebb06f3ecf368a8", "0x1e8480", "0x0", "0x49d36570d4e46f48e99674bd3fcc84644ddd6b96f7c741b1562b82f9e004dc7", "0x420eeb770f7a4", "0x0", "0x40139799e37e4", "0x0", "0xd747220b2744d8d8d48c8a52bd3869fb98aea915665ab2485d5eadb49def6a", "0x0", "0x0", "0x1", "0x53c91253bc9682c04929ca02ed00b3e423f6710d2ee7e0d5ebb06f3ecf368a8", "0x49d36570d4e46f48e99674bd3fcc84644ddd6b96f7c741b1562b82f9e004dc7", "0x7a6f98c03379b9513ca84cca1373ff452a7462a3b61598f0af5bb27ad7f76d1", "0x64"], "caller_address": "0x0", "class_hash": "0x33434ad846cdd5f23eb73ff09fe6fddd568284a0fb7d1be20ee482f044dabe2", "entry_point_type": "EXTERNAL", "call_type": "DELEGATE", "result": [], "calls": [], "events": [], "messages": []}], "events": [], "messages": [], "execution_resources": %[1]s},
			"execute_invocation": {"contract_address": "0xd747220b2744d8d8d48c8a52bd3869fb98aea915665ab2485d5eadb49def6a", "entry_point_selector": "0x15d40a3d6ca2ac30f4031e42be28da9b056fef9bb7357ac5e85627ee876e5ad", "calldata": ["0x2", "0x53c91253bc9682c04929ca02ed00b3e423f6710d2ee7e0d5ebb06f3ecf368a8", "0x219209e083275171774dab1df80982e9df2096516f06319c5c6d71ae0a8480c", "0x0", "0x3", "0x4270219d365d6b017231b52e92b3fb5d7c8378b05e9abc97724537a80e93b0f", "0x1171593aa5bdadda4d6b0efde6cc94ee7649c3163d5efeb19da6c16d63a2a63", "0x3", "0x10", "0x13", "0x4270219d365d6b017231b52e92b3fb5d7c8378b05e9abc97724537a80e93b0f", "0x1e8480", "0x0", "0x53c91253bc9682c04929ca02ed00b3e423f6710d2ee7e0d5ebb06f3ecf368a8", "0x1e8480", "0x0", "0x49d36570d4e46f48e99674bd3fcc84644ddd6b96f7c741b1562b82f9e004dc7", "0x420eeb770f7a4", "0x0", "0x40139799e37e4", "0x0", "0xd747220b2744d8d8d48c8a52bd3869fb98aea915665ab2485d5eadb49def6a", "0x0", "0x0", "0x1", "0x53c91253bc9682c04929ca02ed00b3e423f6710d2ee7e0d5ebb06f3ecf368a8", "0x49d36570d4e46f48e99674bd3fcc84644ddd6b96f7c741b1562b82f9e004dc7", "0x7a6f98c03379b9513ca84cca1373ff452a7462a3b61598f0af5bb27ad7f76d1", "0x64"], "caller_address": "0x0", "class_hash": "0x25ec026985a3bf9d0cc1fe17326b245dfdc3ff89b8fde106542a3ea56c5a918", "entry_point_type": "EXTERNAL", "call_type": "CALL", "result": ["0x1", "0x1"], "calls": [{"contract_address": "0xd747220b2744d8d8d48c8a52bd3869fb98aea915665ab2485d5eadb49def6a", "entry_point_selector": "0x15d40a3d6ca2ac30f4031e42be28da9b056fef9bb7357ac5e85627ee876e5ad", "calldata": ["0x2", "0x53c91253bc9682c04929ca02ed00b3e423f6710d2ee7e0d5ebb06f3ecf368a8", "0x219209e083275171774dab1df80982e9df2096516f06319c5c6d71ae0a8480c", "0x0", "0x3", "0x4270219d365d6b017231b52e92b3fb5d7c8378b05e9abc97724537a80e93b0f", "0x1171593aa5bdadda4d6b0efde6cc94ee7649c3163d5efeb19da6c16d63a2a63", "0x3", "0x10", "0x13", "0x4270219d365d6b017231b52e92b3fb5d7c8378b05e9abc97724537a80e93b0f", "0x1e8480", "0x0", "0x53c91253bc9682c04929ca02ed00b3e423f6710d2ee7e0d5ebb06f3ecf368a8", "0x1e8480", "0x0", "0x49d36570d4e46f48e99674bd3fcc84644ddd6b96f7c741b1562b82f9e004dc7", "0x420eeb770f7a4", "0x0", "0x40139799e37e4", "0x0", "0xd747220b2744d8d8d48c8a52bd3869fb98aea915665ab2485d5eadb49def6a", "0x0", "0x0", "0x1", "0x53c91253bc9682c04929ca02ed00b3e423f6710d2ee7e0d5ebb06f3ecf368a8", "0x49d36570d4e46f48e99674bd3fcc84644ddd6b96f7c741b1562b82f9e004dc7", "0x7a6f98c03379b9513ca84cca1373ff452a7462a3b61598f0af5bb27ad7f76d1", "0x64"], "caller_address": "0x0", "class_hash": "0x33434ad846cdd5f23eb73ff09fe6fddd568284a0fb7d1be20ee482f044dabe2", "entry_point_type": "EXTERNAL", "call_type": "DELEGATE", "result": ["0x1", "0x1"], "calls": [{"contract_address": "0x53c91253bc9682c04929ca02ed00b3e423f6710d2ee7e0d5ebb06f3ecf368a8", "entry_point_selector": "0x219209e083275171774dab1df80982e9df2096516f06319c5c6d71ae0a8480c", "calldata": ["0x4270219d365d6b017231b52e92b3fb5d7c8378b05e9abc97724537a80e93b0f", "0x1e8480", "0x0"], "caller_address": "0xd747220b2744d8d8d48c8a52bd3869fb98aea915665ab2485d5eadb49def6a", "class_hash": "0x52c7ba99c77fc38dd3346beea6c0753c3471f2e3135af5bb837d6c9523fff62", "entry_point_type": "EXTERNAL", "call_type": "CALL", "result": ["0x1"], "calls": [{"contract_address": "0x53c91253bc9682c04929ca02ed00b3e423f6710d2ee7e0d5ebb06f3ecf368a8", "entry_point_selector": "0x219209e083275171774dab1df80982e9df2096516f06319c5c6d71ae0a8480c", "calldata": ["0x4270219d365d6b017231b52e92b3fb5d7c8378b05e9abc97724537a80e93b0f", "0x1e8480", "0x0"], "caller_address": "0xd747220b2744d8d8d48c8a52bd3869fb98aea915665ab2485d5eadb49def6a", "class_hash": "0x2760f25d5a4fb2bdde5f561fd0b44a3dee78c28903577d37d669939d97036a0", "entry_point_type": "EXTERNAL", "call_type": "DELEGATE", "result": ["0x1"], "calls": [], "events": [{"keys": ["0x134692b230b9e1ffa39098904722134159652b09c5bc41d88d6698779d228ff"], "data": ["0xd747220b2744d8d8d48c8a52bd3869fb98aea915665ab2485d5eadb49def6a", "0x4270219d365d6b017231b52e92b3fb5d7c8378b05e9abc97724537a80e93b0f", "0x1e8480", "0x0"]}], "messages": []}], "events": [], "messages": []}, {"contract_address": "0x4270219d365d6b017231b52e92b3fb5d7c8378b05e9abc97724537a80e93b0f", "entry_point_selector": "0x1171593aa5bdadda4d6b0efde6cc94ee7649c3163d5efeb19da6c16d63a2a63", "calldata": ["0x53c91253bc9682c04929ca02ed00b3e423f6710d2ee7e0d5ebb06f3ecf368a8", "0x1e8480", "0x0", "0x49d36570d4e46f48e99674bd3fcc84644ddd6b96f7c741b1562b82f9e004dc7", "0x420eeb770f7a4", "0x0", "0x40139799e37e4", "0x0", "0xd747220b2744d8d8d48c8a52bd3869fb98aea915665ab2485d5eadb49def6a", "0x0", "0x0", "0x1", "0x53c91253bc9682c04929ca02ed00b3e423f6710d2ee7e0d5ebb06f3ecf368a8", "0x49d36570d4e46f48e99674bd3fcc84644ddd6b96f7c741b1562b82f9e004dc7", "0x7a6f98c03379b9513ca84cca1373ff452a7462a3b61598f0af5bb27ad7f76d1", "0x64"], "caller_address": "0xd747220b2744d8d8d48c8a52bd3869fb98aea915665ab2485d5eadb49def6a", "class_hash": "0x5ee939756c1a60b029c594da00e637bf5923bf04a86ff163e877e899c0840eb", "entry_point_type": "EXTERNAL", "call_type": "CALL", "result": ["0x1"], "calls": [{"contract_address": "0x4270219d365d6b017231b52e92b3fb5d7c8378b05e9abc97724537a80e93b0f", "entry_point_selector": "0x1171593aa5bdadda4d6b0efde6cc94ee7649c3163d5efeb19da6c16d63a2a63", "calldata": ["0x53c91253bc9682c04929ca02ed00b3e423f6710d2ee7e0d5ebb06f3ecf368a8", "0x1e8480", "0x0", "0x49d36570d4e46f48e99674bd3fcc84644ddd6b96f7c741b1562b82f9e004dc7", "0x420eeb770f7a4", "0x0", "0x40139799e37e4", "0x0", "0xd747220b2744d8d8d48c8a52bd3869fb98aea915665ab2485d5eadb49def6a", "0x0", "0x0", "0x1", "0x53c91253bc9682c04929ca02ed00b3e423f6710d2ee7e0d5ebb06f3ecf368a8", "0x49d36570d4e46f48e99674bd3fcc84644ddd6b96f7c741b1562b82f9e004dc7", "0x7a6f98c03379b9513ca84cca1373ff452a7462a3b61598f0af5bb27ad7f76d1", "0x64"], "caller_address": "0xd747220b2744d8d8d48c8a52bd3869fb98aea915665ab2485d5eadb49def6a", "class_hash": "0x38627c278c0b3cb3c84ddee2c783fb22c3c3a3f0e667ea2b82be0ea2253bce4", "entry_point_type": "EXTERNAL", "call_type": "DELEGATE", "result": ["0x1"], "calls": [{"contract_address": "0x53c91253bc9682c04929ca02ed00b3e423f6710d2ee7e0d5ebb06f3ecf368a8", "entry_point_selector": "0x41b033f4a31df8067c24d1e9b550a2ce75fd4a29e1147af9752174f0e6cb20", "calldata": ["0xd747220b2744d8d8d48c8a52bd3869fb98aea915665ab2485d5eadb49def6a", "0x4270219d365d6b017231b52e92b3fb5d7c8378b05e9abc97724537a80e93b0f", "0x1e8480", "0x0"], "caller_address": "0x4270219d365d6b017231b52e92b3fb5d7c8378b05e9abc97724537a80e93b0f", "class_hash": "0x52c7ba99c77fc38dd3346beea6c0753c3471f2e3135af5bb837d6c9523fff62", "entry_point_type": "EXTERNAL", "call_type": "CALL", "result": ["0x1"], "calls": [{"contract_address": "0x53c91253bc9682c04929ca02ed00b3e423f6710d2ee7e0d5ebb06f3ecf368a8", "entry_point_selector": "0x41b033f4a31df8067c24d1e9b550a2ce75fd4a29e1147af9752174f0e6cb20", "calldata": ["0xd747220b2744d8d8d48c8a52bd3869fb98aea915665ab2485d5eadb49def6a", "0x4270219d365d6b017231b52e92b3fb5d7c8378b05e9abc97724537a80e93b0f", "0x1e8480", "0x0"], "caller_address": "0x4270219d365d6b017231b52e92b3fb5d7c8378b05e9abc97724537a80e93b0f", "class_hash": "0x2760f25d5a4fb2bdde5f561fd0b44a3dee78c28903577d37d669939d97036a0", "entry_point_type": "EXTERNAL", "call_type": "DELEGATE", "result": ["0x1"], "calls": [], "events": [{"keys": ["0x99cd8bde557814842a3121e8ddfd433a539b8c9f14bf31ebf108d12e6196e9"], "data": ["0xd747220b2744d8d8d48c8a52bd3869fb98aea915665ab2485d5eadb49def6a", "0x4270219d365d6b017231b52e92b3fb5d7c8378b05e9abc97724537a80e93b0f", "0x1e8480", "0x0"]}], "messages": []}], "events": [], "messages": []}, {"contract_address": "0x1ed6790cdca923073adc728080b06c159d9784cc9bf8fb26181acfdbe4256e6", "entry_point_selector": "0x260bb04cf90403013190e77d7e75f3d40d3d307180364da33c63ff53061d4e8", "calldata": [], "caller_address": "0x4270219d365d6b017231b52e92b3fb5d7c8378b05e9abc97724537a80e93b0f", "class_hash": "0x5ee939756c1a60b029c594da00e637bf5923bf04a86ff163e877e899c0840eb", "entry_point_type": "EXTERNAL", "call_type": "CALL", "result": ["0x0", "0x0", "0x5"], "calls": [{"contract_address": "0x1ed6790cdca923073adc728080b06c159d9784cc9bf8fb26181acfdbe4256e6", "entry_point_selector": "0x260bb04cf90403013190e77d7e75f3d40d3d307180364da33c63ff53061d4e8", "calldata": [], "caller_address": "0x4270219d365d6b017231b52e92b3fb5d7c8378b05e9abc97724537a80e93b0f", "class_hash": "0x46668cd07d83af5d7158e7cd62c710f1a7573501bcd4f4092c6a4e1ecd2bf61", "entry_point_type": "EXTERNAL", "call_type": "DELEGATE", "result": ["0x0", "0x0", "0x5"], "calls": [], "events": [], "messages": []}], "events": [], "messages": []}, {"contract_address": "0x53c91253bc9682c04929ca02ed00b3e423f6710d2ee7e0d5ebb06f3ecf368a8", "entry_point_selector": "0x2e4263afad30923c891518314c3c95dbe830a16874e8abc5777a9a20b54c76e", "calldata": ["0x4270219d365d6b017231b52e92b3fb5d7c8378b05e9abc97724537a80e93b0f"], "caller_address": "0x4270219d365d6b017231b52e92b3fb5d7c8378b05e9abc97724537a80e93b0f", "class_hash": "0x52c7ba99c77fc38dd3346beea6c0753c3471f2e3135af5bb837d6c9523fff62", "entry_point_type": "EXTERNAL", "call_type": "CALL", "result": ["0x1e8480", "0x0"], "calls": [{"contract_address": "0x53c91253bc9682c04929ca02ed00b3e423f6710d2ee7e0d5ebb06f3ecf368a8", "entry_point_selector": "0x2e4263afad30923c891518314c3c95dbe830a16874e8abc5777a9a20b54c76e", "calldata": ["0x4270219d365d6b017231b52e92b3fb5d7c8378b05e9abc97724537a80e93b0f"], "caller_address": "0x4270219d365d6b017231b52e92b3fb5d7c8378b05e9abc97724537a80e93b0f", "class_hash": "0x2760f25d5a4fb2bdde5f561fd0b44a3dee78c28903577d37d669939d97036a0", "entry_point_type": "EXTERNAL", "call_type": "DELEGATE", "result": ["0x1e8480", "0x0"], "calls": [], "events": [], "messages": []}], "events": [], "messages": []}, {"contract_address": "0x4270219d365d6b017231b52e92b3fb5d7c8378b05e9abc97724537a80e93b0f", "entry_point_selector": "0x15543c3708653cda9d418b4ccd3be11368e40636c10c44b18cfe756b6d88b29", "calldata": ["0x7a6f98c03379b9513ca84cca1373ff452a7462a3b61598f0af5bb27ad7f76d1", "0x53c91253bc9682c04929ca02ed00b3e423f6710d2ee7e0d5ebb06f3ecf368a8", "0x1e8480", "0x0", "0x49d36570d4e46f48e99674bd3fcc84644ddd6b96f7c741b1562b82f9e004dc7", "0x0", "0x0", "0x4270219d365d6b017231b52e92b3fb5d7c8378b05e9abc97724537a80e93b0f"], "caller_address": "0xd747220b2744d8d8d48c8a52bd3869fb98aea915665ab2485d5eadb49def6a", "class_hash": "0x2ceb6369dba6af865bca639f9f1342dfb1ae4e5d0d0723de98028b812e7cdd2", "entry_point_type": "EXTERNAL", "call_type": "DELEGATE", "result": [], "calls": [{"contract_address": "0x53c91253bc9682c04929ca02ed00b3e423f6710d2ee7e0d5ebb06f3ecf368a8", "entry_point_selector": "0x219209e083275171774dab1df80982e9df2096516f06319c5c6d71ae0a8480c", "calldata": ["0x7a6f98c03379b9513ca84cca1373ff452a7462a3b61598f0af5bb27ad7f76d1", "0x1e8480", "0x0"], "caller_address": "0x4270219d365d6b017231b52e92b3fb5d7c8378b05e9abc97724537a80e93b0f", "class_hash": "0x52c7ba99c77fc38dd3346beea6c0753c3471f2e3135af5bb837d6c9523fff62", "entry_point_type": "EXTERNAL", "call_type": "CALL", "result": ["0x1"], "calls": [{"contract_address": "0x53c91253bc9682c04929ca02ed00b3e423f6710d2ee7e0d5ebb06f3ecf368a8", "entry_point_selector": "0x219209e083275171774dab1df80982e9df2096516f06319c5c6d71ae0a8480c", "calldata": ["0x7a6f98c03379b9513ca84cca1373ff452a7462a3b61598f0af5bb27ad7f76d1", "0x1e8480", "0x0"], "caller_address": "0x4270219d365d6b017231b52e92b3fb5d7c8378b05e9abc97724537a80e93b0f", "class_hash": "0x2760f25d5a4fb2bdde5f561fd0b44a3dee78c28903577d37d669939d97036a0", "entry_point_type": "EXTERNAL", "call_type": "DELEGATE", "result": ["0x1"], "calls": [], "events": [{"keys": ["0x134692b230b9e1ffa39098904722134159652b09c5bc41d88d6698779d228ff"], "data": ["0x4270219d365d6b017231b52e92b3fb5d7c8378b05e9abc97724537a80e93b0f", "0x7a6f98c03379b9513ca84cca1373ff452a7462a3b61598f0af5bb27ad7f76d1", "0x1e8480", "0x0"]}], "messages": []}], "events": [], "messages": []}, {"contract_address": "0x7a6f98c03379b9513ca84cca1373ff452a7462a3b61598f0af5bb27ad7f76d1", "entry_point_selector": "0x2c0f7bf2d6cf5304c29171bf493feb222fef84bdaf17805a6574b0c2e8bcc87", "calldata": ["0x1e8480", "0x0", "0x0", "0x0", "0x2", "0x53c91253bc9682c04929ca02ed00b3e423f6710d2ee7e0d5ebb06f3ecf368a8", "0x49d36570d4e46f48e99674bd3fcc84644ddd6b96f7c741b1562b82f9e004dc7", "0x4270219d365d6b017231b52e92b3fb5d7c8378b05e9abc97724537a80e93b0f", "0x648f780a"], "caller_address": "0x4270219d365d6b017231b52e92b3fb5d7c8378b05e9abc97724537a80e93b0f", "class_hash": "0x514718bb56ed2a8607554c7d393c2ffd73cbab971c120b00a2ce27cc58dd1c1", "entry_point_type": "EXTERNAL", "call_type": "CALL", "result": ["0x2", "0x1e8480", "0x0", "0x417c36e4fc16d", "0x0"], "calls": [{"contract_address": "0x23c72abdf49dffc85ae3ede714f2168ad384cc67d08524732acea90df325", "entry_point_selector": "0x3c388f7eb137a89061c6f0b6e78bae453202258b0b3c419f8dd9814a547d406", "calldata": [], "caller_address": "0x7a6f98c03379b9513ca84cca1373ff452a7462a3b61598f0af5bb27ad7f76d1", "class_hash": "0x231adde42526bad434ca2eb983efdd64472638702f87f97e6e3c084f264e06f", "entry_point_type": "EXTERNAL", "call_type": "CALL", "result": ["0x178b60b3a0bcc4aa98", "0xaf07589b7c", "0x648f7422"], "calls": [], "events": [], "messages": []}, {"contract_address": "0x53c91253bc9682c04929ca02ed00b3e423f6710d2ee7e0d5ebb06f3ecf368a8", "entry_point_selector": "0x41b033f4a31df8067c24d1e9b550a2ce75fd4a29e1147af9752174f0e6cb20", "calldata": ["0x4270219d365d6b017231b52e92b3fb5d7c8378b05e9abc97724537a80e93b0f", "0x23c72abdf49dffc85ae3ede714f2168ad384cc67d08524732acea90df325", "0x1e8480", "0x0"], "caller_address": "0x7a6f98c03379b9513ca84cca1373ff452a7462a3b61598f0af5bb27ad7f76d1", "class_hash": "0x52c7ba99c77fc38dd3346beea6c0753c3471f2e3135af5bb837d6c9523fff62", "entry_point_type": "EXTERNAL", "call_type": "CALL", "result": ["0x1"], "calls": [{"contract_address": "0x53c91253bc9682c04929ca02ed00b3e423f6710d2ee7e0d5ebb06f3ecf368a8", "entry_point_selector": "0x41b033f4a31df8067c24d1e9b550a2ce75fd4a29e1147af9752174f0e6cb20", "calldata": ["0x4270219d365d6b017231b52e92b3fb5d7c8378b05e9abc97724537a80e93b0f", "0x23c72abdf49dffc85ae3ede714f2168ad384cc67d08524732acea90df325", "0x1e8480", "0x0"], "caller_address": "0x7a6f98c03379b9513ca84cca1373ff452a7462a3b61598f0af5bb27ad7f76d1", "class_hash": "0x2760f25d5a4fb2bdde5f561fd0b44a3dee78c28903577d37d669939d97036a0", "entry_point_type": "EXTERNAL", "call_type": "DELEGATE", "result": ["0x1"], "calls": [], "events": [{"keys": ["0x99cd8bde557814842a3121e8ddfd433a539b8c9f14bf31ebf108d12e6196e9"], "data": ["0x4270219d365d6b017231b52e92b3fb5d7c8378b05e9abc97724537a80e93b0f", "0x23c72abdf49dffc85ae3ede714f2168ad384cc67d08524732acea90df325", "0x1e8480", "0x0"]}], "messages": []}], "events": [], "messages": []}, {"contract_address": "0x23c72abdf49dffc85ae3ede714f2168ad384cc67d08524732acea90df325", "entry_point_selector": "0x15543c3708653cda9d418b4ccd3be11368e40636c10c44b18cfe756b6d88b29", "calldata": ["0x417c36e4fc16d", "0x0", "0x0", "0x0", "0x4270219d365d6b017231b52e92b3fb5d7c8378b05e9abc97724537a80e93b0f"], "caller_address": "0x7a6f98c03379b9513ca84cca1373ff452a7462a3b61598f0af5bb27ad7f76d1", "class_hash": "0x231adde42526bad434ca2eb983efdd64472638702f87f97e6e3c084f264e06f", "entry_point_type": "EXTERNAL", "call_type": "CALL", "result": [], "calls": [{"contract_address": "0x49d36570d4e46f48e99674bd3fcc84644ddd6b96f7c741b1562b82f9e004dc7", "entry_point_selector": "0x83afd3f4caedc6eebf44246fe54e38c95e3179a5ec9ea81740eca5b482d12e", "calldata": ["0x4270219d365d6b017231b52e92b3fb5d7c8378b05e9abc97724537a80e93b0f", "0x417c36e4fc16d", "0x0"], "caller_address": "0x23c72abdf49dffc85ae3ede714f2168ad384cc67d08524732acea90df325", "class_hash": "0xd0e183745e9dae3e4e78a8ffedcce0903fc4900beace4e0abf192d4c202da3", "entry_point_type": "EXTERNAL", "call_type": "CALL", "result": ["0x1"], "calls": [{"contract_address": "0x49d36570d4e46f48e99674bd3fcc84644ddd6b96f7c741b1562b82f9e004dc7", "entry_point_selector": "0x83afd3f4caedc6eebf44246fe54e38c95e3179a5ec9ea81740eca5b482d12e", "calldata": ["0x4270219d365d6b017231b52e92b3fb5d7c8378b05e9abc97724537a80e93b0f", "0x417c36e4fc16d", "0x0"], "caller_address": "0x23c72abdf49dffc85ae3ede714f2168ad384cc67d08524732acea90df325", "class_hash": "0x2760f25d5a4fb2bdde5f561fd0b44a3dee78c28903577d37d669939d97036a0", "entry_point_type": "EXTERNAL", "call_type": "DELEGATE", "result": ["0x1"], "calls": [], "events": [{"keys": ["0x99cd8bde557814842a3121e8ddfd433a539b8c9f14bf31ebf108d12e6196e9"], "data": ["0x23c72abdf49dffc85ae3ede714f2168ad384cc67d08524732acea90df325", "0x4270219d365d6b017231b52e92b3fb5d7c8378b05e9abc97724537a80e93b0f", "0x417c36e4fc16d", "0x0"]}], "messages": []}], "events": [], "messages": []}, {"contract_address": "0x49d36570d4e46f48e99674bd3fcc84644ddd6b96f7c741b1562b82f9e004dc7", "entry_point_selector": "0x2e4263afad30923c891518314c3c95dbe830a16874e8abc5777a9a20b54c76e", "calldata": ["0x23c72abdf49dffc85ae3ede714f2168ad384cc67d08524732acea90df325"], "caller_address": "0x23c72abdf49dffc85ae3ede714f2168ad384cc67d08524732acea90df325", "class_hash": "0xd0e183745e9dae3e4e78a8ffedcce0903fc4900beace4e0abf192d4c202da3", "entry_point_type": "EXTERNAL", "call_type": "CALL", "result": ["0x178b5c9bdd4e74e92b", "0x0"], "calls": [{"contract_address": "0x49d36570d4e46f48e99674bd3fcc84644ddd6b96f7c741b1562b82f9e004dc7", "entry_point_selector": "0x2e4263afad30923c891518314c3c95dbe830a16874e8abc5777a9a20b54c76e", "calldata": ["0x23c72abdf49dffc85ae3ede714f2168ad384cc67d08524732acea90df325"], "caller_address": "0x23c72abdf49dffc85ae3ede714f2168ad384cc67d08524732acea90df325", "class_hash": "0x2760f25d5a4fb2bdde5f561fd0b44a3dee78c28903577d37d669939d97036a0", "entry_point_type": "EXTERNAL", "call_type": "DELEGATE", "result": ["0x178b5c9bdd4e74e92b", "0x0"], "calls": [], "events": [], "messages": []}], "events": [], "messages": []}, {"contract_address": "0x53c91253bc9682c04929ca02ed00b3e423f6710d2ee7e0d5ebb06f3ecf368a8", "entry_point_selector": "0x2e4263afad30923c891518314c3c95dbe830a16874e8abc5777a9a20b54c76e", "calldata": ["0x23c72abdf49dffc85ae3ede714f2168ad384cc67d08524732acea90df325"], "caller_address": "0x23c72abdf49dffc85ae3ede714f2168ad384cc67d08524732acea90df325", "class_hash": "0x52c7ba99c77fc38dd3346beea6c0753c3471f2e3135af5bb837d6c9523fff62", "entry_point_type": "EXTERNAL", "call_type": "CALL", "result": ["0xaf07771ffc", "0x0"], "calls": [{"contract_address": "0x53c91253bc9682c04929ca02ed00b3e423f6710d2ee7e0d5ebb06f3ecf368a8", "entry_point_selector": "0x2e4263afad30923c891518314c3c95dbe830a16874e8abc5777a9a20b54c76e", "calldata": ["0x23c72abdf49dffc85ae3ede714f2168ad384cc67d08524732acea90df325"], "caller_address": "0x23c72abdf49dffc85ae3ede714f2168ad384cc67d08524732acea90df325", "class_hash": "0x2760f25d5a4fb2bdde5f561fd0b44a3dee78c28903577d37d669939d97036a0", "entry_point_type": "EXTERNAL", "call_type": "DELEGATE", "result": ["0xaf07771ffc", "0x0"], "calls": [], "events": [], "messages": []}], "events": [], "messages": []}], "events": [{"keys": ["0xe14a408baf7f453312eec68e9b7d728ec5337fbdf671f917ee8c80f3255232"], "data": ["0x178b5c9bdd4e74e92b", "0xaf07771ffc"]}, {"keys": ["0xe316f0d9d2a3affa97de1d99bb2aac0538e2666d0d8545545ead241ef0ccab"], "data": ["0x7a6f98c03379b9513ca84cca1373ff452a7462a3b61598f0af5bb27ad7f76d1", "0x0", "0x0", "0x1e8480", "0x0", "0x417c36e4fc16d", "0x0", "0x0", "0x0", "0x4270219d365d6b017231b52e92b3fb5d7c8378b05e9abc97724537a80e93b0f"]}], "messages": []}], "events": [], "messages": []}], "events": [], "messages": []}, {"contract_address": "0x49d36570d4e46f48e99674bd3fcc84644ddd6b96f7c741b1562b82f9e004dc7", "entry_point_selector": "0x2e4263afad30923c891518314c3c95dbe830a16874e8abc5777a9a20b54c76e", "calldata": ["0x4270219d365d6b017231b52e92b3fb5d7c8378b05e9abc97724537a80e93b0f"], "caller_address": "0x4270219d365d6b017231b52e92b3fb5d7c8378b05e9abc97724537a80e93b0f", "class_hash": "0xd0e183745e9dae3e4e78a8ffedcce0903fc4900beace4e0abf192d4c202da3", "entry_point_type": "EXTERNAL", "call_type": "CALL", "result": ["0x417c36e4fc16d", "0x0"], "calls": [{"contract_address": "0x49d36570d4e46f48e99674bd3fcc84644ddd6b96f7c741b1562b82f9e004dc7", "entry_point_selector": "0x2e4263afad30923c891518314c3c95dbe830a16874e8abc5777a9a20b54c76e", "calldata": ["0x4270219d365d6b017231b52e92b3fb5d7c8378b05e9abc97724537a80e93b0f"], "caller_address": "0x4270219d365d6b017231b52e92b3fb5d7c8378b05e9abc97724537a80e93b0f", "class_hash": "0x2760f25d5a4fb2bdde5f561fd0b44a3dee78c28903577d37d669939d97036a0", "entry_point_type": "EXTERNAL", "call_type": "DELEGATE", "result": ["0x417c36e4fc16d", "0x0"], "calls": [], "events": [], "messages": []}], "events": [], "messages": []}, {"contract_address": "0x49d36570d4e46f48e99674bd3fcc84644ddd6b96f7c741b1562b82f9e004dc7", "entry_point_selector": "0x83afd3f4caedc6eebf44246fe54e38c95e3179a5ec9ea81740eca5b482d12e", "calldata": ["0xd747220b2744d8d8d48c8a52bd3869fb98aea915665ab2485d5eadb49def6a", "0x417c36e4fc16d", "0x0"], "caller_address": "0x4270219d365d6b017231b52e92b3fb5d7c8378b05e9abc97724537a80e93b0f", "class_hash": "0xd0e183745e9dae3e4e78a8ffedcce0903fc4900beace4e0abf192d4c202da3", "entry_point_type": "EXTERNAL", "call_type": "CALL", "result": ["0x1"], "calls": [{"contract_address": "0x49d36570d4e46f48e99674bd3fcc84644ddd6b96f7c741b1562b82f9e004dc7", "entry_point_selector": "0x83afd3f4caedc6eebf44246fe54e38c95e3179a5ec9ea81740eca5b482d12e", "calldata": ["0xd747220b2744d8d8d48c8a52bd3869fb98aea915665ab2485d5eadb49def6a", "0x417c36e4fc16d", "0x0"], "caller_address": "0x4270219d365d6b017231b52e92b3fb5d7c8378b05e9abc97724537a80e93b0f", "class_hash": "0x2760f25d5a4fb2bdde5f561fd0b44a3dee78c28903577d37d669939d97036a0", "entry_point_type": "EXTERNAL", "call_type": "DELEGATE", "result": ["0x1"], "calls": [], "events": [{"keys": ["0x99cd8bde557814842a3121e8ddfd433a539b8c9f14bf31ebf108d12e6196e9"], "data": ["0x4270219d365d6b017231b52e92b3fb5d7c8378b05e9abc97724537a80e93b0f", "0xd747220b2744d8d8d48c8a52bd3869fb98aea915665ab2485d5eadb49def6a", "0x417c36e4fc16d", "0x0"]}], "messages": []}], "events": [], "messages": []}], "events": [{"keys": ["0xe316f0d9d2a3affa97de1d99bb2aac0538e2666d0d8545545ead241ef0ccab"], "data": ["0xd747220b2744d8d8d48c8a52bd3869fb98aea915665ab2485d5eadb49def6a", "0x53c91253bc9682c04929ca02ed00b3e423f6710d2ee7e0d5ebb06f3ecf368a8", "0x1e8480", "0x49d36570d4e46f48e99674bd3fcc84644ddd6b96f7c741b1562b82f9e004dc7", "0x417c36e4fc16d", "0xd747220b2744d8d8d48c8a52bd3869fb98aea915665ab2485d5eadb49def6a"]}], "messages": []}], "events": [], "messages": []}], "events": [{"keys": ["0x5ad857f66a5b55f1301ff1ed7e098ac6d4433148f0b72ebc4a2945ab85ad53"], "data": ["0x2fc5e96de394697c1311606c96ec14840e408493fd42cf0c54b73b39d312b81", "0x2", "0x1", "0x1"]}], "messages": []}], "events": [], "messages": [], "execution_resources": %[1]s},
			"fee_transfer_invocation": {"contract_address": "0x49d36570d4e46f48e99674bd3fcc84644ddd6b96f7c741b1562b82f9e004dc7", "entry_point_selector": "0x83afd3f4caedc6eebf44246fe54e38c95e3179a5ec9ea81740eca5b482d12e", "calldata": ["0x1176a1bd84444c89232ec27754698e5d2e7e1a7f1539f12027f28b23ec9f3d8", "0x2cb6", "0x0"], "caller_address": "0xd747220b2744d8d8d48c8a52bd3869fb98aea915665ab2485d5eadb49def6a", "class_hash": "0xd0e183745e9dae3e4e78a8ffedcce0903fc4900beace4e0abf192d4c202da3", "entry_point_type": "EXTERNAL", "call_type": "CALL", "result": ["0x1"], "calls": [{"contract_address": "0x49d36570d4e46f48e99674bd3fcc84644ddd6b96f7c741b1562b82f9e004dc7", "entry_point_selector": "0x83afd3f4caedc6eebf44246fe54e38c95e3179a5ec9ea81740eca5b482d12e", "calldata": ["0x1176a1bd84444c89232ec27754698e5d2e7e1a7f1539f12027f28b23ec9f3d8", "0x2cb6", "0x0"], "caller_address": "0xd747220b2744d8d8d48c8a52bd3869fb98aea915665ab2485d5eadb49def6a", "class_hash": "0x2760f25d5a4fb2bdde5f561fd0b44a3dee78c28903577d37d669939d97036a0", "entry_point_type": "EXTERNAL", "call_type": "DELEGATE", "result": ["0x1"], "calls": [], "events": [{"keys": ["0x99cd8bde557814842a3121e8ddfd433a539b8c9f14bf31ebf108d12e6196e9"], "data": ["0xd747220b2744d8d8d48c8a52bd3869fb98aea915665ab2485d5eadb49def6a", "0x1176a1bd84444c89232ec27754698e5d2e7e1a7f1539f12027f28b23ec9f3d8", "0x2cb6", "0x0"]}], "messages": []}], "events": [], "messages": [], "execution_resources": %[1]s},
			"state_diff": {
				"storage_diffs": [],
				"nonces": [],
				"deployed_contracts": [],
				"deprecated_declared_classes": [],
				"declared_classes": [],
				"replaced_classes": []
			}
		}`, innerExecutionResources)

		vmTrace := new(vm.TransactionTrace)
		require.NoError(t, json.Unmarshal(json.RawMessage(vmTraceJSON), vmTrace))

		gc := []core.GasConsumed{{L1Gas: 2, L1DataGas: 3, L2Gas: 4}}
		overallFee := []*felt.Felt{felt.NewFromUint64[felt.Felt](1)}

		stepsUsed := uint64(123)
		stepsUsedStr := "123"

		mockVM.EXPECT().Execute([]core.Transaction{tx}, []core.Class{declaredClass.Class}, []*felt.Felt{},
			&vm.BlockInfo{Header: header}, gomock.Any(), false, false,
			false, true, false).Return(vm.ExecutionResults{
			OverallFees: overallFee,
			GasConsumed: gc,
			Traces:      []vm.TransactionTrace{*vmTrace},
			NumSteps:    stepsUsed,
		}, nil)

		trace, httpHeader, err := handler.TraceTransaction(t.Context(), *hash)
		require.Nil(t, err)
		assert.Equal(t, httpHeader.Get(rpc.ExecutionStepsHeader), stepsUsedStr)

		vmTrace.ExecutionResources = &vm.ExecutionResources{
			L1Gas:     2,
			L1DataGas: 3,
			L2Gas:     4,
		}
		assert.Equal(t, rpc.AdaptVMTransactionTrace(vmTrace), trace)
	})

	t.Run("pending block - starknet version < 0.14.0", func(t *testing.T) {
		hash := felt.NewUnsafeFromString[felt.Felt]("0xceb6a374aff2bbb3537cf35f50df8634b2354a21")
		tx := &core.DeclareTransaction{
			TransactionHash: hash,
			ClassHash:       felt.NewUnsafeFromString[felt.Felt]("0x000000000"),
			Version:         new(core.TransactionVersion).SetUint64(1),
		}

		header := &core.Header{
			ParentHash:       felt.NewUnsafeFromString[felt.Felt]("0x0"),
			SequencerAddress: felt.NewUnsafeFromString[felt.Felt]("0X111"),
			ProtocolVersion:  "99.12.3",
			L1DAMode:         core.Calldata,
			L1GasPriceETH:    felt.NewUnsafeFromString[felt.Felt]("0x1"),
		}
		require.Nil(t, header.Hash, "hash must be nil for pre_confirmed block")

		block := &core.Block{
			Header:       header,
			Transactions: []core.Transaction{tx},
		}
		declaredClass := &core.DeclaredClass{
			At:    3002,
			Class: &core.Cairo1Class{},
		}

		mockReader.EXPECT().Receipt(hash).Return(nil, header.Hash, header.Number, nil)
		pending := core.NewPending(block, nil, nil)
		mockSyncReader.EXPECT().PendingData().Return(
			&pending,
			nil,
		)

		mockReader.EXPECT().StateAtBlockHash(header.ParentHash).Return(nil, nopCloser, nil)
		headState := mocks.NewMockStateReader(mockCtrl)
		headState.EXPECT().Class(tx.ClassHash).Return(declaredClass, nil)
		mockSyncReader.EXPECT().PendingState().Return(headState, nopCloser, nil)

		innerExecutionResources := `{
			"l1_gas": 1,
			"l2_gas": 2
		}`

		vmTraceJSON := fmt.Sprintf(`{
			"validate_invocation": {"contract_address": "0xd747220b2744d8d8d48c8a52bd3869fb98aea915665ab2485d5eadb49def6a", "entry_point_selector": "0x162da33a4585851fe8d3af3c2a9c60b557814e221e0d4f30ff0b2189d9c7775", "calldata": ["0x2", "0x53c91253bc9682c04929ca02ed00b3e423f6710d2ee7e0d5ebb06f3ecf368a8", "0x219209e083275171774dab1df80982e9df2096516f06319c5c6d71ae0a8480c", "0x0", "0x3", "0x4270219d365d6b017231b52e92b3fb5d7c8378b05e9abc97724537a80e93b0f", "0x1171593aa5bdadda4d6b0efde6cc94ee7649c3163d5efeb19da6c16d63a2a63", "0x3", "0x10", "0x13", "0x4270219d365d6b017231b52e92b3fb5d7c8378b05e9abc97724537a80e93b0f", "0x1e8480", "0x0", "0x53c91253bc9682c04929ca02ed00b3e423f6710d2ee7e0d5ebb06f3ecf368a8", "0x1e8480", "0x0", "0x49d36570d4e46f48e99674bd3fcc84644ddd6b96f7c741b1562b82f9e004dc7", "0x420eeb770f7a4", "0x0", "0x40139799e37e4", "0x0", "0xd747220b2744d8d8d48c8a52bd3869fb98aea915665ab2485d5eadb49def6a", "0x0", "0x0", "0x1", "0x53c91253bc9682c04929ca02ed00b3e423f6710d2ee7e0d5ebb06f3ecf368a8", "0x49d36570d4e46f48e99674bd3fcc84644ddd6b96f7c741b1562b82f9e004dc7", "0x7a6f98c03379b9513ca84cca1373ff452a7462a3b61598f0af5bb27ad7f76d1", "0x64"], "caller_address": "0x0", "class_hash": "0x25ec026985a3bf9d0cc1fe17326b245dfdc3ff89b8fde106542a3ea56c5a918", "entry_point_type": "EXTERNAL", "call_type": "CALL", "result": [], "calls": [{"contract_address": "0xd747220b2744d8d8d48c8a52bd3869fb98aea915665ab2485d5eadb49def6a", "entry_point_selector": "0x162da33a4585851fe8d3af3c2a9c60b557814e221e0d4f30ff0b2189d9c7775", "calldata": ["0x2", "0x53c91253bc9682c04929ca02ed00b3e423f6710d2ee7e0d5ebb06f3ecf368a8", "0x219209e083275171774dab1df80982e9df2096516f06319c5c6d71ae0a8480c", "0x0", "0x3", "0x4270219d365d6b017231b52e92b3fb5d7c8378b05e9abc97724537a80e93b0f", "0x1171593aa5bdadda4d6b0efde6cc94ee7649c3163d5efeb19da6c16d63a2a63", "0x3", "0x10", "0x13", "0x4270219d365d6b017231b52e92b3fb5d7c8378b05e9abc97724537a80e93b0f", "0x1e8480", "0x0", "0x53c91253bc9682c04929ca02ed00b3e423f6710d2ee7e0d5ebb06f3ecf368a8", "0x1e8480", "0x0", "0x49d36570d4e46f48e99674bd3fcc84644ddd6b96f7c741b1562b82f9e004dc7", "0x420eeb770f7a4", "0x0", "0x40139799e37e4", "0x0", "0xd747220b2744d8d8d48c8a52bd3869fb98aea915665ab2485d5eadb49def6a", "0x0", "0x0", "0x1", "0x53c91253bc9682c04929ca02ed00b3e423f6710d2ee7e0d5ebb06f3ecf368a8", "0x49d36570d4e46f48e99674bd3fcc84644ddd6b96f7c741b1562b82f9e004dc7", "0x7a6f98c03379b9513ca84cca1373ff452a7462a3b61598f0af5bb27ad7f76d1", "0x64"], "caller_address": "0x0", "class_hash": "0x33434ad846cdd5f23eb73ff09fe6fddd568284a0fb7d1be20ee482f044dabe2", "entry_point_type": "EXTERNAL", "call_type": "DELEGATE", "result": [], "calls": [], "events": [], "messages": []}], "events": [], "messages": [], "execution_resources": %[1]s},
			"execute_invocation": {"contract_address": "0xd747220b2744d8d8d48c8a52bd3869fb98aea915665ab2485d5eadb49def6a", "entry_point_selector": "0x15d40a3d6ca2ac30f4031e42be28da9b056fef9bb7357ac5e85627ee876e5ad", "calldata": ["0x2", "0x53c91253bc9682c04929ca02ed00b3e423f6710d2ee7e0d5ebb06f3ecf368a8", "0x219209e083275171774dab1df80982e9df2096516f06319c5c6d71ae0a8480c", "0x0", "0x3", "0x4270219d365d6b017231b52e92b3fb5d7c8378b05e9abc97724537a80e93b0f", "0x1171593aa5bdadda4d6b0efde6cc94ee7649c3163d5efeb19da6c16d63a2a63", "0x3", "0x10", "0x13", "0x4270219d365d6b017231b52e92b3fb5d7c8378b05e9abc97724537a80e93b0f", "0x1e8480", "0x0", "0x53c91253bc9682c04929ca02ed00b3e423f6710d2ee7e0d5ebb06f3ecf368a8", "0x1e8480", "0x0", "0x49d36570d4e46f48e99674bd3fcc84644ddd6b96f7c741b1562b82f9e004dc7", "0x420eeb770f7a4", "0x0", "0x40139799e37e4", "0x0", "0xd747220b2744d8d8d48c8a52bd3869fb98aea915665ab2485d5eadb49def6a", "0x0", "0x0", "0x1", "0x53c91253bc9682c04929ca02ed00b3e423f6710d2ee7e0d5ebb06f3ecf368a8", "0x49d36570d4e46f48e99674bd3fcc84644ddd6b96f7c741b1562b82f9e004dc7", "0x7a6f98c03379b9513ca84cca1373ff452a7462a3b61598f0af5bb27ad7f76d1", "0x64"], "caller_address": "0x0", "class_hash": "0x25ec026985a3bf9d0cc1fe17326b245dfdc3ff89b8fde106542a3ea56c5a918", "entry_point_type": "EXTERNAL", "call_type": "CALL", "result": ["0x1", "0x1"], "calls": [{"contract_address": "0xd747220b2744d8d8d48c8a52bd3869fb98aea915665ab2485d5eadb49def6a", "entry_point_selector": "0x15d40a3d6ca2ac30f4031e42be28da9b056fef9bb7357ac5e85627ee876e5ad", "calldata": ["0x2", "0x53c91253bc9682c04929ca02ed00b3e423f6710d2ee7e0d5ebb06f3ecf368a8", "0x219209e083275171774dab1df80982e9df2096516f06319c5c6d71ae0a8480c", "0x0", "0x3", "0x4270219d365d6b017231b52e92b3fb5d7c8378b05e9abc97724537a80e93b0f", "0x1171593aa5bdadda4d6b0efde6cc94ee7649c3163d5efeb19da6c16d63a2a63", "0x3", "0x10", "0x13", "0x4270219d365d6b017231b52e92b3fb5d7c8378b05e9abc97724537a80e93b0f", "0x1e8480", "0x0", "0x53c91253bc9682c04929ca02ed00b3e423f6710d2ee7e0d5ebb06f3ecf368a8", "0x1e8480", "0x0", "0x49d36570d4e46f48e99674bd3fcc84644ddd6b96f7c741b1562b82f9e004dc7", "0x420eeb770f7a4", "0x0", "0x40139799e37e4", "0x0", "0xd747220b2744d8d8d48c8a52bd3869fb98aea915665ab2485d5eadb49def6a", "0x0", "0x0", "0x1", "0x53c91253bc9682c04929ca02ed00b3e423f6710d2ee7e0d5ebb06f3ecf368a8", "0x49d36570d4e46f48e99674bd3fcc84644ddd6b96f7c741b1562b82f9e004dc7", "0x7a6f98c03379b9513ca84cca1373ff452a7462a3b61598f0af5bb27ad7f76d1", "0x64"], "caller_address": "0x0", "class_hash": "0x33434ad846cdd5f23eb73ff09fe6fddd568284a0fb7d1be20ee482f044dabe2", "entry_point_type": "EXTERNAL", "call_type": "DELEGATE", "result": ["0x1", "0x1"], "calls": [{"contract_address": "0x53c91253bc9682c04929ca02ed00b3e423f6710d2ee7e0d5ebb06f3ecf368a8", "entry_point_selector": "0x219209e083275171774dab1df80982e9df2096516f06319c5c6d71ae0a8480c", "calldata": ["0x4270219d365d6b017231b52e92b3fb5d7c8378b05e9abc97724537a80e93b0f", "0x1e8480", "0x0"], "caller_address": "0xd747220b2744d8d8d48c8a52bd3869fb98aea915665ab2485d5eadb49def6a", "class_hash": "0x52c7ba99c77fc38dd3346beea6c0753c3471f2e3135af5bb837d6c9523fff62", "entry_point_type": "EXTERNAL", "call_type": "CALL", "result": ["0x1"], "calls": [{"contract_address": "0x53c91253bc9682c04929ca02ed00b3e423f6710d2ee7e0d5ebb06f3ecf368a8", "entry_point_selector": "0x219209e083275171774dab1df80982e9df2096516f06319c5c6d71ae0a8480c", "calldata": ["0x4270219d365d6b017231b52e92b3fb5d7c8378b05e9abc97724537a80e93b0f", "0x1e8480", "0x0"], "caller_address": "0xd747220b2744d8d8d48c8a52bd3869fb98aea915665ab2485d5eadb49def6a", "class_hash": "0x2760f25d5a4fb2bdde5f561fd0b44a3dee78c28903577d37d669939d97036a0", "entry_point_type": "EXTERNAL", "call_type": "DELEGATE", "result": ["0x1"], "calls": [], "events": [{"keys": ["0x134692b230b9e1ffa39098904722134159652b09c5bc41d88d6698779d228ff"], "data": ["0xd747220b2744d8d8d48c8a52bd3869fb98aea915665ab2485d5eadb49def6a", "0x4270219d365d6b017231b52e92b3fb5d7c8378b05e9abc97724537a80e93b0f", "0x1e8480", "0x0"]}], "messages": []}], "events": [], "messages": []}, {"contract_address": "0x4270219d365d6b017231b52e92b3fb5d7c8378b05e9abc97724537a80e93b0f", "entry_point_selector": "0x1171593aa5bdadda4d6b0efde6cc94ee7649c3163d5efeb19da6c16d63a2a63", "calldata": ["0x53c91253bc9682c04929ca02ed00b3e423f6710d2ee7e0d5ebb06f3ecf368a8", "0x1e8480", "0x0", "0x49d36570d4e46f48e99674bd3fcc84644ddd6b96f7c741b1562b82f9e004dc7", "0x420eeb770f7a4", "0x0", "0x40139799e37e4", "0x0", "0xd747220b2744d8d8d48c8a52bd3869fb98aea915665ab2485d5eadb49def6a", "0x0", "0x0", "0x1", "0x53c91253bc9682c04929ca02ed00b3e423f6710d2ee7e0d5ebb06f3ecf368a8", "0x49d36570d4e46f48e99674bd3fcc84644ddd6b96f7c741b1562b82f9e004dc7", "0x7a6f98c03379b9513ca84cca1373ff452a7462a3b61598f0af5bb27ad7f76d1", "0x64"], "caller_address": "0xd747220b2744d8d8d48c8a52bd3869fb98aea915665ab2485d5eadb49def6a", "class_hash": "0x5ee939756c1a60b029c594da00e637bf5923bf04a86ff163e877e899c0840eb", "entry_point_type": "EXTERNAL", "call_type": "CALL", "result": ["0x1"], "calls": [{"contract_address": "0x4270219d365d6b017231b52e92b3fb5d7c8378b05e9abc97724537a80e93b0f", "entry_point_selector": "0x1171593aa5bdadda4d6b0efde6cc94ee7649c3163d5efeb19da6c16d63a2a63", "calldata": ["0x53c91253bc9682c04929ca02ed00b3e423f6710d2ee7e0d5ebb06f3ecf368a8", "0x1e8480", "0x0", "0x49d36570d4e46f48e99674bd3fcc84644ddd6b96f7c741b1562b82f9e004dc7", "0x420eeb770f7a4", "0x0", "0x40139799e37e4", "0x0", "0xd747220b2744d8d8d48c8a52bd3869fb98aea915665ab2485d5eadb49def6a", "0x0", "0x0", "0x1", "0x53c91253bc9682c04929ca02ed00b3e423f6710d2ee7e0d5ebb06f3ecf368a8", "0x49d36570d4e46f48e99674bd3fcc84644ddd6b96f7c741b1562b82f9e004dc7", "0x7a6f98c03379b9513ca84cca1373ff452a7462a3b61598f0af5bb27ad7f76d1", "0x64"], "caller_address": "0xd747220b2744d8d8d48c8a52bd3869fb98aea915665ab2485d5eadb49def6a", "class_hash": "0x38627c278c0b3cb3c84ddee2c783fb22c3c3a3f0e667ea2b82be0ea2253bce4", "entry_point_type": "EXTERNAL", "call_type": "DELEGATE", "result": ["0x1"], "calls": [{"contract_address": "0x53c91253bc9682c04929ca02ed00b3e423f6710d2ee7e0d5ebb06f3ecf368a8", "entry_point_selector": "0x41b033f4a31df8067c24d1e9b550a2ce75fd4a29e1147af9752174f0e6cb20", "calldata": ["0xd747220b2744d8d8d48c8a52bd3869fb98aea915665ab2485d5eadb49def6a", "0x4270219d365d6b017231b52e92b3fb5d7c8378b05e9abc97724537a80e93b0f", "0x1e8480", "0x0"], "caller_address": "0x4270219d365d6b017231b52e92b3fb5d7c8378b05e9abc97724537a80e93b0f", "class_hash": "0x52c7ba99c77fc38dd3346beea6c0753c3471f2e3135af5bb837d6c9523fff62", "entry_point_type": "EXTERNAL", "call_type": "CALL", "result": ["0x1"], "calls": [{"contract_address": "0x53c91253bc9682c04929ca02ed00b3e423f6710d2ee7e0d5ebb06f3ecf368a8", "entry_point_selector": "0x41b033f4a31df8067c24d1e9b550a2ce75fd4a29e1147af9752174f0e6cb20", "calldata": ["0xd747220b2744d8d8d48c8a52bd3869fb98aea915665ab2485d5eadb49def6a", "0x4270219d365d6b017231b52e92b3fb5d7c8378b05e9abc97724537a80e93b0f", "0x1e8480", "0x0"], "caller_address": "0x4270219d365d6b017231b52e92b3fb5d7c8378b05e9abc97724537a80e93b0f", "class_hash": "0x2760f25d5a4fb2bdde5f561fd0b44a3dee78c28903577d37d669939d97036a0", "entry_point_type": "EXTERNAL", "call_type": "DELEGATE", "result": ["0x1"], "calls": [], "events": [{"keys": ["0x99cd8bde557814842a3121e8ddfd433a539b8c9f14bf31ebf108d12e6196e9"], "data": ["0xd747220b2744d8d8d48c8a52bd3869fb98aea915665ab2485d5eadb49def6a", "0x4270219d365d6b017231b52e92b3fb5d7c8378b05e9abc97724537a80e93b0f", "0x1e8480", "0x0"]}], "messages": []}], "events": [], "messages": []}, {"contract_address": "0x1ed6790cdca923073adc728080b06c159d9784cc9bf8fb26181acfdbe4256e6", "entry_point_selector": "0x260bb04cf90403013190e77d7e75f3d40d3d307180364da33c63ff53061d4e8", "calldata": [], "caller_address": "0x4270219d365d6b017231b52e92b3fb5d7c8378b05e9abc97724537a80e93b0f", "class_hash": "0x5ee939756c1a60b029c594da00e637bf5923bf04a86ff163e877e899c0840eb", "entry_point_type": "EXTERNAL", "call_type": "CALL", "result": ["0x0", "0x0", "0x5"], "calls": [{"contract_address": "0x1ed6790cdca923073adc728080b06c159d9784cc9bf8fb26181acfdbe4256e6", "entry_point_selector": "0x260bb04cf90403013190e77d7e75f3d40d3d307180364da33c63ff53061d4e8", "calldata": [], "caller_address": "0x4270219d365d6b017231b52e92b3fb5d7c8378b05e9abc97724537a80e93b0f", "class_hash": "0x46668cd07d83af5d7158e7cd62c710f1a7573501bcd4f4092c6a4e1ecd2bf61", "entry_point_type": "EXTERNAL", "call_type": "DELEGATE", "result": ["0x0", "0x0", "0x5"], "calls": [], "events": [], "messages": []}], "events": [], "messages": []}, {"contract_address": "0x53c91253bc9682c04929ca02ed00b3e423f6710d2ee7e0d5ebb06f3ecf368a8", "entry_point_selector": "0x2e4263afad30923c891518314c3c95dbe830a16874e8abc5777a9a20b54c76e", "calldata": ["0x4270219d365d6b017231b52e92b3fb5d7c8378b05e9abc97724537a80e93b0f"], "caller_address": "0x4270219d365d6b017231b52e92b3fb5d7c8378b05e9abc97724537a80e93b0f", "class_hash": "0x52c7ba99c77fc38dd3346beea6c0753c3471f2e3135af5bb837d6c9523fff62", "entry_point_type": "EXTERNAL", "call_type": "CALL", "result": ["0x1e8480", "0x0"], "calls": [{"contract_address": "0x53c91253bc9682c04929ca02ed00b3e423f6710d2ee7e0d5ebb06f3ecf368a8", "entry_point_selector": "0x2e4263afad30923c891518314c3c95dbe830a16874e8abc5777a9a20b54c76e", "calldata": ["0x4270219d365d6b017231b52e92b3fb5d7c8378b05e9abc97724537a80e93b0f"], "caller_address": "0x4270219d365d6b017231b52e92b3fb5d7c8378b05e9abc97724537a80e93b0f", "class_hash": "0x2760f25d5a4fb2bdde5f561fd0b44a3dee78c28903577d37d669939d97036a0", "entry_point_type": "EXTERNAL", "call_type": "DELEGATE", "result": ["0x1e8480", "0x0"], "calls": [], "events": [], "messages": []}], "events": [], "messages": []}, {"contract_address": "0x4270219d365d6b017231b52e92b3fb5d7c8378b05e9abc97724537a80e93b0f", "entry_point_selector": "0x15543c3708653cda9d418b4ccd3be11368e40636c10c44b18cfe756b6d88b29", "calldata": ["0x7a6f98c03379b9513ca84cca1373ff452a7462a3b61598f0af5bb27ad7f76d1", "0x53c91253bc9682c04929ca02ed00b3e423f6710d2ee7e0d5ebb06f3ecf368a8", "0x1e8480", "0x0", "0x49d36570d4e46f48e99674bd3fcc84644ddd6b96f7c741b1562b82f9e004dc7", "0x0", "0x0", "0x4270219d365d6b017231b52e92b3fb5d7c8378b05e9abc97724537a80e93b0f"], "caller_address": "0xd747220b2744d8d8d48c8a52bd3869fb98aea915665ab2485d5eadb49def6a", "class_hash": "0x2ceb6369dba6af865bca639f9f1342dfb1ae4e5d0d0723de98028b812e7cdd2", "entry_point_type": "EXTERNAL", "call_type": "DELEGATE", "result": [], "calls": [{"contract_address": "0x53c91253bc9682c04929ca02ed00b3e423f6710d2ee7e0d5ebb06f3ecf368a8", "entry_point_selector": "0x219209e083275171774dab1df80982e9df2096516f06319c5c6d71ae0a8480c", "calldata": ["0x7a6f98c03379b9513ca84cca1373ff452a7462a3b61598f0af5bb27ad7f76d1", "0x1e8480", "0x0"], "caller_address": "0x4270219d365d6b017231b52e92b3fb5d7c8378b05e9abc97724537a80e93b0f", "class_hash": "0x52c7ba99c77fc38dd3346beea6c0753c3471f2e3135af5bb837d6c9523fff62", "entry_point_type": "EXTERNAL", "call_type": "CALL", "result": ["0x1"], "calls": [{"contract_address": "0x53c91253bc9682c04929ca02ed00b3e423f6710d2ee7e0d5ebb06f3ecf368a8", "entry_point_selector": "0x219209e083275171774dab1df80982e9df2096516f06319c5c6d71ae0a8480c", "calldata": ["0x7a6f98c03379b9513ca84cca1373ff452a7462a3b61598f0af5bb27ad7f76d1", "0x1e8480", "0x0"], "caller_address": "0x4270219d365d6b017231b52e92b3fb5d7c8378b05e9abc97724537a80e93b0f", "class_hash": "0x2760f25d5a4fb2bdde5f561fd0b44a3dee78c28903577d37d669939d97036a0", "entry_point_type": "EXTERNAL", "call_type": "DELEGATE", "result": ["0x1"], "calls": [], "events": [{"keys": ["0x134692b230b9e1ffa39098904722134159652b09c5bc41d88d6698779d228ff"], "data": ["0x4270219d365d6b017231b52e92b3fb5d7c8378b05e9abc97724537a80e93b0f", "0x7a6f98c03379b9513ca84cca1373ff452a7462a3b61598f0af5bb27ad7f76d1", "0x1e8480", "0x0"]}], "messages": []}], "events": [], "messages": []}, {"contract_address": "0x7a6f98c03379b9513ca84cca1373ff452a7462a3b61598f0af5bb27ad7f76d1", "entry_point_selector": "0x2c0f7bf2d6cf5304c29171bf493feb222fef84bdaf17805a6574b0c2e8bcc87", "calldata": ["0x1e8480", "0x0", "0x0", "0x0", "0x2", "0x53c91253bc9682c04929ca02ed00b3e423f6710d2ee7e0d5ebb06f3ecf368a8", "0x49d36570d4e46f48e99674bd3fcc84644ddd6b96f7c741b1562b82f9e004dc7", "0x4270219d365d6b017231b52e92b3fb5d7c8378b05e9abc97724537a80e93b0f", "0x648f780a"], "caller_address": "0x4270219d365d6b017231b52e92b3fb5d7c8378b05e9abc97724537a80e93b0f", "class_hash": "0x514718bb56ed2a8607554c7d393c2ffd73cbab971c120b00a2ce27cc58dd1c1", "entry_point_type": "EXTERNAL", "call_type": "CALL", "result": ["0x2", "0x1e8480", "0x0", "0x417c36e4fc16d", "0x0"], "calls": [{"contract_address": "0x23c72abdf49dffc85ae3ede714f2168ad384cc67d08524732acea90df325", "entry_point_selector": "0x3c388f7eb137a89061c6f0b6e78bae453202258b0b3c419f8dd9814a547d406", "calldata": [], "caller_address": "0x7a6f98c03379b9513ca84cca1373ff452a7462a3b61598f0af5bb27ad7f76d1", "class_hash": "0x231adde42526bad434ca2eb983efdd64472638702f87f97e6e3c084f264e06f", "entry_point_type": "EXTERNAL", "call_type": "CALL", "result": ["0x178b60b3a0bcc4aa98", "0xaf07589b7c", "0x648f7422"], "calls": [], "events": [], "messages": []}, {"contract_address": "0x53c91253bc9682c04929ca02ed00b3e423f6710d2ee7e0d5ebb06f3ecf368a8", "entry_point_selector": "0x41b033f4a31df8067c24d1e9b550a2ce75fd4a29e1147af9752174f0e6cb20", "calldata": ["0x4270219d365d6b017231b52e92b3fb5d7c8378b05e9abc97724537a80e93b0f", "0x23c72abdf49dffc85ae3ede714f2168ad384cc67d08524732acea90df325", "0x1e8480", "0x0"], "caller_address": "0x7a6f98c03379b9513ca84cca1373ff452a7462a3b61598f0af5bb27ad7f76d1", "class_hash": "0x52c7ba99c77fc38dd3346beea6c0753c3471f2e3135af5bb837d6c9523fff62", "entry_point_type": "EXTERNAL", "call_type": "CALL", "result": ["0x1"], "calls": [{"contract_address": "0x53c91253bc9682c04929ca02ed00b3e423f6710d2ee7e0d5ebb06f3ecf368a8", "entry_point_selector": "0x41b033f4a31df8067c24d1e9b550a2ce75fd4a29e1147af9752174f0e6cb20", "calldata": ["0x4270219d365d6b017231b52e92b3fb5d7c8378b05e9abc97724537a80e93b0f", "0x23c72abdf49dffc85ae3ede714f2168ad384cc67d08524732acea90df325", "0x1e8480", "0x0"], "caller_address": "0x7a6f98c03379b9513ca84cca1373ff452a7462a3b61598f0af5bb27ad7f76d1", "class_hash": "0x2760f25d5a4fb2bdde5f561fd0b44a3dee78c28903577d37d669939d97036a0", "entry_point_type": "EXTERNAL", "call_type": "DELEGATE", "result": ["0x1"], "calls": [], "events": [{"keys": ["0x99cd8bde557814842a3121e8ddfd433a539b8c9f14bf31ebf108d12e6196e9"], "data": ["0x4270219d365d6b017231b52e92b3fb5d7c8378b05e9abc97724537a80e93b0f", "0x23c72abdf49dffc85ae3ede714f2168ad384cc67d08524732acea90df325", "0x1e8480", "0x0"]}], "messages": []}], "events": [], "messages": []}, {"contract_address": "0x23c72abdf49dffc85ae3ede714f2168ad384cc67d08524732acea90df325", "entry_point_selector": "0x15543c3708653cda9d418b4ccd3be11368e40636c10c44b18cfe756b6d88b29", "calldata": ["0x417c36e4fc16d", "0x0", "0x0", "0x0", "0x4270219d365d6b017231b52e92b3fb5d7c8378b05e9abc97724537a80e93b0f"], "caller_address": "0x7a6f98c03379b9513ca84cca1373ff452a7462a3b61598f0af5bb27ad7f76d1", "class_hash": "0x231adde42526bad434ca2eb983efdd64472638702f87f97e6e3c084f264e06f", "entry_point_type": "EXTERNAL", "call_type": "CALL", "result": [], "calls": [{"contract_address": "0x49d36570d4e46f48e99674bd3fcc84644ddd6b96f7c741b1562b82f9e004dc7", "entry_point_selector": "0x83afd3f4caedc6eebf44246fe54e38c95e3179a5ec9ea81740eca5b482d12e", "calldata": ["0x4270219d365d6b017231b52e92b3fb5d7c8378b05e9abc97724537a80e93b0f", "0x417c36e4fc16d", "0x0"], "caller_address": "0x23c72abdf49dffc85ae3ede714f2168ad384cc67d08524732acea90df325", "class_hash": "0xd0e183745e9dae3e4e78a8ffedcce0903fc4900beace4e0abf192d4c202da3", "entry_point_type": "EXTERNAL", "call_type": "CALL", "result": ["0x1"], "calls": [{"contract_address": "0x49d36570d4e46f48e99674bd3fcc84644ddd6b96f7c741b1562b82f9e004dc7", "entry_point_selector": "0x83afd3f4caedc6eebf44246fe54e38c95e3179a5ec9ea81740eca5b482d12e", "calldata": ["0x4270219d365d6b017231b52e92b3fb5d7c8378b05e9abc97724537a80e93b0f", "0x417c36e4fc16d", "0x0"], "caller_address": "0x23c72abdf49dffc85ae3ede714f2168ad384cc67d08524732acea90df325", "class_hash": "0x2760f25d5a4fb2bdde5f561fd0b44a3dee78c28903577d37d669939d97036a0", "entry_point_type": "EXTERNAL", "call_type": "DELEGATE", "result": ["0x1"], "calls": [], "events": [{"keys": ["0x99cd8bde557814842a3121e8ddfd433a539b8c9f14bf31ebf108d12e6196e9"], "data": ["0x23c72abdf49dffc85ae3ede714f2168ad384cc67d08524732acea90df325", "0x4270219d365d6b017231b52e92b3fb5d7c8378b05e9abc97724537a80e93b0f", "0x417c36e4fc16d", "0x0"]}], "messages": []}], "events": [], "messages": []}, {"contract_address": "0x49d36570d4e46f48e99674bd3fcc84644ddd6b96f7c741b1562b82f9e004dc7", "entry_point_selector": "0x2e4263afad30923c891518314c3c95dbe830a16874e8abc5777a9a20b54c76e", "calldata": ["0x23c72abdf49dffc85ae3ede714f2168ad384cc67d08524732acea90df325"], "caller_address": "0x23c72abdf49dffc85ae3ede714f2168ad384cc67d08524732acea90df325", "class_hash": "0xd0e183745e9dae3e4e78a8ffedcce0903fc4900beace4e0abf192d4c202da3", "entry_point_type": "EXTERNAL", "call_type": "CALL", "result": ["0x178b5c9bdd4e74e92b", "0x0"], "calls": [{"contract_address": "0x49d36570d4e46f48e99674bd3fcc84644ddd6b96f7c741b1562b82f9e004dc7", "entry_point_selector": "0x2e4263afad30923c891518314c3c95dbe830a16874e8abc5777a9a20b54c76e", "calldata": ["0x23c72abdf49dffc85ae3ede714f2168ad384cc67d08524732acea90df325"], "caller_address": "0x23c72abdf49dffc85ae3ede714f2168ad384cc67d08524732acea90df325", "class_hash": "0x2760f25d5a4fb2bdde5f561fd0b44a3dee78c28903577d37d669939d97036a0", "entry_point_type": "EXTERNAL", "call_type": "DELEGATE", "result": ["0x178b5c9bdd4e74e92b", "0x0"], "calls": [], "events": [], "messages": []}], "events": [], "messages": []}, {"contract_address": "0x53c91253bc9682c04929ca02ed00b3e423f6710d2ee7e0d5ebb06f3ecf368a8", "entry_point_selector": "0x2e4263afad30923c891518314c3c95dbe830a16874e8abc5777a9a20b54c76e", "calldata": ["0x23c72abdf49dffc85ae3ede714f2168ad384cc67d08524732acea90df325"], "caller_address": "0x23c72abdf49dffc85ae3ede714f2168ad384cc67d08524732acea90df325", "class_hash": "0x52c7ba99c77fc38dd3346beea6c0753c3471f2e3135af5bb837d6c9523fff62", "entry_point_type": "EXTERNAL", "call_type": "CALL", "result": ["0xaf07771ffc", "0x0"], "calls": [{"contract_address": "0x53c91253bc9682c04929ca02ed00b3e423f6710d2ee7e0d5ebb06f3ecf368a8", "entry_point_selector": "0x2e4263afad30923c891518314c3c95dbe830a16874e8abc5777a9a20b54c76e", "calldata": ["0x23c72abdf49dffc85ae3ede714f2168ad384cc67d08524732acea90df325"], "caller_address": "0x23c72abdf49dffc85ae3ede714f2168ad384cc67d08524732acea90df325", "class_hash": "0x2760f25d5a4fb2bdde5f561fd0b44a3dee78c28903577d37d669939d97036a0", "entry_point_type": "EXTERNAL", "call_type": "DELEGATE", "result": ["0xaf07771ffc", "0x0"], "calls": [], "events": [], "messages": []}], "events": [], "messages": []}], "events": [{"keys": ["0xe14a408baf7f453312eec68e9b7d728ec5337fbdf671f917ee8c80f3255232"], "data": ["0x178b5c9bdd4e74e92b", "0xaf07771ffc"]}, {"keys": ["0xe316f0d9d2a3affa97de1d99bb2aac0538e2666d0d8545545ead241ef0ccab"], "data": ["0x7a6f98c03379b9513ca84cca1373ff452a7462a3b61598f0af5bb27ad7f76d1", "0x0", "0x0", "0x1e8480", "0x0", "0x417c36e4fc16d", "0x0", "0x0", "0x0", "0x4270219d365d6b017231b52e92b3fb5d7c8378b05e9abc97724537a80e93b0f"]}], "messages": []}], "events": [], "messages": []}], "events": [], "messages": []}, {"contract_address": "0x49d36570d4e46f48e99674bd3fcc84644ddd6b96f7c741b1562b82f9e004dc7", "entry_point_selector": "0x2e4263afad30923c891518314c3c95dbe830a16874e8abc5777a9a20b54c76e", "calldata": ["0x4270219d365d6b017231b52e92b3fb5d7c8378b05e9abc97724537a80e93b0f"], "caller_address": "0x4270219d365d6b017231b52e92b3fb5d7c8378b05e9abc97724537a80e93b0f", "class_hash": "0xd0e183745e9dae3e4e78a8ffedcce0903fc4900beace4e0abf192d4c202da3", "entry_point_type": "EXTERNAL", "call_type": "CALL", "result": ["0x417c36e4fc16d", "0x0"], "calls": [{"contract_address": "0x49d36570d4e46f48e99674bd3fcc84644ddd6b96f7c741b1562b82f9e004dc7", "entry_point_selector": "0x2e4263afad30923c891518314c3c95dbe830a16874e8abc5777a9a20b54c76e", "calldata": ["0x4270219d365d6b017231b52e92b3fb5d7c8378b05e9abc97724537a80e93b0f"], "caller_address": "0x4270219d365d6b017231b52e92b3fb5d7c8378b05e9abc97724537a80e93b0f", "class_hash": "0x2760f25d5a4fb2bdde5f561fd0b44a3dee78c28903577d37d669939d97036a0", "entry_point_type": "EXTERNAL", "call_type": "DELEGATE", "result": ["0x417c36e4fc16d", "0x0"], "calls": [], "events": [], "messages": []}], "events": [], "messages": []}, {"contract_address": "0x49d36570d4e46f48e99674bd3fcc84644ddd6b96f7c741b1562b82f9e004dc7", "entry_point_selector": "0x83afd3f4caedc6eebf44246fe54e38c95e3179a5ec9ea81740eca5b482d12e", "calldata": ["0xd747220b2744d8d8d48c8a52bd3869fb98aea915665ab2485d5eadb49def6a", "0x417c36e4fc16d", "0x0"], "caller_address": "0x4270219d365d6b017231b52e92b3fb5d7c8378b05e9abc97724537a80e93b0f", "class_hash": "0xd0e183745e9dae3e4e78a8ffedcce0903fc4900beace4e0abf192d4c202da3", "entry_point_type": "EXTERNAL", "call_type": "CALL", "result": ["0x1"], "calls": [{"contract_address": "0x49d36570d4e46f48e99674bd3fcc84644ddd6b96f7c741b1562b82f9e004dc7", "entry_point_selector": "0x83afd3f4caedc6eebf44246fe54e38c95e3179a5ec9ea81740eca5b482d12e", "calldata": ["0xd747220b2744d8d8d48c8a52bd3869fb98aea915665ab2485d5eadb49def6a", "0x417c36e4fc16d", "0x0"], "caller_address": "0x4270219d365d6b017231b52e92b3fb5d7c8378b05e9abc97724537a80e93b0f", "class_hash": "0x2760f25d5a4fb2bdde5f561fd0b44a3dee78c28903577d37d669939d97036a0", "entry_point_type": "EXTERNAL", "call_type": "DELEGATE", "result": ["0x1"], "calls": [], "events": [{"keys": ["0x99cd8bde557814842a3121e8ddfd433a539b8c9f14bf31ebf108d12e6196e9"], "data": ["0x4270219d365d6b017231b52e92b3fb5d7c8378b05e9abc97724537a80e93b0f", "0xd747220b2744d8d8d48c8a52bd3869fb98aea915665ab2485d5eadb49def6a", "0x417c36e4fc16d", "0x0"]}], "messages": []}], "events": [], "messages": []}], "events": [{"keys": ["0xe316f0d9d2a3affa97de1d99bb2aac0538e2666d0d8545545ead241ef0ccab"], "data": ["0xd747220b2744d8d8d48c8a52bd3869fb98aea915665ab2485d5eadb49def6a", "0x53c91253bc9682c04929ca02ed00b3e423f6710d2ee7e0d5ebb06f3ecf368a8", "0x1e8480", "0x49d36570d4e46f48e99674bd3fcc84644ddd6b96f7c741b1562b82f9e004dc7", "0x417c36e4fc16d", "0xd747220b2744d8d8d48c8a52bd3869fb98aea915665ab2485d5eadb49def6a"]}], "messages": []}], "events": [], "messages": []}], "events": [{"keys": ["0x5ad857f66a5b55f1301ff1ed7e098ac6d4433148f0b72ebc4a2945ab85ad53"], "data": ["0x2fc5e96de394697c1311606c96ec14840e408493fd42cf0c54b73b39d312b81", "0x2", "0x1", "0x1"]}], "messages": []}], "events": [], "messages": [], "execution_resources": %[1]s},
			"fee_transfer_invocation": {"contract_address": "0x49d36570d4e46f48e99674bd3fcc84644ddd6b96f7c741b1562b82f9e004dc7", "entry_point_selector": "0x83afd3f4caedc6eebf44246fe54e38c95e3179a5ec9ea81740eca5b482d12e", "calldata": ["0x1176a1bd84444c89232ec27754698e5d2e7e1a7f1539f12027f28b23ec9f3d8", "0x2cb6", "0x0"], "caller_address": "0xd747220b2744d8d8d48c8a52bd3869fb98aea915665ab2485d5eadb49def6a", "class_hash": "0xd0e183745e9dae3e4e78a8ffedcce0903fc4900beace4e0abf192d4c202da3", "entry_point_type": "EXTERNAL", "call_type": "CALL", "result": ["0x1"], "calls": [{"contract_address": "0x49d36570d4e46f48e99674bd3fcc84644ddd6b96f7c741b1562b82f9e004dc7", "entry_point_selector": "0x83afd3f4caedc6eebf44246fe54e38c95e3179a5ec9ea81740eca5b482d12e", "calldata": ["0x1176a1bd84444c89232ec27754698e5d2e7e1a7f1539f12027f28b23ec9f3d8", "0x2cb6", "0x0"], "caller_address": "0xd747220b2744d8d8d48c8a52bd3869fb98aea915665ab2485d5eadb49def6a", "class_hash": "0x2760f25d5a4fb2bdde5f561fd0b44a3dee78c28903577d37d669939d97036a0", "entry_point_type": "EXTERNAL", "call_type": "DELEGATE", "result": ["0x1"], "calls": [], "events": [{"keys": ["0x99cd8bde557814842a3121e8ddfd433a539b8c9f14bf31ebf108d12e6196e9"], "data": ["0xd747220b2744d8d8d48c8a52bd3869fb98aea915665ab2485d5eadb49def6a", "0x1176a1bd84444c89232ec27754698e5d2e7e1a7f1539f12027f28b23ec9f3d8", "0x2cb6", "0x0"]}], "messages": []}], "events": [], "messages": [], "execution_resources": %[1]s},
			"state_diff": {
				"storage_diffs": [],
				"nonces": [],
				"deployed_contracts": [],
				"deprecated_declared_classes": [],
				"declared_classes": [],
				"replaced_classes": []
			}
		}`, innerExecutionResources)

		vmTrace := new(vm.TransactionTrace)
		require.NoError(t, json.Unmarshal(json.RawMessage(vmTraceJSON), vmTrace))

		gc := []core.GasConsumed{{L1Gas: 2, L1DataGas: 3, L2Gas: 4}}
		overallFee := []*felt.Felt{felt.NewFromUint64[felt.Felt](1)}

		stepsUsed := uint64(123)
		stepsUsedStr := "123"

		mockVM.EXPECT().Execute([]core.Transaction{tx}, []core.Class{declaredClass.Class}, []*felt.Felt{},
			&vm.BlockInfo{Header: header}, gomock.Any(), false, false, false, true, false).
			Return(vm.ExecutionResults{
				OverallFees: overallFee,
				GasConsumed: gc,
				Traces:      []vm.TransactionTrace{*vmTrace},
				NumSteps:    stepsUsed,
			}, nil)

		trace, httpHeader, err := handler.TraceTransaction(t.Context(), *hash)

		require.Nil(t, err)
		assert.Equal(t, httpHeader.Get(rpc.ExecutionStepsHeader), stepsUsedStr)

		vmTrace.ExecutionResources = &vm.ExecutionResources{
			L1Gas:     2,
			L1DataGas: 3,
			L2Gas:     4,
		}
		assert.Equal(t, rpc.AdaptVMTransactionTrace(vmTrace), trace)
	})

	t.Run("pre_confirmed block", func(t *testing.T) {
		hash := felt.NewUnsafeFromString[felt.Felt]("0xceb6a374aff2bbb3537cf35f50df8634b2354a21")
		tx := &core.DeclareTransaction{
			TransactionHash: hash,
			ClassHash:       felt.NewUnsafeFromString[felt.Felt]("0x000000000"),
			Version:         new(core.TransactionVersion).SetUint64(1),
		}

		header := &core.Header{
			Number:           0,
			SequencerAddress: felt.NewUnsafeFromString[felt.Felt]("0X111"),
			ProtocolVersion:  "99.12.3",
			L1DAMode:         core.Calldata,
			L1GasPriceETH:    felt.NewUnsafeFromString[felt.Felt]("0x1"),
		}
		require.Nil(t, header.Hash, "hash must be nil for pre_confirmed block")
		require.Nil(t, header.ParentHash, "ParentHash must be nil for pre_confirmed block")

		block := &core.Block{
			Header:       header,
			Transactions: []core.Transaction{tx},
		}
		declaredClass := &core.DeclaredClass{
			At:    3002,
			Class: &core.Cairo1Class{},
		}

		mockReader.EXPECT().Receipt(hash).Return(nil, header.Hash, header.Number, nil)
		preConfirmed := core.NewPreConfirmed(block, nil, nil, nil)
		mockSyncReader.EXPECT().PendingData().Return(
			&preConfirmed,
			nil,
		)
		headState := mocks.NewMockStateReader(mockCtrl)
		mockSyncReader.EXPECT().PendingStateBeforeIndex(0).Return(headState, nopCloser, nil)
		headState.EXPECT().Class(tx.ClassHash).Return(declaredClass, nil)

		innerExecutionResources := `{
			"l1_gas": 1,
			"l2_gas": 2
		}`

		vmTraceJSON := fmt.Sprintf(`{
			"validate_invocation": {"contract_address": "0xd747220b2744d8d8d48c8a52bd3869fb98aea915665ab2485d5eadb49def6a", "entry_point_selector": "0x162da33a4585851fe8d3af3c2a9c60b557814e221e0d4f30ff0b2189d9c7775", "calldata": ["0x2", "0x53c91253bc9682c04929ca02ed00b3e423f6710d2ee7e0d5ebb06f3ecf368a8", "0x219209e083275171774dab1df80982e9df2096516f06319c5c6d71ae0a8480c", "0x0", "0x3", "0x4270219d365d6b017231b52e92b3fb5d7c8378b05e9abc97724537a80e93b0f", "0x1171593aa5bdadda4d6b0efde6cc94ee7649c3163d5efeb19da6c16d63a2a63", "0x3", "0x10", "0x13", "0x4270219d365d6b017231b52e92b3fb5d7c8378b05e9abc97724537a80e93b0f", "0x1e8480", "0x0", "0x53c91253bc9682c04929ca02ed00b3e423f6710d2ee7e0d5ebb06f3ecf368a8", "0x1e8480", "0x0", "0x49d36570d4e46f48e99674bd3fcc84644ddd6b96f7c741b1562b82f9e004dc7", "0x420eeb770f7a4", "0x0", "0x40139799e37e4", "0x0", "0xd747220b2744d8d8d48c8a52bd3869fb98aea915665ab2485d5eadb49def6a", "0x0", "0x0", "0x1", "0x53c91253bc9682c04929ca02ed00b3e423f6710d2ee7e0d5ebb06f3ecf368a8", "0x49d36570d4e46f48e99674bd3fcc84644ddd6b96f7c741b1562b82f9e004dc7", "0x7a6f98c03379b9513ca84cca1373ff452a7462a3b61598f0af5bb27ad7f76d1", "0x64"], "caller_address": "0x0", "class_hash": "0x25ec026985a3bf9d0cc1fe17326b245dfdc3ff89b8fde106542a3ea56c5a918", "entry_point_type": "EXTERNAL", "call_type": "CALL", "result": [], "calls": [{"contract_address": "0xd747220b2744d8d8d48c8a52bd3869fb98aea915665ab2485d5eadb49def6a", "entry_point_selector": "0x162da33a4585851fe8d3af3c2a9c60b557814e221e0d4f30ff0b2189d9c7775", "calldata": ["0x2", "0x53c91253bc9682c04929ca02ed00b3e423f6710d2ee7e0d5ebb06f3ecf368a8", "0x219209e083275171774dab1df80982e9df2096516f06319c5c6d71ae0a8480c", "0x0", "0x3", "0x4270219d365d6b017231b52e92b3fb5d7c8378b05e9abc97724537a80e93b0f", "0x1171593aa5bdadda4d6b0efde6cc94ee7649c3163d5efeb19da6c16d63a2a63", "0x3", "0x10", "0x13", "0x4270219d365d6b017231b52e92b3fb5d7c8378b05e9abc97724537a80e93b0f", "0x1e8480", "0x0", "0x53c91253bc9682c04929ca02ed00b3e423f6710d2ee7e0d5ebb06f3ecf368a8", "0x1e8480", "0x0", "0x49d36570d4e46f48e99674bd3fcc84644ddd6b96f7c741b1562b82f9e004dc7", "0x420eeb770f7a4", "0x0", "0x40139799e37e4", "0x0", "0xd747220b2744d8d8d48c8a52bd3869fb98aea915665ab2485d5eadb49def6a", "0x0", "0x0", "0x1", "0x53c91253bc9682c04929ca02ed00b3e423f6710d2ee7e0d5ebb06f3ecf368a8", "0x49d36570d4e46f48e99674bd3fcc84644ddd6b96f7c741b1562b82f9e004dc7", "0x7a6f98c03379b9513ca84cca1373ff452a7462a3b61598f0af5bb27ad7f76d1", "0x64"], "caller_address": "0x0", "class_hash": "0x33434ad846cdd5f23eb73ff09fe6fddd568284a0fb7d1be20ee482f044dabe2", "entry_point_type": "EXTERNAL", "call_type": "DELEGATE", "result": [], "calls": [], "events": [], "messages": []}], "events": [], "messages": [], "execution_resources": %[1]s},
			"execute_invocation": {"contract_address": "0xd747220b2744d8d8d48c8a52bd3869fb98aea915665ab2485d5eadb49def6a", "entry_point_selector": "0x15d40a3d6ca2ac30f4031e42be28da9b056fef9bb7357ac5e85627ee876e5ad", "calldata": ["0x2", "0x53c91253bc9682c04929ca02ed00b3e423f6710d2ee7e0d5ebb06f3ecf368a8", "0x219209e083275171774dab1df80982e9df2096516f06319c5c6d71ae0a8480c", "0x0", "0x3", "0x4270219d365d6b017231b52e92b3fb5d7c8378b05e9abc97724537a80e93b0f", "0x1171593aa5bdadda4d6b0efde6cc94ee7649c3163d5efeb19da6c16d63a2a63", "0x3", "0x10", "0x13", "0x4270219d365d6b017231b52e92b3fb5d7c8378b05e9abc97724537a80e93b0f", "0x1e8480", "0x0", "0x53c91253bc9682c04929ca02ed00b3e423f6710d2ee7e0d5ebb06f3ecf368a8", "0x1e8480", "0x0", "0x49d36570d4e46f48e99674bd3fcc84644ddd6b96f7c741b1562b82f9e004dc7", "0x420eeb770f7a4", "0x0", "0x40139799e37e4", "0x0", "0xd747220b2744d8d8d48c8a52bd3869fb98aea915665ab2485d5eadb49def6a", "0x0", "0x0", "0x1", "0x53c91253bc9682c04929ca02ed00b3e423f6710d2ee7e0d5ebb06f3ecf368a8", "0x49d36570d4e46f48e99674bd3fcc84644ddd6b96f7c741b1562b82f9e004dc7", "0x7a6f98c03379b9513ca84cca1373ff452a7462a3b61598f0af5bb27ad7f76d1", "0x64"], "caller_address": "0x0", "class_hash": "0x25ec026985a3bf9d0cc1fe17326b245dfdc3ff89b8fde106542a3ea56c5a918", "entry_point_type": "EXTERNAL", "call_type": "CALL", "result": ["0x1", "0x1"], "calls": [{"contract_address": "0xd747220b2744d8d8d48c8a52bd3869fb98aea915665ab2485d5eadb49def6a", "entry_point_selector": "0x15d40a3d6ca2ac30f4031e42be28da9b056fef9bb7357ac5e85627ee876e5ad", "calldata": ["0x2", "0x53c91253bc9682c04929ca02ed00b3e423f6710d2ee7e0d5ebb06f3ecf368a8", "0x219209e083275171774dab1df80982e9df2096516f06319c5c6d71ae0a8480c", "0x0", "0x3", "0x4270219d365d6b017231b52e92b3fb5d7c8378b05e9abc97724537a80e93b0f", "0x1171593aa5bdadda4d6b0efde6cc94ee7649c3163d5efeb19da6c16d63a2a63", "0x3", "0x10", "0x13", "0x4270219d365d6b017231b52e92b3fb5d7c8378b05e9abc97724537a80e93b0f", "0x1e8480", "0x0", "0x53c91253bc9682c04929ca02ed00b3e423f6710d2ee7e0d5ebb06f3ecf368a8", "0x1e8480", "0x0", "0x49d36570d4e46f48e99674bd3fcc84644ddd6b96f7c741b1562b82f9e004dc7", "0x420eeb770f7a4", "0x0", "0x40139799e37e4", "0x0", "0xd747220b2744d8d8d48c8a52bd3869fb98aea915665ab2485d5eadb49def6a", "0x0", "0x0", "0x1", "0x53c91253bc9682c04929ca02ed00b3e423f6710d2ee7e0d5ebb06f3ecf368a8", "0x49d36570d4e46f48e99674bd3fcc84644ddd6b96f7c741b1562b82f9e004dc7", "0x7a6f98c03379b9513ca84cca1373ff452a7462a3b61598f0af5bb27ad7f76d1", "0x64"], "caller_address": "0x0", "class_hash": "0x33434ad846cdd5f23eb73ff09fe6fddd568284a0fb7d1be20ee482f044dabe2", "entry_point_type": "EXTERNAL", "call_type": "DELEGATE", "result": ["0x1", "0x1"], "calls": [{"contract_address": "0x53c91253bc9682c04929ca02ed00b3e423f6710d2ee7e0d5ebb06f3ecf368a8", "entry_point_selector": "0x219209e083275171774dab1df80982e9df2096516f06319c5c6d71ae0a8480c", "calldata": ["0x4270219d365d6b017231b52e92b3fb5d7c8378b05e9abc97724537a80e93b0f", "0x1e8480", "0x0"], "caller_address": "0xd747220b2744d8d8d48c8a52bd3869fb98aea915665ab2485d5eadb49def6a", "class_hash": "0x52c7ba99c77fc38dd3346beea6c0753c3471f2e3135af5bb837d6c9523fff62", "entry_point_type": "EXTERNAL", "call_type": "CALL", "result": ["0x1"], "calls": [{"contract_address": "0x53c91253bc9682c04929ca02ed00b3e423f6710d2ee7e0d5ebb06f3ecf368a8", "entry_point_selector": "0x219209e083275171774dab1df80982e9df2096516f06319c5c6d71ae0a8480c", "calldata": ["0x4270219d365d6b017231b52e92b3fb5d7c8378b05e9abc97724537a80e93b0f", "0x1e8480", "0x0"], "caller_address": "0xd747220b2744d8d8d48c8a52bd3869fb98aea915665ab2485d5eadb49def6a", "class_hash": "0x2760f25d5a4fb2bdde5f561fd0b44a3dee78c28903577d37d669939d97036a0", "entry_point_type": "EXTERNAL", "call_type": "DELEGATE", "result": ["0x1"], "calls": [], "events": [{"keys": ["0x134692b230b9e1ffa39098904722134159652b09c5bc41d88d6698779d228ff"], "data": ["0xd747220b2744d8d8d48c8a52bd3869fb98aea915665ab2485d5eadb49def6a", "0x4270219d365d6b017231b52e92b3fb5d7c8378b05e9abc97724537a80e93b0f", "0x1e8480", "0x0"]}], "messages": []}], "events": [], "messages": []}, {"contract_address": "0x4270219d365d6b017231b52e92b3fb5d7c8378b05e9abc97724537a80e93b0f", "entry_point_selector": "0x1171593aa5bdadda4d6b0efde6cc94ee7649c3163d5efeb19da6c16d63a2a63", "calldata": ["0x53c91253bc9682c04929ca02ed00b3e423f6710d2ee7e0d5ebb06f3ecf368a8", "0x1e8480", "0x0", "0x49d36570d4e46f48e99674bd3fcc84644ddd6b96f7c741b1562b82f9e004dc7", "0x420eeb770f7a4", "0x0", "0x40139799e37e4", "0x0", "0xd747220b2744d8d8d48c8a52bd3869fb98aea915665ab2485d5eadb49def6a", "0x0", "0x0", "0x1", "0x53c91253bc9682c04929ca02ed00b3e423f6710d2ee7e0d5ebb06f3ecf368a8", "0x49d36570d4e46f48e99674bd3fcc84644ddd6b96f7c741b1562b82f9e004dc7", "0x7a6f98c03379b9513ca84cca1373ff452a7462a3b61598f0af5bb27ad7f76d1", "0x64"], "caller_address": "0xd747220b2744d8d8d48c8a52bd3869fb98aea915665ab2485d5eadb49def6a", "class_hash": "0x5ee939756c1a60b029c594da00e637bf5923bf04a86ff163e877e899c0840eb", "entry_point_type": "EXTERNAL", "call_type": "CALL", "result": ["0x1"], "calls": [{"contract_address": "0x4270219d365d6b017231b52e92b3fb5d7c8378b05e9abc97724537a80e93b0f", "entry_point_selector": "0x1171593aa5bdadda4d6b0efde6cc94ee7649c3163d5efeb19da6c16d63a2a63", "calldata": ["0x53c91253bc9682c04929ca02ed00b3e423f6710d2ee7e0d5ebb06f3ecf368a8", "0x1e8480", "0x0", "0x49d36570d4e46f48e99674bd3fcc84644ddd6b96f7c741b1562b82f9e004dc7", "0x420eeb770f7a4", "0x0", "0x40139799e37e4", "0x0", "0xd747220b2744d8d8d48c8a52bd3869fb98aea915665ab2485d5eadb49def6a", "0x0", "0x0", "0x1", "0x53c91253bc9682c04929ca02ed00b3e423f6710d2ee7e0d5ebb06f3ecf368a8", "0x49d36570d4e46f48e99674bd3fcc84644ddd6b96f7c741b1562b82f9e004dc7", "0x7a6f98c03379b9513ca84cca1373ff452a7462a3b61598f0af5bb27ad7f76d1", "0x64"], "caller_address": "0xd747220b2744d8d8d48c8a52bd3869fb98aea915665ab2485d5eadb49def6a", "class_hash": "0x38627c278c0b3cb3c84ddee2c783fb22c3c3a3f0e667ea2b82be0ea2253bce4", "entry_point_type": "EXTERNAL", "call_type": "DELEGATE", "result": ["0x1"], "calls": [{"contract_address": "0x53c91253bc9682c04929ca02ed00b3e423f6710d2ee7e0d5ebb06f3ecf368a8", "entry_point_selector": "0x41b033f4a31df8067c24d1e9b550a2ce75fd4a29e1147af9752174f0e6cb20", "calldata": ["0xd747220b2744d8d8d48c8a52bd3869fb98aea915665ab2485d5eadb49def6a", "0x4270219d365d6b017231b52e92b3fb5d7c8378b05e9abc97724537a80e93b0f", "0x1e8480", "0x0"], "caller_address": "0x4270219d365d6b017231b52e92b3fb5d7c8378b05e9abc97724537a80e93b0f", "class_hash": "0x52c7ba99c77fc38dd3346beea6c0753c3471f2e3135af5bb837d6c9523fff62", "entry_point_type": "EXTERNAL", "call_type": "CALL", "result": ["0x1"], "calls": [{"contract_address": "0x53c91253bc9682c04929ca02ed00b3e423f6710d2ee7e0d5ebb06f3ecf368a8", "entry_point_selector": "0x41b033f4a31df8067c24d1e9b550a2ce75fd4a29e1147af9752174f0e6cb20", "calldata": ["0xd747220b2744d8d8d48c8a52bd3869fb98aea915665ab2485d5eadb49def6a", "0x4270219d365d6b017231b52e92b3fb5d7c8378b05e9abc97724537a80e93b0f", "0x1e8480", "0x0"], "caller_address": "0x4270219d365d6b017231b52e92b3fb5d7c8378b05e9abc97724537a80e93b0f", "class_hash": "0x2760f25d5a4fb2bdde5f561fd0b44a3dee78c28903577d37d669939d97036a0", "entry_point_type": "EXTERNAL", "call_type": "DELEGATE", "result": ["0x1"], "calls": [], "events": [{"keys": ["0x99cd8bde557814842a3121e8ddfd433a539b8c9f14bf31ebf108d12e6196e9"], "data": ["0xd747220b2744d8d8d48c8a52bd3869fb98aea915665ab2485d5eadb49def6a", "0x4270219d365d6b017231b52e92b3fb5d7c8378b05e9abc97724537a80e93b0f", "0x1e8480", "0x0"]}], "messages": []}], "events": [], "messages": []}, {"contract_address": "0x1ed6790cdca923073adc728080b06c159d9784cc9bf8fb26181acfdbe4256e6", "entry_point_selector": "0x260bb04cf90403013190e77d7e75f3d40d3d307180364da33c63ff53061d4e8", "calldata": [], "caller_address": "0x4270219d365d6b017231b52e92b3fb5d7c8378b05e9abc97724537a80e93b0f", "class_hash": "0x5ee939756c1a60b029c594da00e637bf5923bf04a86ff163e877e899c0840eb", "entry_point_type": "EXTERNAL", "call_type": "CALL", "result": ["0x0", "0x0", "0x5"], "calls": [{"contract_address": "0x1ed6790cdca923073adc728080b06c159d9784cc9bf8fb26181acfdbe4256e6", "entry_point_selector": "0x260bb04cf90403013190e77d7e75f3d40d3d307180364da33c63ff53061d4e8", "calldata": [], "caller_address": "0x4270219d365d6b017231b52e92b3fb5d7c8378b05e9abc97724537a80e93b0f", "class_hash": "0x46668cd07d83af5d7158e7cd62c710f1a7573501bcd4f4092c6a4e1ecd2bf61", "entry_point_type": "EXTERNAL", "call_type": "DELEGATE", "result": ["0x0", "0x0", "0x5"], "calls": [], "events": [], "messages": []}], "events": [], "messages": []}, {"contract_address": "0x53c91253bc9682c04929ca02ed00b3e423f6710d2ee7e0d5ebb06f3ecf368a8", "entry_point_selector": "0x2e4263afad30923c891518314c3c95dbe830a16874e8abc5777a9a20b54c76e", "calldata": ["0x4270219d365d6b017231b52e92b3fb5d7c8378b05e9abc97724537a80e93b0f"], "caller_address": "0x4270219d365d6b017231b52e92b3fb5d7c8378b05e9abc97724537a80e93b0f", "class_hash": "0x52c7ba99c77fc38dd3346beea6c0753c3471f2e3135af5bb837d6c9523fff62", "entry_point_type": "EXTERNAL", "call_type": "CALL", "result": ["0x1e8480", "0x0"], "calls": [{"contract_address": "0x53c91253bc9682c04929ca02ed00b3e423f6710d2ee7e0d5ebb06f3ecf368a8", "entry_point_selector": "0x2e4263afad30923c891518314c3c95dbe830a16874e8abc5777a9a20b54c76e", "calldata": ["0x4270219d365d6b017231b52e92b3fb5d7c8378b05e9abc97724537a80e93b0f"], "caller_address": "0x4270219d365d6b017231b52e92b3fb5d7c8378b05e9abc97724537a80e93b0f", "class_hash": "0x2760f25d5a4fb2bdde5f561fd0b44a3dee78c28903577d37d669939d97036a0", "entry_point_type": "EXTERNAL", "call_type": "DELEGATE", "result": ["0x1e8480", "0x0"], "calls": [], "events": [], "messages": []}], "events": [], "messages": []}, {"contract_address": "0x4270219d365d6b017231b52e92b3fb5d7c8378b05e9abc97724537a80e93b0f", "entry_point_selector": "0x15543c3708653cda9d418b4ccd3be11368e40636c10c44b18cfe756b6d88b29", "calldata": ["0x7a6f98c03379b9513ca84cca1373ff452a7462a3b61598f0af5bb27ad7f76d1", "0x53c91253bc9682c04929ca02ed00b3e423f6710d2ee7e0d5ebb06f3ecf368a8", "0x1e8480", "0x0", "0x49d36570d4e46f48e99674bd3fcc84644ddd6b96f7c741b1562b82f9e004dc7", "0x0", "0x0", "0x4270219d365d6b017231b52e92b3fb5d7c8378b05e9abc97724537a80e93b0f"], "caller_address": "0xd747220b2744d8d8d48c8a52bd3869fb98aea915665ab2485d5eadb49def6a", "class_hash": "0x2ceb6369dba6af865bca639f9f1342dfb1ae4e5d0d0723de98028b812e7cdd2", "entry_point_type": "EXTERNAL", "call_type": "DELEGATE", "result": [], "calls": [{"contract_address": "0x53c91253bc9682c04929ca02ed00b3e423f6710d2ee7e0d5ebb06f3ecf368a8", "entry_point_selector": "0x219209e083275171774dab1df80982e9df2096516f06319c5c6d71ae0a8480c", "calldata": ["0x7a6f98c03379b9513ca84cca1373ff452a7462a3b61598f0af5bb27ad7f76d1", "0x1e8480", "0x0"], "caller_address": "0x4270219d365d6b017231b52e92b3fb5d7c8378b05e9abc97724537a80e93b0f", "class_hash": "0x52c7ba99c77fc38dd3346beea6c0753c3471f2e3135af5bb837d6c9523fff62", "entry_point_type": "EXTERNAL", "call_type": "CALL", "result": ["0x1"], "calls": [{"contract_address": "0x53c91253bc9682c04929ca02ed00b3e423f6710d2ee7e0d5ebb06f3ecf368a8", "entry_point_selector": "0x219209e083275171774dab1df80982e9df2096516f06319c5c6d71ae0a8480c", "calldata": ["0x7a6f98c03379b9513ca84cca1373ff452a7462a3b61598f0af5bb27ad7f76d1", "0x1e8480", "0x0"], "caller_address": "0x4270219d365d6b017231b52e92b3fb5d7c8378b05e9abc97724537a80e93b0f", "class_hash": "0x2760f25d5a4fb2bdde5f561fd0b44a3dee78c28903577d37d669939d97036a0", "entry_point_type": "EXTERNAL", "call_type": "DELEGATE", "result": ["0x1"], "calls": [], "events": [{"keys": ["0x134692b230b9e1ffa39098904722134159652b09c5bc41d88d6698779d228ff"], "data": ["0x4270219d365d6b017231b52e92b3fb5d7c8378b05e9abc97724537a80e93b0f", "0x7a6f98c03379b9513ca84cca1373ff452a7462a3b61598f0af5bb27ad7f76d1", "0x1e8480", "0x0"]}], "messages": []}], "events": [], "messages": []}, {"contract_address": "0x7a6f98c03379b9513ca84cca1373ff452a7462a3b61598f0af5bb27ad7f76d1", "entry_point_selector": "0x2c0f7bf2d6cf5304c29171bf493feb222fef84bdaf17805a6574b0c2e8bcc87", "calldata": ["0x1e8480", "0x0", "0x0", "0x0", "0x2", "0x53c91253bc9682c04929ca02ed00b3e423f6710d2ee7e0d5ebb06f3ecf368a8", "0x49d36570d4e46f48e99674bd3fcc84644ddd6b96f7c741b1562b82f9e004dc7", "0x4270219d365d6b017231b52e92b3fb5d7c8378b05e9abc97724537a80e93b0f", "0x648f780a"], "caller_address": "0x4270219d365d6b017231b52e92b3fb5d7c8378b05e9abc97724537a80e93b0f", "class_hash": "0x514718bb56ed2a8607554c7d393c2ffd73cbab971c120b00a2ce27cc58dd1c1", "entry_point_type": "EXTERNAL", "call_type": "CALL", "result": ["0x2", "0x1e8480", "0x0", "0x417c36e4fc16d", "0x0"], "calls": [{"contract_address": "0x23c72abdf49dffc85ae3ede714f2168ad384cc67d08524732acea90df325", "entry_point_selector": "0x3c388f7eb137a89061c6f0b6e78bae453202258b0b3c419f8dd9814a547d406", "calldata": [], "caller_address": "0x7a6f98c03379b9513ca84cca1373ff452a7462a3b61598f0af5bb27ad7f76d1", "class_hash": "0x231adde42526bad434ca2eb983efdd64472638702f87f97e6e3c084f264e06f", "entry_point_type": "EXTERNAL", "call_type": "CALL", "result": ["0x178b60b3a0bcc4aa98", "0xaf07589b7c", "0x648f7422"], "calls": [], "events": [], "messages": []}, {"contract_address": "0x53c91253bc9682c04929ca02ed00b3e423f6710d2ee7e0d5ebb06f3ecf368a8", "entry_point_selector": "0x41b033f4a31df8067c24d1e9b550a2ce75fd4a29e1147af9752174f0e6cb20", "calldata": ["0x4270219d365d6b017231b52e92b3fb5d7c8378b05e9abc97724537a80e93b0f", "0x23c72abdf49dffc85ae3ede714f2168ad384cc67d08524732acea90df325", "0x1e8480", "0x0"], "caller_address": "0x7a6f98c03379b9513ca84cca1373ff452a7462a3b61598f0af5bb27ad7f76d1", "class_hash": "0x52c7ba99c77fc38dd3346beea6c0753c3471f2e3135af5bb837d6c9523fff62", "entry_point_type": "EXTERNAL", "call_type": "CALL", "result": ["0x1"], "calls": [{"contract_address": "0x53c91253bc9682c04929ca02ed00b3e423f6710d2ee7e0d5ebb06f3ecf368a8", "entry_point_selector": "0x41b033f4a31df8067c24d1e9b550a2ce75fd4a29e1147af9752174f0e6cb20", "calldata": ["0x4270219d365d6b017231b52e92b3fb5d7c8378b05e9abc97724537a80e93b0f", "0x23c72abdf49dffc85ae3ede714f2168ad384cc67d08524732acea90df325", "0x1e8480", "0x0"], "caller_address": "0x7a6f98c03379b9513ca84cca1373ff452a7462a3b61598f0af5bb27ad7f76d1", "class_hash": "0x2760f25d5a4fb2bdde5f561fd0b44a3dee78c28903577d37d669939d97036a0", "entry_point_type": "EXTERNAL", "call_type": "DELEGATE", "result": ["0x1"], "calls": [], "events": [{"keys": ["0x99cd8bde557814842a3121e8ddfd433a539b8c9f14bf31ebf108d12e6196e9"], "data": ["0x4270219d365d6b017231b52e92b3fb5d7c8378b05e9abc97724537a80e93b0f", "0x23c72abdf49dffc85ae3ede714f2168ad384cc67d08524732acea90df325", "0x1e8480", "0x0"]}], "messages": []}], "events": [], "messages": []}, {"contract_address": "0x23c72abdf49dffc85ae3ede714f2168ad384cc67d08524732acea90df325", "entry_point_selector": "0x15543c3708653cda9d418b4ccd3be11368e40636c10c44b18cfe756b6d88b29", "calldata": ["0x417c36e4fc16d", "0x0", "0x0", "0x0", "0x4270219d365d6b017231b52e92b3fb5d7c8378b05e9abc97724537a80e93b0f"], "caller_address": "0x7a6f98c03379b9513ca84cca1373ff452a7462a3b61598f0af5bb27ad7f76d1", "class_hash": "0x231adde42526bad434ca2eb983efdd64472638702f87f97e6e3c084f264e06f", "entry_point_type": "EXTERNAL", "call_type": "CALL", "result": [], "calls": [{"contract_address": "0x49d36570d4e46f48e99674bd3fcc84644ddd6b96f7c741b1562b82f9e004dc7", "entry_point_selector": "0x83afd3f4caedc6eebf44246fe54e38c95e3179a5ec9ea81740eca5b482d12e", "calldata": ["0x4270219d365d6b017231b52e92b3fb5d7c8378b05e9abc97724537a80e93b0f", "0x417c36e4fc16d", "0x0"], "caller_address": "0x23c72abdf49dffc85ae3ede714f2168ad384cc67d08524732acea90df325", "class_hash": "0xd0e183745e9dae3e4e78a8ffedcce0903fc4900beace4e0abf192d4c202da3", "entry_point_type": "EXTERNAL", "call_type": "CALL", "result": ["0x1"], "calls": [{"contract_address": "0x49d36570d4e46f48e99674bd3fcc84644ddd6b96f7c741b1562b82f9e004dc7", "entry_point_selector": "0x83afd3f4caedc6eebf44246fe54e38c95e3179a5ec9ea81740eca5b482d12e", "calldata": ["0x4270219d365d6b017231b52e92b3fb5d7c8378b05e9abc97724537a80e93b0f", "0x417c36e4fc16d", "0x0"], "caller_address": "0x23c72abdf49dffc85ae3ede714f2168ad384cc67d08524732acea90df325", "class_hash": "0x2760f25d5a4fb2bdde5f561fd0b44a3dee78c28903577d37d669939d97036a0", "entry_point_type": "EXTERNAL", "call_type": "DELEGATE", "result": ["0x1"], "calls": [], "events": [{"keys": ["0x99cd8bde557814842a3121e8ddfd433a539b8c9f14bf31ebf108d12e6196e9"], "data": ["0x23c72abdf49dffc85ae3ede714f2168ad384cc67d08524732acea90df325", "0x4270219d365d6b017231b52e92b3fb5d7c8378b05e9abc97724537a80e93b0f", "0x417c36e4fc16d", "0x0"]}], "messages": []}], "events": [], "messages": []}, {"contract_address": "0x49d36570d4e46f48e99674bd3fcc84644ddd6b96f7c741b1562b82f9e004dc7", "entry_point_selector": "0x2e4263afad30923c891518314c3c95dbe830a16874e8abc5777a9a20b54c76e", "calldata": ["0x23c72abdf49dffc85ae3ede714f2168ad384cc67d08524732acea90df325"], "caller_address": "0x23c72abdf49dffc85ae3ede714f2168ad384cc67d08524732acea90df325", "class_hash": "0xd0e183745e9dae3e4e78a8ffedcce0903fc4900beace4e0abf192d4c202da3", "entry_point_type": "EXTERNAL", "call_type": "CALL", "result": ["0x178b5c9bdd4e74e92b", "0x0"], "calls": [{"contract_address": "0x49d36570d4e46f48e99674bd3fcc84644ddd6b96f7c741b1562b82f9e004dc7", "entry_point_selector": "0x2e4263afad30923c891518314c3c95dbe830a16874e8abc5777a9a20b54c76e", "calldata": ["0x23c72abdf49dffc85ae3ede714f2168ad384cc67d08524732acea90df325"], "caller_address": "0x23c72abdf49dffc85ae3ede714f2168ad384cc67d08524732acea90df325", "class_hash": "0x2760f25d5a4fb2bdde5f561fd0b44a3dee78c28903577d37d669939d97036a0", "entry_point_type": "EXTERNAL", "call_type": "DELEGATE", "result": ["0x178b5c9bdd4e74e92b", "0x0"], "calls": [], "events": [], "messages": []}], "events": [], "messages": []}, {"contract_address": "0x53c91253bc9682c04929ca02ed00b3e423f6710d2ee7e0d5ebb06f3ecf368a8", "entry_point_selector": "0x2e4263afad30923c891518314c3c95dbe830a16874e8abc5777a9a20b54c76e", "calldata": ["0x23c72abdf49dffc85ae3ede714f2168ad384cc67d08524732acea90df325"], "caller_address": "0x23c72abdf49dffc85ae3ede714f2168ad384cc67d08524732acea90df325", "class_hash": "0x52c7ba99c77fc38dd3346beea6c0753c3471f2e3135af5bb837d6c9523fff62", "entry_point_type": "EXTERNAL", "call_type": "CALL", "result": ["0xaf07771ffc", "0x0"], "calls": [{"contract_address": "0x53c91253bc9682c04929ca02ed00b3e423f6710d2ee7e0d5ebb06f3ecf368a8", "entry_point_selector": "0x2e4263afad30923c891518314c3c95dbe830a16874e8abc5777a9a20b54c76e", "calldata": ["0x23c72abdf49dffc85ae3ede714f2168ad384cc67d08524732acea90df325"], "caller_address": "0x23c72abdf49dffc85ae3ede714f2168ad384cc67d08524732acea90df325", "class_hash": "0x2760f25d5a4fb2bdde5f561fd0b44a3dee78c28903577d37d669939d97036a0", "entry_point_type": "EXTERNAL", "call_type": "DELEGATE", "result": ["0xaf07771ffc", "0x0"], "calls": [], "events": [], "messages": []}], "events": [], "messages": []}], "events": [{"keys": ["0xe14a408baf7f453312eec68e9b7d728ec5337fbdf671f917ee8c80f3255232"], "data": ["0x178b5c9bdd4e74e92b", "0xaf07771ffc"]}, {"keys": ["0xe316f0d9d2a3affa97de1d99bb2aac0538e2666d0d8545545ead241ef0ccab"], "data": ["0x7a6f98c03379b9513ca84cca1373ff452a7462a3b61598f0af5bb27ad7f76d1", "0x0", "0x0", "0x1e8480", "0x0", "0x417c36e4fc16d", "0x0", "0x0", "0x0", "0x4270219d365d6b017231b52e92b3fb5d7c8378b05e9abc97724537a80e93b0f"]}], "messages": []}], "events": [], "messages": []}], "events": [], "messages": []}, {"contract_address": "0x49d36570d4e46f48e99674bd3fcc84644ddd6b96f7c741b1562b82f9e004dc7", "entry_point_selector": "0x2e4263afad30923c891518314c3c95dbe830a16874e8abc5777a9a20b54c76e", "calldata": ["0x4270219d365d6b017231b52e92b3fb5d7c8378b05e9abc97724537a80e93b0f"], "caller_address": "0x4270219d365d6b017231b52e92b3fb5d7c8378b05e9abc97724537a80e93b0f", "class_hash": "0xd0e183745e9dae3e4e78a8ffedcce0903fc4900beace4e0abf192d4c202da3", "entry_point_type": "EXTERNAL", "call_type": "CALL", "result": ["0x417c36e4fc16d", "0x0"], "calls": [{"contract_address": "0x49d36570d4e46f48e99674bd3fcc84644ddd6b96f7c741b1562b82f9e004dc7", "entry_point_selector": "0x2e4263afad30923c891518314c3c95dbe830a16874e8abc5777a9a20b54c76e", "calldata": ["0x4270219d365d6b017231b52e92b3fb5d7c8378b05e9abc97724537a80e93b0f"], "caller_address": "0x4270219d365d6b017231b52e92b3fb5d7c8378b05e9abc97724537a80e93b0f", "class_hash": "0x2760f25d5a4fb2bdde5f561fd0b44a3dee78c28903577d37d669939d97036a0", "entry_point_type": "EXTERNAL", "call_type": "DELEGATE", "result": ["0x417c36e4fc16d", "0x0"], "calls": [], "events": [], "messages": []}], "events": [], "messages": []}, {"contract_address": "0x49d36570d4e46f48e99674bd3fcc84644ddd6b96f7c741b1562b82f9e004dc7", "entry_point_selector": "0x83afd3f4caedc6eebf44246fe54e38c95e3179a5ec9ea81740eca5b482d12e", "calldata": ["0xd747220b2744d8d8d48c8a52bd3869fb98aea915665ab2485d5eadb49def6a", "0x417c36e4fc16d", "0x0"], "caller_address": "0x4270219d365d6b017231b52e92b3fb5d7c8378b05e9abc97724537a80e93b0f", "class_hash": "0xd0e183745e9dae3e4e78a8ffedcce0903fc4900beace4e0abf192d4c202da3", "entry_point_type": "EXTERNAL", "call_type": "CALL", "result": ["0x1"], "calls": [{"contract_address": "0x49d36570d4e46f48e99674bd3fcc84644ddd6b96f7c741b1562b82f9e004dc7", "entry_point_selector": "0x83afd3f4caedc6eebf44246fe54e38c95e3179a5ec9ea81740eca5b482d12e", "calldata": ["0xd747220b2744d8d8d48c8a52bd3869fb98aea915665ab2485d5eadb49def6a", "0x417c36e4fc16d", "0x0"], "caller_address": "0x4270219d365d6b017231b52e92b3fb5d7c8378b05e9abc97724537a80e93b0f", "class_hash": "0x2760f25d5a4fb2bdde5f561fd0b44a3dee78c28903577d37d669939d97036a0", "entry_point_type": "EXTERNAL", "call_type": "DELEGATE", "result": ["0x1"], "calls": [], "events": [{"keys": ["0x99cd8bde557814842a3121e8ddfd433a539b8c9f14bf31ebf108d12e6196e9"], "data": ["0x4270219d365d6b017231b52e92b3fb5d7c8378b05e9abc97724537a80e93b0f", "0xd747220b2744d8d8d48c8a52bd3869fb98aea915665ab2485d5eadb49def6a", "0x417c36e4fc16d", "0x0"]}], "messages": []}], "events": [], "messages": []}], "events": [{"keys": ["0xe316f0d9d2a3affa97de1d99bb2aac0538e2666d0d8545545ead241ef0ccab"], "data": ["0xd747220b2744d8d8d48c8a52bd3869fb98aea915665ab2485d5eadb49def6a", "0x53c91253bc9682c04929ca02ed00b3e423f6710d2ee7e0d5ebb06f3ecf368a8", "0x1e8480", "0x49d36570d4e46f48e99674bd3fcc84644ddd6b96f7c741b1562b82f9e004dc7", "0x417c36e4fc16d", "0xd747220b2744d8d8d48c8a52bd3869fb98aea915665ab2485d5eadb49def6a"]}], "messages": []}], "events": [], "messages": []}], "events": [{"keys": ["0x5ad857f66a5b55f1301ff1ed7e098ac6d4433148f0b72ebc4a2945ab85ad53"], "data": ["0x2fc5e96de394697c1311606c96ec14840e408493fd42cf0c54b73b39d312b81", "0x2", "0x1", "0x1"]}], "messages": []}], "events": [], "messages": [], "execution_resources": %[1]s},
			"fee_transfer_invocation": {"contract_address": "0x49d36570d4e46f48e99674bd3fcc84644ddd6b96f7c741b1562b82f9e004dc7", "entry_point_selector": "0x83afd3f4caedc6eebf44246fe54e38c95e3179a5ec9ea81740eca5b482d12e", "calldata": ["0x1176a1bd84444c89232ec27754698e5d2e7e1a7f1539f12027f28b23ec9f3d8", "0x2cb6", "0x0"], "caller_address": "0xd747220b2744d8d8d48c8a52bd3869fb98aea915665ab2485d5eadb49def6a", "class_hash": "0xd0e183745e9dae3e4e78a8ffedcce0903fc4900beace4e0abf192d4c202da3", "entry_point_type": "EXTERNAL", "call_type": "CALL", "result": ["0x1"], "calls": [{"contract_address": "0x49d36570d4e46f48e99674bd3fcc84644ddd6b96f7c741b1562b82f9e004dc7", "entry_point_selector": "0x83afd3f4caedc6eebf44246fe54e38c95e3179a5ec9ea81740eca5b482d12e", "calldata": ["0x1176a1bd84444c89232ec27754698e5d2e7e1a7f1539f12027f28b23ec9f3d8", "0x2cb6", "0x0"], "caller_address": "0xd747220b2744d8d8d48c8a52bd3869fb98aea915665ab2485d5eadb49def6a", "class_hash": "0x2760f25d5a4fb2bdde5f561fd0b44a3dee78c28903577d37d669939d97036a0", "entry_point_type": "EXTERNAL", "call_type": "DELEGATE", "result": ["0x1"], "calls": [], "events": [{"keys": ["0x99cd8bde557814842a3121e8ddfd433a539b8c9f14bf31ebf108d12e6196e9"], "data": ["0xd747220b2744d8d8d48c8a52bd3869fb98aea915665ab2485d5eadb49def6a", "0x1176a1bd84444c89232ec27754698e5d2e7e1a7f1539f12027f28b23ec9f3d8", "0x2cb6", "0x0"]}], "messages": []}], "events": [], "messages": [], "execution_resources": %[1]s},
			"state_diff": {
				"storage_diffs": [],
				"nonces": [],
				"deployed_contracts": [],
				"deprecated_declared_classes": [],
				"declared_classes": [],
				"replaced_classes": []
			}
		}`, innerExecutionResources)

		vmTrace := new(vm.TransactionTrace)
		require.NoError(t, json.Unmarshal(json.RawMessage(vmTraceJSON), vmTrace))

		gc := []core.GasConsumed{{L1Gas: 2, L1DataGas: 3, L2Gas: 4}}
		overallFee := []*felt.Felt{felt.NewFromUint64[felt.Felt](1)}

		stepsUsed := uint64(123)
		stepsUsedStr := "123"

		mockVM.EXPECT().Execute([]core.Transaction{tx}, []core.Class{declaredClass.Class}, []*felt.Felt{},
			&vm.BlockInfo{Header: header}, gomock.Any(), false, false, false, true, false).
			Return(vm.ExecutionResults{
				OverallFees: overallFee,
				GasConsumed: gc,
				Traces:      []vm.TransactionTrace{*vmTrace},
				NumSteps:    stepsUsed,
			}, nil)

		trace, httpHeader, err := handler.TraceTransaction(t.Context(), *hash)

		require.Nil(t, err)
		assert.Equal(t, httpHeader.Get(rpc.ExecutionStepsHeader), stepsUsedStr)

		vmTrace.ExecutionResources = &vm.ExecutionResources{
			L1Gas:     2,
			L1DataGas: 3,
			L2Gas:     4,
		}
		assert.Equal(t, rpc.AdaptVMTransactionTrace(vmTrace), trace)
	})

	t.Run("reverted INVOKE tx from feeder", func(t *testing.T) {
		n := &utils.Sepolia

		handler := rpc.New(mockReader, mockSyncReader, mockVM, utils.NewNopZapLogger())

		client := feeder.NewTestClient(t, n)
		handler.WithFeeder(client)
		gateway := adaptfeeder.New(client)

		// Tx at index 3 in the block
		revertedTxHash := felt.NewUnsafeFromString[felt.Felt]("0x2f00c7f28df2197196440747f97baa63d0851e3b0cfc2efedb6a88a7ef78cb1")

		blockNumber := uint64(18)
		blockHash := felt.NewUnsafeFromString[felt.Felt]("0x5beb56c7d9a9fc066e695c3fc467f45532cace83d9979db4ccfd6b77ca476af")

		mockReader.EXPECT().Receipt(revertedTxHash).Return(nil, blockHash, blockNumber, nil)
		mockReader.EXPECT().BlockByHash(blockHash).DoAndReturn(func(_ *felt.Felt) (block *core.Block, err error) {
			return gateway.BlockByNumber(t.Context(), blockNumber)
		}).Times(2)

		mockReader.EXPECT().L1Head().Return(core.L1Head{
			BlockNumber: 19, // Doesn't really matter for this test
		}, nil)

		expectedRevertedTrace := rpc.TransactionTrace{
			Type: rpc.TxnInvoke,
			ValidateInvocation: &rpc.FunctionInvocation{
				ContractAddress:    *felt.NewUnsafeFromString[felt.Felt]("0x70503f026c7af73cfd2b007fe650e8c310256e9674ac4e42797c291edca5e84"),
				EntryPointSelector: felt.NewUnsafeFromString[felt.Felt]("0x162da33a4585851fe8d3af3c2a9c60b557814e221e0d4f30ff0b2189d9c7775"),
				Calldata: []felt.Felt{
					*felt.NewUnsafeFromString[felt.Felt]("0x1"),
					*felt.NewUnsafeFromString[felt.Felt]("0x7c687d151607710a7ec82ca5ab0ff2c48f52abd3b4a2773938a0cfef723fe6a"),
					*felt.NewUnsafeFromString[felt.Felt]("0x10b7e63d3ca05c9baffd985d3e1c3858d4dbf0759f066be0eaddc5d71c2cab5"),
					*felt.NewUnsafeFromString[felt.Felt]("0x1"),
					*felt.NewUnsafeFromString[felt.Felt]("0xa"),
				},
				CallerAddress:  *felt.NewUnsafeFromString[felt.Felt]("0x0"),
				ClassHash:      felt.NewUnsafeFromString[felt.Felt]("0x903752516de5c04fe91600ca6891e325278b2dfc54880ae11a809abb364844"),
				EntryPointType: "EXTERNAL",
				CallType:       "CALL",
				Result:         []felt.Felt{*felt.NewUnsafeFromString[felt.Felt]("0x56414c4944")},
				Calls:          []rpc.FunctionInvocation{},
				Events:         []rpcv6.OrderedEvent{},
				Messages:       []rpcv6.OrderedL2toL1Message{},
				ExecutionResources: &rpc.InnerExecutionResources{
					L1Gas: 0,
					L2Gas: 0,
				},
			},
			FeeTransferInvocation: &rpc.FunctionInvocation{
				ContractAddress:    *felt.NewUnsafeFromString[felt.Felt]("0x49d36570d4e46f48e99674bd3fcc84644ddd6b96f7c741b1562b82f9e004dc7"),
				EntryPointSelector: felt.NewUnsafeFromString[felt.Felt]("0x83afd3f4caedc6eebf44246fe54e38c95e3179a5ec9ea81740eca5b482d12e"),
				Calldata: []felt.Felt{
					*felt.NewUnsafeFromString[felt.Felt]("0x1176a1bd84444c89232ec27754698e5d2e7e1a7f1539f12027f28b23ec9f3d8"),
					*felt.NewUnsafeFromString[felt.Felt]("0x2847291f968"),
					*felt.NewUnsafeFromString[felt.Felt]("0x0"),
				},
				CallerAddress:  *felt.NewUnsafeFromString[felt.Felt]("0x70503f026c7af73cfd2b007fe650e8c310256e9674ac4e42797c291edca5e84"),
				ClassHash:      felt.NewUnsafeFromString[felt.Felt]("0xd0e183745e9dae3e4e78a8ffedcce0903fc4900beace4e0abf192d4c202da3"),
				EntryPointType: "EXTERNAL",
				CallType:       "CALL",
				Result:         []felt.Felt{*felt.NewUnsafeFromString[felt.Felt]("0x1")},
				Calls: []rpc.FunctionInvocation{
					{
						ContractAddress:    *felt.NewUnsafeFromString[felt.Felt]("0x49d36570d4e46f48e99674bd3fcc84644ddd6b96f7c741b1562b82f9e004dc7"),
						EntryPointSelector: felt.NewUnsafeFromString[felt.Felt]("0x83afd3f4caedc6eebf44246fe54e38c95e3179a5ec9ea81740eca5b482d12e"),
						Calldata: []felt.Felt{
							*felt.NewUnsafeFromString[felt.Felt]("0x1176a1bd84444c89232ec27754698e5d2e7e1a7f1539f12027f28b23ec9f3d8"),
							*felt.NewUnsafeFromString[felt.Felt]("0x2847291f968"),
							*felt.NewUnsafeFromString[felt.Felt]("0x0"),
						},
						CallerAddress:  *felt.NewUnsafeFromString[felt.Felt]("0x70503f026c7af73cfd2b007fe650e8c310256e9674ac4e42797c291edca5e84"),
						ClassHash:      felt.NewUnsafeFromString[felt.Felt]("0x1b661756bf7d16210fc611626e1af4569baa1781ffc964bd018f4585ae241c1"),
						EntryPointType: "EXTERNAL",
						CallType:       "DELEGATE",
						Result:         []felt.Felt{*felt.NewUnsafeFromString[felt.Felt]("0x1")},
						Calls:          []rpc.FunctionInvocation{},
						Events: []rpcv6.OrderedEvent{
							{
								Order: 0,
								Keys:  []*felt.Felt{felt.NewUnsafeFromString[felt.Felt]("0x99cd8bde557814842a3121e8ddfd433a539b8c9f14bf31ebf108d12e6196e9")},
								Data: []*felt.Felt{
									felt.NewUnsafeFromString[felt.Felt]("0x70503f026c7af73cfd2b007fe650e8c310256e9674ac4e42797c291edca5e84"),
									felt.NewUnsafeFromString[felt.Felt]("0x1176a1bd84444c89232ec27754698e5d2e7e1a7f1539f12027f28b23ec9f3d8"),
									felt.NewUnsafeFromString[felt.Felt]("0x2847291f968"),
									felt.NewUnsafeFromString[felt.Felt]("0x0"),
								},
							},
						},
						Messages: []rpcv6.OrderedL2toL1Message{},
						ExecutionResources: &rpc.InnerExecutionResources{
							L1Gas: 0,
							L2Gas: 0,
						},
					},
				},
				Events:   []rpcv6.OrderedEvent{},
				Messages: []rpcv6.OrderedL2toL1Message{},
				ExecutionResources: &rpc.InnerExecutionResources{
					L1Gas: 0,
					L2Gas: 0,
				},
			},
			ExecuteInvocation: &rpc.ExecuteInvocation{
				RevertReason: "Error in the called contract (0x070503f026c7af73cfd2b007fe650e8c310256e9674ac4e42797c291edca5e84):\nError at pc=0:4288:\nGot an exception while executing a hint: Custom Hint Error: Execution failed. Failure reason: 'Fatal'.\nCairo traceback (most recent call last):\nUnknown location (pc=0:67)\nUnknown location (pc=0:1997)\nUnknown location (pc=0:2729)\nUnknown location (pc=0:3577)\n",
			},
			ExecutionResources: &rpc.ExecutionResources{
				InnerExecutionResources: rpc.InnerExecutionResources{
					L1Gas: 0,
					L2Gas: 0,
				},
				L1DataGas: 0,
			},
		}

		trace, httpHeader, err := handler.TraceTransaction(t.Context(), *revertedTxHash)

		require.Nil(t, err)
		assert.Equal(t, httpHeader.Get(rpc.ExecutionStepsHeader), "0")
		assert.Equal(t, expectedRevertedTrace, trace)
	})
}

func TestTraceBlockTransactions(t *testing.T) {
	errTests := map[string]rpc.BlockID{
		"latest":        blockIDLatest(t),
		"hash":          blockIDHash(t, felt.NewFromUint64[felt.Felt](1)),
		"number":        blockIDNumber(t, 2),
		"pre_confirmed": blockIDPreConfirmed(t),
		"l1_accepted":   blockIDL1Accepted(t),
	}

	for description, blockID := range errTests {
		t.Run(description, func(t *testing.T) {
			log := utils.NewNopZapLogger()
			n := &utils.Mainnet
			chain := blockchain.New(memory.New(), n, statetestutils.UseNewState())
			handler := rpc.New(chain, nil, nil, log)

			if description == "pre_confirmed" {
				mockCtrl := gomock.NewController(t)
				t.Cleanup(mockCtrl.Finish)

				update, httpHeader, rpcErr := handler.TraceBlockTransactions(t.Context(), &blockID)
				assert.Nil(t, update)
				assert.Equal(t, httpHeader.Get(rpc.ExecutionStepsHeader), "0")
				assert.Equal(t, rpccore.ErrCallOnPreConfirmed, rpcErr)
			} else {
				update, httpHeader, rpcErr := handler.TraceBlockTransactions(t.Context(), &blockID)
				assert.Nil(t, update)
				assert.Equal(t, httpHeader.Get(rpc.ExecutionStepsHeader), "0")
				assert.Equal(t, rpccore.ErrBlockNotFound, rpcErr)
			}
		})
	}

	mockCtrl := gomock.NewController(t)
	t.Cleanup(mockCtrl.Finish)
	n := &utils.Mainnet

	mockReader := mocks.NewMockReader(mockCtrl)
	mockSyncReader := mocks.NewMockSyncReader(mockCtrl)
	mockReader.EXPECT().Network().Return(n).AnyTimes()
	mockVM := mocks.NewMockVM(mockCtrl)
	log := utils.NewNopZapLogger()

	handler := rpc.New(mockReader, mockSyncReader, mockVM, log)

	t.Run("regular block", func(t *testing.T) {
		blockHash := felt.NewUnsafeFromString[felt.Felt]("0x37b244ea7dc6b3f9735fba02d183ef0d6807a572dd91a63cc1b14b923c1ac0")
		tx := &core.DeclareTransaction{
			TransactionHash: felt.NewUnsafeFromString[felt.Felt]("0x000000001"),
			ClassHash:       felt.NewUnsafeFromString[felt.Felt]("0x000000000"),
		}

		header := &core.Header{
			Hash:             blockHash,
			ParentHash:       felt.NewUnsafeFromString[felt.Felt]("0x0"),
			Number:           0,
			SequencerAddress: felt.NewUnsafeFromString[felt.Felt]("0X111"),
			L1GasPriceETH:    felt.NewUnsafeFromString[felt.Felt]("0x777"),
			ProtocolVersion:  "99.12.3",
		}
		block := &core.Block{
			Header:       header,
			Transactions: []core.Transaction{tx},
		}
		declaredClass := &core.DeclaredClass{
			At:    3002,
			Class: &core.Cairo1Class{},
		}

		mockReader.EXPECT().BlockByHash(blockHash).Return(block, nil)

		mockReader.EXPECT().StateAtBlockHash(header.ParentHash).Return(nil, nopCloser, nil)
		headState := mocks.NewMockStateReader(mockCtrl)
		headState.EXPECT().Class(tx.ClassHash).Return(declaredClass, nil)
		mockReader.EXPECT().HeadState().Return(headState, nopCloser, nil)

		vmTraceJSON := json.RawMessage(`{
			"validate_invocation":{"entry_point_selector":"0x36fcbf06cd96843058359e1a75928beacfac10727dab22a3972f0af8aa92895","calldata":["0x25ec026985a3bf9d0cc1fe17326b245dfdc3ff89b8fde106542a3ea56c5a918","0x322258135d04971e96b747a5551061aa046ad5d8be11a35c67029d96b23f98","0x33434ad846cdd5f23eb73ff09fe6fddd568284a0fb7d1be20ee482f044dabe2","0x79dc0da7c54b95f10aa182ad0a46400db63156920adb65eca2654c0945a463","0x2","0x322258135d04971e96b747a5551061aa046ad5d8be11a35c67029d96b23f98","0x0"],"caller_address":"0x0","class_hash":"0x25ec026985a3bf9d0cc1fe17326b245dfdc3ff89b8fde106542a3ea56c5a918","entry_point_type":"EXTERNAL","call_type":"CALL","result":[],"calls":[{"entry_point_selector":"0x36fcbf06cd96843058359e1a75928beacfac10727dab22a3972f0af8aa92895","calldata":["0x25ec026985a3bf9d0cc1fe17326b245dfdc3ff89b8fde106542a3ea56c5a918","0x322258135d04971e96b747a5551061aa046ad5d8be11a35c67029d96b23f98","0x33434ad846cdd5f23eb73ff09fe6fddd568284a0fb7d1be20ee482f044dabe2","0x79dc0da7c54b95f10aa182ad0a46400db63156920adb65eca2654c0945a463","0x2","0x322258135d04971e96b747a5551061aa046ad5d8be11a35c67029d96b23f98","0x0"],"caller_address":"0x0","class_hash":"0x33434ad846cdd5f23eb73ff09fe6fddd568284a0fb7d1be20ee482f044dabe2","entry_point_type":"EXTERNAL","call_type":"DELEGATE","result":[],"calls":[],"events":[],"messages":[]}],"events":[],"messages":[], "execution_resources":{}},
			"execute_invocation":{"entry_point_selector":"0x28ffe4ff0f226a9107253e17a904099aa4f63a02a5621de0576e5aa71bc5194","calldata":["0x33434ad846cdd5f23eb73ff09fe6fddd568284a0fb7d1be20ee482f044dabe2","0x79dc0da7c54b95f10aa182ad0a46400db63156920adb65eca2654c0945a463","0x2","0x322258135d04971e96b747a5551061aa046ad5d8be11a35c67029d96b23f98","0x0"],"caller_address":"0x0","class_hash":"0x25ec026985a3bf9d0cc1fe17326b245dfdc3ff89b8fde106542a3ea56c5a918","entry_point_type":"CONSTRUCTOR","call_type":"CALL","result":[],"calls":[{"entry_point_selector":"0x79dc0da7c54b95f10aa182ad0a46400db63156920adb65eca2654c0945a463","calldata":["0x322258135d04971e96b747a5551061aa046ad5d8be11a35c67029d96b23f98","0x0"],"caller_address":"0x0","class_hash":"0x33434ad846cdd5f23eb73ff09fe6fddd568284a0fb7d1be20ee482f044dabe2","entry_point_type":"EXTERNAL","call_type":"DELEGATE","result":[],"calls":[],"events":[{"keys":["0x10c19bef19acd19b2c9f4caa40fd47c9fbe1d9f91324d44dcd36be2dae96784"],"data":["0xdac9bcffb3d967f19a7fe21002c98c984d5a9458a88e6fc5d1c478a97ed412","0x322258135d04971e96b747a5551061aa046ad5d8be11a35c67029d96b23f98","0x0"]}],"messages":[]}],"events":[],"messages":[], "execution_resources": {}},
			"fee_transfer_invocation":{"entry_point_selector":"0x83afd3f4caedc6eebf44246fe54e38c95e3179a5ec9ea81740eca5b482d12e","calldata":["0x5dcd266a80b8a5f29f04d779c6b166b80150c24f2180a75e82427242dab20a9","0x15be","0x0"],"caller_address":"0xdac9bcffb3d967f19a7fe21002c98c984d5a9458a88e6fc5d1c478a97ed412","class_hash":"0xd0e183745e9dae3e4e78a8ffedcce0903fc4900beace4e0abf192d4c202da3","entry_point_type":"EXTERNAL","call_type":"CALL","result":["0x1"],"calls":[{"entry_point_selector":"0x83afd3f4caedc6eebf44246fe54e38c95e3179a5ec9ea81740eca5b482d12e","calldata":["0x5dcd266a80b8a5f29f04d779c6b166b80150c24f2180a75e82427242dab20a9","0x15be","0x0"],"caller_address":"0xdac9bcffb3d967f19a7fe21002c98c984d5a9458a88e6fc5d1c478a97ed412","class_hash":"0x2760f25d5a4fb2bdde5f561fd0b44a3dee78c28903577d37d669939d97036a0","entry_point_type":"EXTERNAL","call_type":"DELEGATE","result":["0x1"],"calls":[],"events":[{"keys":["0x99cd8bde557814842a3121e8ddfd433a539b8c9f14bf31ebf108d12e6196e9"],"data":["0xdac9bcffb3d967f19a7fe21002c98c984d5a9458a88e6fc5d1c478a97ed412","0x5dcd266a80b8a5f29f04d779c6b166b80150c24f2180a75e82427242dab20a9","0x15be","0x0"]}],"messages":[]}],"events":[],"messages":[], "execution_resources": {}},
			"execution_resources": {"data_availability": {}},
			"state_diff": {
				"storage_diffs": [],
				"nonces": [],
				"deployed_contracts": [],
				"deprecated_declared_classes": [],
				"declared_classes": [],
				"replaced_classes": []
			}
		}`)
		vmTrace := vm.TransactionTrace{}
		require.NoError(t, json.Unmarshal(vmTraceJSON, &vmTrace))

		stepsUsed := uint64(123)
		stepsUsedStr := "123"

		mockVM.EXPECT().Execute([]core.Transaction{tx}, []core.Class{declaredClass.Class}, []*felt.Felt{}, &vm.BlockInfo{Header: header},
			gomock.Any(), false, false, false, true, false).
			Return(vm.ExecutionResults{
				OverallFees:      nil,
				DataAvailability: []core.DataAvailability{{}, {}},
				GasConsumed:      []core.GasConsumed{{}, {}},
				Traces:           []vm.TransactionTrace{vmTrace},
				NumSteps:         stepsUsed,
			}, nil)

		expectedTrace := rpc.AdaptVMTransactionTrace(&vmTrace)
		expectedResult := []rpc.TracedBlockTransaction{
			{
				TransactionHash: tx.Hash(),
				TraceRoot:       &expectedTrace,
			},
		}

		blockID := blockIDHash(t, blockHash)
		result, httpHeader, err := handler.TraceBlockTransactions(t.Context(), &blockID)
		require.Nil(t, err)
		assert.Equal(t, httpHeader.Get(rpc.ExecutionStepsHeader), stepsUsedStr)
		assert.Equal(t, expectedResult, result)
	})
}

func TestAdaptVMTransactionTrace(t *testing.T) {
	t.Run("successfully adapt INVOKE trace from vm", func(t *testing.T) {
		fromAddr, _ := felt.NewFromString[felt.Felt]("0x4c5772d1914fe6ce891b64eb35bf3522aeae1315647314aac58b01137607f3f")
		toAddrStr := "0x540552aae708306346466633036396334303062342d24292eadbdc777db86e5"

		payload0, _ := felt.NewFromString[felt.Felt]("0x0")
		payload1, _ := felt.NewFromString[felt.Felt]("0x5ba586f822ce9debae27fa04a3e71721fdc90ff")
		payload2, _ := felt.NewFromString[felt.Felt]("0x455448")
		payload3, _ := felt.NewFromString[felt.Felt]("0x31da07977d000")
		payload4, _ := felt.NewFromString[felt.Felt]("0x0")

		vmTrace := vm.TransactionTrace{
			Type: vm.TxnInvoke,
			ValidateInvocation: &vm.FunctionInvocation{
				Messages: []vm.OrderedL2toL1Message{
					{
						Order: 0,
						From:  fromAddr,
						To:    toAddrStr,
						Payload: []*felt.Felt{
							payload0,
							payload1,
							payload2,
							payload3,
							payload4,
						},
					},
				},
				ExecutionResources: &vm.ExecutionResources{
					L1Gas:     1,
					L1DataGas: 2,
					L2Gas:     3,
					ComputationResources: vm.ComputationResources{
						Steps:        1,
						MemoryHoles:  2,
						Pedersen:     3,
						RangeCheck:   4,
						Bitwise:      5,
						Ecdsa:        6,
						EcOp:         7,
						Keccak:       8,
						Poseidon:     9,
						SegmentArena: 10,
						AddMod:       11,
						MulMod:       12,
						RangeCheck96: 13,
						Output:       14,
					},
					DataAvailability: &vm.DataAvailability{
						L1Gas:     1,
						L1DataGas: 2,
					},
				},
			},
			FeeTransferInvocation: &vm.FunctionInvocation{},
			ExecuteInvocation: &vm.ExecuteInvocation{
				RevertReason:       "",
				FunctionInvocation: &vm.FunctionInvocation{},
			},
			ConstructorInvocation: &vm.FunctionInvocation{},
			FunctionInvocation:    &vm.ExecuteInvocation{},
			StateDiff: &vm.StateDiff{ //nolint:dupl
				StorageDiffs: []vm.StorageDiff{
					{
						Address: felt.Zero,
						StorageEntries: []vm.Entry{
							{
								Key:   felt.Zero,
								Value: felt.Zero,
							},
						},
					},
				},
				Nonces: []vm.Nonce{
					{
						ContractAddress: felt.Zero,
						Nonce:           felt.Zero,
					},
				},
				DeployedContracts: []vm.DeployedContract{
					{
						Address:   felt.Zero,
						ClassHash: felt.Zero,
					},
				},
				DeprecatedDeclaredClasses: []*felt.Felt{
					&felt.Zero,
				},
				DeclaredClasses: []vm.DeclaredClass{
					{
						ClassHash:         felt.Zero,
						CompiledClassHash: felt.Zero,
					},
				},
				ReplacedClasses: []vm.ReplacedClass{
					{
						ContractAddress: felt.Zero,
						ClassHash:       felt.Zero,
					},
				},
			},
		}

		toAddr, _ := felt.NewFromString[felt.Felt](toAddrStr)

		expectedAdaptedTrace := rpc.TransactionTrace{
			Type: rpc.TxnInvoke,
			ValidateInvocation: &rpc.FunctionInvocation{
				Calls:  []rpc.FunctionInvocation{},
				Events: []rpcv6.OrderedEvent{},
				Messages: []rpcv6.OrderedL2toL1Message{
					{
						Order: 0,
						From:  fromAddr,
						To:    toAddr,
						Payload: []*felt.Felt{
							payload0,
							payload1,
							payload2,
							payload3,
							payload4,
						},
					},
				},
				ExecutionResources: &rpc.InnerExecutionResources{
					L1Gas: 1,
					L2Gas: 3,
				},
				IsReverted: false,
			},
			FeeTransferInvocation: &rpc.FunctionInvocation{
				Calls:      []rpc.FunctionInvocation{},
				Events:     []rpcv6.OrderedEvent{},
				Messages:   []rpcv6.OrderedL2toL1Message{},
				IsReverted: false,
			},
			ExecuteInvocation: &rpc.ExecuteInvocation{
				RevertReason: "",
				FunctionInvocation: &rpc.FunctionInvocation{
					Calls:      []rpc.FunctionInvocation{},
					Events:     []rpcv6.OrderedEvent{},
					Messages:   []rpcv6.OrderedL2toL1Message{},
					IsReverted: false,
				},
			},
			StateDiff: &rpcv6.StateDiff{ //nolint:dupl
				StorageDiffs: []rpcv6.StorageDiff{
					{
						Address: felt.Zero,
						StorageEntries: []rpcv6.Entry{
							{
								Key:   felt.Zero,
								Value: felt.Zero,
							},
						},
					},
				},
				Nonces: []rpcv6.Nonce{
					{
						ContractAddress: felt.Zero,
						Nonce:           felt.Zero,
					},
				},
				DeployedContracts: []rpcv6.DeployedContract{
					{
						Address:   felt.Zero,
						ClassHash: felt.Zero,
					},
				},
				DeprecatedDeclaredClasses: []*felt.Felt{
					&felt.Zero,
				},
				DeclaredClasses: []rpcv6.DeclaredClass{
					{
						ClassHash:         felt.Zero,
						CompiledClassHash: felt.Zero,
					},
				},
				ReplacedClasses: []rpcv6.ReplacedClass{
					{
						ContractAddress: felt.Zero,
						ClassHash:       felt.Zero,
					},
				},
			},
		}

		assert.Equal(t, expectedAdaptedTrace, rpc.AdaptVMTransactionTrace(&vmTrace))
	})

	t.Run("successfully adapt DEPLOY_ACCOUNT tx from vm", func(t *testing.T) {
		vmTrace := vm.TransactionTrace{
			Type:                  vm.TxnDeployAccount,
			ValidateInvocation:    &vm.FunctionInvocation{},
			FeeTransferInvocation: &vm.FunctionInvocation{},
			ExecuteInvocation: &vm.ExecuteInvocation{
				RevertReason:       "",
				FunctionInvocation: &vm.FunctionInvocation{},
			},
			ConstructorInvocation: &vm.FunctionInvocation{},
			FunctionInvocation:    &vm.ExecuteInvocation{},
		}

		expectedAdaptedTrace := rpc.TransactionTrace{
			Type: rpc.TxnDeployAccount,
			ValidateInvocation: &rpc.FunctionInvocation{
				Calls:    []rpc.FunctionInvocation{},
				Events:   []rpcv6.OrderedEvent{},
				Messages: []rpcv6.OrderedL2toL1Message{},
			},
			FeeTransferInvocation: &rpc.FunctionInvocation{
				Calls:    []rpc.FunctionInvocation{},
				Events:   []rpcv6.OrderedEvent{},
				Messages: []rpcv6.OrderedL2toL1Message{},
			},
			ConstructorInvocation: &rpc.FunctionInvocation{
				Calls:    []rpc.FunctionInvocation{},
				Events:   []rpcv6.OrderedEvent{},
				Messages: []rpcv6.OrderedL2toL1Message{},
			},
		}

		adaptedTrace := rpc.AdaptVMTransactionTrace(&vmTrace)

		require.Equal(t, expectedAdaptedTrace, adaptedTrace)
	})

	t.Run("successfully adapt L1_HANDLER tx from vm", func(t *testing.T) {
		vmTrace := vm.TransactionTrace{
			Type:                  vm.TxnL1Handler,
			ValidateInvocation:    &vm.FunctionInvocation{},
			FeeTransferInvocation: &vm.FunctionInvocation{},
			ExecuteInvocation: &vm.ExecuteInvocation{
				RevertReason:       "",
				FunctionInvocation: &vm.FunctionInvocation{},
			},
			ConstructorInvocation: &vm.FunctionInvocation{},
			FunctionInvocation: &vm.ExecuteInvocation{
				FunctionInvocation: &vm.FunctionInvocation{},
			},
		}

		expectedAdaptedTrace := rpc.TransactionTrace{
			Type: rpc.TxnL1Handler,
			FunctionInvocation: &rpc.ExecuteInvocation{
				RevertReason: "",
				FunctionInvocation: &rpc.FunctionInvocation{
					Calls:      []rpc.FunctionInvocation{},
					Events:     []rpcv6.OrderedEvent{},
					Messages:   []rpcv6.OrderedL2toL1Message{},
					IsReverted: false,
				},
			},
		}

		adaptedTrace := rpc.AdaptVMTransactionTrace(&vmTrace)

		require.Equal(t, expectedAdaptedTrace, adaptedTrace)
	})
}

func TestAdaptFeederBlockTrace(t *testing.T) {
	t.Run("nil block trace", func(t *testing.T) {
		block := &rpc.BlockWithTxs{}

		res, err := rpc.AdaptFeederBlockTrace(block, nil)
		require.Nil(t, res)
		require.Nil(t, err)
	})

	t.Run("inconsistent blockWithTxs and blockTrace", func(t *testing.T) {
		blockWithTxs := &rpc.BlockWithTxs{
			Transactions: []*rpc.Transaction{
				{},
			},
		}
		blockTrace := &starknet.BlockTrace{}

		res, err := rpc.AdaptFeederBlockTrace(blockWithTxs, blockTrace)
		require.Nil(t, res)
		require.Equal(t, errors.New("mismatched number of txs and traces"), err)
	})

	t.Run("L1_HANDLER tx gets successfully adapted", func(t *testing.T) {
		blockWithTxs := &rpc.BlockWithTxs{
			Transactions: []*rpc.Transaction{
				{
					Type: rpc.TxnL1Handler,
				},
			},
		}
		blockTrace := &starknet.BlockTrace{
			Traces: []starknet.TransactionTrace{
				{
					TransactionHash:       *felt.NewFromUint64[felt.Felt](1),
					FeeTransferInvocation: &starknet.FunctionInvocation{},
					ValidateInvocation:    &starknet.FunctionInvocation{},
					FunctionInvocation: &starknet.FunctionInvocation{
						Events: []starknet.OrderedEvent{{
							Order: 1,
							Keys:  []felt.Felt{*felt.NewFromUint64[felt.Felt](2)},
							Data:  []felt.Felt{*felt.NewFromUint64[felt.Felt](3)},
						}},
						ExecutionResources: starknet.ExecutionResources{
							TotalGasConsumed: &starknet.GasConsumed{
								L1Gas:     10,
								L2Gas:     11,
								L1DataGas: 12,
							},
						},
					},
				},
			},
		}

		expectedAdaptedTrace := []rpc.TracedBlockTransaction{
			{
				TransactionHash: felt.NewFromUint64[felt.Felt](1),
				TraceRoot: &rpc.TransactionTrace{
					Type: rpc.TxnL1Handler,
					FunctionInvocation: &rpc.ExecuteInvocation{
						RevertReason: "",
						FunctionInvocation: &rpc.FunctionInvocation{
							Calls: []rpc.FunctionInvocation{},
							Events: []rpcv6.OrderedEvent{{
								Order: 1,
								Keys:  []*felt.Felt{felt.NewFromUint64[felt.Felt](2)},
								Data:  []*felt.Felt{felt.NewFromUint64[felt.Felt](3)},
							}},
							Messages: []rpcv6.OrderedL2toL1Message{},
							ExecutionResources: &rpc.InnerExecutionResources{
								L1Gas: 10,
								L2Gas: 11,
							},
						},
					},
				},
			},
		}

		res, err := rpc.AdaptFeederBlockTrace(blockWithTxs, blockTrace)
		require.Nil(t, err)
		require.Equal(t, expectedAdaptedTrace, res)
	})

	t.Run("INVOKE tx gets successfully adapted (with revert error)", func(t *testing.T) {
		blockWithTxs := &rpc.BlockWithTxs{
			Transactions: []*rpc.Transaction{
				{
					Type: rpc.TxnInvoke,
				},
			},
		}
		blockTrace := &starknet.BlockTrace{
			Traces: []starknet.TransactionTrace{
				{
					TransactionHash:       *felt.NewFromUint64[felt.Felt](1),
					FeeTransferInvocation: &starknet.FunctionInvocation{},
					ValidateInvocation:    &starknet.FunctionInvocation{},
					// When revert error, feeder trace has no FunctionInvocation only RevertError is set
					RevertError: "some error",
				},
			},
		}

		expectedAdaptedTrace := []rpc.TracedBlockTransaction{
			{
				TransactionHash: felt.NewFromUint64[felt.Felt](1),
				TraceRoot: &rpc.TransactionTrace{
					Type: rpc.TxnInvoke,
					FeeTransferInvocation: &rpc.FunctionInvocation{
						Calls:              []rpc.FunctionInvocation{},
						Events:             []rpcv6.OrderedEvent{},
						Messages:           []rpcv6.OrderedL2toL1Message{},
						ExecutionResources: &rpc.InnerExecutionResources{},
					},
					ValidateInvocation: &rpc.FunctionInvocation{
						Calls:              []rpc.FunctionInvocation{},
						Events:             []rpcv6.OrderedEvent{},
						Messages:           []rpcv6.OrderedL2toL1Message{},
						ExecutionResources: &rpc.InnerExecutionResources{},
					},
					ExecuteInvocation: &rpc.ExecuteInvocation{
						RevertReason: "some error",
					},
				},
			},
		}

		res, err := rpc.AdaptFeederBlockTrace(blockWithTxs, blockTrace)
		require.Nil(t, err)
		require.Equal(t, expectedAdaptedTrace, res)
	})
}

func TestCall(t *testing.T) {
	mockCtrl := gomock.NewController(t)
	t.Cleanup(mockCtrl.Finish)

	mockReader := mocks.NewMockReader(mockCtrl)
	mockVM := mocks.NewMockVM(mockCtrl)
	handler := rpc.New(mockReader, nil, mockVM, utils.NewNopZapLogger())

	t.Run("empty blockchain", func(t *testing.T) {
		mockReader.EXPECT().HeadState().Return(nil, nil, db.ErrKeyNotFound)

		blockID := blockIDLatest(t)
		res, rpcErr := handler.Call(&rpc.FunctionCall{}, &blockID)
		require.Nil(t, res)
		assert.Equal(t, rpccore.ErrBlockNotFound, rpcErr)
	})

	t.Run("non-existent block hash", func(t *testing.T) {
		mockReader.EXPECT().StateAtBlockHash(&felt.Zero).Return(nil, nil, db.ErrKeyNotFound)

		blockID := blockIDHash(t, &felt.Zero)
		res, rpcErr := handler.Call(&rpc.FunctionCall{}, &blockID)
		require.Nil(t, res)
		assert.Equal(t, rpccore.ErrBlockNotFound, rpcErr)
	})

	t.Run("non-existent block number", func(t *testing.T) {
		mockReader.EXPECT().StateAtBlockNumber(uint64(0)).Return(nil, nil, db.ErrKeyNotFound)

		blockID := blockIDNumber(t, 0)
		res, rpcErr := handler.Call(&rpc.FunctionCall{}, &blockID)
		require.Nil(t, res)
		assert.Equal(t, rpccore.ErrBlockNotFound, rpcErr)
	})

	mockState := mocks.NewMockStateReader(mockCtrl)

	t.Run("call - unknown contract", func(t *testing.T) {
		mockReader.EXPECT().HeadState().Return(mockState, nopCloser, nil)
		mockReader.EXPECT().HeadsHeader().Return(new(core.Header), nil)
		mockState.EXPECT().ContractClassHash(&felt.Zero).Return(felt.Zero, errors.New("unknown contract"))

		blockID := blockIDLatest(t)
		res, rpcErr := handler.Call(&rpc.FunctionCall{}, &blockID)
		require.Nil(t, res)
		assert.Equal(t, rpccore.ErrContractNotFound, rpcErr)
	})

	t.Run("ok", func(t *testing.T) {
		handler = handler.WithCallMaxSteps(1337).WithCallMaxGas(1338)

		contractAddr := felt.NewFromUint64[felt.Felt](1)
		selector := felt.NewFromUint64[felt.Felt](2)
		classHash := felt.NewFromUint64[felt.Felt](3)
		calldata := []felt.Felt{
			*felt.NewFromUint64[felt.Felt](4),
			*felt.NewFromUint64[felt.Felt](5),
		}
		expectedRes := vm.CallResult{Result: []*felt.Felt{
			felt.NewFromUint64[felt.Felt](6),
			felt.NewFromUint64[felt.Felt](7),
		}}

		headsHeader := &core.Header{
			Number:    9,
			Timestamp: 101,
		}

		mockReader.EXPECT().HeadState().Return(mockState, nopCloser, nil)
		mockReader.EXPECT().HeadsHeader().Return(headsHeader, nil)
<<<<<<< HEAD
		mockState.EXPECT().ContractClassHash(contractAddr).Return(*classHash, nil)
		mockState.EXPECT().Class(classHash).Return(&core.DeclaredClass{Class: &cairoClass}, nil)
		mockReader.EXPECT().Network().Return(n)
		mockVM.EXPECT().Call(&vm.CallInfo{
			ContractAddress: contractAddr,
			ClassHash:       classHash,
			Selector:        selector,
			Calldata:        calldata,
		}, &vm.BlockInfo{Header: headsHeader}, gomock.Any(), &utils.Mainnet, uint64(1337), cairoClass.SierraVersion(), true, false).Return(expectedRes, nil)
=======
		mockState.EXPECT().ContractClassHash(contractAddr).Return(classHash, nil)
		mockVM.EXPECT().Call(
			&vm.CallInfo{
				ContractAddress: contractAddr,
				ClassHash:       classHash,
				Selector:        selector,
				Calldata:        calldata,
			},
			&vm.BlockInfo{
				Header: headsHeader,
			},
			gomock.Any(),
			uint64(1337),
			uint64(1338),
			true,
			false,
		).Return(expectedRes, nil)
>>>>>>> 1fed2118

		blockID := blockIDLatest(t)
		res, rpcErr := handler.Call(
			&rpc.FunctionCall{
				ContractAddress:    *contractAddr,
				EntryPointSelector: *selector,
				Calldata:           rpc.CalldataInputs{Data: calldata},
			},
			&blockID,
		)
		require.Nil(t, rpcErr)
		require.Equal(t, expectedRes.Result, res)
	})

	t.Run("entrypoint not found error", func(t *testing.T) {
		handler = handler.WithCallMaxSteps(1337).WithCallMaxGas(1338)

		contractAddr := felt.NewFromUint64[felt.Felt](1)
		selector := felt.NewFromUint64[felt.Felt](2)
		classHash := felt.NewFromUint64[felt.Felt](3)
		calldata := []felt.Felt{*felt.NewFromUint64[felt.Felt](4)}
		expectedRes := vm.CallResult{
			Result:          []*felt.Felt{felt.NewUnsafeFromString[felt.Felt](rpccore.EntrypointNotFoundFelt)},
			ExecutionFailed: true,
		}
		expectedErr := rpccore.ErrEntrypointNotFound

		headsHeader := &core.Header{
			Number:    9,
			Timestamp: 101,
		}

		mockReader.EXPECT().HeadState().Return(mockState, nopCloser, nil)
		mockReader.EXPECT().HeadsHeader().Return(headsHeader, nil)
<<<<<<< HEAD
		mockState.EXPECT().ContractClassHash(contractAddr).Return(*classHash, nil)
		mockState.EXPECT().Class(classHash).Return(&core.DeclaredClass{Class: &cairoClass}, nil)
		mockReader.EXPECT().Network().Return(n)
		mockVM.EXPECT().Call(&vm.CallInfo{
			ContractAddress: contractAddr,
			ClassHash:       classHash,
			Selector:        selector,
			Calldata:        calldata,
		}, &vm.BlockInfo{Header: headsHeader}, gomock.Any(), &utils.Mainnet, uint64(1337), cairoClass.SierraVersion(), true, false).Return(expectedRes, nil)
=======
		mockState.EXPECT().ContractClassHash(contractAddr).Return(classHash, nil)
		mockVM.EXPECT().Call(
			&vm.CallInfo{
				ContractAddress: contractAddr,
				ClassHash:       classHash,
				Selector:        selector,
				Calldata:        calldata,
			},
			&vm.BlockInfo{
				Header: headsHeader,
			},
			gomock.Any(),
			uint64(1337),
			uint64(1338),
			true,
			false,
		).Return(expectedRes, nil)
>>>>>>> 1fed2118

		blockID := blockIDLatest(t)
		res, rpcErr := handler.Call(&rpc.FunctionCall{
			ContractAddress:    *contractAddr,
			EntryPointSelector: *selector,
			Calldata:           rpc.CalldataInputs{Data: calldata},
		},
			&blockID,
		)
		require.Nil(t, res)
		require.Equal(t, rpcErr, expectedErr)
	})

	t.Run("execution failed with execution failure and empty result", func(t *testing.T) {
		handler = handler.WithCallMaxSteps(1337).WithCallMaxGas(1338)

		contractAddr := felt.NewFromUint64[felt.Felt](1)
		selector := felt.NewFromUint64[felt.Felt](2)
		classHash := felt.NewFromUint64[felt.Felt](3)
		calldata := []felt.Felt{*felt.NewFromUint64[felt.Felt](4)}
		expectedRes := vm.CallResult{
			ExecutionFailed: true,
		}
		expectedErr := rpc.MakeContractError(json.RawMessage(""))

		headsHeader := &core.Header{
			Number:    9,
			Timestamp: 101,
		}

		mockReader.EXPECT().HeadState().Return(mockState, nopCloser, nil)
		mockReader.EXPECT().HeadsHeader().Return(headsHeader, nil)
<<<<<<< HEAD
		mockState.EXPECT().ContractClassHash(contractAddr).Return(*classHash, nil)
		mockState.EXPECT().Class(classHash).Return(&core.DeclaredClass{Class: &cairoClass}, nil)
		mockReader.EXPECT().Network().Return(n)
		mockVM.EXPECT().Call(gomock.Any(), gomock.Any(), gomock.Any(), gomock.Any(), gomock.Any(), gomock.Any(), gomock.Any(), gomock.Any()).Return(expectedRes, nil)
=======
		mockState.EXPECT().ContractClassHash(contractAddr).Return(classHash, nil)
		mockVM.EXPECT().Call(
			gomock.Any(),
			gomock.Any(),
			gomock.Any(),
			gomock.Any(),
			gomock.Any(),
			gomock.Any(),
			gomock.Any(),
		).Return(expectedRes, nil)
>>>>>>> 1fed2118

		blockID := blockIDLatest(t)
		res, rpcErr := handler.Call(
			&rpc.FunctionCall{
				ContractAddress:    *contractAddr,
				EntryPointSelector: *selector,
				Calldata:           rpc.CalldataInputs{Data: calldata},
			},
			&blockID,
		)
		require.Nil(t, res)
		require.Equal(t, expectedErr, rpcErr)
	})
}<|MERGE_RESOLUTION|>--- conflicted
+++ resolved
@@ -1264,18 +1264,7 @@
 
 		mockReader.EXPECT().HeadState().Return(mockState, nopCloser, nil)
 		mockReader.EXPECT().HeadsHeader().Return(headsHeader, nil)
-<<<<<<< HEAD
 		mockState.EXPECT().ContractClassHash(contractAddr).Return(*classHash, nil)
-		mockState.EXPECT().Class(classHash).Return(&core.DeclaredClass{Class: &cairoClass}, nil)
-		mockReader.EXPECT().Network().Return(n)
-		mockVM.EXPECT().Call(&vm.CallInfo{
-			ContractAddress: contractAddr,
-			ClassHash:       classHash,
-			Selector:        selector,
-			Calldata:        calldata,
-		}, &vm.BlockInfo{Header: headsHeader}, gomock.Any(), &utils.Mainnet, uint64(1337), cairoClass.SierraVersion(), true, false).Return(expectedRes, nil)
-=======
-		mockState.EXPECT().ContractClassHash(contractAddr).Return(classHash, nil)
 		mockVM.EXPECT().Call(
 			&vm.CallInfo{
 				ContractAddress: contractAddr,
@@ -1292,7 +1281,6 @@
 			true,
 			false,
 		).Return(expectedRes, nil)
->>>>>>> 1fed2118
 
 		blockID := blockIDLatest(t)
 		res, rpcErr := handler.Call(
@@ -1327,18 +1315,7 @@
 
 		mockReader.EXPECT().HeadState().Return(mockState, nopCloser, nil)
 		mockReader.EXPECT().HeadsHeader().Return(headsHeader, nil)
-<<<<<<< HEAD
 		mockState.EXPECT().ContractClassHash(contractAddr).Return(*classHash, nil)
-		mockState.EXPECT().Class(classHash).Return(&core.DeclaredClass{Class: &cairoClass}, nil)
-		mockReader.EXPECT().Network().Return(n)
-		mockVM.EXPECT().Call(&vm.CallInfo{
-			ContractAddress: contractAddr,
-			ClassHash:       classHash,
-			Selector:        selector,
-			Calldata:        calldata,
-		}, &vm.BlockInfo{Header: headsHeader}, gomock.Any(), &utils.Mainnet, uint64(1337), cairoClass.SierraVersion(), true, false).Return(expectedRes, nil)
-=======
-		mockState.EXPECT().ContractClassHash(contractAddr).Return(classHash, nil)
 		mockVM.EXPECT().Call(
 			&vm.CallInfo{
 				ContractAddress: contractAddr,
@@ -1355,7 +1332,6 @@
 			true,
 			false,
 		).Return(expectedRes, nil)
->>>>>>> 1fed2118
 
 		blockID := blockIDLatest(t)
 		res, rpcErr := handler.Call(&rpc.FunctionCall{
@@ -1388,13 +1364,7 @@
 
 		mockReader.EXPECT().HeadState().Return(mockState, nopCloser, nil)
 		mockReader.EXPECT().HeadsHeader().Return(headsHeader, nil)
-<<<<<<< HEAD
 		mockState.EXPECT().ContractClassHash(contractAddr).Return(*classHash, nil)
-		mockState.EXPECT().Class(classHash).Return(&core.DeclaredClass{Class: &cairoClass}, nil)
-		mockReader.EXPECT().Network().Return(n)
-		mockVM.EXPECT().Call(gomock.Any(), gomock.Any(), gomock.Any(), gomock.Any(), gomock.Any(), gomock.Any(), gomock.Any(), gomock.Any()).Return(expectedRes, nil)
-=======
-		mockState.EXPECT().ContractClassHash(contractAddr).Return(classHash, nil)
 		mockVM.EXPECT().Call(
 			gomock.Any(),
 			gomock.Any(),
@@ -1404,7 +1374,6 @@
 			gomock.Any(),
 			gomock.Any(),
 		).Return(expectedRes, nil)
->>>>>>> 1fed2118
 
 		blockID := blockIDLatest(t)
 		res, rpcErr := handler.Call(
