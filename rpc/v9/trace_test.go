--- conflicted
+++ resolved
@@ -358,11 +358,7 @@
 		mockReader.EXPECT().BlockByHash(header.Hash).Return(block, nil)
 
 		mockReader.EXPECT().StateAtBlockHash(header.ParentHash).Return(nil, nopCloser, nil)
-<<<<<<< HEAD
-		headState := mocks.NewMockStateReader(mockCtrl)
-=======
 		headState := mocks.NewMockCommonState(mockCtrl)
->>>>>>> f1e4fde6
 		headState.EXPECT().Class(tx.ClassHash).Return(declaredClass, nil)
 		mockReader.EXPECT().HeadState().Return(headState, nopCloser, nil)
 
@@ -444,11 +440,7 @@
 			&pending,
 			nil,
 		).Times(2)
-<<<<<<< HEAD
-		headState := mocks.NewMockStateReader(mockCtrl)
-=======
 		headState := mocks.NewMockCommonState(mockCtrl)
->>>>>>> f1e4fde6
 		mockReader.EXPECT().StateAtBlockHash(header.ParentHash).
 			Return(headState, nopCloser, nil).Times(2)
 
@@ -526,11 +518,7 @@
 			&preConfirmed,
 			nil,
 		)
-<<<<<<< HEAD
-		headState := mocks.NewMockStateReader(mockCtrl)
-=======
 		headState := mocks.NewMockCommonState(mockCtrl)
->>>>>>> f1e4fde6
 		mockReader.EXPECT().StateAtBlockNumber(header.Number-1).
 			Return(headState, nopCloser, nil)
 
@@ -865,11 +853,7 @@
 		mockReader.EXPECT().BlockByHash(blockHash).Return(block, nil)
 
 		mockReader.EXPECT().StateAtBlockHash(header.ParentHash).Return(nil, nopCloser, nil)
-<<<<<<< HEAD
-		headState := mocks.NewMockStateReader(mockCtrl)
-=======
 		headState := mocks.NewMockCommonState(mockCtrl)
->>>>>>> f1e4fde6
 		headState.EXPECT().Class(tx.ClassHash).Return(declaredClass, nil)
 		mockReader.EXPECT().HeadState().Return(headState, nopCloser, nil)
 
@@ -1362,11 +1346,7 @@
 		assert.Equal(t, rpccore.ErrBlockNotFound, rpcErr)
 	})
 
-<<<<<<< HEAD
-	mockState := mocks.NewMockStateReader(mockCtrl)
-=======
 	mockState := mocks.NewMockCommonState(mockCtrl)
->>>>>>> f1e4fde6
 
 	t.Run("call - unknown contract", func(t *testing.T) {
 		mockReader.EXPECT().HeadState().Return(mockState, nopCloser, nil)
