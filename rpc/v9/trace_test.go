--- conflicted
+++ resolved
@@ -439,19 +439,10 @@
 		mockSyncReader.EXPECT().PendingData().Return(
 			&pending,
 			nil,
-<<<<<<< HEAD
-		)
-
-		mockReader.EXPECT().StateAtBlockHash(header.ParentHash).Return(nil, nopCloser, nil)
+		).Times(2)
 		headState := mocks.NewMockStateReader(mockCtrl)
-		headState.EXPECT().Class(tx.ClassHash).Return(declaredClass, nil)
-		mockSyncReader.EXPECT().PendingState().Return(headState, nopCloser, nil)
-=======
-		).Times(2)
-		headState := mocks.NewMockStateHistoryReader(mockCtrl)
 		mockReader.EXPECT().StateAtBlockHash(header.ParentHash).
 			Return(headState, nopCloser, nil).Times(2)
->>>>>>> a54beab4
 
 		vmTrace, err := readTestData[vm.TransactionTrace]("traces/vm_transaction_trace.json")
 		require.NoError(t, err)
@@ -527,15 +518,9 @@
 			&preConfirmed,
 			nil,
 		)
-<<<<<<< HEAD
 		headState := mocks.NewMockStateReader(mockCtrl)
-		mockSyncReader.EXPECT().PendingStateBeforeIndex(0).Return(headState, nopCloser, nil)
-		headState.EXPECT().Class(tx.ClassHash).Return(declaredClass, nil)
-=======
-		headState := mocks.NewMockStateHistoryReader(mockCtrl)
 		mockReader.EXPECT().StateAtBlockNumber(header.Number-1).
 			Return(headState, nopCloser, nil)
->>>>>>> a54beab4
 
 		vmTrace, err := readTestData[vm.TransactionTrace]("traces/vm_transaction_trace.json")
 		require.NoError(t, err)
