package rpcv9

import (
	"errors"
	"fmt"

	"github.com/NethermindEth/juno/core"
	"github.com/NethermindEth/juno/core/felt"
	"github.com/NethermindEth/juno/core/trie"
	"github.com/NethermindEth/juno/db"
	"github.com/NethermindEth/juno/jsonrpc"
	"github.com/NethermindEth/juno/rpc/rpccore"
	"github.com/NethermindEth/juno/utils"
)

const (
	MissingContractAddress = "missing field: contract_address"
	MissingStorageKeys     = "missing field: storage_keys"
)

/****************************************************
		Contract Handlers
*****************************************************/

// StorageAt gets the value of the storage at the given address and key.
//
// It follows the specification defined here:
// https://github.com/starkware-libs/starknet-specs/blob/a789ccc3432c57777beceaa53a34a7ae2f25fda0/api/starknet_api_openrpc.json#L110
func (h *Handler) StorageAt(address, key *felt.Felt, id *BlockID) (*felt.Felt, *jsonrpc.Error) {
	stateReader, stateCloser, rpcErr := h.stateByBlockID(id)
	if rpcErr != nil {
		return nil, rpcErr
	}
	defer h.callAndLogErr(stateCloser, "Error closing state reader in getStorageAt")

	// This checks if the contract exists because if a key doesn't exist in contract storage,
	// the returned value is always zero and error is nil.
	_, err := stateReader.ContractClassHash(address)
	if err != nil {
		if errors.Is(err, db.ErrKeyNotFound) {
			return nil, rpccore.ErrContractNotFound
		}
		h.log.Errorw("Failed to get contract nonce", "err", err)
		return nil, rpccore.ErrInternal
	}

	value, err := stateReader.ContractStorage(address, key)
	if err != nil {
		return nil, rpccore.ErrInternal
	}

	return &value, nil
}

type StorageProofResult struct {
	ClassesProof           []*HashToNode   `json:"classes_proof"`
	ContractsProof         *ContractProof  `json:"contracts_proof"`
	ContractsStorageProofs [][]*HashToNode `json:"contracts_storage_proofs"`
	GlobalRoots            *GlobalRoots    `json:"global_roots"`
}

func (h *Handler) StorageProof(
	id *BlockID, classes, contracts []felt.Felt, storageKeys []StorageKeys,
) (*StorageProofResult, *jsonrpc.Error) {
	state, closer, err := h.bcReader.HeadState()
	if err != nil {
		return nil, rpccore.ErrInternal.CloneWithData(err)
	}

	chainHeight, err := state.ChainHeight()
	if err != nil {
		return nil, rpccore.ErrInternal.CloneWithData(err)
	}

	// TODO(infrmtcs): This is still a half baked solution because we're using another transaction to get the block number.
	// We don't use the head query directly to avoid race condition where there is a new incoming block.
	// Currently it's still working because we don't have revert yet.
	// We should figure out a way to merge the two transactions.
	head, err := h.bcReader.BlockByNumber(chainHeight)
	if err != nil {
		return nil, rpccore.ErrInternal.CloneWithData(err)
	}

	// We do not support historical storage proofs for now
	// Ensure that the block requested is the head block
	if rpcErr := h.isBlockSupported(id, chainHeight); rpcErr != nil {
		return nil, rpcErr
	}

	defer h.callAndLogErr(closer, "Error closing state reader in getStorageProof")

	classTrie, err := state.ClassTrie()
	if err != nil {
		return nil, rpccore.ErrInternal.CloneWithData(err)
	}

	contractTrie, err := state.ContractTrie()
	if err != nil {
		return nil, rpccore.ErrInternal.CloneWithData(err)
	}

	// Do a sanity check and remove duplicates from the inputs
	classes = utils.Set(classes)
	contracts = utils.Set(contracts)
	uniqueStorageKeys, rpcErr := processStorageKeys(storageKeys)
	if rpcErr != nil {
		return nil, rpcErr
	}

	classProof, err := getClassProof(classTrie, classes)
	if err != nil {
		return nil, rpccore.ErrInternal.CloneWithData(err)
	}

	contractProof, err := getContractProof(contractTrie, state, contracts)
	if err != nil {
		return nil, rpccore.ErrInternal.CloneWithData(err)
	}

	contractStorageProof, err := getContractStorageProof(state, uniqueStorageKeys)
	if err != nil {
		return nil, rpccore.ErrInternal.CloneWithData(err)
	}

	contractTreeRoot, err := contractTrie.Root()
	if err != nil {
		return nil, rpccore.ErrInternal.CloneWithData(err)
	}

	classTreeRoot, err := classTrie.Root()
	if err != nil {
		return nil, rpccore.ErrInternal.CloneWithData(err)
	}

	return &StorageProofResult{
		ClassesProof:           classProof,
		ContractsProof:         contractProof,
		ContractsStorageProofs: contractStorageProof,
		GlobalRoots: &GlobalRoots{
			ContractsTreeRoot: &contractTreeRoot,
			ClassesTreeRoot:   &classTreeRoot,
			BlockHash:         head.Hash,
		},
	}, nil
}

// Ensures each contract is unique and each storage key in each contract is unique
func processStorageKeys(storageKeys []StorageKeys) ([]StorageKeys, *jsonrpc.Error) {
	if len(storageKeys) == 0 {
		return nil, nil
	}

	merged := make(map[felt.Felt][]felt.Felt, len(storageKeys))
	for _, sk := range storageKeys {
		// Ensure that both contract and keys are provided
		if sk.Contract == nil {
			return nil, jsonrpc.Err(jsonrpc.InvalidParams, MissingContractAddress)
		}
		if len(sk.Keys) == 0 {
			return nil, jsonrpc.Err(jsonrpc.InvalidParams, MissingStorageKeys)
		}

		contract := *sk.Contract
		merged[contract] = append(merged[contract], sk.Keys...)
	}

	uniqueStorageKeys := make([]StorageKeys, 0, len(merged))
	for contract, keys := range merged {
		uniqueStorageKeys = append(uniqueStorageKeys, StorageKeys{Contract: &contract, Keys: utils.Set(keys)})
	}

	return uniqueStorageKeys, nil
}

// isBlockSupported checks if the block ID requested is supported for storage proofs
// Currently returns true only if the block ID requested matches the head block
func (h *Handler) isBlockSupported(blockID *BlockID, chainHeight uint64) *jsonrpc.Error {
	var blockNumber uint64
	switch {
	case blockID.IsLatest():
		return nil
	case blockID.IsPreConfirmed():
		return rpccore.ErrCallOnPreConfirmed
	case blockID.IsHash():
		header, err := h.bcReader.BlockHeaderByHash(blockID.Hash())
		if err != nil {
			if errors.Is(err, db.ErrKeyNotFound) {
				return rpccore.ErrBlockNotFound
			}
			return rpccore.ErrInternal.CloneWithData(err)
		}
		blockNumber = header.Number
	case blockID.IsNumber():
		blockNumber = blockID.Number()
	case blockID.IsL1Accepted():
		return rpccore.ErrStorageProofNotSupported
	default:
		panic(fmt.Sprintf("invalid block id type %d", blockID.Type()))
	}

	switch {
	case blockNumber < chainHeight:
		return rpccore.ErrStorageProofNotSupported
	case blockNumber > chainHeight:
		return rpccore.ErrBlockNotFound
	}
	return nil
}

func getClassProof(tr *trie.Trie, classes []felt.Felt) ([]*HashToNode, error) {
	classProof := trie.NewProofNodeSet()
	for _, class := range classes {
		if err := tr.Prove(&class, classProof); err != nil {
			return nil, err
		}
	}

	return adaptProofNodes(classProof), nil
}

func getContractProof(tr *trie.Trie, state core.StateReader, contracts []felt.Felt) (*ContractProof, error) {
	contractProof := trie.NewProofNodeSet()
	contractLeavesData := make([]*LeafData, len(contracts))
	for i, contract := range contracts {
		if err := tr.Prove(&contract, contractProof); err != nil {
			return nil, err
		}

		root, err := tr.Root()
		if err != nil {
			return nil, err
		}

		nonce, err := state.ContractNonce(&contract)
		if err != nil {
			if errors.Is(err, db.ErrKeyNotFound) { // contract does not exist, skip getting leaf data
				continue
			}
			return nil, err
		}

		classHash, err := state.ContractClassHash(&contract)
		if err != nil {
			return nil, err
		}

		contractLeavesData[i] = &LeafData{
			Nonce:       &nonce,
			ClassHash:   &classHash,
<<<<<<< HEAD
			StorageRoot: &root,
=======
			StorageRoot: root,
>>>>>>> 44b85019
		}
	}

	return &ContractProof{
		Nodes:      adaptProofNodes(contractProof),
		LeavesData: contractLeavesData,
	}, nil
}

func getContractStorageProof(state core.StateReader, storageKeys []StorageKeys) ([][]*HashToNode, error) {
	contractStorageRes := make([][]*HashToNode, len(storageKeys))
	for i, storageKey := range storageKeys {
		contractStorageTrie, err := state.ContractStorageTrie(storageKey.Contract)
		if err != nil {
			return nil, err
		}

		contractStorageProof := trie.NewProofNodeSet()
		for _, key := range storageKey.Keys {
			if err := contractStorageTrie.Prove(&key, contractStorageProof); err != nil {
				return nil, err
			}
		}

		contractStorageRes[i] = adaptProofNodes(contractStorageProof)
	}

	return contractStorageRes, nil
}

func adaptProofNodes(proof *trie.ProofNodeSet) []*HashToNode {
	nodes := make([]*HashToNode, proof.Size())
	nodeList := proof.List()
	for i, hash := range proof.Keys() {
		var node Node

		switch n := nodeList[i].(type) {
		case *trie.Binary:
			node = &BinaryNode{
				Left:  n.LeftHash,
				Right: n.RightHash,
			}
		case *trie.Edge:
			path := n.Path.Felt()
			node = &EdgeNode{
				Path:   path.String(),
				Length: int(n.Path.Len()),
				Child:  n.Child,
			}
		}

		nodes[i] = &HashToNode{
			Hash: &hash,
			Node: node,
		}
	}

	return nodes
}

type StorageKeys struct {
	Contract *felt.Felt  `json:"contract_address"`
	Keys     []felt.Felt `json:"storage_keys"`
}

type Node interface {
	AsProofNode() trie.ProofNode
}

type BinaryNode struct {
	Left  *felt.Felt `json:"left"`
	Right *felt.Felt `json:"right"`
}

type EdgeNode struct {
	Path   string     `json:"path"`
	Length int        `json:"length"`
	Child  *felt.Felt `json:"child"`
}

func (e *EdgeNode) AsProofNode() trie.ProofNode {
	f, _ := felt.NewFromString[felt.Felt](e.Path)
	pbs := f.Bytes()

	return &trie.Edge{
		Path:  new(trie.BitArray).SetBytes(uint8(e.Length), pbs[:]),
		Child: e.Child,
	}
}

func (b *BinaryNode) AsProofNode() trie.ProofNode {
	return &trie.Binary{
		LeftHash:  b.Left,
		RightHash: b.Right,
	}
}

type HashToNode struct {
	Hash *felt.Felt `json:"node_hash"`
	Node Node       `json:"node"`
}

type LeafData struct {
	Nonce       *felt.Felt `json:"nonce"`
	ClassHash   *felt.Felt `json:"class_hash"`
	StorageRoot *felt.Felt `json:"storage_root"`
}

type ContractProof struct {
	Nodes      []*HashToNode `json:"nodes"`
	LeavesData []*LeafData   `json:"contract_leaves_data"`
}

type GlobalRoots struct {
	ContractsTreeRoot *felt.Felt `json:"contracts_tree_root"`
	ClassesTreeRoot   *felt.Felt `json:"classes_tree_root"`
	BlockHash         *felt.Felt `json:"block_hash"`
}<|MERGE_RESOLUTION|>--- conflicted
+++ resolved
@@ -247,11 +247,7 @@
 		contractLeavesData[i] = &LeafData{
 			Nonce:       &nonce,
 			ClassHash:   &classHash,
-<<<<<<< HEAD
-			StorageRoot: &root,
-=======
 			StorageRoot: root,
->>>>>>> 44b85019
 		}
 	}
 
