--- conflicted
+++ resolved
@@ -5,11 +5,8 @@
 	"fmt"
 
 	"github.com/NethermindEth/juno/core/felt"
-<<<<<<< HEAD
 	"github.com/NethermindEth/juno/core/state"
 	"github.com/NethermindEth/juno/core/state/commonstate"
-=======
->>>>>>> a54beab4
 	"github.com/NethermindEth/juno/core/state/commontrie"
 	"github.com/NethermindEth/juno/core/trie"
 	"github.com/NethermindEth/juno/core/trie2"
@@ -135,10 +132,6 @@
 	if err != nil {
 		return nil, rpccore.ErrInternal.CloneWithData(err)
 	}
-<<<<<<< HEAD
-=======
-
->>>>>>> a54beab4
 	classTreeRoot, err := classTrie.Hash()
 	if err != nil {
 		return nil, rpccore.ErrInternal.CloneWithData(err)
@@ -220,27 +213,15 @@
 }
 
 func getClassProof(tr commontrie.Trie, classes []felt.Felt) ([]*HashToNode, error) {
-<<<<<<< HEAD
 	switch t := tr.(type) {
+	// TODO(maksym): remove after trie2 integration. RPC packages shouldn't
+	// care about which trie implementation is being used and the output format should be the same
 	case *commontrie.DeprecatedTrieAdapter:
 		classProof := trie.NewProofNodeSet()
 		for _, class := range classes {
 			if err := (*trie.Trie)(t).Prove(&class, classProof); err != nil {
 				return nil, err
 			}
-=======
-	// TODO(maksym): remove after trie2 integration. RPC packages shouldn't
-	// care about which trie implementation is being used and the output format should be the same
-	t, ok := tr.(*trie.Trie)
-	if !ok {
-		return nil, fmt.Errorf("unknown trie type: %T", tr)
-	}
-
-	classProof := trie.NewProofNodeSet()
-	for _, class := range classes {
-		if err := t.Prove(&class, classProof); err != nil {
-			return nil, err
->>>>>>> a54beab4
 		}
 		return adaptDeprecatedTrieProofNodes(classProof), nil
 	case *commontrie.TrieAdapter:
@@ -261,6 +242,8 @@
 	state commonstate.StateReader,
 	contracts []felt.Felt,
 ) (*ContractProof, error) {
+	// TODO(maksym): remove after trie2 integration. RPC packages shouldn't
+	// care about which trie implementation is being used and the output format should be the same
 	switch t := tr.(type) {
 	case *commontrie.DeprecatedTrieAdapter:
 		return getContractProofWithDeprecatedTrie((*trie.Trie)(t), state, contracts)
@@ -271,26 +254,11 @@
 	}
 }
 
-<<<<<<< HEAD
 func getContractProofWithDeprecatedTrie(
 	tr *trie.Trie,
 	state commonstate.StateReader,
 	contracts []felt.Felt,
 ) (*ContractProof, error) {
-=======
-func getContractProof(
-	tr commontrie.Trie,
-	state core.StateReader,
-	contracts []felt.Felt,
-) (*ContractProof, error) {
-	// TODO(maksym): remove after trie2 integration. RPC packages shouldn't
-	// care about which trie implementation is being used and the output format should be the same
-	t, ok := tr.(*trie.Trie)
-	if !ok {
-		return nil, fmt.Errorf("unknown trie type: %T", tr)
-	}
-
->>>>>>> a54beab4
 	contractProof := trie.NewProofNodeSet()
 	contractLeavesData := make([]*LeafData, len(contracts))
 
@@ -330,7 +298,6 @@
 	}, nil
 }
 
-<<<<<<< HEAD
 func getContractProofWithTrie(
 	tr *trie2.Trie,
 	st commonstate.StateReader,
@@ -375,10 +342,6 @@
 
 func getContractStorageProof(
 	state commonstate.StateReader,
-=======
-func getContractStorageProof(
-	state core.StateReader,
->>>>>>> a54beab4
 	storageKeys []StorageKeys,
 ) ([][]*HashToNode, error) {
 	contractStorageRes := make([][]*HashToNode, len(storageKeys))
@@ -388,7 +351,6 @@
 			return nil, err
 		}
 
-<<<<<<< HEAD
 		switch t := contractStorageTrie.(type) {
 		case *commontrie.DeprecatedTrieAdapter:
 			contractStorageProof := trie.NewProofNodeSet()
@@ -396,16 +358,6 @@
 				if err := (*trie.Trie)(t).Prove(&key, contractStorageProof); err != nil {
 					return nil, err
 				}
-=======
-		t, ok := contractStorageTrie.(*trie.Trie)
-		if !ok {
-			return nil, fmt.Errorf("unknown trie type: %T", t)
-		}
-		contractStorageProof := trie.NewProofNodeSet()
-		for _, key := range storageKey.Keys {
-			if err := t.Prove(&key, contractStorageProof); err != nil {
-				return nil, err
->>>>>>> a54beab4
 			}
 			contractStorageRes[i] = adaptDeprecatedTrieProofNodes(contractStorageProof)
 		case *commontrie.TrieAdapter:
