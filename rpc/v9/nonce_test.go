package rpcv9_test

import (
	"errors"
	"testing"

	"github.com/NethermindEth/juno/core"
	"github.com/NethermindEth/juno/core/felt"
	"github.com/NethermindEth/juno/db"
	"github.com/NethermindEth/juno/mocks"
	"github.com/NethermindEth/juno/rpc/rpccore"
	rpc "github.com/NethermindEth/juno/rpc/v9"
	"github.com/NethermindEth/juno/utils"
	"github.com/stretchr/testify/assert"
	"github.com/stretchr/testify/require"
	"go.uber.org/mock/gomock"
)

func TestNonce(t *testing.T) {
	mockCtrl := gomock.NewController(t)

	mockReader := mocks.NewMockReader(mockCtrl)
	mockSyncReader := mocks.NewMockSyncReader(mockCtrl)
	log := utils.NewNopZapLogger()
	handler := rpc.New(mockReader, mockSyncReader, nil, log)

	t.Run("empty blockchain", func(t *testing.T) {
		mockReader.EXPECT().HeadState().Return(nil, nil, db.ErrKeyNotFound)

		latest := blockIDLatest(t)
		nonce, rpcErr := handler.Nonce(&latest, &felt.Zero)
		require.Nil(t, nonce)
		assert.Equal(t, rpccore.ErrBlockNotFound, rpcErr)
	})

	t.Run("non-existent block hash", func(t *testing.T) {
		mockReader.EXPECT().StateAtBlockHash(&felt.Zero).Return(nil, nil, db.ErrKeyNotFound)

		hash := blockIDHash(t, &felt.Zero)
		nonce, rpcErr := handler.Nonce(&hash, &felt.Zero)
		require.Nil(t, nonce)
		assert.Equal(t, rpccore.ErrBlockNotFound, rpcErr)
	})

	t.Run("non-existent block number", func(t *testing.T) {
		mockReader.EXPECT().StateAtBlockNumber(uint64(0)).Return(nil, nil, db.ErrKeyNotFound)

		number := blockIDNumber(t, 0)
		nonce, rpcErr := handler.Nonce(&number, &felt.Zero)
		require.Nil(t, nonce)
		assert.Equal(t, rpccore.ErrBlockNotFound, rpcErr)
	})

	mockState := mocks.NewMockStateHistoryReader(mockCtrl)

	t.Run("non-existent contract", func(t *testing.T) {
		mockReader.EXPECT().HeadState().Return(mockState, nopCloser, nil)
<<<<<<< HEAD
		mockState.EXPECT().ContractNonce(&felt.Zero).Return(felt.Zero, errors.New("non-existent contract"))
=======
		mockState.EXPECT().ContractNonce(&felt.Zero).Return(
			felt.Zero,
			errors.New("non-existent contract"),
		)
>>>>>>> 1ce82473

		latest := blockIDLatest(t)
		nonce, rpcErr := handler.Nonce(&latest, &felt.Zero)
		require.Nil(t, nonce)
		assert.Equal(t, rpccore.ErrContractNotFound, rpcErr)
	})

	expectedNonce := felt.NewFromUint64[felt.Felt](1)

	t.Run("blockID - latest", func(t *testing.T) {
		mockReader.EXPECT().HeadState().Return(mockState, nopCloser, nil)
		mockState.EXPECT().ContractNonce(&felt.Zero).Return(*expectedNonce, nil)

		latest := blockIDLatest(t)
		nonce, rpcErr := handler.Nonce(&latest, &felt.Zero)
		require.Nil(t, rpcErr)
		assert.Equal(t, expectedNonce, nonce)
	})

	t.Run("blockID - hash", func(t *testing.T) {
		mockReader.EXPECT().StateAtBlockHash(&felt.Zero).Return(mockState, nopCloser, nil)
		mockState.EXPECT().ContractNonce(&felt.Zero).Return(*expectedNonce, nil)

		hash := blockIDHash(t, &felt.Zero)
		nonce, rpcErr := handler.Nonce(&hash, &felt.Zero)
		require.Nil(t, rpcErr)
		assert.Equal(t, expectedNonce, nonce)
	})

	t.Run("blockID - number", func(t *testing.T) {
		mockReader.EXPECT().StateAtBlockNumber(uint64(0)).Return(mockState, nopCloser, nil)
		mockState.EXPECT().ContractNonce(&felt.Zero).Return(*expectedNonce, nil)

		number := blockIDNumber(t, 0)
		nonce, rpcErr := handler.Nonce(&number, &felt.Zero)
		require.Nil(t, rpcErr)
		assert.Equal(t, expectedNonce, nonce)
	})

	t.Run("blockID - pre_confirmed", func(t *testing.T) {
		mockSyncReader.EXPECT().PendingState().Return(mockState, nopCloser, nil)
		mockState.EXPECT().ContractNonce(&felt.Zero).Return(*expectedNonce, nil)

		preConfirmedBlockID := blockIDPreConfirmed(t)
		nonce, rpcErr := handler.Nonce(&preConfirmedBlockID, &felt.Zero)
		require.Nil(t, rpcErr)
		assert.Equal(t, expectedNonce, nonce)
	})

	t.Run("blockID - l1_accepted", func(t *testing.T) {
		l1AcceptedBlockNumber := uint64(10)

		mockReader.EXPECT().L1Head().Return(
			core.L1Head{
				BlockNumber: l1AcceptedBlockNumber,
				BlockHash:   &felt.One,
				StateRoot:   &felt.One,
			},
			nil,
		)
		mockReader.EXPECT().StateAtBlockNumber(l1AcceptedBlockNumber).Return(mockState, nopCloser, nil)
		mockState.EXPECT().ContractNonce(&felt.Zero).Return(*expectedNonce, nil)

		l1AcceptedID := blockIDL1Accepted(t)
		nonce, rpcErr := handler.Nonce(&l1AcceptedID, &felt.Zero)
		require.Nil(t, rpcErr)
		assert.Equal(t, expectedNonce, nonce)
	})
}<|MERGE_RESOLUTION|>--- conflicted
+++ resolved
@@ -55,14 +55,10 @@
 
 	t.Run("non-existent contract", func(t *testing.T) {
 		mockReader.EXPECT().HeadState().Return(mockState, nopCloser, nil)
-<<<<<<< HEAD
-		mockState.EXPECT().ContractNonce(&felt.Zero).Return(felt.Zero, errors.New("non-existent contract"))
-=======
 		mockState.EXPECT().ContractNonce(&felt.Zero).Return(
 			felt.Zero,
 			errors.New("non-existent contract"),
 		)
->>>>>>> 1ce82473
 
 		latest := blockIDLatest(t)
 		nonce, rpcErr := handler.Nonce(&latest, &felt.Zero)
