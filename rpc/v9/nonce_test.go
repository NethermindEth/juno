--- conflicted
+++ resolved
@@ -52,11 +52,7 @@
 		assert.Equal(t, rpccore.ErrBlockNotFound, rpcErr)
 	})
 
-<<<<<<< HEAD
-	mockState := mocks.NewMockStateReader(mockCtrl)
-=======
 	mockState := mocks.NewMockCommonState(mockCtrl)
->>>>>>> f1e4fde6
 
 	t.Run("non-existent contract", func(t *testing.T) {
 		mockReader.EXPECT().HeadState().Return(mockState, nopCloser, nil)
