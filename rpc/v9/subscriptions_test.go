--- conflicted
+++ resolved
@@ -93,16 +93,8 @@
 func (fs *fakeSyncer) PendingData() (core.PendingData, error) {
 	return nil, core.ErrPendingDataNotFound
 }
-<<<<<<< HEAD
-func (fs *fakeSyncer) PendingBlock() *core.Block { return nil }
-
-func (fs *fakeSyncer) PendingState() (commonstate.StateReader, func() error, error) {
-	return nil, nil, nil
-}
-=======
 func (fs *fakeSyncer) PendingBlock() *core.Block                             { return nil }
 func (fs *fakeSyncer) PendingState() (core.StateReader, func() error, error) { return nil, nil, nil }
->>>>>>> a54beab4
 
 func (fs *fakeSyncer) PendingStateBeforeIndex(
 	index int,
