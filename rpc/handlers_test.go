--- conflicted
+++ resolved
@@ -1947,7 +1947,6 @@
 	assert.Equal(t, version, ver)
 }
 
-<<<<<<< HEAD
 func TestTransactionStatus(t *testing.T) {
 	mockCtrl := gomock.NewController(t)
 	t.Cleanup(mockCtrl.Finish)
@@ -2017,7 +2016,9 @@
 		status, err := handler.TransactionStatus(*hash)
 		require.Nil(t, err)
 		require.Equal(t, rpc.StatusAcceptedL1, status)
-=======
+	})
+}
+
 func TestCall(t *testing.T) {
 	mockCtrl := gomock.NewController(t)
 	t.Cleanup(mockCtrl.Finish)
@@ -2061,6 +2062,5 @@
 		res, rpcErr := handler.Call(rpc.FunctionCall{}, rpc.BlockID{Latest: true})
 		require.Nil(t, res)
 		assert.Equal(t, rpc.ErrContractNotFound, rpcErr)
->>>>>>> 633e69a1
 	})
 }