--- conflicted
+++ resolved
@@ -3190,11 +3190,7 @@
 	mockCtrl := gomock.NewController(t)
 	defer mockCtrl.Finish()
 
-<<<<<<< HEAD
-	network := utils.MAINNET
-=======
-	const network = utils.Mainnet
->>>>>>> 3ec3bcee
+	var network = utils.Mainnet
 
 	mockReader := mocks.NewMockReader(mockCtrl)
 	mockVM := mocks.NewMockVM(mockCtrl)
@@ -3206,13 +3202,8 @@
 	mockReader.EXPECT().HeadsHeader().Return(&core.Header{}, nil).AnyTimes()
 	sequencerAddress := core.NetworkBlockHashMetaInfo(network).FallBackSequencerAddress
 
-<<<<<<< HEAD
-		sequencerAddress := network.MetaInfo().FallBackSequencerAddress
-		mockVM.EXPECT().Execute(nil, nil, uint64(0), uint64(0), sequencerAddress, mockState, network, []*felt.Felt{}, true, nil, false).
-=======
 	t.Run("ok with zero values, skip fee", func(t *testing.T) {
 		mockVM.EXPECT().Execute(nil, nil, uint64(0), uint64(0), sequencerAddress, mockState, network, []*felt.Felt{}, true, false, false, nil, nil, false).
->>>>>>> 3ec3bcee
 			Return([]*felt.Felt{}, []json.RawMessage{}, nil)
 
 		_, err := handler.SimulateTransactions(rpc.BlockID{Latest: true}, []rpc.BroadcastedTransaction{}, []rpc.SimulationFlag{rpc.SkipFeeChargeFlag})
@@ -3250,11 +3241,7 @@
 	mockVM := mocks.NewMockVM(mockCtrl)
 	log := utils.NewNopZapLogger()
 
-<<<<<<< HEAD
-	network := utils.MAINNET
-=======
-	const network = utils.Mainnet
->>>>>>> 3ec3bcee
+	var network = utils.Mainnet
 	handler := rpc.New(mockReader, nil, network, nil, nil, mockVM, "", log)
 
 	t.Run("block not found", func(t *testing.T) {
@@ -3683,7 +3670,7 @@
 }
 
 func TestSpecVersion(t *testing.T) {
-	handler := rpc.New(nil, nil, 0, nil, nil, nil, "", nil)
+	handler := rpc.New(nil, nil, utils.Network{}, nil, nil, nil, "", nil)
 	version, rpcErr := handler.SpecVersion()
 	require.Nil(t, rpcErr)
 	require.Equal(t, "0.6.0-rc5", version)
