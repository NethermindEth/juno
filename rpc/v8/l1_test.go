package rpcv8_test

import (
	"encoding/json"
	"testing"

	"github.com/NethermindEth/juno/clients/feeder"
	"github.com/NethermindEth/juno/core"
	"github.com/NethermindEth/juno/core/felt"
	"github.com/NethermindEth/juno/mocks"
	rpc "github.com/NethermindEth/juno/rpc/v8"
	adaptfeeder "github.com/NethermindEth/juno/starknetdata/feeder"
	"github.com/NethermindEth/juno/utils"
	"github.com/ethereum/go-ethereum/common"
	"github.com/ethereum/go-ethereum/core/types"
	"github.com/stretchr/testify/require"
	"go.uber.org/mock/gomock"
)

func TestGetMessageStatus(t *testing.T) {
	mockCtrl := gomock.NewController(t)
	t.Cleanup(mockCtrl.Finish)

	mockReader := mocks.NewMockReader(mockCtrl)
	mockSubscriber := mocks.NewMockSubscriber(mockCtrl)
	handler := rpc.New(mockReader, nil, nil, nil).WithL1Client(mockSubscriber)

	l1Receipt := `{"blockHash":"0x42b045a05a24a1585aa3f2102e238e782e4ec3220a25358c74a29fe5f5a52f47","blockNumber":"0x13e6075","contractAddress":null,"cumulativeGasUsed":"0x83cba1","effectiveGasPrice":"0x42dba7811","from":"0xc3b49b03a6d9d71f8d3fa6582437374e650f3c46","gasUsed":"0x15070","logs":[{"address":"0xc662c410c0ecf747543f5ba90660f6abebd9c8c4","blockHash":"0x42b045a05a24a1585aa3f2102e238e782e4ec3220a25358c74a29fe5f5a52f47","blockNumber":"0x13e6075","data":"0x00000000000000000000000000000000000000000000000000000000000000600000000000000000000000000000000000000000000000000000000000195c3c0000000000000000000000000000000000000000000000000000048c273950000000000000000000000000000000000000000000000000000000000000000003000000000000000000000000c3b49b03a6d9d71f8d3fa6582437374e650f3c4603a1bf949fa7424b4bd48661a62ded82bc6f6e3c5f5c6d5904c07e6143187d1b0000000000000000000000000000000000000000000000000000000000000061","logIndex":"0x11e","removed":false,"topics":["0xdb80dd488acf86d17c747445b0eabb5d57c541d3bd7b6b87af987858e5066b2b","0x0000000000000000000000007ad94e71308bb65c6bc9df35cc69cc9f953d69e5","0x038862e1b15526eda31ed6fd26805c40748458db8e420cb3be3bc65c332c023b","0x03593216f3a8b22f4cf375e5486e3d13bfde9d0f26976d20ac6f653c73f7e507"],"transactionHash":"0x5780c6fe46f958a7ebf9308e6db16d819ff9e06b1e88f9e718c50cde10898f38","transactionIndex":"0x42"},{"address":"0x7ad94e71308bb65c6bc9df35cc69cc9f953d69e5","blockHash":"0x42b045a05a24a1585aa3f2102e238e782e4ec3220a25358c74a29fe5f5a52f47","blockNumber":"0x13e6075","data":"0x00000000000000000000000000000000000000000000000000000000000000200000000000000000000000000000000000000000000000000000000000000003000000000000000000000000c3b49b03a6d9d71f8d3fa6582437374e650f3c4603a1bf949fa7424b4bd48661a62ded82bc6f6e3c5f5c6d5904c07e6143187d1b0000000000000000000000000000000000000000000000000000000000000061","logIndex":"0x11f","removed":false,"topics":["0x6956d5f0b9182eedf6e4d4cde0f4c961c33d12daa74e00ed363bf9ab1123bb0a","0x000000000000000000000000c3b49b03a6d9d71f8d3fa6582437374e650f3c46","0x03a1bf949fa7424b4bd48661a62ded82bc6f6e3c5f5c6d5904c07e6143187d1b"],"transactionHash":"0x5780c6fe46f958a7ebf9308e6db16d819ff9e06b1e88f9e718c50cde10898f38","transactionIndex":"0x42"}],"logsBloom":"0x00000000000000000020000000000000000000000000000000000000000000000000000000000000000000000000000000000000001000000000000000010000000180000000000000000000002000000000000000000000001000000000000000000000100000000000100000000080001000000020008000000000000000000000020000000010000001000000000000000100000000000000000000000000000000000000000000000020000000000000100000000000000000002000000000000000000000000000000000000100000000000000000000040000000000000000000000000100000000000000000000000100010000000000000100000000","status":"0x1","to":"0x7ad94e71308bb65c6bc9df35cc69cc9f953d69e5","transactionHash":"0x5780c6fe46f958a7ebf9308e6db16d819ff9e06b1e88f9e718c50cde10898f38","transactionIndex":"0x42","type":"0x2"}`
	var l1TxnReceipt types.Receipt
	require.NoError(t, json.Unmarshal([]byte(l1Receipt), &l1TxnReceipt))

	l1ReceiptSepolia := `{"transactionHash":"0xeafadb9958437ef43ce7ed19f8ac0c8071c18f4a55fd778cecc23d8b6f86026f","transactionIndex":"0xc0","blockHash":"0x24e1ae03939c218ac857efb4d44632fb1a5162f3d48ac728503dd8846164f8cf","blockNumber":"0x732a4b","cumulativeGasUsed":"0x1041f29","gasUsed":"0x172df","effectiveGasPrice":"0x4c67ab2a3","from":"0x970e0b4240684ce331384023bcd4b82fbe20d5e0","to":"0x8453fc6cd1bcfe8d4dfc069c400b433054d47bdc","contractAddress":null,"logs":[{"removed":false,"logIndex":"0x124","transactionIndex":"0xc0","transactionHash":"0xeafadb9958437ef43ce7ed19f8ac0c8071c18f4a55fd778cecc23d8b6f86026f","blockHash":"0x24e1ae03939c218ac857efb4d44632fb1a5162f3d48ac728503dd8846164f8cf","blockNumber":"0x732a4b","address":"0xe2bb56ee936fd6433dc0f6e7e3b8365c906aa057","data":"0x00000000000000000000000000000000000000000000000000000000000000600000000000000000000000000000000000000000000000000000000000002cb200000000000000000000000000000000000000000000000000038d7ea4c6800000000000000000000000000000000000000000000000000000000000000000050000000000000000000000000000000000000000000000000000000000455448000000000000000000000000970e0b4240684ce331384023bcd4b82fbe20d5e003cb6a861f04962186d6a9faf3f88256fae18fc62ed0afc77564db72c4441a22000000000000000000000000000000000000000000000000006a94d74f4300000000000000000000000000000000000000000000000000000000000000000000","topics":["0xdb80dd488acf86d17c747445b0eabb5d57c541d3bd7b6b87af987858e5066b2b","0x0000000000000000000000008453fc6cd1bcfe8d4dfc069c400b433054d47bdc","0x04c5772d1914fe6ce891b64eb35bf3522aeae1315647314aac58b01137607f3f","0x01b64b1b3b690b43b9b514fb81377518f4039cd3e4f4914d8a6bdf01d679fb19"]},{"removed":false,"logIndex":"0x125","transactionIndex":"0xc0","transactionHash":"0xeafadb9958437ef43ce7ed19f8ac0c8071c18f4a55fd778cecc23d8b6f86026f","blockHash":"0x24e1ae03939c218ac857efb4d44632fb1a5162f3d48ac728503dd8846164f8cf","blockNumber":"0x732a4b","address":"0x8453fc6cd1bcfe8d4dfc069c400b433054d47bdc","data":"0x000000000000000000000000000000000000000000000000006a94d74f4300000000000000000000000000000000000000000000000000000000000000002cb200000000000000000000000000000000000000000000000000038d7ea4c68000","topics":["0x5f971bd00bf3ffbca8a6d72cdd4fd92cfd4f62636161921d1e5a64f0b64ccb6d","0x000000000000000000000000970e0b4240684ce331384023bcd4b82fbe20d5e0","0x0000000000000000000000000000000000000000000000000000000000455448","0x03cb6a861f04962186d6a9faf3f88256fae18fc62ed0afc77564db72c4441a22"]},{"removed":false,"logIndex":"0x126","transactionIndex":"0xc0","transactionHash":"0xeafadb9958437ef43ce7ed19f8ac0c8071c18f4a55fd778cecc23d8b6f86026f","blockHash":"0x24e1ae03939c218ac857efb4d44632fb1a5162f3d48ac728503dd8846164f8cf","blockNumber":"0x732a4b","address":"0x8453fc6cd1bcfe8d4dfc069c400b433054d47bdc","data":"0x000000000000000000000000000000000000000000000000006a94d74f4300000000000000000000000000000000000000000000000000000000000000002cb200000000000000000000000000000000000000000000000000038d7ea4c68000","topics":["0x5b5dbc6c64043a15d3fe6943a6e443a826b78755edc257b2ec890c022225dbcf","0x000000000000000000000000970e0b4240684ce331384023bcd4b82fbe20d5e0","0x03cb6a861f04962186d6a9faf3f88256fae18fc62ed0afc77564db72c4441a22"]}],"logsBloom":"0x00000000000000000200000000020000000000000000000000000400001000400000004000000000000000000000000000400000000000200001000008000000000000002400000000000200000000040000000000000040001000010000000000000000100000000000000000000000000000000000000000000000000000000000000000000000000000000400000000000000000000000000020000000030000000000000200000000020000000008208000000000020000000000000000000000080000000000000800000000000000000000000200000000000100000000000000000000000000000000080000000000000000000000000000000000000","status":"0x1","type":"0x2"}`
	var l1TxnReceiptSepolia types.Receipt
	require.NoError(t, json.Unmarshal([]byte(l1ReceiptSepolia), &l1TxnReceiptSepolia))

	tests := map[string]struct {
		network        utils.Network
		l1TxnHash      common.Hash
		msgs           []rpc.MsgStatus
		msgHashes      []common.Hash
		l1TxnReceipt   types.Receipt
		blockNum       uint
		l1HeadBlockNum uint
	}{
		"mainnet 0.13.2.1": {
			network:   utils.Mainnet,
			l1TxnHash: common.HexToHash("0x5780c6fe46f958a7ebf9308e6db16d819ff9e06b1e88f9e718c50cde10898f38"),
			msgs: []rpc.MsgStatus{{
				L1HandlerHash:  felt.NewUnsafeFromString[felt.Felt]("0xc470e30f97f64255a62215633e35a7c6ae10332a9011776dde1143ab0202c3"),
				FinalityStatus: rpc.TxnStatusAcceptedOnL1,
				FailureReason:  "",
			}},
			msgHashes:      []common.Hash{common.HexToHash("0xd8824a75a588f0726d7d83b3e9560810c763043e979fdb77b11c1a51a991235d")},
			l1TxnReceipt:   l1TxnReceipt,
			blockNum:       763497,
			l1HeadBlockNum: 763498,
		},
		"sepolia 0.13.4": {
			network:   utils.Sepolia,
			l1TxnHash: common.HexToHash("0xeafadb9958437ef43ce7ed19f8ac0c8071c18f4a55fd778cecc23d8b6f86026f"),
			msgs: []rpc.MsgStatus{{
				L1HandlerHash:  felt.NewUnsafeFromString[felt.Felt]("0x304c78cccf0569159d4b2aff2117f060509b7c6d590ae740d2031d1eb507b10"),
				FinalityStatus: rpc.TxnStatusAcceptedOnL2,
				FailureReason:  "",
			}},
			msgHashes:      []common.Hash{common.HexToHash("0x162e74b4ccf7e350a1668de856f892057e0da112e1ad2262603306ee5dffb158")},
			l1TxnReceipt:   l1TxnReceiptSepolia,
			blockNum:       469719,
			l1HeadBlockNum: 469718,
		},
	}

	for name, test := range tests {
		t.Run(name, func(t *testing.T) {
			client := feeder.NewTestClient(t, &test.network)
			gw := adaptfeeder.New(client)
			block, err := gw.BlockByNumber(t.Context(), uint64(test.blockNum))
			require.NoError(t, err)

			l1handlerTxns := make([]core.Transaction, len(test.msgs))
			for i := range len(test.msgs) {
				txn, err := gw.Transaction(t.Context(), test.msgs[i].L1HandlerHash)
				require.NoError(t, err)
				l1handlerTxns[i] = txn
			}

			mockSubscriber.EXPECT().TransactionReceipt(gomock.Any(), gomock.Any()).Return(&test.l1TxnReceipt, nil)
			for i, msg := range test.msgs {
<<<<<<< HEAD
				mockReader.EXPECT().L1HandlerTxnHash(&test.msgHashes[i]).Return(*msg.L1HandlerHash, nil)
=======
				mockReader.EXPECT().L1HandlerTxnHash(&test.msgHashes[i]).Return(
					*msg.L1HandlerHash,
					nil,
				)
>>>>>>> a54beab4
				// Expects for h.TransactionStatus()
				mockReader.EXPECT().TransactionByHash(msg.L1HandlerHash).Return(l1handlerTxns[i], nil)
				mockReader.EXPECT().Receipt(msg.L1HandlerHash).Return(block.Receipts[0], block.Hash, block.Number, nil)
				mockReader.EXPECT().L1Head().Return(core.L1Head{BlockNumber: uint64(test.l1HeadBlockNum)}, nil)
			}
			msgStatuses, rpcErr := handler.GetMessageStatus(t.Context(), &test.l1TxnHash)
			require.Nil(t, rpcErr)
			require.Equal(t, test.msgs, msgStatuses)
		})
	}

	t.Run("l1 client not found", func(t *testing.T) {
		handler := rpc.New(nil, nil, nil, nil).WithL1Client(nil)
		msgStatuses, rpcErr := handler.GetMessageStatus(t.Context(), &common.Hash{})
		require.Nil(t, msgStatuses)
		require.NotNil(t, rpcErr)
	})
}<|MERGE_RESOLUTION|>--- conflicted
+++ resolved
@@ -86,14 +86,10 @@
 
 			mockSubscriber.EXPECT().TransactionReceipt(gomock.Any(), gomock.Any()).Return(&test.l1TxnReceipt, nil)
 			for i, msg := range test.msgs {
-<<<<<<< HEAD
-				mockReader.EXPECT().L1HandlerTxnHash(&test.msgHashes[i]).Return(*msg.L1HandlerHash, nil)
-=======
 				mockReader.EXPECT().L1HandlerTxnHash(&test.msgHashes[i]).Return(
 					*msg.L1HandlerHash,
 					nil,
 				)
->>>>>>> a54beab4
 				// Expects for h.TransactionStatus()
 				mockReader.EXPECT().TransactionByHash(msg.L1HandlerHash).Return(l1handlerTxns[i], nil)
 				mockReader.EXPECT().Receipt(msg.L1HandlerHash).Return(block.Receipts[0], block.Hash, block.Number, nil)
