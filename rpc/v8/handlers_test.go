package rpcv8_test

import (
	"testing"

	"github.com/NethermindEth/juno/core"
	"github.com/NethermindEth/juno/core/felt"
	"github.com/NethermindEth/juno/mocks"
	"github.com/NethermindEth/juno/node"
	rpcv6 "github.com/NethermindEth/juno/rpc/v6"
	rpcv8 "github.com/NethermindEth/juno/rpc/v8"
	"github.com/NethermindEth/juno/utils"
	"github.com/stretchr/testify/assert"
	"github.com/stretchr/testify/require"
	"go.uber.org/mock/gomock"
)

<<<<<<< HEAD
func TestVersion(t *testing.T) {
	const version = "1.2.3-rc1"

	handler := rpcv8.New(nil, nil, nil, version, nil)
	ver, err := handler.Version()
	require.Nil(t, err)
	assert.Equal(t, version, ver)
}
=======
func nopCloser() error { return nil }
>>>>>>> 20ec8e74

func TestSpecVersion(t *testing.T) {
	handler := rpcv8.New(nil, nil, nil, nil)
	version, rpcErr := handler.SpecVersion()
	require.Nil(t, rpcErr)
	require.Equal(t, "0.8.1", version)
}

func TestThrottledVMError(t *testing.T) {
	mockCtrl := gomock.NewController(t)
	t.Cleanup(mockCtrl.Finish)
	mockSyncReader := mocks.NewMockSyncReader(mockCtrl)
	mockReader := mocks.NewMockReader(mockCtrl)
	mockReader.EXPECT().Network().Return(&utils.Mainnet).AnyTimes()
	mockVM := mocks.NewMockVM(mockCtrl)

	throttledVM := node.NewThrottledVM(mockVM, 0, 0)
<<<<<<< HEAD
	handler := rpcv8.New(mockReader, mockSyncReader, throttledVM, "", nil)
	mockState := mocks.NewMockStateReader(mockCtrl)
=======
	handler := rpcv8.New(mockReader, mockSyncReader, throttledVM, nil)
	mockState := mocks.NewMockStateHistoryReader(mockCtrl)
>>>>>>> 20ec8e74

	throttledErr := "VM throughput limit reached"
	t.Run("call", func(t *testing.T) {
		mockReader.EXPECT().HeadState().Return(mockState, nil)
		mockReader.EXPECT().HeadsHeader().Return(new(core.Header), nil)
		mockState.EXPECT().ContractClassHash(&felt.Zero).Return(felt.Zero, nil)
		mockState.EXPECT().Class(&felt.Zero).Return(&core.DeclaredClass{Class: &core.Cairo1Class{
			Program: []*felt.Felt{
				new(felt.Felt).SetUint64(3),
				new(felt.Felt),
				new(felt.Felt),
			},
		}}, nil)

		blockID := blockIDLatest(t)
		_, rpcErr := handler.Call(&rpcv8.FunctionCall{}, &blockID)
		assert.Equal(t, throttledErr, rpcErr.Data)
	})

	t.Run("simulate", func(t *testing.T) {
		mockReader.EXPECT().HeadState().Return(mockState, nil)
		mockReader.EXPECT().HeadsHeader().Return(&core.Header{}, nil)

		blockID := blockIDLatest(t)
		_, httpHeader, rpcErr := handler.SimulateTransactions(&blockID, []rpcv8.BroadcastedTransaction{}, []rpcv6.SimulationFlag{rpcv6.SkipFeeChargeFlag})
		assert.Equal(t, throttledErr, rpcErr.Data)
		assert.NotEmpty(t, httpHeader.Get(rpcv8.ExecutionStepsHeader))
	})

	t.Run("trace", func(t *testing.T) {
		blockHash := utils.HexToFelt(t, "0x0001")
		header := &core.Header{
			// hash is not set because it's pending block
			ParentHash:      utils.HexToFelt(t, "0x0C3"),
			Number:          0,
			L1GasPriceETH:   utils.HexToFelt(t, "0x777"),
			ProtocolVersion: "99.12.3",
		}
		l1Tx := &core.L1HandlerTransaction{
			TransactionHash: utils.HexToFelt(t, "0x000000C"),
		}
		declaredClass := &core.DeclaredClass{
			At:    3002,
			Class: &core.Cairo1Class{},
		}
		declareTx := &core.DeclareTransaction{
			TransactionHash: utils.HexToFelt(t, "0x000000001"),
			ClassHash:       utils.HexToFelt(t, "0x00000BC00"),
		}
		block := &core.Block{
			Header:       header,
			Transactions: []core.Transaction{l1Tx, declareTx},
		}

		mockReader.EXPECT().BlockByHash(blockHash).Return(block, nil)
		state := mocks.NewMockStateReader(mockCtrl)
		mockReader.EXPECT().StateAtBlockHash(header.ParentHash).Return(state, nil)
		headState := mocks.NewMockStateReader(mockCtrl)
		headState.EXPECT().Class(declareTx.ClassHash).Return(declaredClass, nil)
		mockSyncReader.EXPECT().PendingState().Return(headState, nil)

		blockID := blockIDHash(t, blockHash)
		_, httpHeader, rpcErr := handler.TraceBlockTransactions(t.Context(), &blockID)
		assert.Equal(t, throttledErr, rpcErr.Data)
		assert.NotEmpty(t, httpHeader.Get(rpcv8.ExecutionStepsHeader))
	})
}<|MERGE_RESOLUTION|>--- conflicted
+++ resolved
@@ -14,20 +14,6 @@
 	"github.com/stretchr/testify/require"
 	"go.uber.org/mock/gomock"
 )
-
-<<<<<<< HEAD
-func TestVersion(t *testing.T) {
-	const version = "1.2.3-rc1"
-
-	handler := rpcv8.New(nil, nil, nil, version, nil)
-	ver, err := handler.Version()
-	require.Nil(t, err)
-	assert.Equal(t, version, ver)
-}
-=======
-func nopCloser() error { return nil }
->>>>>>> 20ec8e74
-
 func TestSpecVersion(t *testing.T) {
 	handler := rpcv8.New(nil, nil, nil, nil)
 	version, rpcErr := handler.SpecVersion()
@@ -44,13 +30,8 @@
 	mockVM := mocks.NewMockVM(mockCtrl)
 
 	throttledVM := node.NewThrottledVM(mockVM, 0, 0)
-<<<<<<< HEAD
 	handler := rpcv8.New(mockReader, mockSyncReader, throttledVM, "", nil)
 	mockState := mocks.NewMockStateReader(mockCtrl)
-=======
-	handler := rpcv8.New(mockReader, mockSyncReader, throttledVM, nil)
-	mockState := mocks.NewMockStateHistoryReader(mockCtrl)
->>>>>>> 20ec8e74
 
 	throttledErr := "VM throughput limit reached"
 	t.Run("call", func(t *testing.T) {
