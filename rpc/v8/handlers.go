--- conflicted
+++ resolved
@@ -188,16 +188,6 @@
 			Handler: h.StateUpdate,
 		},
 		{
-<<<<<<< HEAD
-			Name:    "starknet_getNonce",
-			Params:  []jsonrpc.Parameter{{Name: "block_id"}, {Name: "contract_address"}},
-			Handler: h.Nonce,
-=======
-			Name:    "starknet_syncing",
-			Handler: h.Syncing,
->>>>>>> bde784cc
-		},
-		{
 			Name:    "starknet_getStorageAt",
 			Params:  []jsonrpc.Parameter{{Name: "contract_address"}, {Name: "key"}, {Name: "block_id"}},
 			Handler: h.StorageAt,
