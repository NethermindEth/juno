package rpcv8

import (
	"context"
	"crypto/rand"
	"encoding/binary"
	"log"
	"math"
	"strings"
	stdsync "sync"

	"github.com/NethermindEth/juno/blockchain"
	"github.com/NethermindEth/juno/clients/feeder"
	"github.com/NethermindEth/juno/core"
	"github.com/NethermindEth/juno/feed"
	"github.com/NethermindEth/juno/jsonrpc"
	"github.com/NethermindEth/juno/l1/contract"
	"github.com/NethermindEth/juno/rpc/rpccore"
	"github.com/NethermindEth/juno/sync"
	"github.com/NethermindEth/juno/utils"
	"github.com/NethermindEth/juno/vm"
	"github.com/ethereum/go-ethereum/accounts/abi"
	"github.com/ethereum/go-ethereum/common/lru"
	"github.com/sourcegraph/conc"
)

type Handler struct {
	bcReader      blockchain.Reader
	syncReader    sync.Reader
	gatewayClient rpccore.Gateway
	feederClient  *feeder.Client
	vm            vm.VM
	log           utils.Logger

	version      string
	newHeads     *feed.Feed[*core.Header]
	reorgs       *feed.Feed[*sync.ReorgBlockRange]
	pendingBlock *feed.Feed[*core.Block]
	l1Heads      *feed.Feed[*core.L1Head]

	idgen         func() uint64
	subscriptions stdsync.Map // map[uint64]*subscription

	blockTraceCache *lru.Cache[rpccore.TraceCacheKey, []TracedBlockTransaction]

	filterLimit  uint
	callMaxSteps uint64

	l1Client        rpccore.L1Client
	coreContractABI abi.ABI
}

type subscription struct {
	cancel func()
	wg     conc.WaitGroup
	conn   jsonrpc.Conn
}

func New(bcReader blockchain.Reader, syncReader sync.Reader, virtualMachine vm.VM, version string,
	logger utils.Logger,
) *Handler {
	contractABI, err := abi.JSON(strings.NewReader(contract.StarknetMetaData.ABI))
	if err != nil {
		log.Fatalf("Failed to parse ABI: %v", err)
	}
	return &Handler{
		bcReader:   bcReader,
		syncReader: syncReader,
		log:        logger,
		vm:         virtualMachine,
		idgen: func() uint64 {
			var n uint64
			for err := binary.Read(rand.Reader, binary.LittleEndian, &n); err != nil; {
			}
			return n
		},
		version:      version,
		newHeads:     feed.New[*core.Header](),
		reorgs:       feed.New[*sync.ReorgBlockRange](),
		pendingBlock: feed.New[*core.Block](),
		l1Heads:      feed.New[*core.L1Head](),

		blockTraceCache: lru.NewCache[rpccore.TraceCacheKey, []TracedBlockTransaction](rpccore.TraceCacheSize),
		filterLimit:     math.MaxUint,
		coreContractABI: contractABI,
	}
}

// WithFilterLimit sets the maximum number of blocks to scan in a single call for event filtering.
func (h *Handler) WithFilterLimit(limit uint) *Handler {
	h.filterLimit = limit
	return h
}

func (h *Handler) WithL1Client(l1Client rpccore.L1Client) *Handler {
	h.l1Client = l1Client
	return h
}

func (h *Handler) WithCallMaxSteps(maxSteps uint64) *Handler {
	h.callMaxSteps = maxSteps
	return h
}

func (h *Handler) WithIDGen(idgen func() uint64) *Handler {
	h.idgen = idgen
	return h
}

func (h *Handler) WithFeeder(feederClient *feeder.Client) *Handler {
	h.feederClient = feederClient
	return h
}

func (h *Handler) WithGateway(gatewayClient rpccore.Gateway) *Handler {
	h.gatewayClient = gatewayClient
	return h
}

// Currently only used for testing
func (h *Handler) Run(ctx context.Context) error {
	newHeadsSub := h.syncReader.SubscribeNewHeads().Subscription
	reorgsSub := h.syncReader.SubscribeReorg().Subscription
	pendingBlock := h.syncReader.SubscribePending().Subscription
	l1HeadsSub := h.bcReader.SubscribeL1Head().Subscription
	defer newHeadsSub.Unsubscribe()
	defer reorgsSub.Unsubscribe()
	defer pendingBlock.Unsubscribe()
	defer l1HeadsSub.Unsubscribe()
	feed.Tee(newHeadsSub, h.newHeads)
	feed.Tee(reorgsSub, h.reorgs)
	feed.Tee(pendingBlock, h.pendingBlock)
	feed.Tee(l1HeadsSub, h.l1Heads)

	<-ctx.Done()
	h.subscriptions.Range(func(key, value any) bool {
		sub := value.(*subscription)
		sub.wg.Wait()
		return true
	})
	return nil
}

func (h *Handler) SpecVersion() (string, *jsonrpc.Error) {
	return "0.8.0", nil
}

// Currently only used for testing
func (h *Handler) methods() ([]jsonrpc.Method, string) { //nolint: funlen
	return []jsonrpc.Method{
		{
			Name:    "starknet_getBlockWithTxHashes",
			Params:  []jsonrpc.Parameter{{Name: "block_id"}},
			Handler: h.BlockWithTxHashes,
		},
		{
			Name:    "starknet_getBlockWithTxs",
			Params:  []jsonrpc.Parameter{{Name: "block_id"}},
			Handler: h.BlockWithTxs,
		},
		{
			Name:    "starknet_getTransactionByHash",
			Params:  []jsonrpc.Parameter{{Name: "transaction_hash"}},
			Handler: h.TransactionByHash,
		},
		{
			Name:    "starknet_getTransactionReceipt",
			Params:  []jsonrpc.Parameter{{Name: "transaction_hash"}},
			Handler: h.TransactionReceiptByHash,
		},
		{
			Name:    "starknet_getTransactionByBlockIdAndIndex",
			Params:  []jsonrpc.Parameter{{Name: "block_id"}, {Name: "index"}},
			Handler: h.TransactionByBlockIDAndIndex,
		},
		{
			Name:    "starknet_getStateUpdate",
			Params:  []jsonrpc.Parameter{{Name: "block_id"}},
			Handler: h.StateUpdate,
		},
		{
			Name:    "starknet_getStorageAt",
			Params:  []jsonrpc.Parameter{{Name: "contract_address"}, {Name: "key"}, {Name: "block_id"}},
			Handler: h.StorageAt,
		},
		{
			Name:    "starknet_getClass",
			Params:  []jsonrpc.Parameter{{Name: "block_id"}, {Name: "class_hash"}},
			Handler: h.Class,
		},
		{
			Name:    "starknet_addInvokeTransaction",
			Params:  []jsonrpc.Parameter{{Name: "invoke_transaction"}},
			Handler: h.AddTransaction,
		},
		{
			Name:    "starknet_addDeployAccountTransaction",
			Params:  []jsonrpc.Parameter{{Name: "deploy_account_transaction"}},
			Handler: h.AddTransaction,
		},
		{
			Name:    "starknet_addDeclareTransaction",
			Params:  []jsonrpc.Parameter{{Name: "declare_transaction"}},
			Handler: h.AddTransaction,
		},
		{
<<<<<<< HEAD
			Name:    "starknet_getEvents",
			Params:  []jsonrpc.Parameter{{Name: "filter"}},
			Handler: h.Events,
=======
			Name:    "juno_version",
			Handler: h.Version,
>>>>>>> 11247e39
		},
		{
			Name:    "starknet_getTransactionStatus",
			Params:  []jsonrpc.Parameter{{Name: "transaction_hash"}},
			Handler: h.TransactionStatus,
		},
		{
			Name:    "starknet_call",
			Params:  []jsonrpc.Parameter{{Name: "request"}, {Name: "block_id"}},
			Handler: h.Call,
		},
		{
			Name:    "starknet_estimateFee",
			Params:  []jsonrpc.Parameter{{Name: "request"}, {Name: "simulation_flags"}, {Name: "block_id"}},
			Handler: h.EstimateFee,
		},
		{
			Name:    "starknet_estimateMessageFee",
			Params:  []jsonrpc.Parameter{{Name: "message"}, {Name: "block_id"}},
			Handler: h.EstimateMessageFee,
		},
		{
			Name:    "starknet_traceTransaction",
			Params:  []jsonrpc.Parameter{{Name: "transaction_hash"}},
			Handler: h.TraceTransaction,
		},
		{
			Name:    "starknet_simulateTransactions",
			Params:  []jsonrpc.Parameter{{Name: "block_id"}, {Name: "transactions"}, {Name: "simulation_flags"}},
			Handler: h.SimulateTransactions,
		},
		{
			Name:    "starknet_traceBlockTransactions",
			Params:  []jsonrpc.Parameter{{Name: "block_id"}},
			Handler: h.TraceBlockTransactions,
		},
		{
			Name:    "starknet_specVersion",
			Handler: h.SpecVersion,
		},
		{
			Name:    "starknet_subscribeEvents",
			Params:  []jsonrpc.Parameter{{Name: "from_address", Optional: true}, {Name: "keys", Optional: true}, {Name: "block_id", Optional: true}},
			Handler: h.SubscribeEvents,
		},
		{
			Name:    "starknet_subscribeNewHeads",
			Params:  []jsonrpc.Parameter{{Name: "block_id", Optional: true}},
			Handler: h.SubscribeNewHeads,
		},
		{
			Name:    "starknet_subscribeTransactionStatus",
			Params:  []jsonrpc.Parameter{{Name: "transaction_hash"}},
			Handler: h.SubscribeTransactionStatus,
		},
		{
			Name:    "starknet_subscribePendingTransactions",
			Params:  []jsonrpc.Parameter{{Name: "transaction_details", Optional: true}, {Name: "sender_address", Optional: true}},
			Handler: h.SubscribePendingTxs,
		},
		{
			Name:    "starknet_unsubscribe",
			Params:  []jsonrpc.Parameter{{Name: "subscription_id"}},
			Handler: h.Unsubscribe,
		},
		{
			Name:    "starknet_getBlockWithReceipts",
			Params:  []jsonrpc.Parameter{{Name: "block_id"}},
			Handler: h.BlockWithReceipts,
		},
		{
			Name:    "starknet_getCompiledCasm",
			Params:  []jsonrpc.Parameter{{Name: "class_hash"}},
			Handler: h.CompiledCasm,
		},
		{
			Name:    "starknet_getMessagesStatus",
			Params:  []jsonrpc.Parameter{{Name: "transaction_hash"}},
			Handler: h.GetMessageStatus,
		},
	}, "/v0_8"
}<|MERGE_RESOLUTION|>--- conflicted
+++ resolved
@@ -204,14 +204,8 @@
 			Handler: h.AddTransaction,
 		},
 		{
-<<<<<<< HEAD
-			Name:    "starknet_getEvents",
-			Params:  []jsonrpc.Parameter{{Name: "filter"}},
-			Handler: h.Events,
-=======
 			Name:    "juno_version",
 			Handler: h.Version,
->>>>>>> 11247e39
 		},
 		{
 			Name:    "starknet_getTransactionStatus",
