package rpcv8

import (
	"encoding/json"
	"errors"

	"github.com/NethermindEth/juno/core"
	"github.com/NethermindEth/juno/core/felt"
	"github.com/NethermindEth/juno/jsonrpc"
	rpcv6 "github.com/NethermindEth/juno/rpc/v6"
)

<<<<<<< HEAD
// https://github.com/starkware-libs/starknet-specs/blob/a789ccc3432c57777beceaa53a34a7ae2f25fda0/api/starknet_api_openrpc.json#L520-L534
type BlockHashAndNumber struct {
	Hash   *felt.Felt `json:"block_hash"`
	Number uint64     `json:"block_number"`
=======
type L1DAMode uint8

const (
	Blob L1DAMode = iota
	Calldata
)

func (l L1DAMode) MarshalText() ([]byte, error) {
	switch l {
	case Blob:
		return []byte("BLOB"), nil
	case Calldata:
		return []byte("CALLDATA"), nil
	default:
		return nil, fmt.Errorf("unknown L1DAMode value = %v", l)
	}
>>>>>>> e831309b
}

// https://github.com/starkware-libs/starknet-specs/blob/a789ccc3432c57777beceaa53a34a7ae2f25fda0/api/starknet_api_openrpc.json#L814
type BlockID struct {
	Pending bool
	Latest  bool
	Hash    *felt.Felt
	Number  uint64
}

func (b *BlockID) IsLatest() bool {
	return b.Latest
}

func (b *BlockID) IsPending() bool {
	return b.Pending
}

func (b *BlockID) GetHash() *felt.Felt {
	return b.Hash
}

func (b *BlockID) GetNumber() uint64 {
	return b.Number
}

func (b *BlockID) UnmarshalJSON(data []byte) error {
	if string(data) == `"latest"` {
		b.Latest = true
	} else if string(data) == `"pending"` {
		b.Pending = true
	} else {
		jsonObject := make(map[string]json.RawMessage)
		if err := json.Unmarshal(data, &jsonObject); err != nil {
			return err
		}
		hash, ok := jsonObject["block_hash"]
		if ok {
			b.Hash = new(felt.Felt)
			return json.Unmarshal(hash, b.Hash)
		}

		number, ok := jsonObject["block_number"]
		if ok {
			return json.Unmarshal(number, &b.Number)
		}

		return errors.New("cannot unmarshal block id")
	}
	return nil
}

// https://github.com/starkware-libs/starknet-specs/blob/a789ccc3432c57777beceaa53a34a7ae2f25fda0/api/starknet_api_openrpc.json#L1072
type BlockHeader struct {
	rpcv6.BlockHeader
	L2GasPrice *rpcv6.ResourcePrice `json:"l2_gas_price"`
}

// https://github.com/starkware-libs/starknet-specs/blob/a789ccc3432c57777beceaa53a34a7ae2f25fda0/api/starknet_api_openrpc.json#L1131
type BlockWithTxs struct {
	Status rpcv6.BlockStatus `json:"status,omitempty"`
	BlockHeader
	Transactions []*Transaction `json:"transactions"`
}

// https://github.com/starkware-libs/starknet-specs/blob/a789ccc3432c57777beceaa53a34a7ae2f25fda0/api/starknet_api_openrpc.json#L1109
type BlockWithTxHashes struct {
	Status rpcv6.BlockStatus `json:"status,omitempty"`
	BlockHeader
	TxnHashes []*felt.Felt `json:"transactions"`
}

type TransactionWithReceipt struct {
	Transaction *Transaction        `json:"transaction"`
	Receipt     *TransactionReceipt `json:"receipt"`
}

type BlockWithReceipts struct {
	Status rpcv6.BlockStatus `json:"status,omitempty"`
	BlockHeader
	Transactions []TransactionWithReceipt `json:"transactions"`
}

/****************************************************
		Block Handlers
*****************************************************/

// BlockWithTxHashes returns the block information with transaction hashes given a block ID.
//
// It follows the specification defined here:
// https://github.com/starkware-libs/starknet-specs/blob/a789ccc3432c57777beceaa53a34a7ae2f25fda0/api/starknet_api_openrpc.json#L11
func (h *Handler) BlockWithTxHashes(id BlockID) (*BlockWithTxHashes, *jsonrpc.Error) {
	block, rpcErr := h.blockByID(&id)
	if rpcErr != nil {
		return nil, rpcErr
	}

	txnHashes := make([]*felt.Felt, len(block.Transactions))
	for index, txn := range block.Transactions {
		txnHashes[index] = txn.Hash()
	}

	status, rpcErr := h.blockStatus(id, block)
	if rpcErr != nil {
		return nil, rpcErr
	}

	return &BlockWithTxHashes{
		Status:      status,
		BlockHeader: adaptBlockHeader(block.Header),
		TxnHashes:   txnHashes,
	}, nil
}

// BlockTransactionCount returns the number of transactions in a block
// identified by the given BlockID.
//
// It follows the specification defined here:
// https://github.com/starkware-libs/starknet-specs/blob/a789ccc3432c57777beceaa53a34a7ae2f25fda0/api/starknet_api_openrpc.json#L373
func (h *Handler) BlockTransactionCount(id BlockID) (uint64, *jsonrpc.Error) {
	header, rpcErr := h.blockHeaderByID(&id)
	if rpcErr != nil {
		return 0, rpcErr
	}
	return header.TransactionCount, nil
}

func (h *Handler) BlockWithReceipts(id BlockID) (*BlockWithReceipts, *jsonrpc.Error) {
	block, rpcErr := h.blockByID(&id)
	if rpcErr != nil {
		return nil, rpcErr
	}

	blockStatus, rpcErr := h.blockStatus(id, block)
	if rpcErr != nil {
		return nil, rpcErr
	}

	finalityStatus := TxnAcceptedOnL2
	if blockStatus == rpcv6.BlockAcceptedL1 {
		finalityStatus = TxnAcceptedOnL1
	}

	txsWithReceipts := make([]TransactionWithReceipt, len(block.Transactions))
	for index, txn := range block.Transactions {
		r := block.Receipts[index]

		t := AdaptTransaction(txn)
		t.Hash = nil
		txsWithReceipts[index] = TransactionWithReceipt{
			Transaction: t,
			// block_hash, block_number are optional in BlockWithReceipts response
			Receipt: AdaptReceipt(r, txn, finalityStatus, nil, 0),
		}
	}

	return &BlockWithReceipts{
		Status:       blockStatus,
		BlockHeader:  adaptBlockHeader(block.Header),
		Transactions: txsWithReceipts,
	}, nil
}

// BlockWithTxs returns the block information with full transactions given a block ID.
//
// It follows the specification defined here:
// https://github.com/starkware-libs/starknet-specs/blob/a789ccc3432c57777beceaa53a34a7ae2f25fda0/api/starknet_api_openrpc.json#L44
func (h *Handler) BlockWithTxs(id BlockID) (*BlockWithTxs, *jsonrpc.Error) {
	block, rpcErr := h.blockByID(&id)
	if rpcErr != nil {
		return nil, rpcErr
	}

	txs := make([]*Transaction, len(block.Transactions))
	for index, txn := range block.Transactions {
		txs[index] = AdaptTransaction(txn)
	}

	status, rpcErr := h.blockStatus(id, block)
	if rpcErr != nil {
		return nil, rpcErr
	}

	return &BlockWithTxs{
		Status:       status,
		BlockHeader:  adaptBlockHeader(block.Header),
		Transactions: txs,
	}, nil
}

func (h *Handler) blockStatus(id BlockID, block *core.Block) (rpcv6.BlockStatus, *jsonrpc.Error) {
	l1H, jsonErr := h.l1Head()
	if jsonErr != nil {
		return 0, jsonErr
	}

	status := rpcv6.BlockAcceptedL2
	if id.Pending {
		status = rpcv6.BlockPending
	} else if isL1Verified(block.Number, l1H) {
		status = rpcv6.BlockAcceptedL1
	}

	return status, nil
}

func adaptBlockHeader(header *core.Header) BlockHeader {
	var blockNumber *uint64
	// if header.Hash == nil it's a pending block
	if header.Hash != nil {
		blockNumber = &header.Number
	}

	sequencerAddress := header.SequencerAddress
	if sequencerAddress == nil {
		sequencerAddress = &felt.Zero
	}

	var l1DAMode rpcv6.L1DAMode
	switch header.L1DAMode {
	case core.Blob:
		l1DAMode = rpcv6.Blob
	case core.Calldata:
		l1DAMode = rpcv6.Calldata
	}

	var l1DataGasPrice rpcv6.ResourcePrice
	if header.L1DataGasPrice != nil {
		l1DataGasPrice = rpcv6.ResourcePrice{
			InWei: nilToZero(header.L1DataGasPrice.PriceInWei),
			InFri: nilToZero(header.L1DataGasPrice.PriceInFri),
		}
	} else {
		l1DataGasPrice = rpcv6.ResourcePrice{
			InWei: &felt.Zero,
			InFri: &felt.Zero,
		}
	}

	var l2GasPrice rpcv6.ResourcePrice
	if header.L2GasPrice != nil {
		l2GasPrice = rpcv6.ResourcePrice{
			InWei: nilToZero(header.L2GasPrice.PriceInWei),
			InFri: nilToZero(header.L2GasPrice.PriceInFri),
		}
	} else {
		l2GasPrice = rpcv6.ResourcePrice{
			InWei: &felt.Zero,
			InFri: &felt.Zero,
		}
	}

	return BlockHeader{
		BlockHeader: rpcv6.BlockHeader{
			Hash:             header.Hash,
			ParentHash:       header.ParentHash,
			Number:           blockNumber,
			NewRoot:          header.GlobalStateRoot,
			Timestamp:        header.Timestamp,
			SequencerAddress: sequencerAddress,
			L1GasPrice: &rpcv6.ResourcePrice{
				InWei: header.L1GasPriceETH,
				InFri: nilToZero(header.L1GasPriceSTRK),
			},
			L1DataGasPrice:  &l1DataGasPrice,
			L1DAMode:        &l1DAMode,
			StarknetVersion: header.ProtocolVersion,
		},
		L2GasPrice: &l2GasPrice,
	}
}

func nilToZero(f *felt.Felt) *felt.Felt {
	if f == nil {
		return &felt.Zero
	}
	return f
}<|MERGE_RESOLUTION|>--- conflicted
+++ resolved
@@ -9,31 +9,6 @@
 	"github.com/NethermindEth/juno/jsonrpc"
 	rpcv6 "github.com/NethermindEth/juno/rpc/v6"
 )
-
-<<<<<<< HEAD
-// https://github.com/starkware-libs/starknet-specs/blob/a789ccc3432c57777beceaa53a34a7ae2f25fda0/api/starknet_api_openrpc.json#L520-L534
-type BlockHashAndNumber struct {
-	Hash   *felt.Felt `json:"block_hash"`
-	Number uint64     `json:"block_number"`
-=======
-type L1DAMode uint8
-
-const (
-	Blob L1DAMode = iota
-	Calldata
-)
-
-func (l L1DAMode) MarshalText() ([]byte, error) {
-	switch l {
-	case Blob:
-		return []byte("BLOB"), nil
-	case Calldata:
-		return []byte("CALLDATA"), nil
-	default:
-		return nil, fmt.Errorf("unknown L1DAMode value = %v", l)
-	}
->>>>>>> e831309b
-}
 
 // https://github.com/starkware-libs/starknet-specs/blob/a789ccc3432c57777beceaa53a34a7ae2f25fda0/api/starknet_api_openrpc.json#L814
 type BlockID struct {
