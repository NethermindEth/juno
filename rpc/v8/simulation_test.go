--- conflicted
+++ resolved
@@ -65,10 +65,7 @@
 				mockVM *mocks.MockVM,
 				mockState *mocks.MockCommonState,
 			) {
-<<<<<<< HEAD
-=======
 				t.Parallel()
->>>>>>> ce9a1585
 				defaultMockBehavior(mockReader, mockVM, mockState)
 				mockVM.EXPECT().Execute([]core.Transaction{}, nil, []*felt.Felt{}, &vm.BlockInfo{
 					Header: headsHeader,
@@ -92,10 +89,7 @@
 				mockVM *mocks.MockVM,
 				mockState *mocks.MockCommonState,
 			) {
-<<<<<<< HEAD
-=======
 				t.Parallel()
->>>>>>> ce9a1585
 				defaultMockBehavior(mockReader, mockVM, mockState)
 				mockVM.EXPECT().Execute([]core.Transaction{}, nil, []*felt.Felt{}, &vm.BlockInfo{
 					Header: headsHeader,
@@ -118,10 +112,7 @@
 				mockVM *mocks.MockVM,
 				mockState *mocks.MockCommonState,
 			) {
-<<<<<<< HEAD
-=======
 				t.Parallel()
->>>>>>> ce9a1585
 				defaultMockBehavior(mockReader, mockVM, mockState)
 				mockVM.EXPECT().Execute([]core.Transaction{}, nil, []*felt.Felt{}, &vm.BlockInfo{
 					Header: headsHeader,
@@ -144,10 +135,7 @@
 				mockVM *mocks.MockVM,
 				mockState *mocks.MockCommonState,
 			) {
-<<<<<<< HEAD
-=======
 				t.Parallel()
->>>>>>> ce9a1585
 				defaultMockBehavior(mockReader, mockVM, mockState)
 				mockVM.EXPECT().Execute([]core.Transaction{}, nil, []*felt.Felt{}, &vm.BlockInfo{
 					Header: headsHeader,
