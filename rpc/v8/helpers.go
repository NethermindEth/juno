--- conflicted
+++ resolved
@@ -142,11 +142,7 @@
 	var err error
 	switch blockID.Type() {
 	case pending:
-<<<<<<< HEAD
-		reader, err = h.syncReader.PendingState()
-=======
-		reader, closer, err = h.PendingState()
->>>>>>> 9b337457
+		reader, err = h.PendingState()
 	case latest:
 		reader, err = h.bcReader.HeadState()
 	case hash:
