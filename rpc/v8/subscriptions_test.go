// todo(rdr): is ok for this tests to use rpcv8 instead of rpcv8 pkg
package rpcv8

import (
	"context"
	"encoding/json"
	"fmt"
	"io"
	"net"
	"net/http/httptest"
	"testing"
	"time"

	"github.com/NethermindEth/juno/blockchain"
	"github.com/NethermindEth/juno/clients/feeder"
	"github.com/NethermindEth/juno/core"
	"github.com/NethermindEth/juno/core/felt"
	"github.com/NethermindEth/juno/core/state"
	"github.com/NethermindEth/juno/db"
	"github.com/NethermindEth/juno/db/memory"
	"github.com/NethermindEth/juno/feed"
	"github.com/NethermindEth/juno/jsonrpc"
	"github.com/NethermindEth/juno/mocks"
	"github.com/NethermindEth/juno/rpc/rpccore"
	adaptfeeder "github.com/NethermindEth/juno/starknetdata/feeder"
	"github.com/NethermindEth/juno/sync"
	"github.com/NethermindEth/juno/utils"
	"github.com/coder/websocket"
	"github.com/stretchr/testify/assert"
	"github.com/stretchr/testify/require"
	"go.uber.org/mock/gomock"
)

var emptyCommitments = core.BlockCommitments{}

type fakeConn struct {
	w io.Writer
}

func (fc *fakeConn) Write(p []byte) (int, error) {
	return fc.w.Write(p)
}

func (fc *fakeConn) Equal(other jsonrpc.Conn) bool {
	fc2, ok := other.(*fakeConn)
	if !ok {
		return false
	}
	return fc.w == fc2.w
}

func TestSubscribeEvents(t *testing.T) {
	log := utils.NewNopZapLogger()

	t.Run("Return error if too many keys in filter", func(t *testing.T) {
		mockCtrl := gomock.NewController(t)
		t.Cleanup(mockCtrl.Finish)

		mockChain := mocks.NewMockReader(mockCtrl)
		mockSyncer := mocks.NewMockSyncReader(mockCtrl)
		handler := New(mockChain, mockSyncer, nil, log)

		keys := make([][]felt.Felt, 1024+1)
		fromAddr := new(felt.Felt).SetBytes([]byte("from_address"))

		serverConn, _ := net.Pipe()
		t.Cleanup(func() {
			require.NoError(t, serverConn.Close())
		})

		subCtx := context.WithValue(t.Context(), jsonrpc.ConnKey{}, &fakeConn{w: serverConn})

		id, rpcErr := handler.SubscribeEvents(subCtx, fromAddr, keys, nil)
		assert.Zero(t, id)
		assert.Equal(t, rpccore.ErrTooManyKeysInFilter, rpcErr)
	})

	t.Run("Return error if block is too far back", func(t *testing.T) {
		mockCtrl := gomock.NewController(t)
		t.Cleanup(mockCtrl.Finish)

		mockChain := mocks.NewMockReader(mockCtrl)
		mockSyncer := mocks.NewMockSyncReader(mockCtrl)
		handler := New(mockChain, mockSyncer, nil, log)

		keys := make([][]felt.Felt, 1)
		fromAddr := new(felt.Felt).SetBytes([]byte("from_address"))

		blockID := SubscriptionBlockID(BlockIDFromNumber(0))

		serverConn, _ := net.Pipe()
		t.Cleanup(func() {
			require.NoError(t, serverConn.Close())
		})

		subCtx := context.WithValue(t.Context(), jsonrpc.ConnKey{}, &fakeConn{w: serverConn})

		// Note the end of the window doesn't need to be tested because if requested block number
		// is more than the head, a block not found error will be returned. This behaviour has been
		// tested in various other tests, and we don't need to test it here again.
		t.Run("head is 1024", func(t *testing.T) {
			mockChain.EXPECT().HeadsHeader().Return(&core.Header{Number: 1024}, nil)
			mockChain.EXPECT().BlockHeaderByNumber(blockID.Number()).
				Return(&core.Header{Number: 0}, nil)

			id, rpcErr := handler.SubscribeEvents(subCtx, fromAddr, keys, &blockID)
			assert.Zero(t, id)
			assert.Equal(t, rpccore.ErrTooManyBlocksBack, rpcErr)
		})

		t.Run("head is more than 1024", func(t *testing.T) {
			mockChain.EXPECT().HeadsHeader().Return(&core.Header{Number: 2024}, nil)
			mockChain.EXPECT().BlockHeaderByNumber(blockID.Number()).
				Return(&core.Header{Number: 0}, nil)

			id, rpcErr := handler.SubscribeEvents(subCtx, fromAddr, keys, &blockID)
			assert.Zero(t, id)
			assert.Equal(t, rpccore.ErrTooManyBlocksBack, rpcErr)
		})
	})

	n := &utils.Sepolia
	client := feeder.NewTestClient(t, n)
	gw := adaptfeeder.New(client)

	b1, err := gw.BlockByNumber(t.Context(), 56377)
	require.NoError(t, err)

	b2, err := gw.BlockByNumber(t.Context(), 56378)
	require.NoError(t, err)

	pending1 := createTestPendingBlock(t, b2, 3)
	pending2 := createTestPendingBlock(t, b2, 6)

	fromAddr := new(felt.Felt).SetBytes([]byte("some address"))
	keys := [][]felt.Felt{{*new(felt.Felt).SetBytes([]byte("key1"))}}

	b1Filtered, b1Emitted := createTestEvents(t, b1)
	b2Filtered, b2Emitted := createTestEvents(t, b2)
	pending1Filtered, pending1Emitted := createTestEvents(t, pending1)
	pending2Filtered, pending2Emitted := createTestEvents(t, pending2)

	t.Run("Events from new blocks", func(t *testing.T) {
		mockCtrl := gomock.NewController(t)
		t.Cleanup(mockCtrl.Finish)

		mockChain := mocks.NewMockReader(mockCtrl)
		mockSyncer := mocks.NewMockSyncReader(mockCtrl)
		mockEventFilterer := mocks.NewMockEventFilterer(mockCtrl)

		handler := New(mockChain, mockSyncer, nil, log)

		mockChain.EXPECT().HeadsHeader().Return(b1.Header, nil)
		mockChain.EXPECT().EventFilter(gomock.Any(), gomock.Any(), gomock.Any()).
			Return(mockEventFilterer, nil).AnyTimes()
		mockChain.EXPECT().BlockByNumber(gomock.Any()).Return(b1, nil).AnyTimes()
		mockEventFilterer.EXPECT().SetRangeEndBlockByNumber(gomock.Any(), gomock.Any()).
			Return(nil).AnyTimes()
		mockEventFilterer.EXPECT().Events(gomock.Any(), gomock.Any()).Return(b1Filtered, nil, nil)
		mockEventFilterer.EXPECT().Close().AnyTimes()

		id, clientConn := createTestEventsWebsocket(t, handler, fromAddr, keys, nil)

		assertNextEvents(t, clientConn, id, b1Emitted)

		mockEventFilterer.EXPECT().Events(gomock.Any(), gomock.Any()).Return(b2Filtered, nil, nil)
		handler.newHeads.Send(b2)
		assertNextEvents(t, clientConn, id, b2Emitted)
	})

	t.Run("Events from old blocks", func(t *testing.T) {
		mockCtrl := gomock.NewController(t)
		t.Cleanup(mockCtrl.Finish)

		mockChain := mocks.NewMockReader(mockCtrl)
		mockSyncer := mocks.NewMockSyncReader(mockCtrl)
		mockEventFilterer := mocks.NewMockEventFilterer(mockCtrl)
		handler := New(mockChain, mockSyncer, nil, log)

		mockChain.EXPECT().HeadsHeader().Return(b1.Header, nil)
		mockChain.EXPECT().BlockHeaderByNumber(b1.Number).Return(b1.Header, nil)
		mockChain.EXPECT().EventFilter(fromAddr, keys, gomock.Any()).Return(mockEventFilterer, nil)

		mockEventFilterer.EXPECT().SetRangeEndBlockByNumber(gomock.Any(), gomock.Any()).Return(nil).MaxTimes(2)
		mockEventFilterer.EXPECT().Events(gomock.Any(), gomock.Any()).Return(b1Filtered, nil, nil)
		mockEventFilterer.EXPECT().Close().AnyTimes()

		id, clientConn := createTestEventsWebsocket(t, handler, fromAddr, keys, &b1.Number)

		assertNextEvents(t, clientConn, id, b1Emitted)
	})

	t.Run("Events when continuation token is not nil", func(t *testing.T) {
		mockCtrl := gomock.NewController(t)
		t.Cleanup(mockCtrl.Finish)

		mockChain := mocks.NewMockReader(mockCtrl)
		mockSyncer := mocks.NewMockSyncReader(mockCtrl)
		mockEventFilterer := mocks.NewMockEventFilterer(mockCtrl)
		handler := New(mockChain, mockSyncer, nil, log)

		mockChain.EXPECT().HeadsHeader().Return(b1.Header, nil)
		mockChain.EXPECT().BlockHeaderByNumber(b1.Number).Return(b1.Header, nil)
		mockChain.EXPECT().EventFilter(fromAddr, keys, gomock.Any()).Return(mockEventFilterer, nil)

		cToken := new(blockchain.ContinuationToken)
		mockEventFilterer.EXPECT().SetRangeEndBlockByNumber(gomock.Any(), gomock.Any()).Return(nil).MaxTimes(2)
		mockEventFilterer.EXPECT().Events(gomock.Any(), gomock.Any()).Return(b1Filtered, cToken, nil)
		mockEventFilterer.EXPECT().Events(gomock.Any(), gomock.Any()).Return(b2Filtered, nil, nil)
		mockEventFilterer.EXPECT().Close().AnyTimes()

		id, clientConn := createTestEventsWebsocket(t, handler, fromAddr, keys, &b1.Number)

		assertNextEvents(t, clientConn, id, b1Emitted)
	})

	t.Run("Events from pending block without duplicates", func(t *testing.T) {
		mockCtrl := gomock.NewController(t)
		t.Cleanup(mockCtrl.Finish)

		mockChain := mocks.NewMockReader(mockCtrl)
		mockSyncer := mocks.NewMockSyncReader(mockCtrl)
		mockEventFilterer := mocks.NewMockEventFilterer(mockCtrl)

		handler := New(mockChain, mockSyncer, nil, log)

		mockChain.EXPECT().EventFilter(fromAddr, keys, gomock.Any()).Return(mockEventFilterer, nil).AnyTimes()
		mockEventFilterer.EXPECT().SetRangeEndBlockByNumber(gomock.Any(), gomock.Any()).Return(nil).AnyTimes()
		mockEventFilterer.EXPECT().Close().AnyTimes()

		mockChain.EXPECT().HeadsHeader().Return(b1.Header, nil)
		mockEventFilterer.EXPECT().Events(gomock.Any(), gomock.Any()).Return(b1Filtered, nil, nil)

		id, clientConn := createTestEventsWebsocket(t, handler, fromAddr, keys, nil)

		assertNextEvents(t, clientConn, id, b1Emitted)

		mockEventFilterer.EXPECT().Events(gomock.Any(), gomock.Any()).Return(pending1Filtered, nil, nil)
		pendingData1 := sync.NewPending(pending1, nil, nil)
		handler.pendingData.Send(&pendingData1)
		assertNextEvents(t, clientConn, id, pending1Emitted)

		mockEventFilterer.EXPECT().Events(gomock.Any(), gomock.Any()).Return(pending2Filtered, nil, nil)
		pendingData2 := sync.NewPending(pending2, nil, nil)
		handler.pendingData.Send(&pendingData2)
		assertNextEvents(t, clientConn, id, pending2Emitted[len(pending1Emitted):])

		mockEventFilterer.EXPECT().Events(gomock.Any(), gomock.Any()).Return(b2Filtered, nil, nil)
		handler.newHeads.Send(b2)
		assertNextEvents(t, clientConn, id, b2Emitted[len(pending2Emitted):])
	})
}

func TestSubscribeTxnStatus(t *testing.T) {
	log := utils.NewNopZapLogger()
	txHash := new(felt.Felt).SetUint64(1)
	t.Run("Don't return error even when transaction is not found", func(t *testing.T) {
		mockCtrl := gomock.NewController(t)
		t.Cleanup(mockCtrl.Finish)

		oldTimeout, oldTicker := subscribeTxStatusTimeout, subscribeTxStatusTickerDuration
		subscribeTxStatusTimeout, subscribeTxStatusTickerDuration = 100*time.Millisecond, 10*time.Millisecond
		t.Cleanup(func() {
			subscribeTxStatusTimeout = oldTimeout
			subscribeTxStatusTickerDuration = oldTicker
		})

		mockChain := mocks.NewMockReader(mockCtrl)
		mockSyncer := mocks.NewMockSyncReader(mockCtrl)
		handler := New(mockChain, mockSyncer, nil, log)

		mockChain.EXPECT().TransactionByHash(txHash).Return(nil, db.ErrKeyNotFound).AnyTimes()
		mockSyncer.EXPECT().PendingData().Return(nil, sync.ErrPendingBlockNotFound).AnyTimes()
		mockChain.EXPECT().HeadsHeader().Return(nil, db.ErrKeyNotFound).AnyTimes()
		id, _ := createTestTxStatusWebsocket(t, handler, txHash)

		_, hasSubscription := handler.subscriptions.Load(string(id))
		require.True(t, hasSubscription)

		time.Sleep(200 * time.Millisecond)
		_, hasSubscription = handler.subscriptions.Load(string(id))
		require.False(t, hasSubscription)
	})

	t.Run("Transaction status is final", func(t *testing.T) {
		mockCtrl := gomock.NewController(t)
		t.Cleanup(mockCtrl.Finish)

		mockChain := mocks.NewMockReader(mockCtrl)
		mockSyncer := mocks.NewMockSyncReader(mockCtrl)
		handler := New(mockChain, mockSyncer, nil, log)
		handler.WithFeeder(feeder.NewTestClient(t, &utils.SepoliaIntegration))
		mockSyncer.EXPECT().PendingData().Return(nil, sync.ErrPendingBlockNotFound).AnyTimes()
		mockChain.EXPECT().HeadsHeader().Return(nil, db.ErrKeyNotFound).AnyTimes()
		t.Run("reverted", func(t *testing.T) {
			txHash, err := new(felt.Felt).SetString("0x1011")
			require.NoError(t, err)

			mockChain.EXPECT().TransactionByHash(txHash).Return(nil, db.ErrKeyNotFound)
			id, conn := createTestTxStatusWebsocket(t, handler, txHash)
			assertNextTxnStatus(t, conn, id, txHash, TxnStatusAcceptedOnL2, TxnFailure, "some error")
		})

		t.Run("rejected", func(t *testing.T) {
			txHash, err := new(felt.Felt).SetString("0x1111")
			require.NoError(t, err)

			mockChain.EXPECT().TransactionByHash(txHash).Return(nil, db.ErrKeyNotFound)
			id, conn := createTestTxStatusWebsocket(t, handler, txHash)
			assertNextTxnStatus(t, conn, id, txHash, TxnStatusRejected, 0, "some error")
		})

		t.Run("accepted on L1", func(t *testing.T) {
			txHash, err := new(felt.Felt).SetString("0x1010")
			require.NoError(t, err)

			mockChain.EXPECT().TransactionByHash(txHash).Return(nil, db.ErrKeyNotFound)
			id, conn := createTestTxStatusWebsocket(t, handler, txHash)
			assertNextTxnStatus(t, conn, id, txHash, TxnStatusAcceptedOnL1, TxnSuccess, "")
		})
	})

	t.Run("Multiple transaction status update", func(t *testing.T) {
		mockCtrl := gomock.NewController(t)
		t.Cleanup(mockCtrl.Finish)

		client := feeder.NewTestClient(t, &utils.SepoliaIntegration)
		gw := adaptfeeder.New(client)
		mockChain := mocks.NewMockReader(mockCtrl)
		mockSyncer := mocks.NewMockSyncReader(mockCtrl)
		handler := New(mockChain, mockSyncer, nil, log)
		handler.WithFeeder(client)

		block, err := gw.BlockByNumber(t.Context(), 38748)
		require.NoError(t, err)

		txHash, err := new(felt.Felt).SetString("0x1001")
		require.NoError(t, err)

		mockChain.EXPECT().TransactionByHash(txHash).Return(nil, db.ErrKeyNotFound)
		mockSyncer.EXPECT().PendingData().Return(nil, sync.ErrPendingBlockNotFound)
		mockChain.EXPECT().HeadsHeader().Return(nil, db.ErrKeyNotFound)
		id, conn := createTestTxStatusWebsocket(t, handler, txHash)
		assertNextTxnStatus(t, conn, id, txHash, TxnStatusReceived, TxnSuccess, "")

		mockChain.EXPECT().TransactionByHash(txHash).Return(block.Transactions[0], nil)
		mockChain.EXPECT().Receipt(txHash).Return(block.Receipts[0], block.Hash, block.Number, nil)
		mockChain.EXPECT().L1Head().Return(nil, db.ErrKeyNotFound)
		for i := range 3 {
			handler.pendingData.Send(&sync.Pending{Block: &core.Block{Header: &core.Header{}}})
			handler.pendingData.Send(&sync.Pending{Block: &core.Block{Header: &core.Header{}}})
			handler.newHeads.Send(&core.Block{Header: &core.Header{Number: block.Number + 1 + uint64(i)}})
		}
		assertNextTxnStatus(t, conn, id, txHash, TxnStatusAcceptedOnL2, TxnSuccess, "")

		l1Head := &core.L1Head{BlockNumber: block.Number}
		mockChain.EXPECT().TransactionByHash(txHash).Return(block.Transactions[0], nil)
		mockChain.EXPECT().Receipt(txHash).Return(block.Receipts[0], block.Hash, block.Number, nil)
		mockChain.EXPECT().L1Head().Return(l1Head, nil)
		handler.l1Heads.Send(l1Head)
		assertNextTxnStatus(t, conn, id, txHash, TxnStatusAcceptedOnL1, TxnSuccess, "")
	})
}

type fakeSyncer struct {
	newHeads    *feed.Feed[*core.Block]
	reorgs      *feed.Feed[*sync.ReorgBlockRange]
	pendingData *feed.Feed[core.PendingData]
}

func newFakeSyncer() *fakeSyncer {
	return &fakeSyncer{
		newHeads:    feed.New[*core.Block](),
		reorgs:      feed.New[*sync.ReorgBlockRange](),
		pendingData: feed.New[core.PendingData](),
	}
}

func (fs *fakeSyncer) SubscribeNewHeads() sync.NewHeadSubscription {
	return sync.NewHeadSubscription{Subscription: fs.newHeads.Subscribe()}
}

func (fs *fakeSyncer) SubscribeReorg() sync.ReorgSubscription {
	return sync.ReorgSubscription{Subscription: fs.reorgs.Subscribe()}
}

func (fs *fakeSyncer) SubscribePendingData() sync.PendingDataSubscription {
	return sync.PendingDataSubscription{Subscription: fs.pendingData.Subscribe()}
}

func (fs *fakeSyncer) StartingBlockNumber() (uint64, error) {
	return 0, nil
}

func (fs *fakeSyncer) HighestBlockHeader() *core.Header {
	return nil
}

<<<<<<< HEAD
func (fs *fakeSyncer) Pending() (*sync.Pending, error)          { return nil, nil }
func (fs *fakeSyncer) PendingBlock() *core.Block                { return nil }
func (fs *fakeSyncer) PendingState() (state.StateReader, error) { return nil, nil }
=======
func (fs *fakeSyncer) PendingData() (core.PendingData, error) {
	return nil, sync.ErrPendingBlockNotFound
}
func (fs *fakeSyncer) PendingBlock() *core.Block                             { return nil }
func (fs *fakeSyncer) PendingState() (core.StateReader, func() error, error) { return nil, nil, nil }

>>>>>>> 9b337457
func TestSubscribeNewHeads(t *testing.T) {
	log := utils.NewNopZapLogger()

	t.Run("Return error if block is too far back", func(t *testing.T) {
		mockCtrl := gomock.NewController(t)
		t.Cleanup(mockCtrl.Finish)

		mockChain := mocks.NewMockReader(mockCtrl)
		mockSyncer := mocks.NewMockSyncReader(mockCtrl)
		handler := New(mockChain, mockSyncer, nil, log)

		blockID := SubscriptionBlockID(BlockIDFromNumber(0))

		serverConn, _ := net.Pipe()
		t.Cleanup(func() {
			require.NoError(t, serverConn.Close())
		})

		subCtx := context.WithValue(t.Context(), jsonrpc.ConnKey{}, &fakeConn{w: serverConn})

		t.Run("head is 1024", func(t *testing.T) {
			mockChain.EXPECT().HeadsHeader().Return(&core.Header{Number: 1024}, nil)
			mockChain.EXPECT().BlockHeaderByNumber(blockID.Number()).
				Return(&core.Header{Number: 0}, nil)

			id, rpcErr := handler.SubscribeNewHeads(subCtx, &blockID)
			assert.Zero(t, id)
			assert.Equal(t, rpccore.ErrTooManyBlocksBack, rpcErr)
		})

		t.Run("head is more than 1024", func(t *testing.T) {
			mockChain.EXPECT().HeadsHeader().Return(&core.Header{Number: 2024}, nil)
			mockChain.EXPECT().BlockHeaderByNumber(blockID.Number()).
				Return(&core.Header{Number: 0}, nil)

			id, rpcErr := handler.SubscribeNewHeads(subCtx, &blockID)
			assert.Zero(t, id)
			assert.Equal(t, rpccore.ErrTooManyBlocksBack, rpcErr)
		})
	})

	t.Run("new block is received", func(t *testing.T) {
		mockCtrl := gomock.NewController(t)
		t.Cleanup(mockCtrl.Finish)

		ctx, cancel := context.WithCancel(t.Context())
		t.Cleanup(cancel)

		mockChain := mocks.NewMockReader(mockCtrl)
		syncer := newFakeSyncer()

		l1Feed := feed.New[*core.L1Head]()
		mockChain.EXPECT().HeadsHeader().Return(&core.Header{}, nil)
		mockChain.EXPECT().SubscribeL1Head().Return(blockchain.L1HeadSubscription{Subscription: l1Feed.Subscribe()})

		handler, server := setupRPC(t, ctx, mockChain, syncer)
		conn := createWsConn(t, ctx, server)

		id := "1"
		handler.WithIDGen(func() string { return id })

		got := sendWsMessage(t, ctx, conn, subMsg("starknet_subscribeNewHeads"))
		require.Equal(t, subResp(id), got)

		// Ignore the first mock header
		_, _, err := conn.Read(ctx)
		require.NoError(t, err)

		// Simulate a new block
		syncer.newHeads.Send(testHeadBlock(t))

		// Receive a block header.
		_, headerGot, err := conn.Read(ctx)
		require.NoError(t, err)
		require.Equal(t, newHeadsResponse(id), string(headerGot))
	})
}

func TestSubscribeNewHeadsHistorical(t *testing.T) {
	client := feeder.NewTestClient(t, &utils.Mainnet)
	gw := adaptfeeder.New(client)

	block0, err := gw.BlockByNumber(t.Context(), 0)
	require.NoError(t, err)

	stateUpdate0, err := gw.StateUpdate(t.Context(), 0)
	require.NoError(t, err)

	testDB := memory.New()
	chain := blockchain.New(testDB, &utils.Mainnet)
	assert.NoError(t, chain.Store(block0, &emptyCommitments, stateUpdate0, nil))

	chain = blockchain.New(testDB, &utils.Mainnet)
	syncer := newFakeSyncer()

	ctx, cancel := context.WithCancel(t.Context())
	t.Cleanup(cancel)

	handler, server := setupRPC(t, ctx, chain, syncer)

	conn := createWsConn(t, ctx, server)

	id := "1"
	handler.WithIDGen(func() string { return id })

	subMsg := `{"jsonrpc":"2.0","id":"1","method":"starknet_subscribeNewHeads", "params":{"block_id":{"block_number":0}}}`
	got := sendWsMessage(t, ctx, conn, subMsg)
	require.Equal(t, subResp(id), got)

	// Check block 0 content
	want := `{"jsonrpc":"2.0","method":"starknet_subscriptionNewHeads","params":{"result":{"block_hash":"0x47c3637b57c2b079b93c61539950c17e868a28f46cdef28f88521067f21e943","parent_hash":"0x0","block_number":0,"new_root":"0x21870ba80540e7831fb21c591ee93481f5ae1bb71ff85a86ddd465be4eddee6","timestamp":1637069048,"sequencer_address":"0x0","l1_gas_price":{"price_in_fri":"0x0","price_in_wei":"0x0"},"l1_data_gas_price":{"price_in_fri":"0x0","price_in_wei":"0x0"},"l1_da_mode":"CALLDATA","starknet_version":"","l2_gas_price":{"price_in_fri":"0x0","price_in_wei":"0x0"}},"subscription_id":"%s"}}`
	want = fmt.Sprintf(want, id)
	_, block0Got, err := conn.Read(ctx)
	require.NoError(t, err)
	require.Equal(t, want, string(block0Got))

	// Simulate a new block
	syncer.newHeads.Send(testHeadBlock(t))

	// Check new block content
	_, newBlockGot, err := conn.Read(ctx)
	require.NoError(t, err)
	require.Equal(t, newHeadsResponse(id), string(newBlockGot))
}

func TestMultipleSubscribeNewHeadsAndUnsubscribe(t *testing.T) {
	mockCtrl := gomock.NewController(t)
	t.Cleanup(mockCtrl.Finish)

	ctx, cancel := context.WithCancel(t.Context())
	t.Cleanup(cancel)

	mockChain := mocks.NewMockReader(mockCtrl)
	syncer := newFakeSyncer()

	l1Feed := feed.New[*core.L1Head]()
	mockChain.EXPECT().SubscribeL1Head().Return(blockchain.L1HeadSubscription{Subscription: l1Feed.Subscribe()})

	handler, server := setupRPC(t, ctx, mockChain, syncer)

	mockChain.EXPECT().HeadsHeader().Return(&core.Header{}, nil).Times(2)

	ws := jsonrpc.NewWebsocket(server, nil, utils.NewNopZapLogger())
	httpSrv := httptest.NewServer(ws)

	conn1, _, err := websocket.Dial(ctx, httpSrv.URL, nil) //nolint:bodyclose
	require.NoError(t, err)
	t.Cleanup(func() {
		require.NoError(t, conn1.Close(websocket.StatusNormalClosure, ""))
	})

	conn2, _, err := websocket.Dial(ctx, httpSrv.URL, nil) //nolint:bodyclose
	require.NoError(t, err)
	t.Cleanup(func() {
		require.NoError(t, conn2.Close(websocket.StatusNormalClosure, ""))
	})

	firstID := "1"
	secondID := "2"

	handler.WithIDGen(func() string { return firstID })
	firstGot := sendWsMessage(t, ctx, conn1, subMsg("starknet_subscribeNewHeads"))
	require.NoError(t, err)
	require.Equal(t, subResp(firstID), firstGot)

	handler.WithIDGen(func() string { return secondID })
	secondGot := sendWsMessage(t, ctx, conn2, subMsg("starknet_subscribeNewHeads"))
	require.NoError(t, err)
	require.Equal(t, subResp(secondID), secondGot)

	// Ignore the first mock header
	_, _, err = conn1.Read(ctx)
	require.NoError(t, err)
	_, _, err = conn2.Read(ctx)
	require.NoError(t, err)

	// Simulate a new block
	syncer.newHeads.Send(testHeadBlock(t))

	// Receive a block header.
	_, firstHeaderGot, err := conn1.Read(ctx)
	require.NoError(t, err)
	require.Equal(t, newHeadsResponse(firstID), string(firstHeaderGot))

	_, secondHeaderGot, err := conn2.Read(ctx)
	require.NoError(t, err)
	require.Equal(t, newHeadsResponse(secondID), string(secondHeaderGot))

	// Unsubscribe
	unsubMsg := `{"jsonrpc":"2.0","id":"1","method":"starknet_unsubscribe","params":[%s]}`
	require.NoError(
		t, conn1.Write(ctx, websocket.MessageBinary, fmt.Appendf([]byte{}, unsubMsg, firstID)),
	)
	require.NoError(
		t, conn2.Write(ctx, websocket.MessageBinary, fmt.Appendf([]byte{}, unsubMsg, secondID)),
	)
}

func TestSubscriptionReorg(t *testing.T) {
	ctx, cancel := context.WithCancel(t.Context())
	t.Cleanup(cancel)

	mockCtrl := gomock.NewController(t)
	t.Cleanup(mockCtrl.Finish)

	mockChain := mocks.NewMockReader(mockCtrl)
	l1Feed := feed.New[*core.L1Head]()
	mockChain.EXPECT().SubscribeL1Head().Return(blockchain.L1HeadSubscription{Subscription: l1Feed.Subscribe()})

	syncer := newFakeSyncer()
	handler, server := setupRPC(t, ctx, mockChain, syncer)

	testCases := []struct {
		name            string
		subscribeMethod string
		ignoreFirst     bool
	}{
		{
			name:            "reorg event in starknet_subscribeNewHeads",
			subscribeMethod: "starknet_subscribeNewHeads",
			ignoreFirst:     true,
		},
		{
			name:            "reorg event in starknet_subscribeEvents",
			subscribeMethod: "starknet_subscribeEvents",
			ignoreFirst:     false,
		},
		// TODO: test reorg event in TransactionStatus
	}

	mockEventFilterer := mocks.NewMockEventFilterer(mockCtrl)
	mockEventFilterer.EXPECT().SetRangeEndBlockByNumber(gomock.Any(), gomock.Any()).
		Return(nil).AnyTimes()
	mockEventFilterer.EXPECT().Events(gomock.Any(), gomock.Any()).
		Return(nil, nil, nil).AnyTimes()
	mockEventFilterer.EXPECT().Close().Return(nil).AnyTimes()

	mockChain.EXPECT().HeadsHeader().Return(&core.Header{}, nil).Times(len(testCases))
	mockChain.EXPECT().EventFilter(gomock.Any(), gomock.Any(), gomock.Any()).
		Return(mockEventFilterer, nil).AnyTimes()

	for _, tc := range testCases {
		t.Run(tc.name, func(t *testing.T) {
			conn := createWsConn(t, ctx, server)

			id := "1"
			handler.WithIDGen(func() string { return id })

			got := sendWsMessage(t, ctx, conn, subMsg(tc.subscribeMethod))
			require.Equal(t, subResp(id), got)

			if tc.ignoreFirst {
				_, _, err := conn.Read(ctx)
				require.NoError(t, err)
			}

			// Simulate a reorg
			syncer.reorgs.Send(&sync.ReorgBlockRange{
				StartBlockHash: utils.HexToFelt(
					t, "0x4e1f77f39545afe866ac151ac908bd1a347a2a8a7d58bef1276db4f06fdf2f6",
				),
				StartBlockNum: 0,
				EndBlockHash: utils.HexToFelt(
					t, "0x34e815552e42c5eb5233b99de2d3d7fd396e575df2719bf98e7ed2794494f86",
				),
				EndBlockNum: 2,
			})

			// Receive reorg event
			expectedRes := `{"jsonrpc":"2.0","method":"starknet_subscriptionReorg","params":{"result":{"starting_block_hash":"0x4e1f77f39545afe866ac151ac908bd1a347a2a8a7d58bef1276db4f06fdf2f6","starting_block_number":0,"ending_block_hash":"0x34e815552e42c5eb5233b99de2d3d7fd396e575df2719bf98e7ed2794494f86","ending_block_number":2},"subscription_id":"%s"}}`
			want := fmt.Sprintf(expectedRes, id)
			_, reorgGot, err := conn.Read(ctx)
			require.NoError(t, err)
			require.Equal(t, want, string(reorgGot))
		})
	}
}

func TestSubscribePendingTxs(t *testing.T) {
	ctx, cancel := context.WithCancel(t.Context())
	t.Cleanup(cancel)

	mockCtrl := gomock.NewController(t)
	t.Cleanup(mockCtrl.Finish)

	mockChain := mocks.NewMockReader(mockCtrl)
	l1Feed := feed.New[*core.L1Head]()
	mockChain.EXPECT().SubscribeL1Head().Return(blockchain.L1HeadSubscription{Subscription: l1Feed.Subscribe()})
	mockChain.EXPECT().HeadsHeader().Return(nil, db.ErrKeyNotFound).Times(3)
	syncer := newFakeSyncer()
	handler, server := setupRPC(t, ctx, mockChain, syncer)

	t.Run("Basic subscription", func(t *testing.T) {
		conn := createWsConn(t, ctx, server)

		subMsg := `{"jsonrpc":"2.0","id":"1","method":"starknet_subscribePendingTransactions"}`
		id := "1"
		handler.WithIDGen(func() string { return id })
		got := sendWsMessage(t, ctx, conn, subMsg)
		require.Equal(t, subResp(id), got)

		parentHash := new(felt.Felt).SetUint64(1)

		hash1 := new(felt.Felt).SetUint64(1)
		addr1 := new(felt.Felt).SetUint64(11)

		hash2 := new(felt.Felt).SetUint64(2)
		addr2 := new(felt.Felt).SetUint64(22)

		hash3 := new(felt.Felt).SetUint64(3)
		hash4 := new(felt.Felt).SetUint64(4)
		hash5 := new(felt.Felt).SetUint64(5)

		syncer.pendingData.Send(&sync.Pending{
			Block: &core.Block{
				Header: &core.Header{
					ParentHash: parentHash,
				},
				Transactions: []core.Transaction{
					&core.InvokeTransaction{TransactionHash: hash1, SenderAddress: addr1},
					&core.DeclareTransaction{TransactionHash: hash2, SenderAddress: addr2},
					&core.DeployTransaction{TransactionHash: hash3},
					&core.DeployAccountTransaction{DeployTransaction: core.DeployTransaction{TransactionHash: hash4}},
					&core.L1HandlerTransaction{TransactionHash: hash5},
				},
			},
		})

		for _, expectedResult := range []string{"0x1", "0x2", "0x3", "0x4", "0x5"} {
			want := `{"jsonrpc":"2.0","method":"starknet_subscriptionPendingTransactions","params":{"result":"%s","subscription_id":"%s"}}`
			want = fmt.Sprintf(want, expectedResult, id)
			_, pendingTxsGot, err := conn.Read(ctx)
			require.NoError(t, err)
			require.Equal(t, want, string(pendingTxsGot))
		}
	})

	t.Run("Filtered subscription", func(t *testing.T) {
		conn := createWsConn(t, ctx, server)

		subMsg := `{"jsonrpc":"2.0","id":"1","method":"starknet_subscribePendingTransactions", "params":{"sender_address":["0xb", "0x16"]}}`
		id := "1"
		handler.WithIDGen(func() string { return id })
		got := sendWsMessage(t, ctx, conn, subMsg)
		require.Equal(t, subResp(id), got)

		parentHash := new(felt.Felt).SetUint64(1)

		hash1 := new(felt.Felt).SetUint64(1)
		addr1 := new(felt.Felt).SetUint64(11)

		hash2 := new(felt.Felt).SetUint64(2)
		addr2 := new(felt.Felt).SetUint64(22)

		hash3 := new(felt.Felt).SetUint64(3)
		hash4 := new(felt.Felt).SetUint64(4)
		hash5 := new(felt.Felt).SetUint64(5)

		hash6 := new(felt.Felt).SetUint64(6)
		addr6 := new(felt.Felt).SetUint64(66)

		hash7 := new(felt.Felt).SetUint64(7)
		addr7 := new(felt.Felt).SetUint64(77)

		syncer.pendingData.Send(&sync.Pending{
			Block: &core.Block{
				Header: &core.Header{
					ParentHash: parentHash,
				},
				Transactions: []core.Transaction{
					&core.InvokeTransaction{TransactionHash: hash1, SenderAddress: addr1},
					&core.DeclareTransaction{TransactionHash: hash2, SenderAddress: addr2},
					&core.DeployTransaction{TransactionHash: hash3},
					&core.DeployAccountTransaction{DeployTransaction: core.DeployTransaction{TransactionHash: hash4}},
					&core.L1HandlerTransaction{TransactionHash: hash5},
					&core.InvokeTransaction{TransactionHash: hash6, SenderAddress: addr6},
					&core.DeclareTransaction{TransactionHash: hash7, SenderAddress: addr7},
				},
			},
		})

		for _, expectedResult := range []string{"0x1", "0x2"} {
			want := `{"jsonrpc":"2.0","method":"starknet_subscriptionPendingTransactions","params":{"result":"%s","subscription_id":"%s"}}`
			want = fmt.Sprintf(want, expectedResult, id)
			_, pendingTxsGot, err := conn.Read(ctx)
			require.NoError(t, err)
			require.Equal(t, want, string(pendingTxsGot))
		}
	})

	t.Run("Full details subscription", func(t *testing.T) {
		conn := createWsConn(t, ctx, server)

		subMsg := `{"jsonrpc":"2.0","id":"1","method":"starknet_subscribePendingTransactions", "params":{"transaction_details": true}}`
		id := "1"
		handler.WithIDGen(func() string { return id })
		got := sendWsMessage(t, ctx, conn, subMsg)
		require.Equal(t, subResp(id), got)

		parentHash := new(felt.Felt).SetUint64(1)
		syncer.pendingData.Send(&sync.Pending{
			Block: &core.Block{
				Header: &core.Header{
					ParentHash: parentHash,
				},
				Transactions: []core.Transaction{
					&core.InvokeTransaction{
						TransactionHash:      new(felt.Felt).SetUint64(1),
						CallData:             []*felt.Felt{new(felt.Felt).SetUint64(2)},
						TransactionSignature: []*felt.Felt{new(felt.Felt).SetUint64(3)},
						MaxFee:               new(felt.Felt).SetUint64(4),
						ContractAddress:      new(felt.Felt).SetUint64(5),
						Version:              new(core.TransactionVersion).SetUint64(3),
						EntryPointSelector:   new(felt.Felt).SetUint64(6),
						Nonce:                new(felt.Felt).SetUint64(7),
						SenderAddress:        new(felt.Felt).SetUint64(8),
						ResourceBounds: map[core.Resource]core.ResourceBounds{
							core.ResourceL1Gas: {
								MaxAmount:       1,
								MaxPricePerUnit: new(felt.Felt).SetUint64(1),
							},
							core.ResourceL2Gas: {
								MaxAmount:       1,
								MaxPricePerUnit: new(felt.Felt).SetUint64(1),
							},
							core.ResourceL1DataGas: {
								MaxAmount:       1,
								MaxPricePerUnit: new(felt.Felt).SetUint64(1),
							},
						},
						Tip:                   9,
						PaymasterData:         []*felt.Felt{new(felt.Felt).SetUint64(10)},
						AccountDeploymentData: []*felt.Felt{new(felt.Felt).SetUint64(11)},
					},
				},
			},
		})

		want := `{"jsonrpc":"2.0","method":"starknet_subscriptionPendingTransactions","params":{"result":{"transaction_hash":"0x1","type":"INVOKE","version":"0x3","nonce":"0x7","max_fee":"0x4","contract_address":"0x5","sender_address":"0x8","signature":["0x3"],"calldata":["0x2"],"entry_point_selector":"0x6","resource_bounds":{"l1_gas":{"max_amount":"0x1","max_price_per_unit":"0x1"},"l2_gas":{"max_amount":"0x1","max_price_per_unit":"0x1"},"l1_data_gas":{"max_amount":"0x1","max_price_per_unit":"0x1"}},"tip":"0x9","paymaster_data":["0xa"],"account_deployment_data":["0xb"],"nonce_data_availability_mode":"L1","fee_data_availability_mode":"L1"},"subscription_id":"%s"}}`
		want = fmt.Sprintf(want, id)
		_, pendingTxsGot, err := conn.Read(ctx)
		require.NoError(t, err)
		require.Equal(t, want, string(pendingTxsGot))
	})

	t.Run("Return error if too many addresses in filter", func(t *testing.T) {
		addresses := make([]felt.Felt, 1024+1)

		serverConn, _ := net.Pipe()
		t.Cleanup(func() {
			require.NoError(t, serverConn.Close())
		})

		subCtx := context.WithValue(t.Context(), jsonrpc.ConnKey{}, &fakeConn{w: serverConn})

		id, rpcErr := handler.SubscribePendingTxs(subCtx, nil, addresses)
		assert.Zero(t, id)
		assert.Equal(t, rpccore.ErrTooManyAddressesInFilter, rpcErr)
	})
}

func TestUnsubscribe(t *testing.T) {
	log := utils.NewNopZapLogger()

	t.Run("error when no connection in context", func(t *testing.T) {
		mockCtrl := gomock.NewController(t)
		t.Cleanup(mockCtrl.Finish)

		mockChain := mocks.NewMockReader(mockCtrl)
		mockSyncer := mocks.NewMockSyncReader(mockCtrl)
		handler := New(mockChain, mockSyncer, nil, log)

		success, rpcErr := handler.Unsubscribe(t.Context(), "1")
		assert.False(t, success)
		assert.Equal(t, jsonrpc.Err(jsonrpc.MethodNotFound, nil), rpcErr)
	})

	t.Run("error when subscription ID doesn't exist", func(t *testing.T) {
		mockCtrl := gomock.NewController(t)
		t.Cleanup(mockCtrl.Finish)

		mockChain := mocks.NewMockReader(mockCtrl)
		mockSyncer := mocks.NewMockSyncReader(mockCtrl)
		handler := New(mockChain, mockSyncer, nil, log)

		serverConn, _ := net.Pipe()
		t.Cleanup(func() {
			require.NoError(t, serverConn.Close())
		})

		ctx := context.WithValue(t.Context(), jsonrpc.ConnKey{}, &fakeConn{w: serverConn})
		success, rpcErr := handler.Unsubscribe(ctx, "999")
		assert.False(t, success)
		assert.Equal(t, rpccore.ErrInvalidSubscriptionID, rpcErr)
	})

	t.Run("return false when connection doesn't match", func(t *testing.T) {
		mockCtrl := gomock.NewController(t)
		t.Cleanup(mockCtrl.Finish)

		mockChain := mocks.NewMockReader(mockCtrl)
		mockSyncer := mocks.NewMockSyncReader(mockCtrl)
		handler := New(mockChain, mockSyncer, nil, log)

		// Create original subscription
		serverConn1, _ := net.Pipe()
		t.Cleanup(func() {
			require.NoError(t, serverConn1.Close())
		})

		subCtx := context.WithValue(t.Context(), jsonrpc.ConnKey{}, &fakeConn{w: serverConn1})
		_, subscriptionCtxCancel := context.WithCancel(subCtx)
		sub := &subscription{
			cancel: subscriptionCtxCancel,
			conn:   &fakeConn{w: serverConn1},
		}
		handler.subscriptions.Store(uint64(1), sub)

		// Try to unsubscribe with different connection
		serverConn2, _ := net.Pipe()
		t.Cleanup(func() {
			require.NoError(t, serverConn2.Close())
		})

		unsubCtx := context.WithValue(t.Context(), jsonrpc.ConnKey{}, &fakeConn{w: serverConn2})
		success, rpcErr := handler.Unsubscribe(unsubCtx, "1")
		assert.False(t, success)
		assert.NotNil(t, rpcErr)
	})

	t.Run("successful unsubscribe", func(t *testing.T) {
		mockCtrl := gomock.NewController(t)
		t.Cleanup(mockCtrl.Finish)

		mockChain := mocks.NewMockReader(mockCtrl)
		mockSyncer := mocks.NewMockSyncReader(mockCtrl)
		handler := New(mockChain, mockSyncer, nil, log)

		serverConn, _ := net.Pipe()
		t.Cleanup(func() {
			require.NoError(t, serverConn.Close())
		})

		conn := &fakeConn{w: serverConn}
		subCtx := context.WithValue(t.Context(), jsonrpc.ConnKey{}, conn)
		_, subscriptionCtxCancel := context.WithCancel(subCtx)
		sub := &subscription{
			cancel: subscriptionCtxCancel,
			conn:   conn,
		}
		handler.subscriptions.Store("1", sub)

		success, rpcErr := handler.Unsubscribe(subCtx, "1")
		assert.True(t, success)
		assert.Nil(t, rpcErr)

		// Verify subscription was removed
		_, exists := handler.subscriptions.Load("1")
		assert.False(t, exists)
	})
}

func createWsConn(t *testing.T, ctx context.Context, server *jsonrpc.Server) *websocket.Conn {
	ws := jsonrpc.NewWebsocket(server, nil, utils.NewNopZapLogger())
	httpSrv := httptest.NewServer(ws)

	conn, _, err := websocket.Dial(ctx, httpSrv.URL, nil) //nolint:bodyclose
	require.NoError(t, err)

	t.Cleanup(func() {
		require.NoError(t, conn.Close(websocket.StatusNormalClosure, ""))
	})

	return conn
}

func subResp(id string) string {
	return fmt.Sprintf(`{"jsonrpc":"2.0","result":%q,"id":"1"}`, id)
}

func subMsg(method string) string {
	return fmt.Sprintf(`{"jsonrpc":"2.0","id":"1","method":%q}`, method)
}

func testHeadBlock(t *testing.T) *core.Block {
	t.Helper()

	n := utils.HeapPtr(utils.Sepolia)
	client := feeder.NewTestClient(t, n)
	gw := adaptfeeder.New(client)

	b1, err := gw.BlockByNumber(t.Context(), 56377)
	require.NoError(t, err)

	return b1
}

func newHeadsResponse(id string) string {
	return fmt.Sprintf(`{"jsonrpc":"2.0","method":"starknet_subscriptionNewHeads","params":{"result":{"block_hash":"0x609e8ffabfdca05b5a2e7c1bd99fc95a757e7b4ef9186aeb1f301f3741458ce","parent_hash":"0x5d5e7c03c7ef4419c0847d7ae1d1079b6f91fa952ebdb20b74ca2e621017f02","block_number":56377,"new_root":"0x2a899e1200baa9b843cbfb65d63f4f746cec27f8edb42f8446ae349b532f8b3","timestamp":1712213818,"sequencer_address":"0x1176a1bd84444c89232ec27754698e5d2e7e1a7f1539f12027f28b23ec9f3d8","l1_gas_price":{"price_in_fri":"0x1d1a94a20000","price_in_wei":"0x4a817c800"},"l1_data_gas_price":{"price_in_fri":"0x2dfb78bf913d","price_in_wei":"0x6b85dda55"},"l1_da_mode":"BLOB","starknet_version":"0.13.1","l2_gas_price":{"price_in_fri":"0x0","price_in_wei":"0x0"}},"subscription_id":%q}}`, id)
}

// setupRPC creates a RPC handler that runs in a goroutine and a JSONRPC server that can be used to test subscriptions
func setupRPC(t *testing.T, ctx context.Context, chain blockchain.Reader, syncer sync.Reader) (*Handler, *jsonrpc.Server) {
	t.Helper()

	log := utils.NewNopZapLogger()
	handler := New(chain, syncer, nil, log)

	go func() {
		require.NoError(t, handler.Run(ctx))
	}()
	time.Sleep(50 * time.Millisecond)

	server := jsonrpc.NewServer(1, log)
	methods, _ := handler.methods()
	require.NoError(t, server.RegisterMethods(methods...))

	return handler, server
}

// sendWsMessage sends a message to a websocket connection and returns the response
func sendWsMessage(t *testing.T, ctx context.Context, conn *websocket.Conn, message string) string {
	t.Helper()

	err := conn.Write(ctx, websocket.MessageText, []byte(message))
	require.NoError(t, err)

	_, response, err := conn.Read(ctx)
	require.NoError(t, err)
	return string(response)
}

func marshalSubEventsResp(method string, result any, id SubscriptionID) ([]byte, error) {
	return json.Marshal(SubscriptionResponse{
		Version: "2.0",
		Method:  method,
		Params: map[string]any{
			"subscription_id": id,
			"result":          result,
		},
	})
}

func assertNextMessage(t *testing.T, conn net.Conn, id SubscriptionID, method string, result any) {
	t.Helper()

	resp, err := marshalSubEventsResp(method, result, id)
	require.NoError(t, err)

	got := make([]byte, len(resp))
	_, err = conn.Read(got)
	require.NoError(t, err)
	assert.Equal(t, string(resp), string(got))
}

func assertNextTxnStatus(t *testing.T, conn net.Conn, id SubscriptionID, txHash *felt.Felt, finality TxnStatus, execution TxnExecutionStatus, failureReason string) {
	t.Helper()

	assertNextMessage(t, conn, id, "starknet_subscriptionTransactionStatus", SubscriptionTransactionStatus{
		TransactionHash: txHash,
		Status: TransactionStatus{
			Finality:      finality,
			Execution:     execution,
			FailureReason: failureReason,
		},
	})
}

func assertNextEvents(t *testing.T, conn net.Conn, id SubscriptionID, emittedEvents []*EmittedEvent) {
	t.Helper()

	for _, emitted := range emittedEvents {
		assertNextMessage(t, conn, id, "starknet_subscriptionEvents", emitted)
	}
}

func createTestPendingBlock(t *testing.T, b *core.Block, txCount int) *core.Block {
	t.Helper()

	pending := *b
	pending.Header.Number = 0
	pending.Header.Hash = nil
	pending.Hash = nil
	pending.Transactions = pending.Transactions[:txCount]
	pending.Receipts = pending.Receipts[:txCount]
	return &pending
}

func createTestEvents(t *testing.T, b *core.Block) ([]*blockchain.FilteredEvent, []*EmittedEvent) {
	t.Helper()

	var filtered []*blockchain.FilteredEvent
	var emitted []*EmittedEvent
	for _, receipt := range b.Receipts {
		for i, event := range receipt.Events {
			filtered = append(filtered, &blockchain.FilteredEvent{
				Event:           event,
				BlockNumber:     &b.Number,
				BlockHash:       b.Hash,
				TransactionHash: receipt.TransactionHash,
				EventIndex:      i,
			})
			emitted = append(emitted, &EmittedEvent{
				Event: &Event{
					From: event.From,
					Keys: event.Keys,
					Data: event.Data,
				},
				BlockNumber:     &b.Number,
				BlockHash:       b.Hash,
				TransactionHash: receipt.TransactionHash,
			})
		}
	}
	return filtered, emitted
}

func createTestEventsWebsocket(
	t *testing.T, h *Handler, fromAddr *felt.Felt, keys [][]felt.Felt, startBlock *uint64,
) (SubscriptionID, net.Conn) {
	t.Helper()

	return createTestWebsocket(t, func(ctx context.Context) (SubscriptionID, *jsonrpc.Error) {
		if startBlock != nil {
			blockID := SubscriptionBlockID(BlockIDFromNumber(*startBlock))
			return h.SubscribeEvents(ctx, fromAddr, keys, &blockID)
		}
		return h.SubscribeEvents(ctx, fromAddr, keys, nil)
	})
}

func createTestTxStatusWebsocket(
	t *testing.T, h *Handler, txHash *felt.Felt,
) (SubscriptionID, net.Conn) {
	t.Helper()

	return createTestWebsocket(t, func(ctx context.Context) (SubscriptionID, *jsonrpc.Error) {
		return h.SubscribeTransactionStatus(ctx, txHash)
	})
}

func createTestWebsocket(t *testing.T, subscribe func(context.Context) (SubscriptionID, *jsonrpc.Error)) (SubscriptionID, net.Conn) {
	t.Helper()

	serverConn, clientConn := net.Pipe()

	ctx, cancel := context.WithCancel(t.Context())
	subCtx := context.WithValue(ctx, jsonrpc.ConnKey{}, &fakeConn{w: serverConn})
	id, rpcErr := subscribe(subCtx)
	require.Nil(t, rpcErr)

	t.Cleanup(func() {
		require.NoError(t, serverConn.Close())
		require.NoError(t, clientConn.Close())
		cancel()
		time.Sleep(100 * time.Millisecond)
	})

	return id, clientConn
}<|MERGE_RESOLUTION|>--- conflicted
+++ resolved
@@ -396,18 +396,12 @@
 	return nil
 }
 
-<<<<<<< HEAD
-func (fs *fakeSyncer) Pending() (*sync.Pending, error)          { return nil, nil }
-func (fs *fakeSyncer) PendingBlock() *core.Block                { return nil }
-func (fs *fakeSyncer) PendingState() (state.StateReader, error) { return nil, nil }
-=======
 func (fs *fakeSyncer) PendingData() (core.PendingData, error) {
 	return nil, sync.ErrPendingBlockNotFound
 }
 func (fs *fakeSyncer) PendingBlock() *core.Block                             { return nil }
-func (fs *fakeSyncer) PendingState() (core.StateReader, func() error, error) { return nil, nil, nil }
-
->>>>>>> 9b337457
+func (fs *fakeSyncer) PendingState() (core.StateReader, error) { return nil, nil }
+
 func TestSubscribeNewHeads(t *testing.T) {
 	log := utils.NewNopZapLogger()
 
