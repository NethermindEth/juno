package rpcv7

// Helpers contains the supporting functions used in more than one handler from a different groups, e.g. block, trace, etc.
// I break this rule when function name strongly suggest the group, e.g. `AdaptTransaction` which is also used by block handlers.

import (
	"errors"

	"github.com/NethermindEth/juno/core"
	"github.com/NethermindEth/juno/core/felt"
	"github.com/NethermindEth/juno/core/state"
	"github.com/NethermindEth/juno/db"
	"github.com/NethermindEth/juno/jsonrpc"
	"github.com/NethermindEth/juno/rpc/rpccore"
	"github.com/NethermindEth/juno/sync"
)

func (h *Handler) l1Head() (*core.L1Head, *jsonrpc.Error) {
	l1Head, err := h.bcReader.L1Head()
	if err != nil && !errors.Is(err, db.ErrKeyNotFound) {
		return nil, jsonrpc.Err(jsonrpc.InternalError, err.Error())
	}
	// nil is returned if l1 head doesn't exist
	return l1Head, nil
}

func isL1Verified(n uint64, l1 *core.L1Head) bool {
	if l1 != nil && l1.BlockNumber >= n {
		return true
	}
	return false
}

func (h *Handler) blockByID(id *BlockID) (*core.Block, *jsonrpc.Error) {
	var block *core.Block
	var err error
	switch {
	case id.Latest:
		block, err = h.bcReader.Head()
	case id.Hash != nil:
		block, err = h.bcReader.BlockByHash(id.Hash)
	case id.Pending:
		var pending core.PendingData
		pending, err = h.PendingData()
		if err == nil {
			block = pending.GetBlock()
		}
	default:
		block, err = h.bcReader.BlockByNumber(id.Number)
	}

	if err != nil {
		if errors.Is(err, db.ErrKeyNotFound) || errors.Is(err, sync.ErrPendingBlockNotFound) {
			return nil, rpccore.ErrBlockNotFound
		}
		return nil, rpccore.ErrInternal.CloneWithData(err)
	}
	if block == nil {
		return nil, rpccore.ErrInternal.CloneWithData("nil block with no error")
	}
	return block, nil
}

func (h *Handler) blockHeaderByID(id BlockIdentifier) (*core.Header, *jsonrpc.Error) {
	var header *core.Header
	var err error

	switch {
	case id.IsLatest():
		header, err = h.bcReader.HeadsHeader()
	case id.GetHash() != nil:
		header, err = h.bcReader.BlockHeaderByHash(id.GetHash())
	case id.IsPending():
		var pending core.PendingData
		pending, err = h.PendingData()
		if err == nil {
			header = pending.GetHeader()
		}
	default:
		header, err = h.bcReader.BlockHeaderByNumber(id.GetNumber())
	}

	if err != nil {
		if errors.Is(err, db.ErrKeyNotFound) || errors.Is(err, sync.ErrPendingBlockNotFound) {
			return nil, rpccore.ErrBlockNotFound
		}
		return nil, rpccore.ErrInternal.CloneWithData(err)
	}
	if header == nil {
		return nil, rpccore.ErrInternal.CloneWithData("nil header with no error")
	}
	return header, nil
}

func adaptExecutionResources(resources *core.ExecutionResources) *ExecutionResources {
	if resources == nil {
		dataAvailability := &DataAvailability{}
		return &ExecutionResources{
			DataAvailability: dataAvailability,
		}
	}

	res := &ExecutionResources{
		ComputationResources: ComputationResources{
			Steps:        resources.Steps,
			MemoryHoles:  resources.MemoryHoles,
			Pedersen:     resources.BuiltinInstanceCounter.Pedersen,
			RangeCheck:   resources.BuiltinInstanceCounter.RangeCheck,
			Bitwise:      resources.BuiltinInstanceCounter.Bitwise,
			Ecdsa:        resources.BuiltinInstanceCounter.Ecsda,
			EcOp:         resources.BuiltinInstanceCounter.EcOp,
			Keccak:       resources.BuiltinInstanceCounter.Keccak,
			Poseidon:     resources.BuiltinInstanceCounter.Poseidon,
			SegmentArena: resources.BuiltinInstanceCounter.SegmentArena,
		},
	}

	if resources.DataAvailability == nil {
		res.DataAvailability = &DataAvailability{}
	} else {
		res.DataAvailability = &DataAvailability{
			L1Gas:     resources.DataAvailability.L1Gas,
			L1DataGas: resources.DataAvailability.L1DataGas,
		}
	}

	return res
}

func (h *Handler) getRevealedBlockHash(blockNumber uint64) (*felt.Felt, error) {
	const blockHashLag = 10
	if blockNumber < blockHashLag {
		return nil, nil
	}

	header, err := h.bcReader.BlockHeaderByNumber(blockNumber - blockHashLag)
	if err != nil {
		return nil, err
	}
	return header.Hash, nil
}

func feeUnit(txn core.Transaction) FeeUnit {
	feeUnit := WEI
	version := txn.TxVersion()
	if !version.Is(0) && !version.Is(1) && !version.Is(2) {
		feeUnit = FRI
	}

	return feeUnit
}

func (h *Handler) stateByBlockID(id *BlockID) (state.StateReader, *jsonrpc.Error) {
	var reader state.StateReader
	var err error
	switch {
	case id.Latest:
		reader, err = h.bcReader.HeadState()
	case id.Hash != nil:
		reader, err = h.bcReader.StateAtBlockHash(id.Hash)
	case id.Pending:
<<<<<<< HEAD
		reader, err = h.syncReader.PendingState()
=======
		reader, closer, err = h.PendingState()
>>>>>>> 9b337457
	default:
		reader, err = h.bcReader.StateAtBlockNumber(id.Number)
	}

	if err != nil {
		if errors.Is(err, db.ErrKeyNotFound) || errors.Is(err, sync.ErrPendingBlockNotFound) {
			return nil, rpccore.ErrBlockNotFound
		}
		return nil, rpccore.ErrInternal.CloneWithData(err)
	}
	return reader, nil
}<|MERGE_RESOLUTION|>--- conflicted
+++ resolved
@@ -159,11 +159,7 @@
 	case id.Hash != nil:
 		reader, err = h.bcReader.StateAtBlockHash(id.Hash)
 	case id.Pending:
-<<<<<<< HEAD
-		reader, err = h.syncReader.PendingState()
-=======
-		reader, closer, err = h.PendingState()
->>>>>>> 9b337457
+		reader, err = h.PendingState()
 	default:
 		reader, err = h.bcReader.StateAtBlockNumber(id.Number)
 	}
