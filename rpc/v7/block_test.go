package rpcv7_test

import (
	"context"
	"errors"
	"testing"

	"github.com/NethermindEth/juno/blockchain"
	"github.com/NethermindEth/juno/clients/feeder"
	"github.com/NethermindEth/juno/core"
	"github.com/NethermindEth/juno/core/felt"
	"github.com/NethermindEth/juno/db"
	"github.com/NethermindEth/juno/db/pebble"
	"github.com/NethermindEth/juno/mocks"
	"github.com/NethermindEth/juno/rpc/rpccore"
	rpcv6 "github.com/NethermindEth/juno/rpc/v6"
	rpcv7 "github.com/NethermindEth/juno/rpc/v7"
	adaptfeeder "github.com/NethermindEth/juno/starknetdata/feeder"
	"github.com/NethermindEth/juno/sync"
	"github.com/NethermindEth/juno/utils"
	"github.com/stretchr/testify/assert"
	"github.com/stretchr/testify/require"
	"go.uber.org/mock/gomock"
)

func TestBlockId(t *testing.T) {
	t.Parallel()
	tests := map[string]struct {
		blockIDJSON     string
		expectedBlockID rpcv7.BlockID
	}{
		"latest": {
			blockIDJSON: `"latest"`,
			expectedBlockID: rpcv7.BlockID{
				Latest: true,
			},
		},
		"pending": {
			blockIDJSON: `"pending"`,
			expectedBlockID: rpcv7.BlockID{
				Pending: true,
			},
		},
		"number": {
			blockIDJSON: `{ "block_number" : 123123 }`,
			expectedBlockID: rpcv7.BlockID{
				Number: 123123,
			},
		},
		"hash": {
			blockIDJSON: `{ "block_hash" : "0x123" }`,
			expectedBlockID: rpcv7.BlockID{
				Hash: new(felt.Felt).SetUint64(0x123),
			},
		},
	}
	for name, test := range tests {
		t.Run(name, func(t *testing.T) {
			t.Parallel()
			var blockID rpcv7.BlockID
			require.NoError(t, blockID.UnmarshalJSON([]byte(test.blockIDJSON)))
			assert.Equal(t, test.expectedBlockID, blockID)
		})
	}

	failingTests := map[string]struct {
		blockIDJSON string
	}{
		"unknown tag": {
			blockIDJSON: `"unknown tag"`,
		},
		"an empyt json object": {
			blockIDJSON: "{  }",
		},
		"a json list": {
			blockIDJSON: "[  ]",
		},
		"cannot parse number": {
			blockIDJSON: `{ "block_number" : asd }`,
		},
		"cannot parse hash": {
			blockIDJSON: `{ "block_hash" : asd }`,
		},
	}
	for name, test := range failingTests {
		t.Run(name, func(t *testing.T) {
			t.Parallel()
			var blockID rpcv7.BlockID
			assert.Error(t, blockID.UnmarshalJSON([]byte(test.blockIDJSON)))
		})
	}
}

func TestBlockHashAndNumber(t *testing.T) {
	mockCtrl := gomock.NewController(t)
	t.Cleanup(mockCtrl.Finish)

	n := utils.Ptr(utils.Mainnet)
	mockReader := mocks.NewMockReader(mockCtrl)
	handler := rpcv7.New(mockReader, nil, nil, "", n, nil)

	t.Run("empty blockchain", func(t *testing.T) {
		mockReader.EXPECT().Head().Return(nil, errors.New("empty blockchain"))

		block, err := handler.BlockHashAndNumber()
		assert.Nil(t, block)
		assert.Equal(t, rpccore.ErrNoBlock, err)
	})

	t.Run("blockchain height is 147", func(t *testing.T) {
		client := feeder.NewTestClient(t, n)
		gw := adaptfeeder.New(client)

		expectedBlock, err := gw.BlockByNumber(context.Background(), 147)
		require.NoError(t, err)

		expectedBlockHashAndNumber := &rpcv7.BlockHashAndNumber{Hash: expectedBlock.Hash, Number: expectedBlock.Number}

		mockReader.EXPECT().Head().Return(expectedBlock, nil)

		hashAndNum, rpcErr := handler.BlockHashAndNumber()
		require.Nil(t, rpcErr)
		assert.Equal(t, expectedBlockHashAndNumber, hashAndNum)
	})
}

func TestBlockTransactionCount(t *testing.T) {
	mockCtrl := gomock.NewController(t)
	t.Cleanup(mockCtrl.Finish)

	n := utils.Ptr(utils.Sepolia)
	mockReader := mocks.NewMockReader(mockCtrl)
	mockSyncReader := mocks.NewMockSyncReader(mockCtrl)
	handler := rpcv7.New(mockReader, mockSyncReader, nil, "", n, nil)

	client := feeder.NewTestClient(t, n)
	gw := adaptfeeder.New(client)

	latestBlockNumber := uint64(56377)
	latestBlock, err := gw.BlockByNumber(context.Background(), latestBlockNumber)
	require.NoError(t, err)
	latestBlockHash := latestBlock.Hash
	expectedCount := latestBlock.TransactionCount

	t.Run("empty blockchain", func(t *testing.T) {
		mockReader.EXPECT().HeadsHeader().Return(nil, db.ErrKeyNotFound)

		count, rpcErr := handler.BlockTransactionCount(rpcv7.BlockID{Latest: true})
		assert.Equal(t, uint64(0), count)
		assert.Equal(t, rpccore.ErrBlockNotFound, rpcErr)
	})

	t.Run("non-existent block hash", func(t *testing.T) {
		mockReader.EXPECT().BlockHeaderByHash(gomock.Any()).Return(nil, db.ErrKeyNotFound)

		count, rpcErr := handler.BlockTransactionCount(rpcv7.BlockID{Hash: new(felt.Felt).SetBytes([]byte("random"))})
		assert.Equal(t, uint64(0), count)
		assert.Equal(t, rpccore.ErrBlockNotFound, rpcErr)
	})

	t.Run("non-existent block number", func(t *testing.T) {
		mockReader.EXPECT().BlockHeaderByNumber(gomock.Any()).Return(nil, db.ErrKeyNotFound)

		count, rpcErr := handler.BlockTransactionCount(rpcv7.BlockID{Number: uint64(328476)})
		assert.Equal(t, uint64(0), count)
		assert.Equal(t, rpccore.ErrBlockNotFound, rpcErr)
	})

	t.Run("blockID - latest", func(t *testing.T) {
		mockReader.EXPECT().HeadsHeader().Return(latestBlock.Header, nil)

		count, rpcErr := handler.BlockTransactionCount(rpcv7.BlockID{Latest: true})
		require.Nil(t, rpcErr)
		assert.Equal(t, expectedCount, count)
	})

	t.Run("blockID - hash", func(t *testing.T) {
		mockReader.EXPECT().BlockHeaderByHash(latestBlockHash).Return(latestBlock.Header, nil)

		count, rpcErr := handler.BlockTransactionCount(rpcv7.BlockID{Hash: latestBlockHash})
		require.Nil(t, rpcErr)
		assert.Equal(t, expectedCount, count)
	})

	t.Run("blockID - number", func(t *testing.T) {
		mockReader.EXPECT().BlockHeaderByNumber(latestBlockNumber).Return(latestBlock.Header, nil)

		count, rpcErr := handler.BlockTransactionCount(rpcv7.BlockID{Number: latestBlockNumber})
		require.Nil(t, rpcErr)
		assert.Equal(t, expectedCount, count)
	})

	t.Run("blockID - pending", func(t *testing.T) {
		latestBlock.Hash = nil
		latestBlock.GlobalStateRoot = nil
		mockSyncReader.EXPECT().Pending().Return(&sync.Pending{
			Block: latestBlock,
		}, nil)

		count, rpcErr := handler.BlockTransactionCount(rpcv7.BlockID{Pending: true})
		require.Nil(t, rpcErr)
		assert.Equal(t, expectedCount, count)
	})
}

func TestBlockWithTxHashes(t *testing.T) {
	errTests := map[string]rpcv7.BlockID{
		"latest":  {Latest: true},
		"pending": {Pending: true},
		"hash":    {Hash: new(felt.Felt).SetUint64(1)},
		"number":  {Number: 1},
	}
	mockCtrl := gomock.NewController(t)
	t.Cleanup(mockCtrl.Finish)

	var mockSyncReader *mocks.MockSyncReader
	mockReader := mocks.NewMockReader(mockCtrl)

	for description, id := range errTests { //nolint:dupl
		t.Run(description, func(t *testing.T) {
			log := utils.NewNopZapLogger()
			n := utils.Ptr(utils.Mainnet)
			chain := blockchain.New(pebble.NewMemTest(t), n, nil)

			if description == "pending" { //nolint:goconst
				mockSyncReader = mocks.NewMockSyncReader(mockCtrl)
				mockSyncReader.EXPECT().Pending().Return(nil, sync.ErrPendingBlockNotFound)
			}

			handler := rpcv7.New(chain, mockSyncReader, nil, "", n, log)

			block, rpcErr := handler.BlockWithTxHashes(id)
			assert.Nil(t, block)
			assert.Equal(t, rpccore.ErrBlockNotFound, rpcErr)
		})
	}

	n := utils.Ptr(utils.Sepolia)
	handler := rpcv7.New(mockReader, mockSyncReader, nil, "", n, nil)

	client := feeder.NewTestClient(t, n)
	gw := adaptfeeder.New(client)

	latestBlockNumber := uint64(56377)
	latestBlock, err := gw.BlockByNumber(context.Background(), latestBlockNumber)
	require.NoError(t, err)
	latestBlockHash := latestBlock.Hash

	checkBlock := func(t *testing.T, b *rpcv7.BlockWithTxHashes) {
		t.Helper()
		assert.Equal(t, latestBlock.Hash, b.Hash)
		assert.Equal(t, latestBlock.GlobalStateRoot, b.NewRoot)
		assert.Equal(t, latestBlock.ParentHash, b.ParentHash)
		assert.Equal(t, latestBlock.SequencerAddress, b.SequencerAddress)
		assert.Equal(t, latestBlock.Timestamp, b.Timestamp)
		assert.Equal(t, len(latestBlock.Transactions), len(b.TxnHashes))
		for i := range len(latestBlock.Transactions) {
			assert.Equal(t, latestBlock.Transactions[i].Hash(), b.TxnHashes[i])
		}
	}

	checkLatestBlock := func(t *testing.T, b *rpcv7.BlockWithTxHashes) {
		t.Helper()
		if latestBlock.Hash != nil {
			assert.Equal(t, latestBlock.Number, *b.Number)
		} else {
			assert.Nil(t, b.Number)
			assert.Equal(t, rpcv6.BlockPending, b.Status)
		}
		checkBlock(t, b)
	}

	t.Run("blockID - latest", func(t *testing.T) {
		mockReader.EXPECT().Head().Return(latestBlock, nil)
		mockReader.EXPECT().L1Head().Return(nil, db.ErrKeyNotFound)

		block, rpcErr := handler.BlockWithTxHashes(rpcv7.BlockID{Latest: true})
		require.Nil(t, rpcErr)

		checkLatestBlock(t, block)
	})

	t.Run("blockID - hash", func(t *testing.T) {
		mockReader.EXPECT().BlockByHash(latestBlockHash).Return(latestBlock, nil)
		mockReader.EXPECT().L1Head().Return(nil, db.ErrKeyNotFound)

		block, rpcErr := handler.BlockWithTxHashes(rpcv7.BlockID{Hash: latestBlockHash})
		require.Nil(t, rpcErr)

		checkLatestBlock(t, block)
	})

	t.Run("blockID - number", func(t *testing.T) {
		mockReader.EXPECT().BlockByNumber(latestBlockNumber).Return(latestBlock, nil)
		mockReader.EXPECT().L1Head().Return(nil, db.ErrKeyNotFound)

		block, rpcErr := handler.BlockWithTxHashes(rpcv7.BlockID{Number: latestBlockNumber})
		require.Nil(t, rpcErr)

		checkLatestBlock(t, block)
	})

	t.Run("blockID - number accepted on l1", func(t *testing.T) {
		mockReader.EXPECT().BlockByNumber(latestBlockNumber).Return(latestBlock, nil)
		mockReader.EXPECT().L1Head().Return(&core.L1Head{
			BlockNumber: latestBlockNumber,
			BlockHash:   latestBlockHash,
			StateRoot:   latestBlock.GlobalStateRoot,
		}, nil)

		block, rpcErr := handler.BlockWithTxHashes(rpcv7.BlockID{Number: latestBlockNumber})
		require.Nil(t, rpcErr)

		assert.Equal(t, rpcv6.BlockAcceptedL1, block.Status)
		checkBlock(t, block)
	})

	t.Run("blockID - pending", func(t *testing.T) {
		latestBlock.Hash = nil
		latestBlock.GlobalStateRoot = nil
		mockSyncReader.EXPECT().Pending().Return(&sync.Pending{
			Block: latestBlock,
		}, nil)
		mockReader.EXPECT().L1Head().Return(nil, db.ErrKeyNotFound)

		block, rpcErr := handler.BlockWithTxHashes(rpcv7.BlockID{Pending: true})
		require.Nil(t, rpcErr)
		checkLatestBlock(t, block)
	})
}

func TestBlockWithTxs(t *testing.T) {
	errTests := map[string]rpcv7.BlockID{
		"latest":  {Latest: true},
		"pending": {Pending: true},
		"hash":    {Hash: new(felt.Felt).SetUint64(1)},
		"number":  {Number: 1},
	}

	mockCtrl := gomock.NewController(t)
	t.Cleanup(mockCtrl.Finish)

	var mockSyncReader *mocks.MockSyncReader
	mockReader := mocks.NewMockReader(mockCtrl)

	for description, id := range errTests { //nolint:dupl
		t.Run(description, func(t *testing.T) {
			log := utils.NewNopZapLogger()
			n := utils.Ptr(utils.Mainnet)
			chain := blockchain.New(pebble.NewMemTest(t), n, nil)

			if description == "pending" {
				mockSyncReader = mocks.NewMockSyncReader(mockCtrl)
				mockSyncReader.EXPECT().Pending().Return(nil, sync.ErrPendingBlockNotFound)
			}

			handler := rpcv7.New(chain, mockSyncReader, nil, "", n, log)

			block, rpcErr := handler.BlockWithTxs(id)
			assert.Nil(t, block)
			assert.Equal(t, rpccore.ErrBlockNotFound, rpcErr)
		})
	}

	n := utils.Ptr(utils.Mainnet)
	handler := rpcv7.New(mockReader, mockSyncReader, nil, "", n, nil)

	client := feeder.NewTestClient(t, n)
	gw := adaptfeeder.New(client)

	latestBlockNumber := uint64(16697)
	latestBlock, err := gw.BlockByNumber(context.Background(), latestBlockNumber)
	require.NoError(t, err)
	latestBlockHash := latestBlock.Hash

	checkLatestBlock := func(t *testing.T, blockWithTxHashes *rpcv7.BlockWithTxHashes, blockWithTxs *rpcv7.BlockWithTxs) {
		t.Helper()
		assert.Equal(t, blockWithTxHashes.BlockHeader, blockWithTxs.BlockHeader)
		assert.Equal(t, len(blockWithTxHashes.TxnHashes), len(blockWithTxs.Transactions))

		for i, txnHash := range blockWithTxHashes.TxnHashes {
			txn, err := handler.TransactionByHash(*txnHash)
			require.Nil(t, err)

			assert.Equal(t, txn, blockWithTxs.Transactions[i])
		}
	}

	latestBlockTxMap := make(map[felt.Felt]core.Transaction)
	for _, tx := range latestBlock.Transactions {
		latestBlockTxMap[*tx.Hash()] = tx
	}

	mockReader.EXPECT().TransactionByHash(gomock.Any()).DoAndReturn(func(hash *felt.Felt) (core.Transaction, error) {
		if tx, found := latestBlockTxMap[*hash]; found {
			return tx, nil
		}
		return nil, errors.New("txn not found")
	}).Times(len(latestBlock.Transactions) * 5)

	t.Run("blockID - latest", func(t *testing.T) {
		mockReader.EXPECT().Head().Return(latestBlock, nil).Times(2)
		mockReader.EXPECT().L1Head().Return(nil, db.ErrKeyNotFound).Times(2)

		blockWithTxHashes, rpcErr := handler.BlockWithTxHashes(rpcv7.BlockID{Latest: true})
		require.Nil(t, rpcErr)

		blockWithTxs, rpcErr := handler.BlockWithTxs(rpcv7.BlockID{Latest: true})
		require.Nil(t, rpcErr)

		checkLatestBlock(t, blockWithTxHashes, blockWithTxs)
	})

	t.Run("blockID - hash", func(t *testing.T) {
		mockReader.EXPECT().BlockByHash(latestBlockHash).Return(latestBlock, nil).Times(2)
		mockReader.EXPECT().L1Head().Return(nil, db.ErrKeyNotFound).Times(2)

		blockWithTxHashes, rpcErr := handler.BlockWithTxHashes(rpcv7.BlockID{Hash: latestBlockHash})
		require.Nil(t, rpcErr)

		blockWithTxs, rpcErr := handler.BlockWithTxs(rpcv7.BlockID{Hash: latestBlockHash})
		require.Nil(t, rpcErr)

		checkLatestBlock(t, blockWithTxHashes, blockWithTxs)
	})

	t.Run("blockID - number", func(t *testing.T) {
		mockReader.EXPECT().BlockByNumber(latestBlockNumber).Return(latestBlock, nil).Times(2)
		mockReader.EXPECT().L1Head().Return(nil, db.ErrKeyNotFound).Times(2)

		blockWithTxHashes, rpcErr := handler.BlockWithTxHashes(rpcv7.BlockID{Number: latestBlockNumber})
		require.Nil(t, rpcErr)

		blockWithTxs, rpcErr := handler.BlockWithTxs(rpcv7.BlockID{Number: latestBlockNumber})
		require.Nil(t, rpcErr)

		assert.Equal(t, blockWithTxHashes.BlockHeader, blockWithTxs.BlockHeader)
		assert.Equal(t, len(blockWithTxHashes.TxnHashes), len(blockWithTxs.Transactions))

		checkLatestBlock(t, blockWithTxHashes, blockWithTxs)
	})

	t.Run("blockID - number accepted on l1", func(t *testing.T) {
		mockReader.EXPECT().BlockByNumber(latestBlockNumber).Return(latestBlock, nil).Times(2)
		mockReader.EXPECT().L1Head().Return(&core.L1Head{
			BlockNumber: latestBlockNumber,
			BlockHash:   latestBlockHash,
			StateRoot:   latestBlock.GlobalStateRoot,
		}, nil).Times(2)

		blockWithTxHashes, rpcErr := handler.BlockWithTxHashes(rpcv7.BlockID{Number: latestBlockNumber})
		require.Nil(t, rpcErr)

		blockWithTxs, rpcErr := handler.BlockWithTxs(rpcv7.BlockID{Number: latestBlockNumber})
		require.Nil(t, rpcErr)

		assert.Equal(t, blockWithTxHashes.BlockHeader, blockWithTxs.BlockHeader)
		assert.Equal(t, len(blockWithTxHashes.TxnHashes), len(blockWithTxs.Transactions))

		checkLatestBlock(t, blockWithTxHashes, blockWithTxs)
	})

	t.Run("blockID - pending", func(t *testing.T) {
		latestBlock.Hash = nil
		latestBlock.GlobalStateRoot = nil
		mockSyncReader.EXPECT().Pending().Return(&sync.Pending{
			Block: latestBlock,
		}, nil).Times(2)
		mockReader.EXPECT().L1Head().Return(nil, db.ErrKeyNotFound).Times(2)

		blockWithTxHashes, rpcErr := handler.BlockWithTxHashes(rpcv7.BlockID{Pending: true})
		require.Nil(t, rpcErr)

		blockWithTxs, rpcErr := handler.BlockWithTxs(rpcv7.BlockID{Pending: true})
		require.Nil(t, rpcErr)

		checkLatestBlock(t, blockWithTxHashes, blockWithTxs)
	})
}

func TestBlockWithTxHashesV013(t *testing.T) {
	n := utils.Ptr(utils.SepoliaIntegration)
	mockCtrl := gomock.NewController(t)
	t.Cleanup(mockCtrl.Finish)
	mockReader := mocks.NewMockReader(mockCtrl)
	handler := rpcv7.New(mockReader, nil, nil, "", n, nil)

	blockNumber := uint64(16350)
	gw := adaptfeeder.New(feeder.NewTestClient(t, n))
	coreBlock, err := gw.BlockByNumber(context.Background(), blockNumber)
	require.NoError(t, err)
	tx, ok := coreBlock.Transactions[0].(*core.InvokeTransaction)
	require.True(t, ok)

	mockReader.EXPECT().BlockByNumber(gomock.Any()).Return(coreBlock, nil)
	mockReader.EXPECT().L1Head().Return(&core.L1Head{}, nil)
	got, rpcErr := handler.BlockWithTxs(rpcv7.BlockID{Number: blockNumber})
	require.Nil(t, rpcErr)
	got.Transactions = got.Transactions[:1]

	require.Equal(t, &rpcv7.BlockWithTxs{
		BlockHeader: rpcv6.BlockHeader{
			Hash:            coreBlock.Hash,
			StarknetVersion: coreBlock.ProtocolVersion,
			NewRoot:         coreBlock.GlobalStateRoot,
			Number:          &coreBlock.Number,
			ParentHash:      coreBlock.ParentHash,
			L1DAMode:        utils.Ptr(rpcv6.Blob),
			L1GasPrice: &rpcv6.ResourcePrice{
				InFri: utils.HexToFelt(t, "0x17882b6aa74"),
				InWei: utils.HexToFelt(t, "0x3b9aca10"),
			},
			L1DataGasPrice: &rpcv6.ResourcePrice{
				InFri: utils.HexToFelt(t, "0x2cc6d7f596e1"),
				InWei: utils.HexToFelt(t, "0x716a8f6dd"),
			},
			SequencerAddress: coreBlock.SequencerAddress,
			Timestamp:        coreBlock.Timestamp,
		},
		Status: rpcv6.BlockAcceptedL2,
		Transactions: []*rpcv7.Transaction{
			{
				Hash:               tx.Hash(),
				Type:               rpcv7.TxnInvoke,
				Version:            tx.Version.AsFelt(),
				Nonce:              tx.Nonce,
				MaxFee:             tx.MaxFee,
				ContractAddress:    tx.ContractAddress,
				SenderAddress:      tx.SenderAddress,
				Signature:          &tx.TransactionSignature,
				CallData:           &tx.CallData,
				EntryPointSelector: tx.EntryPointSelector,
				ResourceBounds: &map[rpcv7.Resource]rpcv7.ResourceBounds{
					rpcv7.ResourceL1Gas: {
						MaxAmount:       new(felt.Felt).SetUint64(tx.ResourceBounds[core.ResourceL1Gas].MaxAmount),
						MaxPricePerUnit: tx.ResourceBounds[core.ResourceL1Gas].MaxPricePerUnit,
					},
					rpcv7.ResourceL2Gas: {
						MaxAmount:       new(felt.Felt).SetUint64(tx.ResourceBounds[core.ResourceL2Gas].MaxAmount),
						MaxPricePerUnit: tx.ResourceBounds[core.ResourceL2Gas].MaxPricePerUnit,
					},
				},
				Tip:                   new(felt.Felt).SetUint64(tx.Tip),
				PaymasterData:         &tx.PaymasterData,
				AccountDeploymentData: &tx.AccountDeploymentData,
				NonceDAMode:           utils.Ptr(rpcv7.DataAvailabilityMode(tx.NonceDAMode)),
				FeeDAMode:             utils.Ptr(rpcv7.DataAvailabilityMode(tx.FeeDAMode)),
			},
		},
	}, got)
}

func TestBlockWithReceipts(t *testing.T) {
	mockCtrl := gomock.NewController(t)
	t.Cleanup(mockCtrl.Finish)

	n := utils.Ptr(utils.Mainnet)
	mockReader := mocks.NewMockReader(mockCtrl)
	mockSyncReader := mocks.NewMockSyncReader(mockCtrl)
	handler := rpcv7.New(mockReader, mockSyncReader, nil, "", n, nil)

	t.Run("transaction not found", func(t *testing.T) {
		blockID := rpcv7.BlockID{Number: 777}

		mockReader.EXPECT().BlockByNumber(blockID.Number).Return(nil, db.ErrKeyNotFound)

		resp, rpcErr := handler.BlockWithReceipts(blockID)
		assert.Nil(t, resp)
		assert.Equal(t, rpccore.ErrBlockNotFound, rpcErr)
	})
	t.Run("l1head failure", func(t *testing.T) {
		blockID := rpcv7.BlockID{Number: 777}
		block := &core.Block{
			Header: &core.Header{},
		}

		err := errors.New("l1 failure")
		mockReader.EXPECT().BlockByNumber(blockID.Number).Return(block, nil)
		mockReader.EXPECT().L1Head().Return(nil, err)

		resp, rpcErr := handler.BlockWithReceipts(blockID)
		assert.Nil(t, resp)
		assert.Equal(t, rpccore.ErrInternal.CloneWithData(err.Error()), rpcErr)
	})

	client := feeder.NewTestClient(t, n)
	mainnetGw := adaptfeeder.New(client)

	t.Run("pending block", func(t *testing.T) {
		block0, err := mainnetGw.BlockByNumber(context.Background(), 0)
		require.NoError(t, err)

		mockSyncReader.EXPECT().Pending().Return(&sync.Pending{Block: block0}, nil)
		mockReader.EXPECT().L1Head().Return(&core.L1Head{}, nil)

		resp, rpcErr := handler.BlockWithReceipts(rpcv7.BlockID{Pending: true})
		header := resp.BlockHeader

		var txsWithReceipt []rpcv7.TransactionWithReceipt
		for i, tx := range block0.Transactions {
			receipt := block0.Receipts[i]
			adaptedTx := rpcv7.AdaptTransaction(tx)
			adaptedTx.Hash = nil

			txsWithReceipt = append(txsWithReceipt, rpcv7.TransactionWithReceipt{
				Transaction: adaptedTx,
				Receipt:     rpcv7.AdaptReceipt(receipt, tx, rpcv7.TxnAcceptedOnL2, nil, 0),
			})
		}

		assert.Nil(t, rpcErr)
		assert.Equal(t, &rpcv7.BlockWithReceipts{
<<<<<<< HEAD
			Status: rpcv7.BlockPending,
			BlockHeader: rpcv6.BlockHeader{
=======
			Status: rpcv6.BlockPending,
			BlockHeader: rpcv7.BlockHeader{
>>>>>>> 890993a6
				Hash:             header.Hash,
				ParentHash:       header.ParentHash,
				Number:           header.Number,
				NewRoot:          header.NewRoot,
				Timestamp:        header.Timestamp,
				SequencerAddress: header.SequencerAddress,
				L1GasPrice:       header.L1GasPrice,
				L1DataGasPrice:   header.L1DataGasPrice,
				L1DAMode:         header.L1DAMode,
				StarknetVersion:  header.StarknetVersion,
			},
			Transactions: txsWithReceipt,
		}, resp)
	})

	t.Run("accepted L1 block", func(t *testing.T) {
		block1, err := mainnetGw.BlockByNumber(context.Background(), 1)
		require.NoError(t, err)

		blockID := rpcv7.BlockID{Number: block1.Number}

		mockReader.EXPECT().BlockByNumber(blockID.Number).Return(block1, nil)
		mockReader.EXPECT().L1Head().Return(&core.L1Head{
			BlockNumber: block1.Number + 1,
		}, nil)

		resp, rpcErr := handler.BlockWithReceipts(blockID)
		header := resp.BlockHeader

		var transactions []rpcv7.TransactionWithReceipt
		for i, tx := range block1.Transactions {
			receipt := block1.Receipts[i]
			adaptedTx := rpcv7.AdaptTransaction(tx)
			adaptedTx.Hash = nil

			transactions = append(transactions, rpcv7.TransactionWithReceipt{
				Transaction: adaptedTx,
				Receipt:     rpcv7.AdaptReceipt(receipt, tx, rpcv7.TxnAcceptedOnL1, nil, 0),
			})
		}

		assert.Nil(t, rpcErr)
		assert.Equal(t, &rpcv7.BlockWithReceipts{
<<<<<<< HEAD
			Status: rpcv7.BlockAcceptedL1,
			BlockHeader: rpcv6.BlockHeader{
=======
			Status: rpcv6.BlockAcceptedL1,
			BlockHeader: rpcv7.BlockHeader{
>>>>>>> 890993a6
				Hash:             header.Hash,
				ParentHash:       header.ParentHash,
				Number:           header.Number,
				NewRoot:          header.NewRoot,
				Timestamp:        header.Timestamp,
				SequencerAddress: header.SequencerAddress,
				L1DAMode:         header.L1DAMode,
				L1GasPrice:       header.L1GasPrice,
				L1DataGasPrice:   header.L1DataGasPrice,
				StarknetVersion:  header.StarknetVersion,
			},
			Transactions: transactions,
		}, resp)
	})
}

func TestRpcBlockAdaptation(t *testing.T) {
	mockCtrl := gomock.NewController(t)
	t.Cleanup(mockCtrl.Finish)

	n := utils.Ptr(utils.Sepolia)
	mockReader := mocks.NewMockReader(mockCtrl)
	handler := rpcv7.New(mockReader, nil, nil, "", n, nil)

	client := feeder.NewTestClient(t, n)
	gw := adaptfeeder.New(client)
	latestBlockNumber := uint64(4850)

	t.Run("default sequencer address", func(t *testing.T) {
		latestBlock, err := gw.BlockByNumber(context.Background(), latestBlockNumber)
		require.NoError(t, err)
		latestBlock.Header.SequencerAddress = nil
		mockReader.EXPECT().Head().Return(latestBlock, nil).Times(2)
		mockReader.EXPECT().L1Head().Return(nil, db.ErrKeyNotFound).Times(2)

		block, rpcErr := handler.BlockWithTxs(rpcv7.BlockID{Latest: true})
		require.NoError(t, err, rpcErr)
		require.Equal(t, &felt.Zero, block.BlockHeader.SequencerAddress)

		blockWithTxHashes, rpcErr := handler.BlockWithTxHashes(rpcv7.BlockID{Latest: true})
		require.NoError(t, err, rpcErr)
		require.Equal(t, &felt.Zero, blockWithTxHashes.BlockHeader.SequencerAddress)
	})
}<|MERGE_RESOLUTION|>--- conflicted
+++ resolved
@@ -610,13 +610,8 @@
 
 		assert.Nil(t, rpcErr)
 		assert.Equal(t, &rpcv7.BlockWithReceipts{
-<<<<<<< HEAD
-			Status: rpcv7.BlockPending,
+			Status: rpcv6.BlockPending,
 			BlockHeader: rpcv6.BlockHeader{
-=======
-			Status: rpcv6.BlockPending,
-			BlockHeader: rpcv7.BlockHeader{
->>>>>>> 890993a6
 				Hash:             header.Hash,
 				ParentHash:       header.ParentHash,
 				Number:           header.Number,
@@ -660,13 +655,8 @@
 
 		assert.Nil(t, rpcErr)
 		assert.Equal(t, &rpcv7.BlockWithReceipts{
-<<<<<<< HEAD
-			Status: rpcv7.BlockAcceptedL1,
+			Status: rpcv6.BlockAcceptedL1,
 			BlockHeader: rpcv6.BlockHeader{
-=======
-			Status: rpcv6.BlockAcceptedL1,
-			BlockHeader: rpcv7.BlockHeader{
->>>>>>> 890993a6
 				Hash:             header.Hash,
 				ParentHash:       header.ParentHash,
 				Number:           header.Number,
