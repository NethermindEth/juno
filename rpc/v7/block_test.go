--- conflicted
+++ resolved
@@ -123,13 +123,8 @@
 		})
 	}
 
-<<<<<<< HEAD
-	n := utils.Ptr(utils.Sepolia)
+	n := &utils.Sepolia
 	handler := rpcv7.New(mockReader, mockSyncReader, nil, n, nil)
-=======
-	n := &utils.Sepolia
-	handler := rpcv7.New(mockReader, mockSyncReader, nil, "", n, nil)
->>>>>>> 4d161377
 
 	client := feeder.NewTestClient(t, n)
 	gw := adaptfeeder.New(client)
@@ -255,13 +250,8 @@
 		})
 	}
 
-<<<<<<< HEAD
-	n := utils.Ptr(utils.Mainnet)
+	n := &utils.Mainnet
 	handler := rpcv7.New(mockReader, mockSyncReader, nil, n, nil)
-=======
-	n := &utils.Mainnet
-	handler := rpcv7.New(mockReader, mockSyncReader, nil, "", n, nil)
->>>>>>> 4d161377
 
 	client := feeder.NewTestClient(t, n)
 	gw := adaptfeeder.New(client)
