--- conflicted
+++ resolved
@@ -17,22 +17,8 @@
 
 func nopCloser() error { return nil }
 
-<<<<<<< HEAD
 func TestSpecVersion(t *testing.T) {
-	handler := rpcv7.New(nil, nil, nil, utils.Ptr(utils.Mainnet), nil)
-=======
-func TestVersion(t *testing.T) {
-	const version = "1.2.3-rc1"
-
-	handler := rpcv7.New(nil, nil, nil, version, &utils.Mainnet, nil)
-	ver, err := handler.Version()
-	require.Nil(t, err)
-	assert.Equal(t, version, ver)
-}
-
-func TestSpecVersion(t *testing.T) {
-	handler := rpcv7.New(nil, nil, nil, "", &utils.Mainnet, nil)
->>>>>>> 4d161377
+	handler := rpcv7.New(nil, nil, nil, &utils.Mainnet, nil)
 	version, rpcErr := handler.SpecVersion()
 	require.Nil(t, rpcErr)
 	require.Equal(t, "0.7.1", version)
@@ -47,11 +33,7 @@
 	mockVM := mocks.NewMockVM(mockCtrl)
 
 	throttledVM := node.NewThrottledVM(mockVM, 0, 0)
-<<<<<<< HEAD
-	handler := rpcv7.New(mockReader, mockSyncReader, throttledVM, utils.Ptr(utils.Mainnet), nil)
-=======
-	handler := rpcv7.New(mockReader, mockSyncReader, throttledVM, "", &utils.Mainnet, nil)
->>>>>>> 4d161377
+	handler := rpcv7.New(mockReader, mockSyncReader, throttledVM, &utils.Mainnet, nil)
 	mockState := mocks.NewMockStateHistoryReader(mockCtrl)
 
 	throttledErr := "VM throughput limit reached"
