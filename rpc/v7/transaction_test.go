package rpcv7_test

import (
	"context"
	"encoding/json"
	"errors"
	"math/rand"
	"testing"

	"github.com/NethermindEth/juno/clients/feeder"
	"github.com/NethermindEth/juno/core"
	"github.com/NethermindEth/juno/core/felt"
	"github.com/NethermindEth/juno/db"
	"github.com/NethermindEth/juno/mocks"
	"github.com/NethermindEth/juno/rpc/rpccore"
	rpc "github.com/NethermindEth/juno/rpc/v7"
	adaptfeeder "github.com/NethermindEth/juno/starknetdata/feeder"
	"github.com/NethermindEth/juno/sync"
	"github.com/NethermindEth/juno/utils"
	"github.com/stretchr/testify/assert"
	"github.com/stretchr/testify/require"
	"go.uber.org/mock/gomock"
)

func TestTransactionByHashNotFound(t *testing.T) {
	mockCtrl := gomock.NewController(t)
	t.Cleanup(mockCtrl.Finish)
	mockReader := mocks.NewMockReader(mockCtrl)
	mockSyncReader := mocks.NewMockSyncReader(mockCtrl)

	txHash := new(felt.Felt).SetBytes([]byte("random hash"))
	mockReader.EXPECT().TransactionByHash(txHash).Return(nil, db.ErrKeyNotFound)
	mockSyncReader.EXPECT().PendingBlock().Return(nil)

	handler := rpc.New(mockReader, mockSyncReader, nil, "", nil, nil)

	tx, rpcErr := handler.TransactionByHash(*txHash)
	assert.Nil(t, tx)
	assert.Equal(t, rpccore.ErrTxnHashNotFound, rpcErr)
}

func TestTransactionByHash(t *testing.T) {
	tests := map[string]struct {
		hash     string
		network  *utils.Network
		expected string
	}{
		"DECLARE v1": {
			hash:    "0x1b4d9f09276629d496af1af8ff00173c11ff146affacb1b5c858d7aa89001ae",
			network: &utils.Mainnet,
			expected: `{
			"type": "DECLARE",
			"transaction_hash": "0x1b4d9f09276629d496af1af8ff00173c11ff146affacb1b5c858d7aa89001ae",
			"max_fee": "0xf6dbd653833",
			"version": "0x1",
			"signature": [
		"0x221b9576c4f7b46d900a331d89146dbb95a7b03d2eb86b4cdcf11331e4df7f2",
		"0x667d8062f3574ba9b4965871eec1444f80dacfa7114e1d9c74662f5672c0620"
		],
		"nonce": "0x5",
		"class_hash": "0x7aed6898458c4ed1d720d43e342381b25668ec7c3e8837f761051bf4d655e54",
		"sender_address": "0x39291faa79897de1fd6fb1a531d144daa1590d058358171b83eadb3ceafed8"
		}`,
		},

		"DECLARE v0": {
			hash:    "0x222f8902d1eeea76fa2642a90e2411bfd71cffb299b3a299029e1937fab3fe4",
			network: &utils.Mainnet,
			expected: `{
				"transaction_hash": "0x222f8902d1eeea76fa2642a90e2411bfd71cffb299b3a299029e1937fab3fe4",
				"type": "DECLARE",
				"max_fee": "0x0",
				"version": "0x0",
				"signature": [],
				"class_hash": "0x2760f25d5a4fb2bdde5f561fd0b44a3dee78c28903577d37d669939d97036a0",
				"sender_address": "0x1"
			}`,
		},

		"L1 Handler v0 with nonce": {
			hash:    "0x537eacfd3c49166eec905daff61ff7feef9c133a049ea2135cb94eec840a4a8",
			network: &utils.Mainnet,
			expected: `{
       "type": "L1_HANDLER",
       "transaction_hash": "0x537eacfd3c49166eec905daff61ff7feef9c133a049ea2135cb94eec840a4a8",
       "version": "0x0",
       "nonce": "0x2",
       "contract_address": "0xda8054260ec00606197a4103eb2ef08d6c8af0b6a808b610152d1ce498f8c3",
       "entry_point_selector": "0xc73f681176fc7b3f9693986fd7b14581e8d540519e27400e88b8713932be01",
       "calldata": [
           "0x142273bcbfca76512b2a05aed21f134c4495208",
           "0x160c35f9f962e1bc997f9133d9fb231afd5799f7d63dcbcd506af4866b3874",
           "0x16345785d8a0000",
           "0x0",
           "0x3"
       ]
   }`,
		},
		"L1 Handler v0 without nonce": {
			hash:    "0x5d50b7020f7cf8033fd7d913e489f47edf74fbf3c8ada85be512c7baa6a2eab",
			network: &utils.Mainnet,
			expected: `{
				"type": "L1_HANDLER",
				"transaction_hash":  "0x5d50b7020f7cf8033fd7d913e489f47edf74fbf3c8ada85be512c7baa6a2eab",
				"version": "0x0",
				"nonce": "0x0",
				"contract_address":  "0x58b43819bb12aba8ab3fb2e997523e507399a3f48a1e2aa20a5fb7734a0449f",
				"entry_point_selector": "0xe3f5e9e1456ffa52a3fbc7e8c296631d4cc2120c0be1e2829301c0d8fa026b",
				"calldata": [
					"0x5474c49483aa09993090979ade8101ebb4cdce4a",
					"0xabf8dd8438d1c21e83a8b5e9c1f9b58aaf3ed360",
					"0x2",
					"0x4c04fac82913f01a8f01f6e15ff7e834ff2d9a9a1d8e9adffc7bd45692f4f9a"
				]
			}`,
		},

		"Invoke v1": {
			hash:    "0x2897e3cec3e24e4d341df26b8cf1ab84ea1c01a051021836b36c6639145b497",
			network: &utils.Mainnet,
			expected: `{
       "type": "INVOKE",
       "transaction_hash": "0x2897e3cec3e24e4d341df26b8cf1ab84ea1c01a051021836b36c6639145b497",
       "max_fee": "0x17f0de82f4be6",
       "version": "0x1",
       "signature": [
           "0x383ba105b6d0f59fab96a412ad267213ddcd899e046278bdba64cd583d680b",
           "0x1896619a17fde468978b8d885ffd6f5c8f4ac1b188233b81b91bcf7dbc56fbd"
       ],
       "nonce": "0x42",
       "sender_address": "0x1fc039de7d864580b57a575e8e6b7114f4d2a954d7d29f876b2eb3dd09394a0",
       "calldata": [
           "0x1",
           "0x727a63f78ee3f1bd18f78009067411ab369c31dece1ae22e16f567906409905",
           "0x22de356837ac200bca613c78bd1fcc962a97770c06625f0c8b3edeb6ae4aa59",
           "0x0",
           "0xb",
           "0xb",
           "0xa",
           "0x6db793d93ce48bc75a5ab02e6a82aad67f01ce52b7b903090725dbc4000eaa2",
           "0x6141eac4031dfb422080ed567fe008fb337b9be2561f479a377aa1de1d1b676",
           "0x27eb1a21fa7593dd12e988c9dd32917a0dea7d77db7e89a809464c09cf951c0",
           "0x400a29400a34d8f69425e1f4335e6a6c24ce1111db3954e4befe4f90ca18eb7",
           "0x599e56821170a12cdcf88fb8714057ce364a8728f738853da61d5b3af08a390",
           "0x46ad66f467df625f3b2dd9d3272e61713e8f74b68adac6718f7497d742cfb17",
           "0x4f348b585e6c1919d524a4bfe6f97230ecb61736fe57534ec42b628f7020849",
           "0x19ae40a095ffe79b0c9fc03df2de0d2ab20f59a2692ed98a8c1062dbf691572",
           "0xe120336994adef6c6e47694f87278686511d4622997d4a6f216bd6e9fa9acc",
           "0x56e6637a4958d062db8c8198e315772819f64d915e5c7a8d58a99fa90ff0742"
       ]
   }`,
		},

		"DEPLOY v0": {
			hash:    "0x6486c6303dba2f364c684a2e9609211c5b8e417e767f37b527cda51e776e6f0",
			network: &utils.Mainnet,
			expected: `{
       "type": "DEPLOY",
       "transaction_hash": "0x6486c6303dba2f364c684a2e9609211c5b8e417e767f37b527cda51e776e6f0",
       "version": "0x0",
       "class_hash": "0x46f844ea1a3b3668f81d38b5c1bd55e816e0373802aefe732138628f0133486",
       "contract_address_salt": "0x74dc2fe193daf1abd8241b63329c1123214842b96ad7fd003d25512598a956b",
       "constructor_calldata": [
           "0x6d706cfbac9b8262d601c38251c5fbe0497c3a96cc91a92b08d91b61d9e70c4",
           "0x79dc0da7c54b95f10aa182ad0a46400db63156920adb65eca2654c0945a463",
           "0x2",
           "0x6658165b4984816ab189568637bedec5aa0a18305909c7f5726e4a16e3afef6",
           "0x6b648b36b074a91eee55730f5f5e075ec19c0a8f9ffb0903cefeee93b6ff328"
       ]
   }`,
		},

		"DEPLOY ACCOUNT v1": {
			hash:    "0xd61fc89f4d1dc4dc90a014957d655d38abffd47ecea8e3fa762e3160f155f2",
			network: &utils.Mainnet,
			expected: `{
       "type": "DEPLOY_ACCOUNT",
       "transaction_hash": "0xd61fc89f4d1dc4dc90a014957d655d38abffd47ecea8e3fa762e3160f155f2",
       "max_fee": "0xb5e620f48000",
       "version": "0x1",
       "signature": [
           "0x41c3543008dd65ed98c767e5d218b0c0ce1bd0cd60877824951a6f87cc1637d",
           "0x7f803845aa7e43d183fd05cd553c64711b1c49af69a155fe8144e8da9a5a50d"
       ],
       "nonce": "0x0",
       "class_hash": "0x1fac3074c9d5282f0acc5c69a4781a1c711efea5e73c550c5d9fb253cf7fd3d",
       "contract_address_salt": "0x14e2ae44cbb50dff0e18140e7c415c1f281207d06fd6a0106caf3ff21e130d8",
       "constructor_calldata": [
           "0x6113c1775f3d0fda0b45efbb69f6e2306da3c174df523ef0acdd372bf0a61cb"
       ]
   }`,
		},

		"INVOKE v0": {
			hash:    "0xf1d99fb97509e0dfc425ddc2a8c5398b74231658ca58b6f8da92f39cb739e",
			network: &utils.Mainnet,
			expected: `{
       "type": "INVOKE",
       "transaction_hash": "0xf1d99fb97509e0dfc425ddc2a8c5398b74231658ca58b6f8da92f39cb739e",
       "max_fee": "0x0",
       "version": "0x0",
       "signature": [],
       "contract_address": "0x43324c97e376d7d164abded1af1e73e9ce8214249f711edb7059c1ca34560e8",
       "entry_point_selector": "0x317eb442b72a9fae758d4fb26830ed0d9f31c8e7da4dbff4e8c59ea6a158e7f",
       "calldata": [
           "0x1b654cb59f978da2eee76635158e5ff1399bf607cb2d05e3e3b4e41d7660ca2",
           "0x2",
           "0x5f743efdb29609bfc2002041bdd5c72257c0c6b5c268fc929a3e516c171c731",
           "0x635afb0ea6c4cdddf93f42287b45b67acee4f08c6f6c53589e004e118491546"
       ]
   }`,
		},
		"DECLARE v3": {
			hash:    "0x41d1f5206ef58a443e7d3d1ca073171ec25fa75313394318fc83a074a6631c3",
			network: &utils.Integration,
			expected: `{
		"transaction_hash": "0x41d1f5206ef58a443e7d3d1ca073171ec25fa75313394318fc83a074a6631c3",
		"type": "DECLARE",
		"version": "0x3",
		"nonce": "0x1",
		"sender_address": "0x2fab82e4aef1d8664874e1f194951856d48463c3e6bf9a8c68e234a629a6f50",
		"class_hash": "0x5ae9d09292a50ed48c5930904c880dab56e85b825022a7d689cfc9e65e01ee7",
		"compiled_class_hash": "0x1add56d64bebf8140f3b8a38bdf102b7874437f0c861ab4ca7526ec33b4d0f8",
		"signature": [
			"0x29a49dff154fede73dd7b5ca5a0beadf40b4b069f3a850cd8428e54dc809ccc",
			"0x429d142a17223b4f2acde0f5ecb9ad453e188b245003c86fab5c109bad58fc3"
		],
		"resource_bounds": {
			"l1_gas": {
				"max_amount": "0x186a0",
				"max_price_per_unit": "0x2540be400"
			},
			"l2_gas": { "max_amount": "0x0", "max_price_per_unit": "0x0" }
		},
		"tip": "0x0",
		"paymaster_data": [],
		"account_deployment_data": [],
		"nonce_data_availability_mode": "L1",
		"fee_data_availability_mode": "L1"
	   }`,
		},
		"INVOKE v3": {
			hash:    "0x49728601e0bb2f48ce506b0cbd9c0e2a9e50d95858aa41463f46386dca489fd",
			network: &utils.Integration,
			expected: `{
				"type": "INVOKE",
				"transaction_hash": "0x49728601e0bb2f48ce506b0cbd9c0e2a9e50d95858aa41463f46386dca489fd",
				"version": "0x3",
				"signature": [
					"0x71a9b2cd8a8a6a4ca284dcddcdefc6c4fd20b92c1b201bd9836e4ce376fad16",
					"0x6bef4745194c9447fdc8dd3aec4fc738ab0a560b0d2c7bf62fbf58aef3abfc5"
				],
				"nonce": "0xe97",
				"resource_bounds": {
					"l1_gas": {
						"max_amount": "0x186a0",
						"max_price_per_unit": "0x5af3107a4000"
					},
					"l2_gas": { "max_amount": "0x0", "max_price_per_unit": "0x0" }
				},
				"tip": "0x0",
				"paymaster_data": [],
				"sender_address": "0x3f6f3bc663aedc5285d6013cc3ffcbc4341d86ab488b8b68d297f8258793c41",
				"calldata": [
					"0x2",
					"0x450703c32370cf7ffff540b9352e7ee4ad583af143a361155f2b485c0c39684",
					"0x27c3334165536f239cfd400ed956eabff55fc60de4fb56728b6a4f6b87db01c",
					"0x0",
					"0x4",
					"0x4c312760dfd17a954cdd09e76aa9f149f806d88ec3e402ffaf5c4926f568a42",
					"0x5df99ae77df976b4f0e5cf28c7dcfe09bd6e81aab787b19ac0c08e03d928cf",
					"0x4",
					"0x1",
					"0x5",
					"0x450703c32370cf7ffff540b9352e7ee4ad583af143a361155f2b485c0c39684",
					"0x5df99ae77df976b4f0e5cf28c7dcfe09bd6e81aab787b19ac0c08e03d928cf",
					"0x1",
					"0x7fe4fd616c7fece1244b3616bb516562e230be8c9f29668b46ce0369d5ca829",
					"0x287acddb27a2f9ba7f2612d72788dc96a5b30e401fc1e8072250940e024a587"
				],
				"account_deployment_data": [],
				"nonce_data_availability_mode": "L1",
				"fee_data_availability_mode": "L1"
			}`,
		},
		"DEPLOY ACCOUNT v3": {
			hash:    "0x29fd7881f14380842414cdfdd8d6c0b1f2174f8916edcfeb1ede1eb26ac3ef0",
			network: &utils.Integration,
			expected: `{
				"transaction_hash": "0x29fd7881f14380842414cdfdd8d6c0b1f2174f8916edcfeb1ede1eb26ac3ef0",
				"version": "0x3",
				"signature": [
					"0x6d756e754793d828c6c1a89c13f7ec70dbd8837dfeea5028a673b80e0d6b4ec",
					"0x4daebba599f860daee8f6e100601d98873052e1c61530c630cc4375c6bd48e3"
				],
				"nonce": "0x0",
				"resource_bounds": {
					"l1_gas": {
						"max_amount": "0x186a0",
						"max_price_per_unit": "0x5af3107a4000"
					},
					"l2_gas": { "max_amount": "0x0", "max_price_per_unit": "0x0" }
				},
				"tip": "0x0",
				"paymaster_data": [],
				"contract_address_salt": "0x0",
				"class_hash": "0x2338634f11772ea342365abd5be9d9dc8a6f44f159ad782fdebd3db5d969738",
				"constructor_calldata": [
					"0x5cd65f3d7daea6c63939d659b8473ea0c5cd81576035a4d34e52fb06840196c"
				],
				"type": "DEPLOY_ACCOUNT",
				"nonce_data_availability_mode": "L1",
				"fee_data_availability_mode": "L1"
			}`,
		},
	}

	for name, test := range tests {
		t.Run(name, func(t *testing.T) {
			gw := adaptfeeder.New(feeder.NewTestClient(t, test.network))
			mockCtrl := gomock.NewController(t)
			t.Cleanup(mockCtrl.Finish)
			mockReader := mocks.NewMockReader(mockCtrl)
			mockReader.EXPECT().TransactionByHash(gomock.Any()).DoAndReturn(func(hash *felt.Felt) (core.Transaction, error) {
				return gw.Transaction(context.Background(), hash)
			}).Times(1)
			handler := rpc.New(mockReader, nil, nil, "", test.network, nil)

			hash, err := new(felt.Felt).SetString(test.hash)
			require.NoError(t, err)

			expectedMap := make(map[string]any)
			require.NoError(t, json.Unmarshal([]byte(test.expected), &expectedMap))

			res, rpcErr := handler.TransactionByHash(*hash)
			require.Nil(t, rpcErr)

			resJSON, err := json.Marshal(res)
			require.NoError(t, err)
			resMap := make(map[string]any)
			require.NoError(t, json.Unmarshal(resJSON, &resMap))

			assert.Equal(t, expectedMap, resMap, string(resJSON))
		})
	}
}

func TestTransactionByBlockIdAndIndex(t *testing.T) {
	mockCtrl := gomock.NewController(t)
	t.Cleanup(mockCtrl.Finish)
	n := &utils.Mainnet
	mockReader := mocks.NewMockReader(mockCtrl)
	client := feeder.NewTestClient(t, n)
	mainnetGw := adaptfeeder.New(client)
	mockSyncReader := mocks.NewMockSyncReader(mockCtrl)
	latestBlockNumber := 19199
	latestBlock, err := mainnetGw.BlockByNumber(context.Background(), 19199)
	require.NoError(t, err)
	latestBlockHash := latestBlock.Hash

	handler := rpc.New(mockReader, mockSyncReader, nil, "", n, nil)

	t.Run("empty blockchain", func(t *testing.T) {
		mockReader.EXPECT().HeadsHeader().Return(nil, db.ErrKeyNotFound)

		txn, rpcErr := handler.TransactionByBlockIDAndIndex(rpc.BlockID{Latest: true}, rand.Int())
		assert.Nil(t, txn)
		assert.Equal(t, rpccore.ErrBlockNotFound, rpcErr)
	})

	t.Run("non-existent block hash", func(t *testing.T) {
		mockReader.EXPECT().BlockHeaderByHash(gomock.Any()).Return(nil, db.ErrKeyNotFound)

		txn, rpcErr := handler.TransactionByBlockIDAndIndex(
			rpc.BlockID{Hash: new(felt.Felt).SetBytes([]byte("random"))}, rand.Int())
		assert.Nil(t, txn)
		assert.Equal(t, rpccore.ErrBlockNotFound, rpcErr)
	})

	t.Run("non-existent block number", func(t *testing.T) {
		mockReader.EXPECT().BlockHeaderByNumber(gomock.Any()).Return(nil, db.ErrKeyNotFound)

		txn, rpcErr := handler.TransactionByBlockIDAndIndex(rpc.BlockID{Number: rand.Uint64()}, rand.Int())
		assert.Nil(t, txn)
		assert.Equal(t, rpccore.ErrBlockNotFound, rpcErr)
	})

	t.Run("negative index", func(t *testing.T) {
		txn, rpcErr := handler.TransactionByBlockIDAndIndex(rpc.BlockID{Latest: true}, -1)
		assert.Nil(t, txn)
		assert.Equal(t, rpccore.ErrInvalidTxIndex, rpcErr)
	})

	t.Run("invalid index", func(t *testing.T) {
		mockReader.EXPECT().HeadsHeader().Return(latestBlock.Header, nil)
		mockReader.EXPECT().TransactionByBlockNumberAndIndex(uint64(latestBlockNumber),
			latestBlock.TransactionCount).Return(nil, errors.New("invalid index"))

		txn, rpcErr := handler.TransactionByBlockIDAndIndex(rpc.BlockID{Latest: true}, len(latestBlock.Transactions))
		assert.Nil(t, txn)
		assert.Equal(t, rpccore.ErrInvalidTxIndex, rpcErr)
	})

	t.Run("blockID - latest", func(t *testing.T) {
		index := rand.Intn(int(latestBlock.TransactionCount))

		mockReader.EXPECT().HeadsHeader().Return(latestBlock.Header, nil)
		mockReader.EXPECT().TransactionByBlockNumberAndIndex(uint64(latestBlockNumber),
			uint64(index)).DoAndReturn(func(number, index uint64) (core.Transaction, error) {
			return latestBlock.Transactions[index], nil
		})
		mockReader.EXPECT().TransactionByHash(latestBlock.Transactions[index].Hash()).DoAndReturn(
			func(hash *felt.Felt) (core.Transaction, error) {
				return latestBlock.Transactions[index], nil
			})

		txn1, rpcErr := handler.TransactionByBlockIDAndIndex(rpc.BlockID{Latest: true}, index)
		require.Nil(t, rpcErr)

		txn2, rpcErr := handler.TransactionByHash(*latestBlock.Transactions[index].Hash())
		require.Nil(t, rpcErr)

		assert.Equal(t, txn1, txn2)
	})

	t.Run("blockID - hash", func(t *testing.T) {
		index := rand.Intn(int(latestBlock.TransactionCount))

		mockReader.EXPECT().BlockHeaderByHash(latestBlockHash).Return(latestBlock.Header, nil)
		mockReader.EXPECT().TransactionByBlockNumberAndIndex(uint64(latestBlockNumber),
			uint64(index)).DoAndReturn(func(number, index uint64) (core.Transaction, error) {
			return latestBlock.Transactions[index], nil
		})
		mockReader.EXPECT().TransactionByHash(latestBlock.Transactions[index].Hash()).DoAndReturn(
			func(hash *felt.Felt) (core.Transaction, error) {
				return latestBlock.Transactions[index], nil
			})

		txn1, rpcErr := handler.TransactionByBlockIDAndIndex(rpc.BlockID{Hash: latestBlockHash}, index)
		require.Nil(t, rpcErr)

		txn2, rpcErr := handler.TransactionByHash(*latestBlock.Transactions[index].Hash())
		require.Nil(t, rpcErr)

		assert.Equal(t, txn1, txn2)
	})

	t.Run("blockID - number", func(t *testing.T) {
		index := rand.Intn(int(latestBlock.TransactionCount))

		mockReader.EXPECT().BlockHeaderByNumber(uint64(latestBlockNumber)).Return(latestBlock.Header, nil)
		mockReader.EXPECT().TransactionByBlockNumberAndIndex(uint64(latestBlockNumber),
			uint64(index)).DoAndReturn(func(number, index uint64) (core.Transaction, error) {
			return latestBlock.Transactions[index], nil
		})
		mockReader.EXPECT().TransactionByHash(latestBlock.Transactions[index].Hash()).DoAndReturn(
			func(hash *felt.Felt) (core.Transaction, error) {
				return latestBlock.Transactions[index], nil
			})

		txn1, rpcErr := handler.TransactionByBlockIDAndIndex(rpc.BlockID{Number: uint64(latestBlockNumber)}, index)
		require.Nil(t, rpcErr)

		txn2, rpcErr := handler.TransactionByHash(*latestBlock.Transactions[index].Hash())
		require.Nil(t, rpcErr)

		assert.Equal(t, txn1, txn2)
	})

	t.Run("blockID - pending", func(t *testing.T) {
		index := rand.Intn(int(latestBlock.TransactionCount))

		latestBlock.Hash = nil
		latestBlock.GlobalStateRoot = nil
		mockSyncReader.EXPECT().Pending().Return(&sync.Pending{
			Block: latestBlock,
		}, nil)
		mockReader.EXPECT().TransactionByHash(latestBlock.Transactions[index].Hash()).DoAndReturn(
			func(hash *felt.Felt) (core.Transaction, error) {
				return latestBlock.Transactions[index], nil
			})

		txn1, rpcErr := handler.TransactionByBlockIDAndIndex(rpc.BlockID{Pending: true}, index)
		require.Nil(t, rpcErr)

		txn2, rpcErr := handler.TransactionByHash(*latestBlock.Transactions[index].Hash())
		require.Nil(t, rpcErr)

		assert.Equal(t, txn1, txn2)
	})
}

// TODO[Pawel]: The following 2 tests `Test[Legacy]TransactionReceiptByHash` are skipped
// but we still keep them here. I have a doubt whether they test anything useful.
//
//nolint:dupl
func TestTransactionReceiptByHash(t *testing.T) {
	mockCtrl := gomock.NewController(t)
	t.Cleanup(mockCtrl.Finish)

	n := &utils.Mainnet
	mockReader := mocks.NewMockReader(mockCtrl)
	mockSyncer := mocks.NewMockSyncReader(mockCtrl)
	handler := rpc.New(mockReader, mockSyncer, nil, "", n, nil)

	t.Run("transaction not found", func(t *testing.T) {
		txHash := new(felt.Felt).SetBytes([]byte("random hash"))
		mockReader.EXPECT().TransactionByHash(txHash).Return(nil, db.ErrKeyNotFound)
		mockSyncer.EXPECT().PendingBlock().Return(nil)

		tx, rpcErr := handler.TransactionReceiptByHash(*txHash)
		assert.Nil(t, tx)
		assert.Equal(t, rpccore.ErrTxnHashNotFound, rpcErr)
	})

	client := feeder.NewTestClient(t, n)
	mainnetGw := adaptfeeder.New(client)

	block0, err := mainnetGw.BlockByNumber(context.Background(), 0)
	require.NoError(t, err)

	checkTxReceipt := func(t *testing.T, h *felt.Felt, expected string) {
		t.Helper()

		expectedMap := make(map[string]any)
		require.NoError(t, json.Unmarshal([]byte(expected), &expectedMap))

		receipt, err := handler.TransactionReceiptByHash(*h)
		require.Nil(t, err)

		receiptJSON, jsonErr := json.Marshal(receipt)
		require.NoError(t, jsonErr)

		receiptMap := make(map[string]any)
		require.NoError(t, json.Unmarshal(receiptJSON, &receiptMap))
		assert.Equal(t, expectedMap, receiptMap)
	}

	tests := map[string]struct {
		index    int
		expected string
	}{
		"with contract addr": {
			index: 0,
			expected: `{
					"type": "DEPLOY",
					"transaction_hash": "0xe0a2e45a80bb827967e096bcf58874f6c01c191e0a0530624cba66a508ae75",
					"actual_fee": {"amount": "0x0", "unit": "WEI"},
					"finality_status": "ACCEPTED_ON_L2",
					"execution_status": "SUCCEEDED",
					"block_hash": "0x47c3637b57c2b079b93c61539950c17e868a28f46cdef28f88521067f21e943",
					"block_number": 0,
					"messages_sent": [],
					"events": [],
					"contract_address": "0x20cfa74ee3564b4cd5435cdace0f9c4d43b939620e4a0bb5076105df0a626c6",
					"execution_resources":{"data_availability": {"l1_data_gas": 0, "l1_gas": 0}, "steps":29}
				}`,
		},
		"without contract addr": {
			index: 2,
			expected: `{
					"type": "INVOKE",
					"transaction_hash": "0xce54bbc5647e1c1ea4276c01a708523f740db0ff5474c77734f73beec2624",
					"actual_fee": {"amount": "0x0", "unit": "WEI"},
					"finality_status": "ACCEPTED_ON_L2",
					"execution_status": "SUCCEEDED",
					"block_hash": "0x47c3637b57c2b079b93c61539950c17e868a28f46cdef28f88521067f21e943",
					"block_number": 0,
					"messages_sent": [
						{
							"from_address": "0x20cfa74ee3564b4cd5435cdace0f9c4d43b939620e4a0bb5076105df0a626c6",
							"to_address": "0xc84dd7fd43a7defb5b7a15c4fbbe11cbba6db1ba",
							"payload": [
								"0xc",
								"0x22"
							]
						}
					],
					"events": [],
					"execution_resources":{"data_availability": {"l1_data_gas": 0, "l1_gas": 0}, "steps":31}
				}`,
		},
	}
	for name, test := range tests {
		t.Run(name, func(t *testing.T) {
			txHash := block0.Transactions[test.index].Hash()
			mockReader.EXPECT().TransactionByHash(txHash).Return(block0.Transactions[test.index], nil)
			mockReader.EXPECT().Receipt(txHash).Return(block0.Receipts[test.index], block0.Hash, block0.Number, nil)
			mockReader.EXPECT().L1Head().Return(nil, db.ErrKeyNotFound)

			checkTxReceipt(t, txHash, test.expected)
		})
	}

	t.Run("pending receipt", func(t *testing.T) {
		i := 2
		expected := `{
					"type": "INVOKE",
					"transaction_hash": "0xce54bbc5647e1c1ea4276c01a708523f740db0ff5474c77734f73beec2624",
					"actual_fee": {"amount": "0x0", "unit": "WEI"},
					"finality_status": "ACCEPTED_ON_L2",
					"execution_status": "SUCCEEDED",
					"messages_sent": [
						{
							"from_address": "0x20cfa74ee3564b4cd5435cdace0f9c4d43b939620e4a0bb5076105df0a626c6",
							"to_address": "0xc84dd7fd43a7defb5b7a15c4fbbe11cbba6db1ba",
							"payload": [
								"0xc",
								"0x22"
							]
						}
					],
					"events": [],
					"execution_resources":{"data_availability": {"l1_data_gas": 0, "l1_gas": 0}, "steps":31}
				}`

		txHash := block0.Transactions[i].Hash()
		mockReader.EXPECT().TransactionByHash(txHash).Return(nil, db.ErrKeyNotFound)
		mockSyncer.EXPECT().PendingBlock().Return(block0)

		checkTxReceipt(t, txHash, expected)
	})

	t.Run("accepted on l1 receipt", func(t *testing.T) {
		i := 2
		expected := `{
					"type": "INVOKE",
					"transaction_hash": "0xce54bbc5647e1c1ea4276c01a708523f740db0ff5474c77734f73beec2624",
					"actual_fee": {"amount": "0x0", "unit": "WEI"},
					"finality_status": "ACCEPTED_ON_L1",
					"execution_status": "SUCCEEDED",
					"block_hash": "0x47c3637b57c2b079b93c61539950c17e868a28f46cdef28f88521067f21e943",
					"block_number": 0,
					"messages_sent": [
						{
							"from_address": "0x20cfa74ee3564b4cd5435cdace0f9c4d43b939620e4a0bb5076105df0a626c6",
							"to_address": "0xc84dd7fd43a7defb5b7a15c4fbbe11cbba6db1ba",
							"payload": [
								"0xc",
								"0x22"
							]
						}
					],
					"events": [],
					"execution_resources":{"data_availability": {"l1_data_gas": 0, "l1_gas": 0}, "steps":31}
				}`

		txHash := block0.Transactions[i].Hash()
		mockReader.EXPECT().TransactionByHash(txHash).Return(block0.Transactions[i], nil)
		mockReader.EXPECT().Receipt(txHash).Return(block0.Receipts[i], block0.Hash, block0.Number, nil)
		mockReader.EXPECT().L1Head().Return(&core.L1Head{
			BlockNumber: block0.Number,
			BlockHash:   block0.Hash,
			StateRoot:   block0.GlobalStateRoot,
		}, nil)

		checkTxReceipt(t, txHash, expected)
	})
	t.Run("reverted", func(t *testing.T) {
		expected := `{
			"type": "INVOKE",
			"transaction_hash": "0x19abec18bbacec23c2eee160c70190a48e4b41dd5ff98ad8f247f9393559998",
			"actual_fee": {"amount": "0x247aff6e224", "unit": "WEI"},
			"execution_status": "REVERTED",
			"finality_status": "ACCEPTED_ON_L2",
			"block_hash": "0x76e0229fd0c36dda2ee7905f7e4c9b3ebb78d98c4bfab550bcb3a03bf859a6",
			"block_number": 304740,
			"messages_sent": [],
			"events": [],
			"revert_reason": "Error in the called contract (0x00b1461de04c6a1aa3375bdf9b7723a8779c082ffe21311d683a0b15c078b5dc):\nError at pc=0:25:\nGot an exception while executing a hint.\nCairo traceback (most recent call last):\nUnknown location (pc=0:731)\nUnknown location (pc=0:677)\nUnknown location (pc=0:291)\nUnknown location (pc=0:314)\n\nError in the called contract (0x049d36570d4e46f48e99674bd3fcc84644ddd6b96f7c741b1562b82f9e004dc7):\nError at pc=0:104:\nGot an exception while executing a hint.\nCairo traceback (most recent call last):\nUnknown location (pc=0:1678)\nUnknown location (pc=0:1664)\n\nError in the called contract (0x049d36570d4e46f48e99674bd3fcc84644ddd6b96f7c741b1562b82f9e004dc7):\nError at pc=0:6:\nGot an exception while executing a hint: Assertion failed, 0 % 0x800000000000011000000000000000000000000000000000000000000000001 is equal to 0\nCairo traceback (most recent call last):\nUnknown location (pc=0:1238)\nUnknown location (pc=0:1215)\nUnknown location (pc=0:836)\n",
			"execution_resources":{"data_availability": {"l1_data_gas": 0, "l1_gas": 0}, "steps":0}
		}`

		integClient := feeder.NewTestClient(t, &utils.Integration)
		integGw := adaptfeeder.New(integClient)

		blockWithRevertedTxn, err := integGw.BlockByNumber(context.Background(), 304740)
		require.NoError(t, err)

		revertedTxnIdx := 1
		revertedTxnHash := blockWithRevertedTxn.Transactions[revertedTxnIdx].Hash()

		mockReader.EXPECT().TransactionByHash(revertedTxnHash).Return(blockWithRevertedTxn.Transactions[revertedTxnIdx], nil)
		mockReader.EXPECT().Receipt(revertedTxnHash).Return(blockWithRevertedTxn.Receipts[revertedTxnIdx],
			blockWithRevertedTxn.Hash, blockWithRevertedTxn.Number, nil)
		mockReader.EXPECT().L1Head().Return(nil, db.ErrKeyNotFound)

		checkTxReceipt(t, revertedTxnHash, expected)
	})

	t.Run("v3 tx", func(t *testing.T) {
		expected := `{
			"block_hash": "0x50e864db6b81ce69fbeb70e6a7284ee2febbb9a2e707415de7adab83525e9cd",
			"block_number": 319132,
			"execution_status": "SUCCEEDED",
			"finality_status": "ACCEPTED_ON_L2",
			"transaction_hash": "0x49728601e0bb2f48ce506b0cbd9c0e2a9e50d95858aa41463f46386dca489fd",
			"messages_sent": [],
			"events": [
				{
					"from_address": "0x4718f5a0fc34cc1af16a1cdee98ffb20c31f5cd61d6ab07201858f4287c938d",
					"keys": [
						"0x99cd8bde557814842a3121e8ddfd433a539b8c9f14bf31ebf108d12e6196e9"
					],
					"data": [
						"0x3f6f3bc663aedc5285d6013cc3ffcbc4341d86ab488b8b68d297f8258793c41",
						"0x1176a1bd84444c89232ec27754698e5d2e7e1a7f1539f12027f28b23ec9f3d8",
						"0x16d8b4ad4000",
						"0x0"
					]
				},
				{
					"from_address": "0x4718f5a0fc34cc1af16a1cdee98ffb20c31f5cd61d6ab07201858f4287c938d",
					"keys": [
						"0xa9fa878c35cd3d0191318f89033ca3e5501a3d90e21e3cc9256bdd5cd17fdd"
					],
					"data": [
						"0x1176a1bd84444c89232ec27754698e5d2e7e1a7f1539f12027f28b23ec9f3d8",
						"0x18ad8494375bc00",
						"0x0",
						"0x18aef21f822fc00",
						"0x0"
					]
				}
			],
			"execution_resources": {
				"data_availability": {
					"l1_data_gas": 0,
					"l1_gas": 0
				},
				"steps": 615,
				"range_check_builtin_applications": 19,
				"memory_holes": 4
			},
			"actual_fee": {
				"amount": "0x16d8b4ad4000",
				"unit": "FRI"
			},
			"type": "INVOKE"
		}`

		integClient := feeder.NewTestClient(t, &utils.Integration)
		integGw := adaptfeeder.New(integClient)

		block, err := integGw.BlockByNumber(context.Background(), 319132)
		require.NoError(t, err)

		index := 0
		txnHash := block.Transactions[index].Hash()

		mockReader.EXPECT().TransactionByHash(txnHash).Return(block.Transactions[index], nil)
		mockReader.EXPECT().Receipt(txnHash).Return(block.Receipts[index],
			block.Hash, block.Number, nil)
		mockReader.EXPECT().L1Head().Return(nil, db.ErrKeyNotFound)

		checkTxReceipt(t, txnHash, expected)
	})
}

//nolint:dupl
func TestLegacyTransactionReceiptByHash(t *testing.T) {
	t.Skip()
	mockCtrl := gomock.NewController(t)
	t.Cleanup(mockCtrl.Finish)

	n := &utils.Mainnet
	mockReader := mocks.NewMockReader(mockCtrl)
	handler := rpc.New(mockReader, nil, nil, "", n, nil)

	t.Run("transaction not found", func(t *testing.T) {
		txHash := new(felt.Felt).SetBytes([]byte("random hash"))
		mockReader.EXPECT().TransactionByHash(txHash).Return(nil, errors.New("tx not found"))

		tx, rpcErr := handler.TransactionReceiptByHash(*txHash)
		assert.Nil(t, tx)
		assert.Equal(t, rpccore.ErrTxnHashNotFound, rpcErr)
	})

	client := feeder.NewTestClient(t, n)
	mainnetGw := adaptfeeder.New(client)

	block0, err := mainnetGw.BlockByNumber(context.Background(), 0)
	require.NoError(t, err)

	checkTxReceipt := func(t *testing.T, _ *felt.Felt, expected string) {
		t.Helper()

		expectedMap := make(map[string]any)
		require.NoError(t, json.Unmarshal([]byte(expected), &expectedMap))

		//nolint:gocritic
		// receipt, err := handler.LegacyTransactionReceiptByHash(*h)
		// require.Nil(t, err)
		// receiptJSON, jsonErr := json.Marshal(receipt)
		// require.NoError(t, jsonErr)

		receiptMap := make(map[string]any)
		//nolint:gocritic
		// require.NoError(t, json.Unmarshal(receiptJSON, &receiptMap))
		assert.Equal(t, expectedMap, receiptMap)
	}

	tests := map[string]struct {
		index    int
		expected string
	}{
		"with contract addr": {
			index: 0,
			expected: `{
					"type": "DEPLOY",
					"transaction_hash": "0xe0a2e45a80bb827967e096bcf58874f6c01c191e0a0530624cba66a508ae75",
					"actual_fee": "0x0",
					"finality_status": "ACCEPTED_ON_L2",
					"execution_status": "SUCCEEDED",
					"block_hash": "0x47c3637b57c2b079b93c61539950c17e868a28f46cdef28f88521067f21e943",
					"block_number": 0,
					"messages_sent": [],
					"events": [],
					"contract_address": "0x20cfa74ee3564b4cd5435cdace0f9c4d43b939620e4a0bb5076105df0a626c6",
					"execution_resources": {"bitwise_builtin_applications":"0x0", "ec_op_builtin_applications":"0x0", "ecdsa_builtin_applications":"0x0", "keccak_builtin_applications":"0x0", "memory_holes":"0x0", "pedersen_builtin_applications":"0x0", "poseidon_builtin_applications":"0x0", "range_check_builtin_applications":"0x0", "steps":"0x1d"}
				}`,
		},
		"without contract addr": {
			index: 2,
			expected: `{
					"type": "INVOKE",
					"transaction_hash": "0xce54bbc5647e1c1ea4276c01a708523f740db0ff5474c77734f73beec2624",
					"actual_fee": "0x0",
					"finality_status": "ACCEPTED_ON_L2",
					"execution_status": "SUCCEEDED",
					"block_hash": "0x47c3637b57c2b079b93c61539950c17e868a28f46cdef28f88521067f21e943",
					"block_number": 0,
					"messages_sent": [
						{
							"from_address": "0x20cfa74ee3564b4cd5435cdace0f9c4d43b939620e4a0bb5076105df0a626c6",
							"to_address": "0xc84dd7fd43a7defb5b7a15c4fbbe11cbba6db1ba",
							"payload": [
								"0xc",
								"0x22"
							]
						}
					],
					"events": [],
					"execution_resources":{"bitwise_builtin_applications":"0x0", "ec_op_builtin_applications":"0x0", "ecdsa_builtin_applications":"0x0", "keccak_builtin_applications":"0x0", "memory_holes":"0x0", "pedersen_builtin_applications":"0x0", "poseidon_builtin_applications":"0x0", "range_check_builtin_applications":"0x0", "steps":"0x1f"}
				}`,
		},
	}
	for name, test := range tests {
		t.Run(name, func(t *testing.T) {
			txHash := block0.Transactions[test.index].Hash()
			mockReader.EXPECT().TransactionByHash(txHash).Return(block0.Transactions[test.index], nil)
			mockReader.EXPECT().Receipt(txHash).Return(block0.Receipts[test.index], block0.Hash, block0.Number, nil)
			mockReader.EXPECT().L1Head().Return(nil, db.ErrKeyNotFound)

			checkTxReceipt(t, txHash, test.expected)
		})
	}

	t.Run("pending receipt", func(t *testing.T) {
		i := 2
		expected := `{
					"type": "INVOKE",
					"transaction_hash": "0xce54bbc5647e1c1ea4276c01a708523f740db0ff5474c77734f73beec2624",
					"actual_fee": "0x0",
					"finality_status": "ACCEPTED_ON_L2",
					"execution_status": "SUCCEEDED",
					"messages_sent": [
						{
							"from_address": "0x20cfa74ee3564b4cd5435cdace0f9c4d43b939620e4a0bb5076105df0a626c6",
							"to_address": "0xc84dd7fd43a7defb5b7a15c4fbbe11cbba6db1ba",
							"payload": [
								"0xc",
								"0x22"
							]
						}
					],
					"events": [],
					"execution_resources":{"bitwise_builtin_applications":"0x0", "ec_op_builtin_applications":"0x0", "ecdsa_builtin_applications":"0x0", "keccak_builtin_applications":"0x0", "memory_holes":"0x0", "pedersen_builtin_applications":"0x0", "poseidon_builtin_applications":"0x0", "range_check_builtin_applications":"0x0", "steps":"0x1f"}
				}`

		txHash := block0.Transactions[i].Hash()
		mockReader.EXPECT().TransactionByHash(txHash).Return(block0.Transactions[i], nil)
		mockReader.EXPECT().Receipt(txHash).Return(block0.Receipts[i], nil, uint64(0), nil)

		checkTxReceipt(t, txHash, expected)
	})

	t.Run("accepted on l1 receipt", func(t *testing.T) {
		i := 2
		expected := `{
					"type": "INVOKE",
					"transaction_hash": "0xce54bbc5647e1c1ea4276c01a708523f740db0ff5474c77734f73beec2624",
					"actual_fee": "0x0",
					"finality_status": "ACCEPTED_ON_L1",
					"execution_status": "SUCCEEDED",
					"block_hash": "0x47c3637b57c2b079b93c61539950c17e868a28f46cdef28f88521067f21e943",
					"block_number": 0,
					"messages_sent": [
						{
							"from_address": "0x20cfa74ee3564b4cd5435cdace0f9c4d43b939620e4a0bb5076105df0a626c6",
							"to_address": "0xc84dd7fd43a7defb5b7a15c4fbbe11cbba6db1ba",
							"payload": [
								"0xc",
								"0x22"
							]
						}
					],
					"events": [],
					"execution_resources":{"bitwise_builtin_applications":"0x0", "ec_op_builtin_applications":"0x0", "ecdsa_builtin_applications":"0x0", "keccak_builtin_applications":"0x0", "memory_holes":"0x0", "pedersen_builtin_applications":"0x0", "poseidon_builtin_applications":"0x0", "range_check_builtin_applications":"0x0", "steps":"0x1f"}
				}`

		txHash := block0.Transactions[i].Hash()
		mockReader.EXPECT().TransactionByHash(txHash).Return(block0.Transactions[i], nil)
		mockReader.EXPECT().Receipt(txHash).Return(block0.Receipts[i], block0.Hash, block0.Number, nil)
		mockReader.EXPECT().L1Head().Return(&core.L1Head{
			BlockNumber: block0.Number,
			BlockHash:   block0.Hash,
			StateRoot:   block0.GlobalStateRoot,
		}, nil)

		checkTxReceipt(t, txHash, expected)
	})
	t.Run("reverted", func(t *testing.T) {
		expected := `{
			"type": "INVOKE",
			"transaction_hash": "0x19abec18bbacec23c2eee160c70190a48e4b41dd5ff98ad8f247f9393559998",
			"actual_fee": "0x247aff6e224",
			"execution_status": "REVERTED",
			"finality_status": "ACCEPTED_ON_L2",
			"block_hash": "0x76e0229fd0c36dda2ee7905f7e4c9b3ebb78d98c4bfab550bcb3a03bf859a6",
			"block_number": 304740,
			"messages_sent": [],
			"events": [],
			"revert_reason": "Error in the called contract (0x00b1461de04c6a1aa3375bdf9b7723a8779c082ffe21311d683a0b15c078b5dc):\nError at pc=0:25:\nGot an exception while executing a hint.\nCairo traceback (most recent call last):\nUnknown location (pc=0:731)\nUnknown location (pc=0:677)\nUnknown location (pc=0:291)\nUnknown location (pc=0:314)\n\nError in the called contract (0x049d36570d4e46f48e99674bd3fcc84644ddd6b96f7c741b1562b82f9e004dc7):\nError at pc=0:104:\nGot an exception while executing a hint.\nCairo traceback (most recent call last):\nUnknown location (pc=0:1678)\nUnknown location (pc=0:1664)\n\nError in the called contract (0x049d36570d4e46f48e99674bd3fcc84644ddd6b96f7c741b1562b82f9e004dc7):\nError at pc=0:6:\nGot an exception while executing a hint: Assertion failed, 0 % 0x800000000000011000000000000000000000000000000000000000000000001 is equal to 0\nCairo traceback (most recent call last):\nUnknown location (pc=0:1238)\nUnknown location (pc=0:1215)\nUnknown location (pc=0:836)\n",
			"execution_resources":{"bitwise_builtin_applications":"0x0", "ec_op_builtin_applications":"0x0", "ecdsa_builtin_applications":"0x0", "keccak_builtin_applications":"0x0", "memory_holes":"0x0", "pedersen_builtin_applications":"0x0", "poseidon_builtin_applications":"0x0", "range_check_builtin_applications":"0x0","steps":"0x0"}
		}`

		integClient := feeder.NewTestClient(t, &utils.Integration)
		integGw := adaptfeeder.New(integClient)

		blockWithRevertedTxn, err := integGw.BlockByNumber(context.Background(), 304740)
		require.NoError(t, err)

		revertedTxnIdx := 1
		revertedTxnHash := blockWithRevertedTxn.Transactions[revertedTxnIdx].Hash()

		mockReader.EXPECT().TransactionByHash(revertedTxnHash).Return(blockWithRevertedTxn.Transactions[revertedTxnIdx], nil)
		mockReader.EXPECT().Receipt(revertedTxnHash).Return(blockWithRevertedTxn.Receipts[revertedTxnIdx],
			blockWithRevertedTxn.Hash, blockWithRevertedTxn.Number, nil)
		mockReader.EXPECT().L1Head().Return(nil, db.ErrKeyNotFound)

		checkTxReceipt(t, revertedTxnHash, expected)
	})

	t.Run("v3 tx", func(t *testing.T) {
		expected := `{
			"block_hash": "0x50e864db6b81ce69fbeb70e6a7284ee2febbb9a2e707415de7adab83525e9cd",
			"block_number": 319132,
			"execution_status": "SUCCEEDED",
			"finality_status": "ACCEPTED_ON_L2",
			"transaction_hash": "0x49728601e0bb2f48ce506b0cbd9c0e2a9e50d95858aa41463f46386dca489fd",
			"messages_sent": [],
			"events": [
				{
					"from_address": "0x4718f5a0fc34cc1af16a1cdee98ffb20c31f5cd61d6ab07201858f4287c938d",
					"keys": [
						"0x99cd8bde557814842a3121e8ddfd433a539b8c9f14bf31ebf108d12e6196e9"
					],
					"data": [
						"0x3f6f3bc663aedc5285d6013cc3ffcbc4341d86ab488b8b68d297f8258793c41",
						"0x1176a1bd84444c89232ec27754698e5d2e7e1a7f1539f12027f28b23ec9f3d8",
						"0x16d8b4ad4000",
						"0x0"
					]
				},
				{
					"from_address": "0x4718f5a0fc34cc1af16a1cdee98ffb20c31f5cd61d6ab07201858f4287c938d",
					"keys": [
						"0xa9fa878c35cd3d0191318f89033ca3e5501a3d90e21e3cc9256bdd5cd17fdd"
					],
					"data": [
						"0x1176a1bd84444c89232ec27754698e5d2e7e1a7f1539f12027f28b23ec9f3d8",
						"0x18ad8494375bc00",
						"0x0",
						"0x18aef21f822fc00",
						"0x0"
					]
				}
			],
			"execution_resources": {"bitwise_builtin_applications":"0x0", "ec_op_builtin_applications":"0x0", "ecdsa_builtin_applications":"0x0", "keccak_builtin_applications":"0x0", "memory_holes":"0x4", "pedersen_builtin_applications":"0x0", "poseidon_builtin_applications":"0x0", "range_check_builtin_applications":"0x13", "steps":"0x267"},
			"actual_fee": "0x16d8b4ad4000",
			"type": "INVOKE"
		}`

		integClient := feeder.NewTestClient(t, &utils.Integration)
		integGw := adaptfeeder.New(integClient)

		block, err := integGw.BlockByNumber(context.Background(), 319132)
		require.NoError(t, err)

		index := 0
		txnHash := block.Transactions[index].Hash()

		mockReader.EXPECT().TransactionByHash(txnHash).Return(block.Transactions[index], nil)
		mockReader.EXPECT().Receipt(txnHash).Return(block.Receipts[index],
			block.Hash, block.Number, nil)
		mockReader.EXPECT().L1Head().Return(nil, db.ErrKeyNotFound)

		checkTxReceipt(t, txnHash, expected)
	})
}

func TestAddTransactionUnmarshal(t *testing.T) {
	tests := map[string]string{
		"deploy account v3": `{
			"type": "DEPLOY_ACCOUNT",
			"version": "0x3",
			"signature": [
				"0x73c0e0fe22d6e82187b84e06f33644f7dc6edce494a317bfcdd0bb57ab862fa",
				"0x6119aa7d091eac96f07d7d195f12eff9a8786af85ddf41028428ee8f510e75e"
			],
			"nonce": "0x0",
			"contract_address_salt": "0x510b540d51c06e1539cbc42e93a37cbef534082c75a3991179cfac83da67fdb",
			"constructor_calldata": [
				"0x33434ad846cdd5f23eb73ff09fe6fddd568284a0fb7d1be20ee482f044dabe2",
				"0x79dc0da7c54b95f10aa182ad0a46400db63156920adb65eca2654c0945a463",
				"0x2",
				"0x510b540d51c06e1539cbc42e93a37cbef534082c75a3991179cfac83da67fdb",
				"0x0"
			],
			"class_hash": "0x25ec026985a3bf9d0cc1fe17326b245dfdc3ff89b8fde106542a3ea56c5a918",
			"resource_bounds": {
				"l1_gas": {
					"max_amount": "0x6fde2b4eb000",
					"max_price_per_unit": "0x6fde2b4eb000"
				},
				"l2_gas": {
					"max_amount": "0x6fde2b4eb000",
					"max_price_per_unit": "0x6fde2b4eb000"
				}
			},
			"tip": "0x0",
			"paymaster_data": [],
			"nonce_data_availability_mode": "L1",
			"fee_data_availability_mode": "L2"
		}`,
	}

	for description, txJSON := range tests {
		t.Run(description, func(t *testing.T) {
			tx := rpc.BroadcastedTransaction{}
			require.NoError(t, json.Unmarshal([]byte(txJSON), &tx))
		})
	}
}

<<<<<<< HEAD
=======
func TestAdaptTransaction(t *testing.T) {
	t.Run("core.Resource `ResourceL1DataGas` should be ignored when converted to v7.Resource", func(t *testing.T) {
		coreTx := core.InvokeTransaction{
			Version: new(core.TransactionVersion).SetUint64(3),
			ResourceBounds: map[core.Resource]core.ResourceBounds{
				core.ResourceL1Gas:     {MaxAmount: 1, MaxPricePerUnit: new(felt.Felt).SetUint64(2)},
				core.ResourceL2Gas:     {MaxAmount: 3, MaxPricePerUnit: new(felt.Felt).SetUint64(4)},
				core.ResourceL1DataGas: {MaxAmount: 5, MaxPricePerUnit: new(felt.Felt).SetUint64(6)},
			},
		}

		tx := rpc.AdaptTransaction(&coreTx)

		expectedTx := &rpc.Transaction{
			Type:    rpc.TxnInvoke,
			Version: new(felt.Felt).SetUint64(3),
			ResourceBounds: &map[rpc.Resource]rpc.ResourceBounds{
				rpc.ResourceL1Gas: {MaxAmount: new(felt.Felt).SetUint64(1), MaxPricePerUnit: new(felt.Felt).SetUint64(2)},
				rpc.ResourceL2Gas: {MaxAmount: new(felt.Felt).SetUint64(3), MaxPricePerUnit: new(felt.Felt).SetUint64(4)},
			},
			Tip: new(felt.Felt).SetUint64(0),
			// Those 4 fields are pointers to slice (the SliceHeader is allocated, it just refers to a nil array)
			Signature:             new([]*felt.Felt),
			CallData:              new([]*felt.Felt),
			PaymasterData:         new([]*felt.Felt),
			AccountDeploymentData: new([]*felt.Felt),
			NonceDAMode:           utils.HeapPtr(rpc.DAModeL1),
			FeeDAMode:             utils.HeapPtr(rpc.DAModeL1),
		}

		require.Equal(t, expectedTx, tx)
	})
}

func TestAddTransaction(t *testing.T) {
	n := &utils.Integration
	gw := adaptfeeder.New(feeder.NewTestClient(t, n))
	txWithoutClass := func(hash string) rpc.BroadcastedTransaction {
		tx, err := gw.Transaction(context.Background(), utils.HexToFelt(t, hash))
		require.NoError(t, err)
		return rpc.BroadcastedTransaction{
			Transaction: *rpc.AdaptTransaction(tx),
		}
	}
	tests := map[string]struct {
		txn          rpc.BroadcastedTransaction
		expectedJSON string
	}{
		"invoke v0": {
			txn: txWithoutClass("0x5e91283c1c04c3f88e4a98070df71227fb44dea04ce349c7eb379f85a10d1c3"),
			expectedJSON: `{
				"transaction_hash": "0x5e91283c1c04c3f88e4a98070df71227fb44dea04ce349c7eb379f85a10d1c3",
				"version": "0x0",
				"max_fee": "0x0",
				"signature": [],
				"entry_point_selector": "0x218f305395474a84a39307fa5297be118fe17bf65e27ac5e2de6617baa44c64",
				"calldata": [
				  "0x79631f37538379fc32739605910733219b836b050766a2349e93ec375e62885",
				  "0x0"
				],
				"contract_address": "0x2cbc1f6e80a024900dc949914c7692f802ba90012cda39115db5640f5eca847",
				"type": "INVOKE_FUNCTION"
			  }`,
		},
		"invoke v1": {
			txn: txWithoutClass("0x45d9c2c8e01bacae6dec3438874576a4a1ce65f1d4247f4e9748f0e7216838"),
			expectedJSON: `{
				"transaction_hash": "0x45d9c2c8e01bacae6dec3438874576a4a1ce65f1d4247f4e9748f0e7216838",
				"version": "0x1",
				"max_fee": "0x2386f26fc10000",
				"signature": [
				  "0x89aa2f42e07913b6dee313c3ef680efb99892feb3e2d08287e01e63418da7a",
				  "0x458fb4c942d5407d8c1ef1557d29487ab8217842d28a907d75ee0828243361"
				],
				"nonce": "0x99d",
				"sender_address": "0x219937256cd88844f9fdc9c33a2d6d492e253ae13814c2dc0ecab7f26919d46",
				"calldata": [
				  "0x1",
				  "0x7812357541c81dd9a320c2339c0c76add710db15f8cc29e8dde8e588cad4455",
				  "0x7772be8b80a8a33dc6c1f9a6ab820c02e537c73e859de67f288c70f92571bb",
				  "0x0",
				  "0x3",
				  "0x3",
				  "0x24b037cd0ffd500467f4cc7d0b9df27abdc8646379e818e3ce3d9925fc9daec",
				  "0x4b7797c3f6a6d9b1a28bbd6645d3f009bd12587581e21011aeb9b176f801ab0",
				  "0xdfeaf5f022324453e6058c00c7d35ee449c1d01bb897ccb5df20f697d98f26"
				],
				"type": "INVOKE_FUNCTION"
			  }`,
		},
		"invoke v3": {
			txn: txWithoutClass("0x49728601e0bb2f48ce506b0cbd9c0e2a9e50d95858aa41463f46386dca489fd"),
			expectedJSON: `{
				"transaction_hash": "0x49728601e0bb2f48ce506b0cbd9c0e2a9e50d95858aa41463f46386dca489fd",
				"version": "0x3",
				"signature": [
				  "0x71a9b2cd8a8a6a4ca284dcddcdefc6c4fd20b92c1b201bd9836e4ce376fad16",
				  "0x6bef4745194c9447fdc8dd3aec4fc738ab0a560b0d2c7bf62fbf58aef3abfc5"
				],
				"nonce": "0xe97",
				"nonce_data_availability_mode": 0,
				"fee_data_availability_mode": 0,
				"resource_bounds": {
				  "L1_GAS": {
					"max_amount": "0x186a0",
					"max_price_per_unit": "0x5af3107a4000"
				  },
				  "L2_GAS": {
					"max_amount": "0x0",
					"max_price_per_unit": "0x0"
				  }
				},
				"tip": "0x0",
				"paymaster_data": [],
				"sender_address": "0x3f6f3bc663aedc5285d6013cc3ffcbc4341d86ab488b8b68d297f8258793c41",
				"calldata": [
				  "0x2",
				  "0x450703c32370cf7ffff540b9352e7ee4ad583af143a361155f2b485c0c39684",
				  "0x27c3334165536f239cfd400ed956eabff55fc60de4fb56728b6a4f6b87db01c",
				  "0x0",
				  "0x4",
				  "0x4c312760dfd17a954cdd09e76aa9f149f806d88ec3e402ffaf5c4926f568a42",
				  "0x5df99ae77df976b4f0e5cf28c7dcfe09bd6e81aab787b19ac0c08e03d928cf",
				  "0x4",
				  "0x1",
				  "0x5",
				  "0x450703c32370cf7ffff540b9352e7ee4ad583af143a361155f2b485c0c39684",
				  "0x5df99ae77df976b4f0e5cf28c7dcfe09bd6e81aab787b19ac0c08e03d928cf",
				  "0x1",
				  "0x7fe4fd616c7fece1244b3616bb516562e230be8c9f29668b46ce0369d5ca829",
				  "0x287acddb27a2f9ba7f2612d72788dc96a5b30e401fc1e8072250940e024a587"
				],
				"account_deployment_data": [],
				"type": "INVOKE_FUNCTION"
			  }`,
		},
		"deploy v0": {
			txn: txWithoutClass("0x2e3106421d38175020cd23a6f1bff87989a64cae6a679c54c7710a033d88faa"),
			expectedJSON: `{
				"transaction_hash": "0x2e3106421d38175020cd23a6f1bff87989a64cae6a679c54c7710a033d88faa",
				"version": "0x0",
				"contract_address_salt": "0x5de1c0a37865820ce4896872e78da6877b0a8eede3d363131734556a8815d52",
				"class_hash": "0x71468bd837666b3a05cca1a5363b0d9e15cacafd6eeaddfbc4f00d5c7b9a51d",
				"constructor_calldata": [],
				"type": "DEPLOY"
			  }`,
		},
		"declare v1": {
			txn: txWithoutClass("0x2d667ed0aa3a8faef96b466972079826e592ec0aebefafd77a39f2ed06486b4"),
			expectedJSON: `{
				"transaction_hash": "0x2d667ed0aa3a8faef96b466972079826e592ec0aebefafd77a39f2ed06486b4",
				"version": "0x1",
				"max_fee": "0x2386f26fc10000",
				"signature": [
				  "0x17872d12092aa60331394f514de908309fdba185997fd3d0be1e2896cd1e053",
				  "0x66124ebfe1a34809b2223a9707ac796dc6f4b6310cb002bda1e4c062a4b2867"
				],
				"nonce": "0x1078",
				"class_hash": "0x772164c9d6179a89e7f1167f099219f47d752304b16ed01f081b6e0b45c93c3",
				"sender_address": "0x52125c1e043126c637d1436d9551ef6c4f6e3e36945676bbd716a56e3a41b7a",
				"type": "DECLARE"
			  }`,
		},
		"declare v2": {
			txn: func() rpc.BroadcastedTransaction {
				tx := txWithoutClass("0x44b971f7eface29b185f86dd7b3b70acb1e48e0ad459e3a41e06fc42937aaa4")
				tx.ContractClass = json.RawMessage([]byte(`{"sierra_program": {}}`))
				return tx
			}(),
			expectedJSON: `{
				"transaction_hash": "0x44b971f7eface29b185f86dd7b3b70acb1e48e0ad459e3a41e06fc42937aaa4",
				"version": "0x2",
				"max_fee": "0x50c8f30c048",
				"signature": [
				  "0x42a40a113a4381e5f304fd28a707ba4182609db42062a7f36b9291bf8ae8ae7",
				  "0x6035bcf022f887c80dbc2b615e927d662637d2213335ee657893dce8ddabe5b"
				],
				"nonce": "0x11",
				"class_hash": "0x7cb013a4139335cefce52adc2ac342c0110811353e7992baefbe547200223c7",
				"contract_class": {
					"sierra_program": "H4sIAAAAAAAA/6quBQQAAP//Q7+mowIAAAA="
				},
				"compiled_class_hash": "0x67f7deab53a3ba70500bdafe66fb3038bbbaadb36a6dd1a7a5fc5b094e9d724",
				"sender_address": "0x3bb81d22ecd0e0a6f3138bdc5c072ff5726c5add02bcfd5b81cd657a6ae10a8",
				"type": "DECLARE"
			  }`,
		},
		"declare v3": {
			txn: func() rpc.BroadcastedTransaction {
				tx := txWithoutClass("0x41d1f5206ef58a443e7d3d1ca073171ec25fa75313394318fc83a074a6631c3")
				tx.ContractClass = json.RawMessage([]byte(`{"sierra_program": {}}`))
				return tx
			}(),
			expectedJSON: `{
				"transaction_hash": "0x41d1f5206ef58a443e7d3d1ca073171ec25fa75313394318fc83a074a6631c3",
				"version": "0x3",
				"signature": [
				  "0x29a49dff154fede73dd7b5ca5a0beadf40b4b069f3a850cd8428e54dc809ccc",
				  "0x429d142a17223b4f2acde0f5ecb9ad453e188b245003c86fab5c109bad58fc3"
				],
				"nonce": "0x1",
				"nonce_data_availability_mode": 0,
				"fee_data_availability_mode": 0,
				"resource_bounds": {
				  "L1_GAS": {
					"max_amount": "0x186a0",
					"max_price_per_unit": "0x2540be400"
				  },
				  "L2_GAS": {
					"max_amount": "0x0",
					"max_price_per_unit": "0x0"
				  }
				},
				"tip": "0x0",
				"paymaster_data": [],
				"sender_address": "0x2fab82e4aef1d8664874e1f194951856d48463c3e6bf9a8c68e234a629a6f50",
				"class_hash": "0x5ae9d09292a50ed48c5930904c880dab56e85b825022a7d689cfc9e65e01ee7",
				"compiled_class_hash": "0x1add56d64bebf8140f3b8a38bdf102b7874437f0c861ab4ca7526ec33b4d0f8",
				"account_deployment_data": [],
				"type": "DECLARE",
				"contract_class": {
					"sierra_program": "H4sIAAAAAAAA/6quBQQAAP//Q7+mowIAAAA="
				}
			  }`,
		},
		"deploy account v1": {
			txn: txWithoutClass("0x658f1c44ebf6a1540eac0680956c3a9d315f65d2cb3b53593345905fed3982a"),
			expectedJSON: `{
				"transaction_hash": "0x658f1c44ebf6a1540eac0680956c3a9d315f65d2cb3b53593345905fed3982a",
				"version": "0x1",
				"max_fee": "0x2386f273b213da",
				"signature": [
				  "0x7d31509f555031323050ed226012f0c6361b3dc34f0f5d2c65a76870fd8908b",
				  "0x58d64f6d39dfb20586da0c40e3d575cab940009cdee6423b03268fd893bd27a"
				],
				"nonce": "0x0",
				"contract_address_salt": "0x7b9f4b7d6d49b60686004dd850a4b41c818d6eb69e226b8ea37ea025e6830f5",
				"class_hash": "0x5a9941d0cc16b8619a3325055472da709a66113afcc6a8ab86055da7d29c5f8",
				"constructor_calldata": [
				  "0x7b16a9b7bb08d36950aa5d27d4d2c64bfd54f3ae16a0e01f21a6d410cb5179c"
				],
				"type": "DEPLOY_ACCOUNT"
			  }`,
		},
		"deploy account v3": {
			txn: txWithoutClass("0x29fd7881f14380842414cdfdd8d6c0b1f2174f8916edcfeb1ede1eb26ac3ef0"),
			expectedJSON: `{
				"transaction_hash": "0x29fd7881f14380842414cdfdd8d6c0b1f2174f8916edcfeb1ede1eb26ac3ef0",
				"version": "0x3",
				"signature": [
				  "0x6d756e754793d828c6c1a89c13f7ec70dbd8837dfeea5028a673b80e0d6b4ec",
				  "0x4daebba599f860daee8f6e100601d98873052e1c61530c630cc4375c6bd48e3"
				],
				"nonce": "0x0",
				"nonce_data_availability_mode": 0,
				"fee_data_availability_mode": 0,
				"resource_bounds": {
				  "L1_GAS": {
					"max_amount": "0x186a0",
					"max_price_per_unit": "0x5af3107a4000"
				  },
				  "L2_GAS": {
					"max_amount": "0x0",
					"max_price_per_unit": "0x0"
				  }
				},
				"tip": "0x0",
				"paymaster_data": [],
				"contract_address_salt": "0x0",
				"class_hash": "0x2338634f11772ea342365abd5be9d9dc8a6f44f159ad782fdebd3db5d969738",
				"constructor_calldata": [
				  "0x5cd65f3d7daea6c63939d659b8473ea0c5cd81576035a4d34e52fb06840196c"
				],
				"type": "DEPLOY_ACCOUNT"
			  }`,
		},
	}

	for description, test := range tests {
		t.Run(description, func(t *testing.T) {
			mockCtrl := gomock.NewController(t)
			t.Cleanup(mockCtrl.Finish)

			mockGateway := mocks.NewMockGateway(mockCtrl)
			mockGateway.
				EXPECT().
				AddTransaction(gomock.Any(), gomock.Any()).
				Do(func(_ context.Context, txnJSON json.RawMessage) error {
					assert.JSONEq(t, test.expectedJSON, string(txnJSON), string(txnJSON))
					gatewayTx := starknet.Transaction{}
					// Ensure the Starknet transaction can be unmarshaled properly.
					require.NoError(t, json.Unmarshal(txnJSON, &gatewayTx))
					return nil
				}).
				Return(json.RawMessage(`{
					"transaction_hash": "0x1",
					"address": "0x2",
					"class_hash": "0x3"
				}`), nil).
				Times(1)

			handler := rpc.New(nil, nil, nil, "", n, utils.NewNopZapLogger())
			_, rpcErr := handler.AddTransaction(context.Background(), test.txn)
			require.Equal(t, rpcErr.Code, rpccore.ErrInternal.Code)

			handler = handler.WithGateway(mockGateway)
			got, rpcErr := handler.AddTransaction(context.Background(), test.txn)
			require.Nil(t, rpcErr)
			require.Equal(t, &rpc.AddTxResponse{
				TransactionHash: utils.HexToFelt(t, "0x1"),
				ContractAddress: utils.HexToFelt(t, "0x2"),
				ClassHash:       utils.HexToFelt(t, "0x3"),
			}, got)
		})
	}
}

>>>>>>> 4d161377
func TestTransactionStatus(t *testing.T) {
	mockCtrl := gomock.NewController(t)
	t.Cleanup(mockCtrl.Finish)

	tests := []struct {
		network           *utils.Network
		verifiedTxHash    *felt.Felt
		nonVerifiedTxHash *felt.Felt
		notFoundTxHash    *felt.Felt
	}{
		{
			network:           &utils.Mainnet,
			verifiedTxHash:    utils.HexToFelt(t, "0xf1d99fb97509e0dfc425ddc2a8c5398b74231658ca58b6f8da92f39cb739e"),
			nonVerifiedTxHash: utils.HexToFelt(t, "0x6c40890743aa220b10e5ee68cef694c5c23cc2defd0dbdf5546e687f9982ab1"),
			notFoundTxHash:    utils.HexToFelt(t, "0x8c96a2b3d73294667e489bf8904c6aa7c334e38e24ad5a721c7e04439ff9"),
		},
		{
			network:           &utils.Integration,
			verifiedTxHash:    utils.HexToFelt(t, "0x5e91283c1c04c3f88e4a98070df71227fb44dea04ce349c7eb379f85a10d1c3"),
			nonVerifiedTxHash: utils.HexToFelt(t, "0x45d9c2c8e01bacae6dec3438874576a4a1ce65f1d4247f4e9748f0e7216838"),
			notFoundTxHash:    utils.HexToFelt(t, "0xd7747f3d0ce84b3a19b05b987a782beac22c54e66773303e94ea78cc3c15"),
		},
	}

	ctx := context.Background()

	for _, test := range tests {
		t.Run(test.network.String(), func(t *testing.T) {
			mockCtrl := gomock.NewController(t)
			t.Cleanup(mockCtrl.Finish)

			client := feeder.NewTestClient(t, test.network)

			t.Run("tx found in db", func(t *testing.T) {
				gw := adaptfeeder.New(client)

				block, err := gw.BlockLatest(context.Background())
				require.NoError(t, err)

				tx := block.Transactions[0]

				t.Run("not verified", func(t *testing.T) {
					mockReader := mocks.NewMockReader(mockCtrl)
					mockReader.EXPECT().TransactionByHash(tx.Hash()).Return(tx, nil)
					mockReader.EXPECT().Receipt(tx.Hash()).Return(block.Receipts[0], block.Hash, block.Number, nil)
					mockReader.EXPECT().L1Head().Return(nil, nil)

					handler := rpc.New(mockReader, nil, nil, "", test.network, nil)

					want := &rpc.TransactionStatus{
						Finality:  rpc.TxnStatusAcceptedOnL2,
						Execution: rpc.TxnSuccess,
					}
					status, rpcErr := handler.TransactionStatus(ctx, *tx.Hash())
					require.Nil(t, rpcErr)
					require.Equal(t, want, status)
				})
				t.Run("verified", func(t *testing.T) {
					mockReader := mocks.NewMockReader(mockCtrl)
					mockReader.EXPECT().TransactionByHash(tx.Hash()).Return(tx, nil)
					mockReader.EXPECT().Receipt(tx.Hash()).Return(block.Receipts[0], block.Hash, block.Number, nil)
					mockReader.EXPECT().L1Head().Return(&core.L1Head{
						BlockNumber: block.Number + 1,
					}, nil)

					handler := rpc.New(mockReader, nil, nil, "", test.network, nil)

					want := &rpc.TransactionStatus{
						Finality:  rpc.TxnStatusAcceptedOnL1,
						Execution: rpc.TxnSuccess,
					}
					status, rpcErr := handler.TransactionStatus(ctx, *tx.Hash())
					require.Nil(t, rpcErr)
					require.Equal(t, want, status)
				})
			})
			t.Run("transaction not found in db", func(t *testing.T) {
				notFoundTests := map[string]struct {
					finality rpc.TxnStatus
					hash     *felt.Felt
				}{
					"verified": {
						finality: rpc.TxnStatusAcceptedOnL1,
						hash:     test.verifiedTxHash,
					},
					"not verified": {
						finality: rpc.TxnStatusAcceptedOnL2,
						hash:     test.nonVerifiedTxHash,
					},
				}

				for description, notFoundTest := range notFoundTests {
					t.Run(description, func(t *testing.T) {
						mockReader := mocks.NewMockReader(mockCtrl)
						mockReader.EXPECT().TransactionByHash(notFoundTest.hash).Return(nil, db.ErrKeyNotFound).Times(2)

						mockSyncer := mocks.NewMockSyncReader(mockCtrl)
						mockSyncer.EXPECT().PendingBlock().Return(nil).Times(2)

						handler := rpc.New(mockReader, mockSyncer, nil, "", test.network, nil)
						_, err := handler.TransactionStatus(ctx, *notFoundTest.hash)
						require.Equal(t, rpccore.ErrTxnHashNotFound.Code, err.Code)

						handler = handler.WithFeeder(client)
						status, err := handler.TransactionStatus(ctx, *notFoundTest.hash)
						require.Nil(t, err)
						require.Equal(t, notFoundTest.finality, status.Finality)
						require.Equal(t, rpc.TxnSuccess, status.Execution)
					})
				}
			})

			// transaction no† found in db and feeder
			t.Run("transaction not found in db and feeder  ", func(t *testing.T) {
				mockReader := mocks.NewMockReader(mockCtrl)
				mockReader.EXPECT().TransactionByHash(test.notFoundTxHash).Return(nil, db.ErrKeyNotFound)

				mockSyncer := mocks.NewMockSyncReader(mockCtrl)
				mockSyncer.EXPECT().PendingBlock().Return(nil)

				handler := rpc.New(mockReader, mockSyncer, nil, "", test.network, nil).WithFeeder(client)

				_, err := handler.TransactionStatus(ctx, *test.notFoundTxHash)
				require.NotNil(t, err)
				require.Equal(t, err, rpccore.ErrTxnHashNotFound)
			})
		})
	}
}<|MERGE_RESOLUTION|>--- conflicted
+++ resolved
@@ -1054,8 +1054,6 @@
 	}
 }
 
-<<<<<<< HEAD
-=======
 func TestAdaptTransaction(t *testing.T) {
 	t.Run("core.Resource `ResourceL1DataGas` should be ignored when converted to v7.Resource", func(t *testing.T) {
 		coreTx := core.InvokeTransaction{
@@ -1090,290 +1088,6 @@
 	})
 }
 
-func TestAddTransaction(t *testing.T) {
-	n := &utils.Integration
-	gw := adaptfeeder.New(feeder.NewTestClient(t, n))
-	txWithoutClass := func(hash string) rpc.BroadcastedTransaction {
-		tx, err := gw.Transaction(context.Background(), utils.HexToFelt(t, hash))
-		require.NoError(t, err)
-		return rpc.BroadcastedTransaction{
-			Transaction: *rpc.AdaptTransaction(tx),
-		}
-	}
-	tests := map[string]struct {
-		txn          rpc.BroadcastedTransaction
-		expectedJSON string
-	}{
-		"invoke v0": {
-			txn: txWithoutClass("0x5e91283c1c04c3f88e4a98070df71227fb44dea04ce349c7eb379f85a10d1c3"),
-			expectedJSON: `{
-				"transaction_hash": "0x5e91283c1c04c3f88e4a98070df71227fb44dea04ce349c7eb379f85a10d1c3",
-				"version": "0x0",
-				"max_fee": "0x0",
-				"signature": [],
-				"entry_point_selector": "0x218f305395474a84a39307fa5297be118fe17bf65e27ac5e2de6617baa44c64",
-				"calldata": [
-				  "0x79631f37538379fc32739605910733219b836b050766a2349e93ec375e62885",
-				  "0x0"
-				],
-				"contract_address": "0x2cbc1f6e80a024900dc949914c7692f802ba90012cda39115db5640f5eca847",
-				"type": "INVOKE_FUNCTION"
-			  }`,
-		},
-		"invoke v1": {
-			txn: txWithoutClass("0x45d9c2c8e01bacae6dec3438874576a4a1ce65f1d4247f4e9748f0e7216838"),
-			expectedJSON: `{
-				"transaction_hash": "0x45d9c2c8e01bacae6dec3438874576a4a1ce65f1d4247f4e9748f0e7216838",
-				"version": "0x1",
-				"max_fee": "0x2386f26fc10000",
-				"signature": [
-				  "0x89aa2f42e07913b6dee313c3ef680efb99892feb3e2d08287e01e63418da7a",
-				  "0x458fb4c942d5407d8c1ef1557d29487ab8217842d28a907d75ee0828243361"
-				],
-				"nonce": "0x99d",
-				"sender_address": "0x219937256cd88844f9fdc9c33a2d6d492e253ae13814c2dc0ecab7f26919d46",
-				"calldata": [
-				  "0x1",
-				  "0x7812357541c81dd9a320c2339c0c76add710db15f8cc29e8dde8e588cad4455",
-				  "0x7772be8b80a8a33dc6c1f9a6ab820c02e537c73e859de67f288c70f92571bb",
-				  "0x0",
-				  "0x3",
-				  "0x3",
-				  "0x24b037cd0ffd500467f4cc7d0b9df27abdc8646379e818e3ce3d9925fc9daec",
-				  "0x4b7797c3f6a6d9b1a28bbd6645d3f009bd12587581e21011aeb9b176f801ab0",
-				  "0xdfeaf5f022324453e6058c00c7d35ee449c1d01bb897ccb5df20f697d98f26"
-				],
-				"type": "INVOKE_FUNCTION"
-			  }`,
-		},
-		"invoke v3": {
-			txn: txWithoutClass("0x49728601e0bb2f48ce506b0cbd9c0e2a9e50d95858aa41463f46386dca489fd"),
-			expectedJSON: `{
-				"transaction_hash": "0x49728601e0bb2f48ce506b0cbd9c0e2a9e50d95858aa41463f46386dca489fd",
-				"version": "0x3",
-				"signature": [
-				  "0x71a9b2cd8a8a6a4ca284dcddcdefc6c4fd20b92c1b201bd9836e4ce376fad16",
-				  "0x6bef4745194c9447fdc8dd3aec4fc738ab0a560b0d2c7bf62fbf58aef3abfc5"
-				],
-				"nonce": "0xe97",
-				"nonce_data_availability_mode": 0,
-				"fee_data_availability_mode": 0,
-				"resource_bounds": {
-				  "L1_GAS": {
-					"max_amount": "0x186a0",
-					"max_price_per_unit": "0x5af3107a4000"
-				  },
-				  "L2_GAS": {
-					"max_amount": "0x0",
-					"max_price_per_unit": "0x0"
-				  }
-				},
-				"tip": "0x0",
-				"paymaster_data": [],
-				"sender_address": "0x3f6f3bc663aedc5285d6013cc3ffcbc4341d86ab488b8b68d297f8258793c41",
-				"calldata": [
-				  "0x2",
-				  "0x450703c32370cf7ffff540b9352e7ee4ad583af143a361155f2b485c0c39684",
-				  "0x27c3334165536f239cfd400ed956eabff55fc60de4fb56728b6a4f6b87db01c",
-				  "0x0",
-				  "0x4",
-				  "0x4c312760dfd17a954cdd09e76aa9f149f806d88ec3e402ffaf5c4926f568a42",
-				  "0x5df99ae77df976b4f0e5cf28c7dcfe09bd6e81aab787b19ac0c08e03d928cf",
-				  "0x4",
-				  "0x1",
-				  "0x5",
-				  "0x450703c32370cf7ffff540b9352e7ee4ad583af143a361155f2b485c0c39684",
-				  "0x5df99ae77df976b4f0e5cf28c7dcfe09bd6e81aab787b19ac0c08e03d928cf",
-				  "0x1",
-				  "0x7fe4fd616c7fece1244b3616bb516562e230be8c9f29668b46ce0369d5ca829",
-				  "0x287acddb27a2f9ba7f2612d72788dc96a5b30e401fc1e8072250940e024a587"
-				],
-				"account_deployment_data": [],
-				"type": "INVOKE_FUNCTION"
-			  }`,
-		},
-		"deploy v0": {
-			txn: txWithoutClass("0x2e3106421d38175020cd23a6f1bff87989a64cae6a679c54c7710a033d88faa"),
-			expectedJSON: `{
-				"transaction_hash": "0x2e3106421d38175020cd23a6f1bff87989a64cae6a679c54c7710a033d88faa",
-				"version": "0x0",
-				"contract_address_salt": "0x5de1c0a37865820ce4896872e78da6877b0a8eede3d363131734556a8815d52",
-				"class_hash": "0x71468bd837666b3a05cca1a5363b0d9e15cacafd6eeaddfbc4f00d5c7b9a51d",
-				"constructor_calldata": [],
-				"type": "DEPLOY"
-			  }`,
-		},
-		"declare v1": {
-			txn: txWithoutClass("0x2d667ed0aa3a8faef96b466972079826e592ec0aebefafd77a39f2ed06486b4"),
-			expectedJSON: `{
-				"transaction_hash": "0x2d667ed0aa3a8faef96b466972079826e592ec0aebefafd77a39f2ed06486b4",
-				"version": "0x1",
-				"max_fee": "0x2386f26fc10000",
-				"signature": [
-				  "0x17872d12092aa60331394f514de908309fdba185997fd3d0be1e2896cd1e053",
-				  "0x66124ebfe1a34809b2223a9707ac796dc6f4b6310cb002bda1e4c062a4b2867"
-				],
-				"nonce": "0x1078",
-				"class_hash": "0x772164c9d6179a89e7f1167f099219f47d752304b16ed01f081b6e0b45c93c3",
-				"sender_address": "0x52125c1e043126c637d1436d9551ef6c4f6e3e36945676bbd716a56e3a41b7a",
-				"type": "DECLARE"
-			  }`,
-		},
-		"declare v2": {
-			txn: func() rpc.BroadcastedTransaction {
-				tx := txWithoutClass("0x44b971f7eface29b185f86dd7b3b70acb1e48e0ad459e3a41e06fc42937aaa4")
-				tx.ContractClass = json.RawMessage([]byte(`{"sierra_program": {}}`))
-				return tx
-			}(),
-			expectedJSON: `{
-				"transaction_hash": "0x44b971f7eface29b185f86dd7b3b70acb1e48e0ad459e3a41e06fc42937aaa4",
-				"version": "0x2",
-				"max_fee": "0x50c8f30c048",
-				"signature": [
-				  "0x42a40a113a4381e5f304fd28a707ba4182609db42062a7f36b9291bf8ae8ae7",
-				  "0x6035bcf022f887c80dbc2b615e927d662637d2213335ee657893dce8ddabe5b"
-				],
-				"nonce": "0x11",
-				"class_hash": "0x7cb013a4139335cefce52adc2ac342c0110811353e7992baefbe547200223c7",
-				"contract_class": {
-					"sierra_program": "H4sIAAAAAAAA/6quBQQAAP//Q7+mowIAAAA="
-				},
-				"compiled_class_hash": "0x67f7deab53a3ba70500bdafe66fb3038bbbaadb36a6dd1a7a5fc5b094e9d724",
-				"sender_address": "0x3bb81d22ecd0e0a6f3138bdc5c072ff5726c5add02bcfd5b81cd657a6ae10a8",
-				"type": "DECLARE"
-			  }`,
-		},
-		"declare v3": {
-			txn: func() rpc.BroadcastedTransaction {
-				tx := txWithoutClass("0x41d1f5206ef58a443e7d3d1ca073171ec25fa75313394318fc83a074a6631c3")
-				tx.ContractClass = json.RawMessage([]byte(`{"sierra_program": {}}`))
-				return tx
-			}(),
-			expectedJSON: `{
-				"transaction_hash": "0x41d1f5206ef58a443e7d3d1ca073171ec25fa75313394318fc83a074a6631c3",
-				"version": "0x3",
-				"signature": [
-				  "0x29a49dff154fede73dd7b5ca5a0beadf40b4b069f3a850cd8428e54dc809ccc",
-				  "0x429d142a17223b4f2acde0f5ecb9ad453e188b245003c86fab5c109bad58fc3"
-				],
-				"nonce": "0x1",
-				"nonce_data_availability_mode": 0,
-				"fee_data_availability_mode": 0,
-				"resource_bounds": {
-				  "L1_GAS": {
-					"max_amount": "0x186a0",
-					"max_price_per_unit": "0x2540be400"
-				  },
-				  "L2_GAS": {
-					"max_amount": "0x0",
-					"max_price_per_unit": "0x0"
-				  }
-				},
-				"tip": "0x0",
-				"paymaster_data": [],
-				"sender_address": "0x2fab82e4aef1d8664874e1f194951856d48463c3e6bf9a8c68e234a629a6f50",
-				"class_hash": "0x5ae9d09292a50ed48c5930904c880dab56e85b825022a7d689cfc9e65e01ee7",
-				"compiled_class_hash": "0x1add56d64bebf8140f3b8a38bdf102b7874437f0c861ab4ca7526ec33b4d0f8",
-				"account_deployment_data": [],
-				"type": "DECLARE",
-				"contract_class": {
-					"sierra_program": "H4sIAAAAAAAA/6quBQQAAP//Q7+mowIAAAA="
-				}
-			  }`,
-		},
-		"deploy account v1": {
-			txn: txWithoutClass("0x658f1c44ebf6a1540eac0680956c3a9d315f65d2cb3b53593345905fed3982a"),
-			expectedJSON: `{
-				"transaction_hash": "0x658f1c44ebf6a1540eac0680956c3a9d315f65d2cb3b53593345905fed3982a",
-				"version": "0x1",
-				"max_fee": "0x2386f273b213da",
-				"signature": [
-				  "0x7d31509f555031323050ed226012f0c6361b3dc34f0f5d2c65a76870fd8908b",
-				  "0x58d64f6d39dfb20586da0c40e3d575cab940009cdee6423b03268fd893bd27a"
-				],
-				"nonce": "0x0",
-				"contract_address_salt": "0x7b9f4b7d6d49b60686004dd850a4b41c818d6eb69e226b8ea37ea025e6830f5",
-				"class_hash": "0x5a9941d0cc16b8619a3325055472da709a66113afcc6a8ab86055da7d29c5f8",
-				"constructor_calldata": [
-				  "0x7b16a9b7bb08d36950aa5d27d4d2c64bfd54f3ae16a0e01f21a6d410cb5179c"
-				],
-				"type": "DEPLOY_ACCOUNT"
-			  }`,
-		},
-		"deploy account v3": {
-			txn: txWithoutClass("0x29fd7881f14380842414cdfdd8d6c0b1f2174f8916edcfeb1ede1eb26ac3ef0"),
-			expectedJSON: `{
-				"transaction_hash": "0x29fd7881f14380842414cdfdd8d6c0b1f2174f8916edcfeb1ede1eb26ac3ef0",
-				"version": "0x3",
-				"signature": [
-				  "0x6d756e754793d828c6c1a89c13f7ec70dbd8837dfeea5028a673b80e0d6b4ec",
-				  "0x4daebba599f860daee8f6e100601d98873052e1c61530c630cc4375c6bd48e3"
-				],
-				"nonce": "0x0",
-				"nonce_data_availability_mode": 0,
-				"fee_data_availability_mode": 0,
-				"resource_bounds": {
-				  "L1_GAS": {
-					"max_amount": "0x186a0",
-					"max_price_per_unit": "0x5af3107a4000"
-				  },
-				  "L2_GAS": {
-					"max_amount": "0x0",
-					"max_price_per_unit": "0x0"
-				  }
-				},
-				"tip": "0x0",
-				"paymaster_data": [],
-				"contract_address_salt": "0x0",
-				"class_hash": "0x2338634f11772ea342365abd5be9d9dc8a6f44f159ad782fdebd3db5d969738",
-				"constructor_calldata": [
-				  "0x5cd65f3d7daea6c63939d659b8473ea0c5cd81576035a4d34e52fb06840196c"
-				],
-				"type": "DEPLOY_ACCOUNT"
-			  }`,
-		},
-	}
-
-	for description, test := range tests {
-		t.Run(description, func(t *testing.T) {
-			mockCtrl := gomock.NewController(t)
-			t.Cleanup(mockCtrl.Finish)
-
-			mockGateway := mocks.NewMockGateway(mockCtrl)
-			mockGateway.
-				EXPECT().
-				AddTransaction(gomock.Any(), gomock.Any()).
-				Do(func(_ context.Context, txnJSON json.RawMessage) error {
-					assert.JSONEq(t, test.expectedJSON, string(txnJSON), string(txnJSON))
-					gatewayTx := starknet.Transaction{}
-					// Ensure the Starknet transaction can be unmarshaled properly.
-					require.NoError(t, json.Unmarshal(txnJSON, &gatewayTx))
-					return nil
-				}).
-				Return(json.RawMessage(`{
-					"transaction_hash": "0x1",
-					"address": "0x2",
-					"class_hash": "0x3"
-				}`), nil).
-				Times(1)
-
-			handler := rpc.New(nil, nil, nil, "", n, utils.NewNopZapLogger())
-			_, rpcErr := handler.AddTransaction(context.Background(), test.txn)
-			require.Equal(t, rpcErr.Code, rpccore.ErrInternal.Code)
-
-			handler = handler.WithGateway(mockGateway)
-			got, rpcErr := handler.AddTransaction(context.Background(), test.txn)
-			require.Nil(t, rpcErr)
-			require.Equal(t, &rpc.AddTxResponse{
-				TransactionHash: utils.HexToFelt(t, "0x1"),
-				ContractAddress: utils.HexToFelt(t, "0x2"),
-				ClassHash:       utils.HexToFelt(t, "0x3"),
-			}, got)
-		})
-	}
-}
-
->>>>>>> 4d161377
 func TestTransactionStatus(t *testing.T) {
 	mockCtrl := gomock.NewController(t)
 	t.Cleanup(mockCtrl.Finish)
