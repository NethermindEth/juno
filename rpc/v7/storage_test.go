package rpcv7_test

import (
	"errors"
	"testing"

	"github.com/NethermindEth/juno/core/felt"
	"github.com/NethermindEth/juno/db"
	"github.com/NethermindEth/juno/mocks"
	"github.com/NethermindEth/juno/rpc/rpccore"
	rpcv7 "github.com/NethermindEth/juno/rpc/v7"
	"github.com/NethermindEth/juno/utils"
	"github.com/stretchr/testify/assert"
	"github.com/stretchr/testify/require"
	"go.uber.org/mock/gomock"
)

func TestStorageAt(t *testing.T) {
	mockCtrl := gomock.NewController(t)
	t.Cleanup(mockCtrl.Finish)

	mockReader := mocks.NewMockReader(mockCtrl)
	log := utils.NewNopZapLogger()
<<<<<<< HEAD
	handler := rpcv7.New(mockReader, nil, nil, utils.Ptr(utils.Mainnet), log)
=======
	handler := rpcv7.New(mockReader, nil, nil, "", &utils.Mainnet, log)
>>>>>>> 4d161377

	t.Run("empty blockchain", func(t *testing.T) {
		mockReader.EXPECT().HeadState().Return(nil, nil, db.ErrKeyNotFound)

		storageValue, rpcErr := handler.StorageAt(felt.Zero, felt.Zero, rpcv7.BlockID{Latest: true})
		require.Nil(t, storageValue)
		assert.Equal(t, rpccore.ErrBlockNotFound, rpcErr)
	})

	t.Run("non-existent block hash", func(t *testing.T) {
		mockReader.EXPECT().StateAtBlockHash(&felt.Zero).Return(nil, nil, db.ErrKeyNotFound)

		storageValue, rpcErr := handler.StorageAt(felt.Zero, felt.Zero, rpcv7.BlockID{Hash: &felt.Zero})
		require.Nil(t, storageValue)
		assert.Equal(t, rpccore.ErrBlockNotFound, rpcErr)
	})

	t.Run("non-existent block number", func(t *testing.T) {
		mockReader.EXPECT().StateAtBlockNumber(uint64(0)).Return(nil, nil, db.ErrKeyNotFound)

		storageValue, rpcErr := handler.StorageAt(felt.Zero, felt.Zero, rpcv7.BlockID{Number: 0})
		require.Nil(t, storageValue)
		assert.Equal(t, rpccore.ErrBlockNotFound, rpcErr)
	})

	mockState := mocks.NewMockStateHistoryReader(mockCtrl)

	t.Run("non-existent contract", func(t *testing.T) {
		mockReader.EXPECT().HeadState().Return(mockState, nopCloser, nil)
		mockState.EXPECT().ContractClassHash(gomock.Any()).Return(nil, db.ErrKeyNotFound)

		storageValue, rpcErr := handler.StorageAt(felt.Zero, felt.Zero, rpcv7.BlockID{Latest: true})
		require.Nil(t, storageValue)
		assert.Equal(t, rpccore.ErrContractNotFound, rpcErr)
	})

	t.Run("non-existent key", func(t *testing.T) {
		mockReader.EXPECT().HeadState().Return(mockState, nopCloser, nil)
		mockState.EXPECT().ContractClassHash(&felt.Zero).Return(nil, nil)
		mockState.EXPECT().ContractStorage(gomock.Any(), gomock.Any()).Return(&felt.Zero, nil)

		storageValue, rpcErr := handler.StorageAt(felt.Zero, felt.Zero, rpcv7.BlockID{Latest: true})
		require.Equal(t, storageValue, &felt.Zero)
		assert.Nil(t, rpcErr)
	})

	t.Run("internal error while retrieving key", func(t *testing.T) {
		mockReader.EXPECT().HeadState().Return(mockState, nopCloser, nil)
		mockState.EXPECT().ContractClassHash(&felt.Zero).Return(nil, nil)
		mockState.EXPECT().ContractStorage(gomock.Any(), gomock.Any()).Return(nil, errors.New("some internal error"))

		storageValue, rpcErr := handler.StorageAt(felt.Zero, felt.Zero, rpcv7.BlockID{Latest: true})
		require.Nil(t, storageValue)
		assert.Equal(t, rpccore.ErrInternal, rpcErr)
	})

	expectedStorage := new(felt.Felt).SetUint64(1)

	t.Run("blockID - latest", func(t *testing.T) {
		mockReader.EXPECT().HeadState().Return(mockState, nopCloser, nil)
		mockState.EXPECT().ContractClassHash(&felt.Zero).Return(nil, nil)
		mockState.EXPECT().ContractStorage(gomock.Any(), gomock.Any()).Return(expectedStorage, nil)

		storageValue, rpcErr := handler.StorageAt(felt.Zero, felt.Zero, rpcv7.BlockID{Latest: true})
		require.Nil(t, rpcErr)
		assert.Equal(t, expectedStorage, storageValue)
	})

	t.Run("blockID - hash", func(t *testing.T) {
		mockReader.EXPECT().StateAtBlockHash(&felt.Zero).Return(mockState, nopCloser, nil)
		mockState.EXPECT().ContractClassHash(&felt.Zero).Return(nil, nil)
		mockState.EXPECT().ContractStorage(gomock.Any(), gomock.Any()).Return(expectedStorage, nil)

		storageValue, rpcErr := handler.StorageAt(felt.Zero, felt.Zero, rpcv7.BlockID{Hash: &felt.Zero})
		require.Nil(t, rpcErr)
		assert.Equal(t, expectedStorage, storageValue)
	})

	t.Run("blockID - number", func(t *testing.T) {
		mockReader.EXPECT().StateAtBlockNumber(uint64(0)).Return(mockState, nopCloser, nil)
		mockState.EXPECT().ContractClassHash(&felt.Zero).Return(nil, nil)
		mockState.EXPECT().ContractStorage(gomock.Any(), gomock.Any()).Return(expectedStorage, nil)

		storageValue, rpcErr := handler.StorageAt(felt.Zero, felt.Zero, rpcv7.BlockID{Number: 0})
		require.Nil(t, rpcErr)
		assert.Equal(t, expectedStorage, storageValue)
	})
}<|MERGE_RESOLUTION|>--- conflicted
+++ resolved
@@ -21,11 +21,7 @@
 
 	mockReader := mocks.NewMockReader(mockCtrl)
 	log := utils.NewNopZapLogger()
-<<<<<<< HEAD
-	handler := rpcv7.New(mockReader, nil, nil, utils.Ptr(utils.Mainnet), log)
-=======
-	handler := rpcv7.New(mockReader, nil, nil, "", &utils.Mainnet, log)
->>>>>>> 4d161377
+	handler := rpcv7.New(mockReader, nil, nil, &utils.Mainnet, log)
 
 	t.Run("empty blockchain", func(t *testing.T) {
 		mockReader.EXPECT().HeadState().Return(nil, nil, db.ErrKeyNotFound)
