--- conflicted
+++ resolved
@@ -311,13 +311,8 @@
 		t.Run(description, func(t *testing.T) {
 			log := utils.NewNopZapLogger()
 			n := utils.Ptr(utils.Mainnet)
-<<<<<<< HEAD
-			chain := blockchain.New(pebble.NewMemTest(t), n, nil)
+			chain := blockchain.New(pebble.NewMemTest(t), n)
 			handler := rpcv7.New(chain, nil, nil, n, log)
-=======
-			chain := blockchain.New(pebble.NewMemTest(t), n)
-			handler := rpcv7.New(chain, nil, nil, "", n, log)
->>>>>>> 94071e49
 
 			if description == "pending" {
 				mockCtrl := gomock.NewController(t)
