package rpcv7_test

import (
	"context"
	"encoding/json"
	"errors"
	"fmt"
	"testing"

	"github.com/NethermindEth/juno/blockchain"
	"github.com/NethermindEth/juno/clients/feeder"
	"github.com/NethermindEth/juno/core"
	"github.com/NethermindEth/juno/core/felt"
	"github.com/NethermindEth/juno/db"
	"github.com/NethermindEth/juno/db/pebble"
	"github.com/NethermindEth/juno/mocks"
	"github.com/NethermindEth/juno/rpc/rpccore"
	rpcv6 "github.com/NethermindEth/juno/rpc/v6"
	rpcv7 "github.com/NethermindEth/juno/rpc/v7"
	"github.com/NethermindEth/juno/starknet"
	adaptfeeder "github.com/NethermindEth/juno/starknetdata/feeder"
	"github.com/NethermindEth/juno/sync"
	"github.com/NethermindEth/juno/utils"
	"github.com/NethermindEth/juno/validator"
	"github.com/NethermindEth/juno/vm"
	"github.com/stretchr/testify/assert"
	"github.com/stretchr/testify/require"
	"go.uber.org/mock/gomock"
)

type expectedBlockTrace struct {
	blockHash   string
	blockNumber uint64
	trace       string
}

func TestTraceFallback(t *testing.T) {
	t.Run("Goerli Integration", func(t *testing.T) {
		tests := map[string]expectedBlockTrace{
			"old block": {
				blockHash:   "0x3ae41b0f023e53151b0c8ab8b9caafb7005d5f41c9ab260276d5bdc49726279",
				blockNumber: 0,
				trace:       `[ { "trace_root": { "type": "DEPLOY", "constructor_invocation": { "contract_address": "0x7b196a359045d4d0c10f73bdf244a9e1205a615dbb754b8df40173364288534", "entry_point_selector": null, "calldata": [ "0x187d50a5cf3ebd6d4d6fa8e29e4cad0a237759c6416304a25c4ea792ed4bba4", "0x42f5af30d6693674296ad87301935d0c159036c3b24af4042ff0270913bf6c6" ], "caller_address": "0x0", "class_hash": null, "entry_point_type": "", "call_type": "", "result": [], "calls": [], "events": [], "messages": [], "execution_resources": { "steps": 29 } }, "execution_resources": { "steps": 29, "data_availability": { "l1_gas": 5, "l1_data_gas": 10 } } }, "transaction_hash": "0x3fa1bff0c86f34b2eb32c26d12208b6bdb4a5f6a434ac1d4f0e2d1db71bd711" }, { "trace_root": { "type": "DEPLOY", "constructor_invocation": { "contract_address": "0x64ed79a8ebe97485d3357bbfdf5f6bea0d9db3b5f1feb6e80d564a179122dc6", "entry_point_selector": null, "calldata": [ "0x5cedec15acd969b0fba39fec9e7d9bd4d0b33f100969ad3a4543039a6f696d4", "0xce9801d27b02543f4d88b60aa456860f94ee9f612fc56464abfbdeedc1ab72" ], "caller_address": "0x0", "class_hash": null, "entry_point_type": "", "call_type": "", "result": [], "calls": [], "events": [], "messages": [], "execution_resources": { "steps": 29 } }, "execution_resources": { "steps": 29, "data_availability": { "l1_gas": 5, "l1_data_gas": 10 } } }, "transaction_hash": "0x154c02cc3165cceadaa32e7238a67061b3a1eac414138c4ebe1408f37fd93eb" }, { "trace_root": { "type": "INVOKE", "execute_invocation": { "contract_address": "0x64ed79a8ebe97485d3357bbfdf5f6bea0d9db3b5f1feb6e80d564a179122dc6", "entry_point_selector": null, "calldata": [ "0x17d9c35a8b9a0d4512fa05eafec01c2758a7a5b7ec7b47408a24a4b33124d9b", "0x2", "0x7f800b5bf79637f8f83f47a8fc4d368b43695c781b22a899f11b5f2faba874a", "0x3a7a40d383612b0ad167aec8d90fb07e576e017d07948f63ac318b52511ae93" ], "caller_address": "0x0", "class_hash": null, "entry_point_type": "", "call_type": "", "result": [], "calls": [], "events": [], "messages": [], "execution_resources": { "steps": 165, "memory_holes": 22, "pedersen_builtin_applications": 2, "range_check_builtin_applications": 7 } }, "execution_resources": { "steps": 165, "memory_holes": 22, "pedersen_builtin_applications": 2, "range_check_builtin_applications": 7, "data_availability": { "l1_gas": 5, "l1_data_gas": 10 } } }, "transaction_hash": "0x7893675c16da857b7c4229cda449e08a4fe13b07ca817e79d1db02e8a046047" }, { "trace_root": { "type": "INVOKE", "execute_invocation": { "contract_address": "0x64ed79a8ebe97485d3357bbfdf5f6bea0d9db3b5f1feb6e80d564a179122dc6", "entry_point_selector": null, "calldata": [ "0x17d9c35a8b9a0d4512fa05eafec01c2758a7a5b7ec7b47408a24a4b33124d9b", "0x2", "0x7f800b5bf79637f8f83f47a8fc4d368b43695c781b22a899f11b5f2faba874a", "0xf140b304e9266c72f1054116dd06d9c1c8e981db7bf34e3c6da99640e9a7c8" ], "caller_address": "0x0", "class_hash": null, "entry_point_type": "", "call_type": "", "result": [], "calls": [], "events": [], "messages": [], "execution_resources": { "steps": 165, "memory_holes": 22, "pedersen_builtin_applications": 2, "range_check_builtin_applications": 7 } }, "execution_resources": { "steps": 165, "memory_holes": 22, "pedersen_builtin_applications": 2, "range_check_builtin_applications": 7, "data_availability": { "l1_gas": 5, "l1_data_gas": 10 } } }, "transaction_hash": "0x4a277d67e3f42c4a343854081d1e2e9e425f1323255e4486d2badb37a1d8630" } ]`,
			},
			"newer block": {
				blockHash:   "0xe3828bd9154ab385e2cbb95b3b650365fb3c6a4321660d98ce8b0a9194f9a3",
				blockNumber: 300000,
				trace:       `[ { "trace_root": { "type": "INVOKE", "validate_invocation": { "contract_address": "0x58b7ee817bd2978c7657d05d3131e83e301ed1aa79d5ad16f01925fd52d1da7", "entry_point_selector": "0x162da33a4585851fe8d3af3c2a9c60b557814e221e0d4f30ff0b2189d9c7775", "calldata": [ "0x1", "0x332299dc083f3778122e5b7762bc9d399da18fefe93769aee67bb49f51c8d2", "0x2d7cf5d5a324a320f9f37804b1615a533fde487400b41af80f13f7ac5581325", "0x0", "0x4", "0x4", "0xaf35ee8ed700ff132c5d1d298a73becda25ccdf9", "0x2", "0x6cd852fe1b2bbd8587bb0aaeb09813436c57c8ce21e75651e317273a1f22228", "0x58feb991988e53fffcba71f6df23c803fb062f1b3bab126d2c9ce574255b36e" ], "caller_address": "0x0", "class_hash": "0x646a72e2aab2fca75d713fbe4a58f2d12cbd64105621b89dc9ce7045b5bf02b", "entry_point_type": "EXTERNAL", "call_type": "CALL", "result": [], "calls": [], "events": [], "messages": [], "execution_resources": { "steps": 89, "range_check_builtin_applications": 2, "ecdsa_builtin_applications": 1 } }, "execute_invocation": { "contract_address": "0x58b7ee817bd2978c7657d05d3131e83e301ed1aa79d5ad16f01925fd52d1da7", "entry_point_selector": "0x15d40a3d6ca2ac30f4031e42be28da9b056fef9bb7357ac5e85627ee876e5ad", "calldata": [ "0x1", "0x332299dc083f3778122e5b7762bc9d399da18fefe93769aee67bb49f51c8d2", "0x2d7cf5d5a324a320f9f37804b1615a533fde487400b41af80f13f7ac5581325", "0x0", "0x4", "0x4", "0xaf35ee8ed700ff132c5d1d298a73becda25ccdf9", "0x2", "0x6cd852fe1b2bbd8587bb0aaeb09813436c57c8ce21e75651e317273a1f22228", "0x58feb991988e53fffcba71f6df23c803fb062f1b3bab126d2c9ce574255b36e" ], "caller_address": "0x0", "class_hash": "0x646a72e2aab2fca75d713fbe4a58f2d12cbd64105621b89dc9ce7045b5bf02b", "entry_point_type": "EXTERNAL", "call_type": "CALL", "result": [], "calls": [ { "contract_address": "0x332299dc083f3778122e5b7762bc9d399da18fefe93769aee67bb49f51c8d2", "entry_point_selector": "0x2d7cf5d5a324a320f9f37804b1615a533fde487400b41af80f13f7ac5581325", "calldata": [ "0xaf35ee8ed700ff132c5d1d298a73becda25ccdf9", "0x2", "0x6cd852fe1b2bbd8587bb0aaeb09813436c57c8ce21e75651e317273a1f22228", "0x58feb991988e53fffcba71f6df23c803fb062f1b3bab126d2c9ce574255b36e" ], "caller_address": "0x58b7ee817bd2978c7657d05d3131e83e301ed1aa79d5ad16f01925fd52d1da7", "class_hash": "0x165e7db96ab97a63c621229617a6d49633737238673477a54720e4c952f2c7e", "entry_point_type": "EXTERNAL", "call_type": "CALL", "result": [], "calls": [], "events": [], "messages": [ { "order": 0, "from_address": "0x332299dc083f3778122e5b7762bc9d399da18fefe93769aee67bb49f51c8d2", "to_address": "0xaf35ee8ed700ff132c5d1d298a73becda25ccdf9", "payload": [ "0x6cd852fe1b2bbd8587bb0aaeb09813436c57c8ce21e75651e317273a1f22228", "0x58feb991988e53fffcba71f6df23c803fb062f1b3bab126d2c9ce574255b36e" ] } ], "execution_resources": { "steps": 233, "memory_holes": 1, "range_check_builtin_applications": 5 } } ], "events": [], "messages": [], "execution_resources": { "steps": 374, "memory_holes": 4, "range_check_builtin_applications": 7 } }, "fee_transfer_invocation": { "contract_address": "0x49d36570d4e46f48e99674bd3fcc84644ddd6b96f7c741b1562b82f9e004dc7", "entry_point_selector": "0x83afd3f4caedc6eebf44246fe54e38c95e3179a5ec9ea81740eca5b482d12e", "calldata": [ "0x1176a1bd84444c89232ec27754698e5d2e7e1a7f1539f12027f28b23ec9f3d8", "0x127089df3a1984", "0x0" ], "caller_address": "0x58b7ee817bd2978c7657d05d3131e83e301ed1aa79d5ad16f01925fd52d1da7", "class_hash": "0xd0e183745e9dae3e4e78a8ffedcce0903fc4900beace4e0abf192d4c202da3", "entry_point_type": "EXTERNAL", "call_type": "CALL", "result": [ "0x1" ], "calls": [ { "contract_address": "0x49d36570d4e46f48e99674bd3fcc84644ddd6b96f7c741b1562b82f9e004dc7", "entry_point_selector": "0x83afd3f4caedc6eebf44246fe54e38c95e3179a5ec9ea81740eca5b482d12e", "calldata": [ "0x1176a1bd84444c89232ec27754698e5d2e7e1a7f1539f12027f28b23ec9f3d8", "0x127089df3a1984", "0x0" ], "caller_address": "0x58b7ee817bd2978c7657d05d3131e83e301ed1aa79d5ad16f01925fd52d1da7", "class_hash": "0x28d7d394810ad8c52741ad8f7564717fd02c10ced68657a81d0b6710ce22079", "entry_point_type": "EXTERNAL", "call_type": "DELEGATE", "result": [ "0x1" ], "calls": [], "events": [], "messages": [], "execution_resources": { "steps": 488, "memory_holes": 40, "pedersen_builtin_applications": 4, "range_check_builtin_applications": 21 } } ], "events": [], "messages": [], "execution_resources": { "steps": 548, "memory_holes": 40, "pedersen_builtin_applications": 4, "range_check_builtin_applications": 21 } }, "execution_resources": { "steps": 1011, "memory_holes": 44, "pedersen_builtin_applications": 4, "range_check_builtin_applications": 30, "ecdsa_builtin_applications": 1, "data_availability": { "l1_gas": 5, "l1_data_gas": 10 } } }, "transaction_hash": "0x2a648ab1aa6847eb38507fc842e050f256562bf87b26083c332f3f21318c2c3" }, { "trace_root": { "type": "INVOKE", "validate_invocation": { "contract_address": "0x58b7ee817bd2978c7657d05d3131e83e301ed1aa79d5ad16f01925fd52d1da7", "entry_point_selector": "0x162da33a4585851fe8d3af3c2a9c60b557814e221e0d4f30ff0b2189d9c7775", "calldata": [ "0x1", "0x5f9211b05c9609d54a8bf5f9cfa4e2cd5a3cab3b5d79682c585575495a15dd1", "0x317eb442b72a9fae758d4fb26830ed0d9f31c8e7da4dbff4e8c59ea6a158e7f", "0x0", "0x4", "0x4", "0x447379c077035ef4f442411d0407ce9aa66c558f0060137f6455f4f230eabeb", "0x2", "0x6811b7755a7dd0ec1fb6f51a883e3f255368e2dfd497b5f6480c00cf9cd5a2e", "0x23b9e26720dd7aaf98c7cea56499f48f75dc1d4123f7e2d6c23bfc4d5f4a336" ], "caller_address": "0x0", "class_hash": "0x646a72e2aab2fca75d713fbe4a58f2d12cbd64105621b89dc9ce7045b5bf02b", "entry_point_type": "EXTERNAL", "call_type": "CALL", "result": [], "calls": [], "events": [], "messages": [], "execution_resources": { "steps": 89, "range_check_builtin_applications": 2, "ecdsa_builtin_applications": 1 } }, "execute_invocation": { "contract_address": "0x58b7ee817bd2978c7657d05d3131e83e301ed1aa79d5ad16f01925fd52d1da7", "entry_point_selector": "0x15d40a3d6ca2ac30f4031e42be28da9b056fef9bb7357ac5e85627ee876e5ad", "calldata": [ "0x1", "0x5f9211b05c9609d54a8bf5f9cfa4e2cd5a3cab3b5d79682c585575495a15dd1", "0x317eb442b72a9fae758d4fb26830ed0d9f31c8e7da4dbff4e8c59ea6a158e7f", "0x0", "0x4", "0x4", "0x447379c077035ef4f442411d0407ce9aa66c558f0060137f6455f4f230eabeb", "0x2", "0x6811b7755a7dd0ec1fb6f51a883e3f255368e2dfd497b5f6480c00cf9cd5a2e", "0x23b9e26720dd7aaf98c7cea56499f48f75dc1d4123f7e2d6c23bfc4d5f4a336" ], "caller_address": "0x0", "class_hash": "0x646a72e2aab2fca75d713fbe4a58f2d12cbd64105621b89dc9ce7045b5bf02b", "entry_point_type": "EXTERNAL", "call_type": "CALL", "result": [], "calls": [ { "contract_address": "0x5f9211b05c9609d54a8bf5f9cfa4e2cd5a3cab3b5d79682c585575495a15dd1", "entry_point_selector": "0x317eb442b72a9fae758d4fb26830ed0d9f31c8e7da4dbff4e8c59ea6a158e7f", "calldata": [ "0x447379c077035ef4f442411d0407ce9aa66c558f0060137f6455f4f230eabeb", "0x2", "0x6811b7755a7dd0ec1fb6f51a883e3f255368e2dfd497b5f6480c00cf9cd5a2e", "0x23b9e26720dd7aaf98c7cea56499f48f75dc1d4123f7e2d6c23bfc4d5f4a336" ], "caller_address": "0x58b7ee817bd2978c7657d05d3131e83e301ed1aa79d5ad16f01925fd52d1da7", "class_hash": "0x13abfd2f333f9c69f690f1569140cdae25f6f66e3f371c9cbb998b65f664a85", "entry_point_type": "EXTERNAL", "call_type": "CALL", "result": [], "calls": [], "events": [], "messages": [], "execution_resources": { "steps": 166, "memory_holes": 22, "pedersen_builtin_applications": 2, "range_check_builtin_applications": 7 } } ], "events": [], "messages": [], "execution_resources": { "steps": 307, "memory_holes": 25, "pedersen_builtin_applications": 2, "range_check_builtin_applications": 9 } }, "fee_transfer_invocation": { "contract_address": "0x49d36570d4e46f48e99674bd3fcc84644ddd6b96f7c741b1562b82f9e004dc7", "entry_point_selector": "0x83afd3f4caedc6eebf44246fe54e38c95e3179a5ec9ea81740eca5b482d12e", "calldata": [ "0x1176a1bd84444c89232ec27754698e5d2e7e1a7f1539f12027f28b23ec9f3d8", "0x3b2d25cd7bccc", "0x0" ], "caller_address": "0x58b7ee817bd2978c7657d05d3131e83e301ed1aa79d5ad16f01925fd52d1da7", "class_hash": "0xd0e183745e9dae3e4e78a8ffedcce0903fc4900beace4e0abf192d4c202da3", "entry_point_type": "EXTERNAL", "call_type": "CALL", "result": [ "0x1" ], "calls": [ { "contract_address": "0x49d36570d4e46f48e99674bd3fcc84644ddd6b96f7c741b1562b82f9e004dc7", "entry_point_selector": "0x83afd3f4caedc6eebf44246fe54e38c95e3179a5ec9ea81740eca5b482d12e", "calldata": [ "0x1176a1bd84444c89232ec27754698e5d2e7e1a7f1539f12027f28b23ec9f3d8", "0x3b2d25cd7bccc", "0x0" ], "caller_address": "0x58b7ee817bd2978c7657d05d3131e83e301ed1aa79d5ad16f01925fd52d1da7", "class_hash": "0x28d7d394810ad8c52741ad8f7564717fd02c10ced68657a81d0b6710ce22079", "entry_point_type": "EXTERNAL", "call_type": "DELEGATE", "result": [ "0x1" ], "calls": [], "events": [], "messages": [], "execution_resources": { "steps": 488, "memory_holes": 40, "pedersen_builtin_applications": 4, "range_check_builtin_applications": 21 } } ], "events": [], "messages": [], "execution_resources": { "steps": 548, "memory_holes": 40, "pedersen_builtin_applications": 4, "range_check_builtin_applications": 21 } }, "execution_resources": { "steps": 944, "memory_holes": 65, "pedersen_builtin_applications": 6, "range_check_builtin_applications": 32, "ecdsa_builtin_applications": 1, "data_availability": { "l1_gas": 5, "l1_data_gas": 10 } } }, "transaction_hash": "0xbc984e8e1fe594dd518a3a51db4f338437a5d2fbdda772d4426b532a67ffff" } ]`,
			},
		}

		AssertTracedBlockTransactions(t, &utils.Integration, tests)
	})

	t.Run("Sepolia", func(t *testing.T) {
		tests := map[string]expectedBlockTrace{
			"old block": {
				blockHash:   "0x37644818236ee05b7e3b180bed64ea70ee3dd1553ca334a5c2a290ee276f380",
				blockNumber: 3,
				trace:       `[ { "trace_root": { "type": "INVOKE", "validate_invocation": { "contract_address": "0x43abaa073c768ebf039c0c4f46db9acc39e9ec165690418060a652aab39e7d8", "entry_point_selector": "0x162da33a4585851fe8d3af3c2a9c60b557814e221e0d4f30ff0b2189d9c7775", "calldata": [ "0x1", "0x43abaa073c768ebf039c0c4f46db9acc39e9ec165690418060a652aab39e7d8", "0x2730079d734ee55315f4f141eaed376bddd8c2133523d223a344c5604e0f7f8", "0x0", "0x4", "0x4", "0x1b661756bf7d16210fc611626e1af4569baa1781ffc964bd018f4585ae241c1", "0x0", "0x0", "0x1" ], "caller_address": "0x0", "class_hash": "0x5c478ee27f2112411f86f207605b2e2c58cdb647bac0df27f660ef2252359c6", "entry_point_type": "EXTERNAL", "call_type": "CALL", "result": [], "calls": [], "events": [], "messages": [], "execution_resources": { "steps": 89, "range_check_builtin_applications": 2, "ecdsa_builtin_applications": 1 } }, "execute_invocation": { "contract_address": "0x43abaa073c768ebf039c0c4f46db9acc39e9ec165690418060a652aab39e7d8", "entry_point_selector": "0x15d40a3d6ca2ac30f4031e42be28da9b056fef9bb7357ac5e85627ee876e5ad", "calldata": [ "0x1", "0x43abaa073c768ebf039c0c4f46db9acc39e9ec165690418060a652aab39e7d8", "0x2730079d734ee55315f4f141eaed376bddd8c2133523d223a344c5604e0f7f8", "0x0", "0x4", "0x4", "0x1b661756bf7d16210fc611626e1af4569baa1781ffc964bd018f4585ae241c1", "0x0", "0x0", "0x1" ], "caller_address": "0x0", "class_hash": "0x5c478ee27f2112411f86f207605b2e2c58cdb647bac0df27f660ef2252359c6", "entry_point_type": "EXTERNAL", "call_type": "CALL", "result": [ "0x23be95f90bf41685e18a4356e57b0cfdc1da22bf382ead8b64108353915c1e5" ], "calls": [ { "contract_address": "0x43abaa073c768ebf039c0c4f46db9acc39e9ec165690418060a652aab39e7d8", "entry_point_selector": "0x2730079d734ee55315f4f141eaed376bddd8c2133523d223a344c5604e0f7f8", "calldata": [ "0x1b661756bf7d16210fc611626e1af4569baa1781ffc964bd018f4585ae241c1", "0x0", "0x0", "0x1" ], "caller_address": "0x43abaa073c768ebf039c0c4f46db9acc39e9ec165690418060a652aab39e7d8", "class_hash": "0x5c478ee27f2112411f86f207605b2e2c58cdb647bac0df27f660ef2252359c6", "entry_point_type": "EXTERNAL", "call_type": "CALL", "result": [ "0x23be95f90bf41685e18a4356e57b0cfdc1da22bf382ead8b64108353915c1e5" ], "calls": [ { "contract_address": "0x23be95f90bf41685e18a4356e57b0cfdc1da22bf382ead8b64108353915c1e5", "entry_point_selector": "0x28ffe4ff0f226a9107253e17a904099aa4f63a02a5621de0576e5aa71bc5194", "calldata": [], "caller_address": "0x43abaa073c768ebf039c0c4f46db9acc39e9ec165690418060a652aab39e7d8", "class_hash": "0x1b661756bf7d16210fc611626e1af4569baa1781ffc964bd018f4585ae241c1", "entry_point_type": "CONSTRUCTOR", "call_type": "CALL", "result": [], "calls": [], "events": [], "messages": [], "execution_resources": { "steps": 0 } } ], "events": [], "messages": [], "execution_resources": { "steps": 69, "memory_holes": 2, "range_check_builtin_applications": 1 } } ], "events": [], "messages": [], "execution_resources": { "steps": 218, "memory_holes": 5, "range_check_builtin_applications": 3 } }, "execution_resources": { "steps": 307, "memory_holes": 5, "range_check_builtin_applications": 5, "ecdsa_builtin_applications": 1, "data_availability": { "l1_gas": 5, "l1_data_gas": 10 } } }, "transaction_hash": "0x3f786ecc4955a2602c91a291328518ef866cb7f3d50e4b16fd42282952623aa" }, { "trace_root": { "type": "INVOKE", "validate_invocation": { "contract_address": "0x43abaa073c768ebf039c0c4f46db9acc39e9ec165690418060a652aab39e7d8", "entry_point_selector": "0x162da33a4585851fe8d3af3c2a9c60b557814e221e0d4f30ff0b2189d9c7775", "calldata": [ "0x1", "0x43abaa073c768ebf039c0c4f46db9acc39e9ec165690418060a652aab39e7d8", "0x2730079d734ee55315f4f141eaed376bddd8c2133523d223a344c5604e0f7f8", "0x0", "0x4", "0x4", "0x4f23a756b221f8ce46b72e6a6b10ee7ee6cf3b59790e76e02433104f9a8c5d1", "0x0", "0x0", "0x1" ], "caller_address": "0x0", "class_hash": "0x5c478ee27f2112411f86f207605b2e2c58cdb647bac0df27f660ef2252359c6", "entry_point_type": "EXTERNAL", "call_type": "CALL", "result": [], "calls": [], "events": [], "messages": [], "execution_resources": { "steps": 89, "range_check_builtin_applications": 2, "ecdsa_builtin_applications": 1 } }, "execute_invocation": { "contract_address": "0x43abaa073c768ebf039c0c4f46db9acc39e9ec165690418060a652aab39e7d8", "entry_point_selector": "0x15d40a3d6ca2ac30f4031e42be28da9b056fef9bb7357ac5e85627ee876e5ad", "calldata": [ "0x1", "0x43abaa073c768ebf039c0c4f46db9acc39e9ec165690418060a652aab39e7d8", "0x2730079d734ee55315f4f141eaed376bddd8c2133523d223a344c5604e0f7f8", "0x0", "0x4", "0x4", "0x4f23a756b221f8ce46b72e6a6b10ee7ee6cf3b59790e76e02433104f9a8c5d1", "0x0", "0x0", "0x1" ], "caller_address": "0x0", "class_hash": "0x5c478ee27f2112411f86f207605b2e2c58cdb647bac0df27f660ef2252359c6", "entry_point_type": "EXTERNAL", "call_type": "CALL", "result": [ "0x6d8ff7b212b08760c82e4a8f354f6ebc69d748290fa38e92eb859726a88f379" ], "calls": [ { "contract_address": "0x43abaa073c768ebf039c0c4f46db9acc39e9ec165690418060a652aab39e7d8", "entry_point_selector": "0x2730079d734ee55315f4f141eaed376bddd8c2133523d223a344c5604e0f7f8", "calldata": [ "0x4f23a756b221f8ce46b72e6a6b10ee7ee6cf3b59790e76e02433104f9a8c5d1", "0x0", "0x0", "0x1" ], "caller_address": "0x43abaa073c768ebf039c0c4f46db9acc39e9ec165690418060a652aab39e7d8", "class_hash": "0x5c478ee27f2112411f86f207605b2e2c58cdb647bac0df27f660ef2252359c6", "entry_point_type": "EXTERNAL", "call_type": "CALL", "result": [ "0x6d8ff7b212b08760c82e4a8f354f6ebc69d748290fa38e92eb859726a88f379" ], "calls": [ { "contract_address": "0x6d8ff7b212b08760c82e4a8f354f6ebc69d748290fa38e92eb859726a88f379", "entry_point_selector": "0x28ffe4ff0f226a9107253e17a904099aa4f63a02a5621de0576e5aa71bc5194", "calldata": [], "caller_address": "0x43abaa073c768ebf039c0c4f46db9acc39e9ec165690418060a652aab39e7d8", "class_hash": "0x4f23a756b221f8ce46b72e6a6b10ee7ee6cf3b59790e76e02433104f9a8c5d1", "entry_point_type": "CONSTRUCTOR", "call_type": "CALL", "result": [], "calls": [], "events": [], "messages": [], "execution_resources": { "steps": 0 } } ], "events": [], "messages": [], "execution_resources": { "steps": 69, "memory_holes": 2, "range_check_builtin_applications": 1 } } ], "events": [], "messages": [], "execution_resources": { "steps": 218, "memory_holes": 5, "range_check_builtin_applications": 3 } }, "execution_resources": { "steps": 307, "memory_holes": 5, "range_check_builtin_applications": 5, "ecdsa_builtin_applications": 1, "data_availability": { "l1_gas": 5, "l1_data_gas": 10 } } }, "transaction_hash": "0x4010bd7b00e591c163729aa501691e89784c2afe77d71f7b27613e377738843" } ]`,
			},
			// The newer block still needs to have starknet_version <= 0.13.1 to be fetched from the feeder
			"newer block": {
				blockHash:   "0x733495d0744edd9785b400408fa87c8ad599f81859df544897f80a3fceab422",
				blockNumber: 40000,
				trace:       `[ { "trace_root": { "type": "INVOKE", "validate_invocation": { "contract_address": "0x35acd6dd6c5045d18ca6d0192af46b335a5402c02d41f46e4e77ea2c951d9a3", "entry_point_selector": "0x162da33a4585851fe8d3af3c2a9c60b557814e221e0d4f30ff0b2189d9c7775", "calldata": [ "0x2", "0x4d0b88ace5705bb7825f91ee95557d906600b7e7762f5615e6a4f407185a43a", "0x3d7905601c217734671143d457f0db37f7f8883112abd34b92c4abfeafde0c3", "0x2", "0x4e946d49fca553930846e35533342f88e59a841c24d9cf507ef28dd6b67cb9b", "0x3ea9c575cfdaa875f3fecaf7db4acdb536ee6b38b8d8a4c769c63d044f942dc", "0x6359ed638df79b82f2f9dbf92abbcb41b57f9dd91ead86b1c85d2dee192c", "0x1a8e87e9d2008fcd3ce423ae5219c21e49be18d05d72825feb7e2bb687ba35c", "0x2", "0x44cd44ad7abf35b9dbe1e17de3610d21", "0x9f806c191aa2a3d47f2b8efc4c412d2f" ], "caller_address": "0x0", "class_hash": "0x2338634f11772ea342365abd5be9d9dc8a6f44f159ad782fdebd3db5d969738", "entry_point_type": "EXTERNAL", "call_type": "CALL", "result": [ "0x56414c4944" ], "calls": [], "events": [], "messages": [], "execution_resources": { "steps": 990, "memory_holes": 63, "range_check_builtin_applications": 25, "ec_op_builtin_applications": 3 } }, "execute_invocation": { "contract_address": "0x35acd6dd6c5045d18ca6d0192af46b335a5402c02d41f46e4e77ea2c951d9a3", "entry_point_selector": "0x15d40a3d6ca2ac30f4031e42be28da9b056fef9bb7357ac5e85627ee876e5ad", "calldata": [ "0x2", "0x4d0b88ace5705bb7825f91ee95557d906600b7e7762f5615e6a4f407185a43a", "0x3d7905601c217734671143d457f0db37f7f8883112abd34b92c4abfeafde0c3", "0x2", "0x4e946d49fca553930846e35533342f88e59a841c24d9cf507ef28dd6b67cb9b", "0x3ea9c575cfdaa875f3fecaf7db4acdb536ee6b38b8d8a4c769c63d044f942dc", "0x6359ed638df79b82f2f9dbf92abbcb41b57f9dd91ead86b1c85d2dee192c", "0x1a8e87e9d2008fcd3ce423ae5219c21e49be18d05d72825feb7e2bb687ba35c", "0x2", "0x44cd44ad7abf35b9dbe1e17de3610d21", "0x9f806c191aa2a3d47f2b8efc4c412d2f" ], "caller_address": "0x0", "class_hash": "0x2338634f11772ea342365abd5be9d9dc8a6f44f159ad782fdebd3db5d969738", "entry_point_type": "EXTERNAL", "call_type": "CALL", "result": [ "0x2", "0x0", "0x0" ], "calls": [ { "contract_address": "0x4d0b88ace5705bb7825f91ee95557d906600b7e7762f5615e6a4f407185a43a", "entry_point_selector": "0x3d7905601c217734671143d457f0db37f7f8883112abd34b92c4abfeafde0c3", "calldata": [ "0x4e946d49fca553930846e35533342f88e59a841c24d9cf507ef28dd6b67cb9b", "0x3ea9c575cfdaa875f3fecaf7db4acdb536ee6b38b8d8a4c769c63d044f942dc" ], "caller_address": "0x35acd6dd6c5045d18ca6d0192af46b335a5402c02d41f46e4e77ea2c951d9a3", "class_hash": "0x772164c9d6179a89e7f1167f099219f47d752304b16ed01f081b6e0b45c93c3", "entry_point_type": "EXTERNAL", "call_type": "CALL", "result": [], "calls": [], "events": [], "messages": [], "execution_resources": { "steps": 26 } }, { "contract_address": "0x6359ed638df79b82f2f9dbf92abbcb41b57f9dd91ead86b1c85d2dee192c", "entry_point_selector": "0x1a8e87e9d2008fcd3ce423ae5219c21e49be18d05d72825feb7e2bb687ba35c", "calldata": [ "0x44cd44ad7abf35b9dbe1e17de3610d21", "0x9f806c191aa2a3d47f2b8efc4c412d2f" ], "caller_address": "0x35acd6dd6c5045d18ca6d0192af46b335a5402c02d41f46e4e77ea2c951d9a3", "class_hash": "0x5a1a156fd2af56bb992ce31fd2a4765e9b65b84efce45f3063974decaa339a2", "entry_point_type": "EXTERNAL", "call_type": "CALL", "result": [], "calls": [], "events": [], "messages": [], "execution_resources": { "steps": 308, "memory_holes": 14, "range_check_builtin_applications": 6 } } ], "events": [], "messages": [], "execution_resources": { "steps": 1419, "memory_holes": 16, "range_check_builtin_applications": 31 } }, "fee_transfer_invocation": { "contract_address": "0x4718f5a0fc34cc1af16a1cdee98ffb20c31f5cd61d6ab07201858f4287c938d", "entry_point_selector": "0x83afd3f4caedc6eebf44246fe54e38c95e3179a5ec9ea81740eca5b482d12e", "calldata": [ "0x1176a1bd84444c89232ec27754698e5d2e7e1a7f1539f12027f28b23ec9f3d8", "0x11ecef7f251258", "0x0" ], "caller_address": "0x35acd6dd6c5045d18ca6d0192af46b335a5402c02d41f46e4e77ea2c951d9a3", "class_hash": "0x5327164fa21dca89a92e8eae8a5b7ab90f58373e71f0a16d285e5a4abe5a3cf", "entry_point_type": "EXTERNAL", "call_type": "CALL", "result": [ "0x1" ], "calls": [], "events": [ { "order": 0, "keys": [ "0x99cd8bde557814842a3121e8ddfd433a539b8c9f14bf31ebf108d12e6196e9" ], "data": [ "0x35acd6dd6c5045d18ca6d0192af46b335a5402c02d41f46e4e77ea2c951d9a3", "0x1176a1bd84444c89232ec27754698e5d2e7e1a7f1539f12027f28b23ec9f3d8", "0x11ecef7f251258", "0x0" ] } ], "messages": [], "execution_resources": { "steps": 876, "memory_holes": 56, "range_check_builtin_applications": 27, "pedersen_builtin_applications": 4 } }, "execution_resources": { "steps": 3285, "memory_holes": 135, "range_check_builtin_applications": 83, "pedersen_builtin_applications": 4, "ec_op_builtin_applications": 3, "data_availability": { "l1_gas": 5, "l1_data_gas": 10 } } }, "transaction_hash": "0x6aa7ec89f36e918c9a168ebc9818e9dd19515a2a4bef87d73e1decbd8a7d131" }, { "trace_root": { "type": "DEPLOY_ACCOUNT", "validate_invocation": { "contract_address": "0x5f7a835be8a4f03c5d98287713e20e4cc5697fd03552493dfbc38430f5ea38a", "entry_point_selector": "0x36fcbf06cd96843058359e1a75928beacfac10727dab22a3972f0af8aa92895", "calldata": [ "0x5c478ee27f2112411f86f207605b2e2c58cdb647bac0df27f660ef2252359c6", "0x13e91b7ca4192672", "0x1a3bd006d99712e91bd3fd2eb5fafb0f379d9d594125bb527ec7fc5e133122a" ], "caller_address": "0x0", "class_hash": "0x5c478ee27f2112411f86f207605b2e2c58cdb647bac0df27f660ef2252359c6", "entry_point_type": "EXTERNAL", "call_type": "CALL", "result": [], "calls": [], "events": [], "messages": [], "execution_resources": { "steps": 75, "ecdsa_builtin_applications": 1 } }, "constructor_invocation": { "contract_address": "0x5f7a835be8a4f03c5d98287713e20e4cc5697fd03552493dfbc38430f5ea38a", "entry_point_selector": "0x28ffe4ff0f226a9107253e17a904099aa4f63a02a5621de0576e5aa71bc5194", "calldata": [ "0x1a3bd006d99712e91bd3fd2eb5fafb0f379d9d594125bb527ec7fc5e133122a" ], "caller_address": "0x0", "class_hash": "0x5c478ee27f2112411f86f207605b2e2c58cdb647bac0df27f660ef2252359c6", "entry_point_type": "CONSTRUCTOR", "call_type": "CALL", "result": [], "calls": [], "events": [], "messages": [], "execution_resources": { "steps": 41 } }, "fee_transfer_invocation": { "contract_address": "0x49d36570d4e46f48e99674bd3fcc84644ddd6b96f7c741b1562b82f9e004dc7", "entry_point_selector": "0x83afd3f4caedc6eebf44246fe54e38c95e3179a5ec9ea81740eca5b482d12e", "calldata": [ "0x1176a1bd84444c89232ec27754698e5d2e7e1a7f1539f12027f28b23ec9f3d8", "0xe5e432c83b4f", "0x0" ], "caller_address": "0x5f7a835be8a4f03c5d98287713e20e4cc5697fd03552493dfbc38430f5ea38a", "class_hash": "0x5ffbcfeb50d200a0677c48a129a11245a3fc519d1d98d76882d1c9a1b19c6ed", "entry_point_type": "EXTERNAL", "call_type": "CALL", "result": [ "0x1" ], "calls": [], "events": [ { "order": 0, "keys": [ "0x99cd8bde557814842a3121e8ddfd433a539b8c9f14bf31ebf108d12e6196e9" ], "data": [ "0x5f7a835be8a4f03c5d98287713e20e4cc5697fd03552493dfbc38430f5ea38a", "0x1176a1bd84444c89232ec27754698e5d2e7e1a7f1539f12027f28b23ec9f3d8", "0xe5e432c83b4f", "0x0" ] } ], "messages": [], "execution_resources": { "steps": 876, "memory_holes": 56, "range_check_builtin_applications": 27, "pedersen_builtin_applications": 4 } }, "execution_resources": { "steps": 992, "memory_holes": 56, "range_check_builtin_applications": 27, "pedersen_builtin_applications": 4, "ecdsa_builtin_applications": 1, "data_availability": { "l1_gas": 5, "l1_data_gas": 10 } } }, "transaction_hash": "0x97468f6928d72808b23fe775e7c71893087600792fb36e0d62ec191363bd34" }, { "trace_root": { "type": "DECLARE", "validate_invocation": { "contract_address": "0x5f7a835be8a4f03c5d98287713e20e4cc5697fd03552493dfbc38430f5ea38a", "entry_point_selector": "0x289da278a8dc833409cabfdad1581e8e7d40e42dcaed693fa4008dcdb4963b3", "calldata": [ "0x1e7c85ba9d58309d1f257ba201523e1a7b695bfeb6523759da24effd8dc6c0f" ], "caller_address": "0x0", "class_hash": "0x5c478ee27f2112411f86f207605b2e2c58cdb647bac0df27f660ef2252359c6", "entry_point_type": "EXTERNAL", "call_type": "CALL", "result": [], "calls": [], "events": [], "messages": [], "execution_resources": { "steps": 73, "ecdsa_builtin_applications": 1 } }, "fee_transfer_invocation": { "contract_address": "0x49d36570d4e46f48e99674bd3fcc84644ddd6b96f7c741b1562b82f9e004dc7", "entry_point_selector": "0x83afd3f4caedc6eebf44246fe54e38c95e3179a5ec9ea81740eca5b482d12e", "calldata": [ "0x1176a1bd84444c89232ec27754698e5d2e7e1a7f1539f12027f28b23ec9f3d8", "0xbf730c7e8f2b", "0x0" ], "caller_address": "0x5f7a835be8a4f03c5d98287713e20e4cc5697fd03552493dfbc38430f5ea38a", "class_hash": "0x5ffbcfeb50d200a0677c48a129a11245a3fc519d1d98d76882d1c9a1b19c6ed", "entry_point_type": "EXTERNAL", "call_type": "CALL", "result": [ "0x1" ], "calls": [], "events": [ { "order": 0, "keys": [ "0x99cd8bde557814842a3121e8ddfd433a539b8c9f14bf31ebf108d12e6196e9" ], "data": [ "0x5f7a835be8a4f03c5d98287713e20e4cc5697fd03552493dfbc38430f5ea38a", "0x1176a1bd84444c89232ec27754698e5d2e7e1a7f1539f12027f28b23ec9f3d8", "0xbf730c7e8f2b", "0x0" ] } ], "messages": [], "execution_resources": { "steps": 876, "memory_holes": 56, "pedersen_builtin_applications": 4, "range_check_builtin_applications": 27 } }, "execution_resources": { "steps": 949, "memory_holes": 56, "range_check_builtin_applications": 27, "pedersen_builtin_applications": 4, "ecdsa_builtin_applications": 1, "data_availability": { "l1_gas": 5, "l1_data_gas": 10 } } }, "transaction_hash": "0x6a2df1337b09691711a66fca7e93e9f9fbc04c70dc6a17b9284b7af39c1a6a1" } ]`,
			},
		}

		AssertTracedBlockTransactions(t, &utils.Sepolia, tests)
	})
}

func AssertTracedBlockTransactions(t *testing.T, n *utils.Network, tests map[string]expectedBlockTrace) {
	t.Helper()

	mockCtrl := gomock.NewController(t)
	t.Cleanup(mockCtrl.Finish)

	client := feeder.NewTestClient(t, n)
	gateway := adaptfeeder.New(client)

	mockReader := mocks.NewMockReader(mockCtrl)

	mockReader.EXPECT().BlockByNumber(gomock.Any()).DoAndReturn(func(number uint64) (block *core.Block, err error) {
		block, err = gateway.BlockByNumber(context.Background(), number)

		// Simulate L1 data availability to block receipts
		for _, receipt := range block.Receipts {
			receipt.ExecutionResources.DataAvailability = &core.DataAvailability{
				L1Gas:     5,
				L1DataGas: 10,
			}
		}
		return
	}).AnyTimes()

	mockReader.EXPECT().L1Head().Return(nil, db.ErrKeyNotFound).AnyTimes()

	for description, test := range tests {
		t.Run(description, func(t *testing.T) {
			mockReader.EXPECT().BlockByHash(utils.HexToFelt(t, test.blockHash)).DoAndReturn(func(_ *felt.Felt) (block *core.Block, err error) {
				return mockReader.BlockByNumber(test.blockNumber)
			}).Times(2)
<<<<<<< HEAD
			handler := rpcv7.New(mockReader, nil, nil, n, nil)
=======

			// Test it returns an error when a feeder client is not set
			handler := rpcv7.New(mockReader, nil, nil, "", n, nil)
>>>>>>> 80c2b5cd
			_, httpHeader, jErr := handler.TraceBlockTransactions(context.Background(), rpcv7.BlockID{Number: test.blockNumber})
			require.Equal(t, rpccore.ErrInternal.Code, jErr.Code)
			assert.Equal(t, httpHeader.Get(rpcv7.ExecutionStepsHeader), "0")

			// Test it successfully returns the traces of a block (when a feeder client is set)
			handler = handler.WithFeeder(client)
			traces, httpHeader, jErr := handler.TraceBlockTransactions(context.Background(), rpcv7.BlockID{Number: test.blockNumber})
			if n == &utils.Sepolia && description == "newer block" {
				// For the newer block test, we test 3 of the block traces (INVOKE, DEPLOY_ACCOUNT, DECLARE)
				traces = []rpcv7.TracedBlockTransaction{traces[0], traces[7], traces[11]}
			}

			require.Nil(t, jErr)
			assert.Equal(t, httpHeader.Get(rpcv7.ExecutionStepsHeader), "0")

			jsonStr, err := json.Marshal(traces)
			require.NoError(t, err)
			assert.JSONEq(t, test.trace, string(jsonStr))
		})
	}
}

func TestTransactionTraceValidation(t *testing.T) {
	validInvokeTransactionTrace := rpcv7.TransactionTrace{
		Type:               rpcv7.TxnInvoke,
		ExecuteInvocation:  &rpcv6.ExecuteInvocation{},
		ExecutionResources: &rpcv7.ExecutionResources{},
	}

	invalidInvokeTransactionTrace := rpcv7.TransactionTrace{
		Type: rpcv7.TxnInvoke,
	}

	validDeployAccountTransactionTrace := rpcv7.TransactionTrace{
		Type:                  rpcv7.TxnDeployAccount,
		ConstructorInvocation: &rpcv6.FunctionInvocation{},
	}

	invalidDeployAccountTransactionTrace := rpcv7.TransactionTrace{
		Type: rpcv7.TxnDeployAccount,
	}

	validL1HandlerTransactionTrace := rpcv7.TransactionTrace{
		Type:               rpcv7.TxnL1Handler,
		FunctionInvocation: &rpcv6.FunctionInvocation{},
	}

	invalidL1HandlerTransactionTrace := rpcv7.TransactionTrace{
		Type: rpcv7.TxnL1Handler,
	}

	tests := []struct {
		name     string
		trace    rpcv7.TransactionTrace
		wantErr  bool
		expected string
	}{
		{
			name:     "valid INVOKE tx",
			trace:    validInvokeTransactionTrace,
			wantErr:  false,
			expected: `{"type":"INVOKE","execute_invocation":{"revert_reason":""},"execution_resources":{"steps":0,"data_availability":null}}`,
		},
		{
			name:     "invalid INVOKE tx",
			trace:    invalidInvokeTransactionTrace,
			wantErr:  true,
			expected: ``,
		},
		{
			name:     "valid DEPLOY_ACCOUNT tx",
			trace:    validDeployAccountTransactionTrace,
			wantErr:  false,
			expected: `{"type":"DEPLOY_ACCOUNT","constructor_invocation":{"contract_address":"0x0","entry_point_selector":null,"calldata":null,"caller_address":"0x0","class_hash":null,"entry_point_type":"","call_type":"","result":null,"calls":null,"events":null,"messages":null,"execution_resources":null},"execution_resources":null}`,
		},
		{
			name:     "invalid DEPLOY_ACCOUNT tx",
			trace:    invalidDeployAccountTransactionTrace,
			wantErr:  true,
			expected: ``,
		},
		{
			name:     "valid L1_HANDLER tx",
			trace:    validL1HandlerTransactionTrace,
			wantErr:  false,
			expected: `{"type":"L1_HANDLER","function_invocation":{"contract_address":"0x0","entry_point_selector":null,"calldata":null,"caller_address":"0x0","class_hash":null,"entry_point_type":"","call_type":"","result":null,"calls":null,"events":null,"messages":null,"execution_resources":null},"execution_resources":null}`,
		},
		{
			name:     "invalid L1_HANDLER tx",
			trace:    invalidL1HandlerTransactionTrace,
			wantErr:  true,
			expected: ``,
		},
	}

	validate := validator.Validator()

	for _, test := range tests {
		t.Run(test.name, func(t *testing.T) {
			err := validate.Struct(test.trace)

			if test.wantErr {
				assert.Error(t, err, "Expected validation to fail, but it passed")
			} else {
				assert.NoError(t, err, "Expected validation to pass, but it failed")

				// Check marshalling (check required fields)
				j, err := json.Marshal(test.trace)
				require.NoError(t, err)
				assert.Equal(t, test.expected, string(j))
			}
		})
	}
}

func TestTraceTransaction(t *testing.T) {
	mockCtrl := gomock.NewController(t)
	t.Cleanup(mockCtrl.Finish)

	mockReader := mocks.NewMockReader(mockCtrl)
	mockSyncReader := mocks.NewMockSyncReader(mockCtrl)
	mockReader.EXPECT().Network().Return(&utils.Mainnet).AnyTimes()
	mockVM := mocks.NewMockVM(mockCtrl)
<<<<<<< HEAD
	handler := rpcv7.New(mockReader, mockSyncReader, mockVM, &utils.Mainnet, utils.NewNopZapLogger())
=======
	handler := rpcv7.New(mockReader, mockSyncReader, mockVM, "", &utils.Mainnet, utils.NewNopZapLogger())
>>>>>>> 80c2b5cd

	t.Run("not found", func(t *testing.T) {
		t.Run("key not found", func(t *testing.T) {
			hash := utils.HexToFelt(t, "0xBBBB")
			// Receipt() returns error related to db
			mockReader.EXPECT().Receipt(hash).Return(nil, nil, uint64(0), db.ErrKeyNotFound)
			mockSyncReader.EXPECT().Pending().Return(&sync.Pending{Block: &core.Block{}}, nil)

			trace, httpHeader, err := handler.TraceTransaction(context.Background(), *hash)
			assert.Nil(t, trace)
			assert.Equal(t, rpccore.ErrTxnHashNotFound, err)
			assert.Equal(t, httpHeader.Get(rpcv7.ExecutionStepsHeader), "0")
		})

		t.Run("other error", func(t *testing.T) {
			hash := utils.HexToFelt(t, "0xBBBB")
			// Receipt() returns some other error
			mockReader.EXPECT().Receipt(hash).Return(nil, nil, uint64(0), errors.New("database error"))

			trace, httpHeader, err := handler.TraceTransaction(context.Background(), *hash)
			assert.Nil(t, trace)
			assert.Equal(t, rpccore.ErrTxnHashNotFound, err)
			assert.Equal(t, httpHeader.Get(rpcv7.ExecutionStepsHeader), "0")
		})
	})
	t.Run("ok", func(t *testing.T) {
		hash := utils.HexToFelt(t, "0x37b244ea7dc6b3f9735fba02d183ef0d6807a572dd91a63cc1b14b923c1ac0")
		tx := &core.DeclareTransaction{
			TransactionHash: hash,
			ClassHash:       utils.HexToFelt(t, "0x000000000"),
			Version:         new(core.TransactionVersion).SetUint64(1),
		}

		header := &core.Header{
			Hash:             utils.HexToFelt(t, "0xCAFEBABE"),
			ParentHash:       utils.HexToFelt(t, "0x0"),
			SequencerAddress: utils.HexToFelt(t, "0X111"),
			L1GasPriceETH:    utils.HexToFelt(t, "0x1"),
			ProtocolVersion:  "99.12.3",
			L1DAMode:         core.Calldata,
		}
		block := &core.Block{
			Header:       header,
			Transactions: []core.Transaction{tx},
		}
		declaredClass := &core.DeclaredClass{
			At:    3002,
			Class: &core.Cairo1Class{},
		}

		mockReader.EXPECT().Receipt(hash).Return(nil, header.Hash, header.Number, nil)
		mockReader.EXPECT().BlockByHash(header.Hash).Return(block, nil)

		mockReader.EXPECT().StateAtBlockHash(header.ParentHash).Return(nil, nopCloser, nil)
		headState := mocks.NewMockStateHistoryReader(mockCtrl)
		headState.EXPECT().Class(tx.ClassHash).Return(declaredClass, nil)
		mockReader.EXPECT().HeadState().Return(headState, nopCloser, nil)

		innerExecutionResources := `{
			"pedersen": 0,
			"rangecheck": 0,
			"bitwise": 0,
			"ecdsa": 0,
			"ecop": 0,
			"keccak": 0,
			"poseidon": 0,
			"segmentarena": 0,
			"memoryholes": 0,
			"steps": 1
		}`

		vmTraceJSON := fmt.Sprintf(`{
			"type": "INVOKE",
			"validate_invocation": {"contract_address": "0xd747220b2744d8d8d48c8a52bd3869fb98aea915665ab2485d5eadb49def6a", "entry_point_selector": "0x162da33a4585851fe8d3af3c2a9c60b557814e221e0d4f30ff0b2189d9c7775", "calldata": ["0x2", "0x53c91253bc9682c04929ca02ed00b3e423f6710d2ee7e0d5ebb06f3ecf368a8", "0x219209e083275171774dab1df80982e9df2096516f06319c5c6d71ae0a8480c", "0x0", "0x3", "0x4270219d365d6b017231b52e92b3fb5d7c8378b05e9abc97724537a80e93b0f", "0x1171593aa5bdadda4d6b0efde6cc94ee7649c3163d5efeb19da6c16d63a2a63", "0x3", "0x10", "0x13", "0x4270219d365d6b017231b52e92b3fb5d7c8378b05e9abc97724537a80e93b0f", "0x1e8480", "0x0", "0x53c91253bc9682c04929ca02ed00b3e423f6710d2ee7e0d5ebb06f3ecf368a8", "0x1e8480", "0x0", "0x49d36570d4e46f48e99674bd3fcc84644ddd6b96f7c741b1562b82f9e004dc7", "0x420eeb770f7a4", "0x0", "0x40139799e37e4", "0x0", "0xd747220b2744d8d8d48c8a52bd3869fb98aea915665ab2485d5eadb49def6a", "0x0", "0x0", "0x1", "0x53c91253bc9682c04929ca02ed00b3e423f6710d2ee7e0d5ebb06f3ecf368a8", "0x49d36570d4e46f48e99674bd3fcc84644ddd6b96f7c741b1562b82f9e004dc7", "0x7a6f98c03379b9513ca84cca1373ff452a7462a3b61598f0af5bb27ad7f76d1", "0x64"], "caller_address": "0x0", "class_hash": "0x25ec026985a3bf9d0cc1fe17326b245dfdc3ff89b8fde106542a3ea56c5a918", "entry_point_type": "EXTERNAL", "call_type": "CALL", "result": [], "calls": [{"contract_address": "0xd747220b2744d8d8d48c8a52bd3869fb98aea915665ab2485d5eadb49def6a", "entry_point_selector": "0x162da33a4585851fe8d3af3c2a9c60b557814e221e0d4f30ff0b2189d9c7775", "calldata": ["0x2", "0x53c91253bc9682c04929ca02ed00b3e423f6710d2ee7e0d5ebb06f3ecf368a8", "0x219209e083275171774dab1df80982e9df2096516f06319c5c6d71ae0a8480c", "0x0", "0x3", "0x4270219d365d6b017231b52e92b3fb5d7c8378b05e9abc97724537a80e93b0f", "0x1171593aa5bdadda4d6b0efde6cc94ee7649c3163d5efeb19da6c16d63a2a63", "0x3", "0x10", "0x13", "0x4270219d365d6b017231b52e92b3fb5d7c8378b05e9abc97724537a80e93b0f", "0x1e8480", "0x0", "0x53c91253bc9682c04929ca02ed00b3e423f6710d2ee7e0d5ebb06f3ecf368a8", "0x1e8480", "0x0", "0x49d36570d4e46f48e99674bd3fcc84644ddd6b96f7c741b1562b82f9e004dc7", "0x420eeb770f7a4", "0x0", "0x40139799e37e4", "0x0", "0xd747220b2744d8d8d48c8a52bd3869fb98aea915665ab2485d5eadb49def6a", "0x0", "0x0", "0x1", "0x53c91253bc9682c04929ca02ed00b3e423f6710d2ee7e0d5ebb06f3ecf368a8", "0x49d36570d4e46f48e99674bd3fcc84644ddd6b96f7c741b1562b82f9e004dc7", "0x7a6f98c03379b9513ca84cca1373ff452a7462a3b61598f0af5bb27ad7f76d1", "0x64"], "caller_address": "0x0", "class_hash": "0x33434ad846cdd5f23eb73ff09fe6fddd568284a0fb7d1be20ee482f044dabe2", "entry_point_type": "EXTERNAL", "call_type": "DELEGATE", "result": [], "calls": [], "events": [], "messages": []}], "events": [], "messages": [], "execution_resources": %[1]s},
			"execute_invocation": {"contract_address": "0xd747220b2744d8d8d48c8a52bd3869fb98aea915665ab2485d5eadb49def6a", "entry_point_selector": "0x15d40a3d6ca2ac30f4031e42be28da9b056fef9bb7357ac5e85627ee876e5ad", "calldata": ["0x2", "0x53c91253bc9682c04929ca02ed00b3e423f6710d2ee7e0d5ebb06f3ecf368a8", "0x219209e083275171774dab1df80982e9df2096516f06319c5c6d71ae0a8480c", "0x0", "0x3", "0x4270219d365d6b017231b52e92b3fb5d7c8378b05e9abc97724537a80e93b0f", "0x1171593aa5bdadda4d6b0efde6cc94ee7649c3163d5efeb19da6c16d63a2a63", "0x3", "0x10", "0x13", "0x4270219d365d6b017231b52e92b3fb5d7c8378b05e9abc97724537a80e93b0f", "0x1e8480", "0x0", "0x53c91253bc9682c04929ca02ed00b3e423f6710d2ee7e0d5ebb06f3ecf368a8", "0x1e8480", "0x0", "0x49d36570d4e46f48e99674bd3fcc84644ddd6b96f7c741b1562b82f9e004dc7", "0x420eeb770f7a4", "0x0", "0x40139799e37e4", "0x0", "0xd747220b2744d8d8d48c8a52bd3869fb98aea915665ab2485d5eadb49def6a", "0x0", "0x0", "0x1", "0x53c91253bc9682c04929ca02ed00b3e423f6710d2ee7e0d5ebb06f3ecf368a8", "0x49d36570d4e46f48e99674bd3fcc84644ddd6b96f7c741b1562b82f9e004dc7", "0x7a6f98c03379b9513ca84cca1373ff452a7462a3b61598f0af5bb27ad7f76d1", "0x64"], "caller_address": "0x0", "class_hash": "0x25ec026985a3bf9d0cc1fe17326b245dfdc3ff89b8fde106542a3ea56c5a918", "entry_point_type": "EXTERNAL", "call_type": "CALL", "result": ["0x1", "0x1"], "calls": [{"contract_address": "0xd747220b2744d8d8d48c8a52bd3869fb98aea915665ab2485d5eadb49def6a", "entry_point_selector": "0x15d40a3d6ca2ac30f4031e42be28da9b056fef9bb7357ac5e85627ee876e5ad", "calldata": ["0x2", "0x53c91253bc9682c04929ca02ed00b3e423f6710d2ee7e0d5ebb06f3ecf368a8", "0x219209e083275171774dab1df80982e9df2096516f06319c5c6d71ae0a8480c", "0x0", "0x3", "0x4270219d365d6b017231b52e92b3fb5d7c8378b05e9abc97724537a80e93b0f", "0x1171593aa5bdadda4d6b0efde6cc94ee7649c3163d5efeb19da6c16d63a2a63", "0x3", "0x10", "0x13", "0x4270219d365d6b017231b52e92b3fb5d7c8378b05e9abc97724537a80e93b0f", "0x1e8480", "0x0", "0x53c91253bc9682c04929ca02ed00b3e423f6710d2ee7e0d5ebb06f3ecf368a8", "0x1e8480", "0x0", "0x49d36570d4e46f48e99674bd3fcc84644ddd6b96f7c741b1562b82f9e004dc7", "0x420eeb770f7a4", "0x0", "0x40139799e37e4", "0x0", "0xd747220b2744d8d8d48c8a52bd3869fb98aea915665ab2485d5eadb49def6a", "0x0", "0x0", "0x1", "0x53c91253bc9682c04929ca02ed00b3e423f6710d2ee7e0d5ebb06f3ecf368a8", "0x49d36570d4e46f48e99674bd3fcc84644ddd6b96f7c741b1562b82f9e004dc7", "0x7a6f98c03379b9513ca84cca1373ff452a7462a3b61598f0af5bb27ad7f76d1", "0x64"], "caller_address": "0x0", "class_hash": "0x33434ad846cdd5f23eb73ff09fe6fddd568284a0fb7d1be20ee482f044dabe2", "entry_point_type": "EXTERNAL", "call_type": "DELEGATE", "result": ["0x1", "0x1"], "calls": [{"contract_address": "0x53c91253bc9682c04929ca02ed00b3e423f6710d2ee7e0d5ebb06f3ecf368a8", "entry_point_selector": "0x219209e083275171774dab1df80982e9df2096516f06319c5c6d71ae0a8480c", "calldata": ["0x4270219d365d6b017231b52e92b3fb5d7c8378b05e9abc97724537a80e93b0f", "0x1e8480", "0x0"], "caller_address": "0xd747220b2744d8d8d48c8a52bd3869fb98aea915665ab2485d5eadb49def6a", "class_hash": "0x52c7ba99c77fc38dd3346beea6c0753c3471f2e3135af5bb837d6c9523fff62", "entry_point_type": "EXTERNAL", "call_type": "CALL", "result": ["0x1"], "calls": [{"contract_address": "0x53c91253bc9682c04929ca02ed00b3e423f6710d2ee7e0d5ebb06f3ecf368a8", "entry_point_selector": "0x219209e083275171774dab1df80982e9df2096516f06319c5c6d71ae0a8480c", "calldata": ["0x4270219d365d6b017231b52e92b3fb5d7c8378b05e9abc97724537a80e93b0f", "0x1e8480", "0x0"], "caller_address": "0xd747220b2744d8d8d48c8a52bd3869fb98aea915665ab2485d5eadb49def6a", "class_hash": "0x2760f25d5a4fb2bdde5f561fd0b44a3dee78c28903577d37d669939d97036a0", "entry_point_type": "EXTERNAL", "call_type": "DELEGATE", "result": ["0x1"], "calls": [], "events": [{"keys": ["0x134692b230b9e1ffa39098904722134159652b09c5bc41d88d6698779d228ff"], "data": ["0xd747220b2744d8d8d48c8a52bd3869fb98aea915665ab2485d5eadb49def6a", "0x4270219d365d6b017231b52e92b3fb5d7c8378b05e9abc97724537a80e93b0f", "0x1e8480", "0x0"]}], "messages": []}], "events": [], "messages": []}, {"contract_address": "0x4270219d365d6b017231b52e92b3fb5d7c8378b05e9abc97724537a80e93b0f", "entry_point_selector": "0x1171593aa5bdadda4d6b0efde6cc94ee7649c3163d5efeb19da6c16d63a2a63", "calldata": ["0x53c91253bc9682c04929ca02ed00b3e423f6710d2ee7e0d5ebb06f3ecf368a8", "0x1e8480", "0x0", "0x49d36570d4e46f48e99674bd3fcc84644ddd6b96f7c741b1562b82f9e004dc7", "0x420eeb770f7a4", "0x0", "0x40139799e37e4", "0x0", "0xd747220b2744d8d8d48c8a52bd3869fb98aea915665ab2485d5eadb49def6a", "0x0", "0x0", "0x1", "0x53c91253bc9682c04929ca02ed00b3e423f6710d2ee7e0d5ebb06f3ecf368a8", "0x49d36570d4e46f48e99674bd3fcc84644ddd6b96f7c741b1562b82f9e004dc7", "0x7a6f98c03379b9513ca84cca1373ff452a7462a3b61598f0af5bb27ad7f76d1", "0x64"], "caller_address": "0xd747220b2744d8d8d48c8a52bd3869fb98aea915665ab2485d5eadb49def6a", "class_hash": "0x5ee939756c1a60b029c594da00e637bf5923bf04a86ff163e877e899c0840eb", "entry_point_type": "EXTERNAL", "call_type": "CALL", "result": ["0x1"], "calls": [{"contract_address": "0x4270219d365d6b017231b52e92b3fb5d7c8378b05e9abc97724537a80e93b0f", "entry_point_selector": "0x1171593aa5bdadda4d6b0efde6cc94ee7649c3163d5efeb19da6c16d63a2a63", "calldata": ["0x53c91253bc9682c04929ca02ed00b3e423f6710d2ee7e0d5ebb06f3ecf368a8", "0x1e8480", "0x0", "0x49d36570d4e46f48e99674bd3fcc84644ddd6b96f7c741b1562b82f9e004dc7", "0x420eeb770f7a4", "0x0", "0x40139799e37e4", "0x0", "0xd747220b2744d8d8d48c8a52bd3869fb98aea915665ab2485d5eadb49def6a", "0x0", "0x0", "0x1", "0x53c91253bc9682c04929ca02ed00b3e423f6710d2ee7e0d5ebb06f3ecf368a8", "0x49d36570d4e46f48e99674bd3fcc84644ddd6b96f7c741b1562b82f9e004dc7", "0x7a6f98c03379b9513ca84cca1373ff452a7462a3b61598f0af5bb27ad7f76d1", "0x64"], "caller_address": "0xd747220b2744d8d8d48c8a52bd3869fb98aea915665ab2485d5eadb49def6a", "class_hash": "0x38627c278c0b3cb3c84ddee2c783fb22c3c3a3f0e667ea2b82be0ea2253bce4", "entry_point_type": "EXTERNAL", "call_type": "DELEGATE", "result": ["0x1"], "calls": [{"contract_address": "0x53c91253bc9682c04929ca02ed00b3e423f6710d2ee7e0d5ebb06f3ecf368a8", "entry_point_selector": "0x41b033f4a31df8067c24d1e9b550a2ce75fd4a29e1147af9752174f0e6cb20", "calldata": ["0xd747220b2744d8d8d48c8a52bd3869fb98aea915665ab2485d5eadb49def6a", "0x4270219d365d6b017231b52e92b3fb5d7c8378b05e9abc97724537a80e93b0f", "0x1e8480", "0x0"], "caller_address": "0x4270219d365d6b017231b52e92b3fb5d7c8378b05e9abc97724537a80e93b0f", "class_hash": "0x52c7ba99c77fc38dd3346beea6c0753c3471f2e3135af5bb837d6c9523fff62", "entry_point_type": "EXTERNAL", "call_type": "CALL", "result": ["0x1"], "calls": [{"contract_address": "0x53c91253bc9682c04929ca02ed00b3e423f6710d2ee7e0d5ebb06f3ecf368a8", "entry_point_selector": "0x41b033f4a31df8067c24d1e9b550a2ce75fd4a29e1147af9752174f0e6cb20", "calldata": ["0xd747220b2744d8d8d48c8a52bd3869fb98aea915665ab2485d5eadb49def6a", "0x4270219d365d6b017231b52e92b3fb5d7c8378b05e9abc97724537a80e93b0f", "0x1e8480", "0x0"], "caller_address": "0x4270219d365d6b017231b52e92b3fb5d7c8378b05e9abc97724537a80e93b0f", "class_hash": "0x2760f25d5a4fb2bdde5f561fd0b44a3dee78c28903577d37d669939d97036a0", "entry_point_type": "EXTERNAL", "call_type": "DELEGATE", "result": ["0x1"], "calls": [], "events": [{"keys": ["0x99cd8bde557814842a3121e8ddfd433a539b8c9f14bf31ebf108d12e6196e9"], "data": ["0xd747220b2744d8d8d48c8a52bd3869fb98aea915665ab2485d5eadb49def6a", "0x4270219d365d6b017231b52e92b3fb5d7c8378b05e9abc97724537a80e93b0f", "0x1e8480", "0x0"]}], "messages": []}], "events": [], "messages": []}, {"contract_address": "0x1ed6790cdca923073adc728080b06c159d9784cc9bf8fb26181acfdbe4256e6", "entry_point_selector": "0x260bb04cf90403013190e77d7e75f3d40d3d307180364da33c63ff53061d4e8", "calldata": [], "caller_address": "0x4270219d365d6b017231b52e92b3fb5d7c8378b05e9abc97724537a80e93b0f", "class_hash": "0x5ee939756c1a60b029c594da00e637bf5923bf04a86ff163e877e899c0840eb", "entry_point_type": "EXTERNAL", "call_type": "CALL", "result": ["0x0", "0x0", "0x5"], "calls": [{"contract_address": "0x1ed6790cdca923073adc728080b06c159d9784cc9bf8fb26181acfdbe4256e6", "entry_point_selector": "0x260bb04cf90403013190e77d7e75f3d40d3d307180364da33c63ff53061d4e8", "calldata": [], "caller_address": "0x4270219d365d6b017231b52e92b3fb5d7c8378b05e9abc97724537a80e93b0f", "class_hash": "0x46668cd07d83af5d7158e7cd62c710f1a7573501bcd4f4092c6a4e1ecd2bf61", "entry_point_type": "EXTERNAL", "call_type": "DELEGATE", "result": ["0x0", "0x0", "0x5"], "calls": [], "events": [], "messages": []}], "events": [], "messages": []}, {"contract_address": "0x53c91253bc9682c04929ca02ed00b3e423f6710d2ee7e0d5ebb06f3ecf368a8", "entry_point_selector": "0x2e4263afad30923c891518314c3c95dbe830a16874e8abc5777a9a20b54c76e", "calldata": ["0x4270219d365d6b017231b52e92b3fb5d7c8378b05e9abc97724537a80e93b0f"], "caller_address": "0x4270219d365d6b017231b52e92b3fb5d7c8378b05e9abc97724537a80e93b0f", "class_hash": "0x52c7ba99c77fc38dd3346beea6c0753c3471f2e3135af5bb837d6c9523fff62", "entry_point_type": "EXTERNAL", "call_type": "CALL", "result": ["0x1e8480", "0x0"], "calls": [{"contract_address": "0x53c91253bc9682c04929ca02ed00b3e423f6710d2ee7e0d5ebb06f3ecf368a8", "entry_point_selector": "0x2e4263afad30923c891518314c3c95dbe830a16874e8abc5777a9a20b54c76e", "calldata": ["0x4270219d365d6b017231b52e92b3fb5d7c8378b05e9abc97724537a80e93b0f"], "caller_address": "0x4270219d365d6b017231b52e92b3fb5d7c8378b05e9abc97724537a80e93b0f", "class_hash": "0x2760f25d5a4fb2bdde5f561fd0b44a3dee78c28903577d37d669939d97036a0", "entry_point_type": "EXTERNAL", "call_type": "DELEGATE", "result": ["0x1e8480", "0x0"], "calls": [], "events": [], "messages": []}], "events": [], "messages": []}, {"contract_address": "0x4270219d365d6b017231b52e92b3fb5d7c8378b05e9abc97724537a80e93b0f", "entry_point_selector": "0x15543c3708653cda9d418b4ccd3be11368e40636c10c44b18cfe756b6d88b29", "calldata": ["0x7a6f98c03379b9513ca84cca1373ff452a7462a3b61598f0af5bb27ad7f76d1", "0x53c91253bc9682c04929ca02ed00b3e423f6710d2ee7e0d5ebb06f3ecf368a8", "0x1e8480", "0x0", "0x49d36570d4e46f48e99674bd3fcc84644ddd6b96f7c741b1562b82f9e004dc7", "0x0", "0x0", "0x4270219d365d6b017231b52e92b3fb5d7c8378b05e9abc97724537a80e93b0f"], "caller_address": "0xd747220b2744d8d8d48c8a52bd3869fb98aea915665ab2485d5eadb49def6a", "class_hash": "0x2ceb6369dba6af865bca639f9f1342dfb1ae4e5d0d0723de98028b812e7cdd2", "entry_point_type": "EXTERNAL", "call_type": "DELEGATE", "result": [], "calls": [{"contract_address": "0x53c91253bc9682c04929ca02ed00b3e423f6710d2ee7e0d5ebb06f3ecf368a8", "entry_point_selector": "0x219209e083275171774dab1df80982e9df2096516f06319c5c6d71ae0a8480c", "calldata": ["0x7a6f98c03379b9513ca84cca1373ff452a7462a3b61598f0af5bb27ad7f76d1", "0x1e8480", "0x0"], "caller_address": "0x4270219d365d6b017231b52e92b3fb5d7c8378b05e9abc97724537a80e93b0f", "class_hash": "0x52c7ba99c77fc38dd3346beea6c0753c3471f2e3135af5bb837d6c9523fff62", "entry_point_type": "EXTERNAL", "call_type": "CALL", "result": ["0x1"], "calls": [{"contract_address": "0x53c91253bc9682c04929ca02ed00b3e423f6710d2ee7e0d5ebb06f3ecf368a8", "entry_point_selector": "0x219209e083275171774dab1df80982e9df2096516f06319c5c6d71ae0a8480c", "calldata": ["0x7a6f98c03379b9513ca84cca1373ff452a7462a3b61598f0af5bb27ad7f76d1", "0x1e8480", "0x0"], "caller_address": "0x4270219d365d6b017231b52e92b3fb5d7c8378b05e9abc97724537a80e93b0f", "class_hash": "0x2760f25d5a4fb2bdde5f561fd0b44a3dee78c28903577d37d669939d97036a0", "entry_point_type": "EXTERNAL", "call_type": "DELEGATE", "result": ["0x1"], "calls": [], "events": [{"keys": ["0x134692b230b9e1ffa39098904722134159652b09c5bc41d88d6698779d228ff"], "data": ["0x4270219d365d6b017231b52e92b3fb5d7c8378b05e9abc97724537a80e93b0f", "0x7a6f98c03379b9513ca84cca1373ff452a7462a3b61598f0af5bb27ad7f76d1", "0x1e8480", "0x0"]}], "messages": []}], "events": [], "messages": []}, {"contract_address": "0x7a6f98c03379b9513ca84cca1373ff452a7462a3b61598f0af5bb27ad7f76d1", "entry_point_selector": "0x2c0f7bf2d6cf5304c29171bf493feb222fef84bdaf17805a6574b0c2e8bcc87", "calldata": ["0x1e8480", "0x0", "0x0", "0x0", "0x2", "0x53c91253bc9682c04929ca02ed00b3e423f6710d2ee7e0d5ebb06f3ecf368a8", "0x49d36570d4e46f48e99674bd3fcc84644ddd6b96f7c741b1562b82f9e004dc7", "0x4270219d365d6b017231b52e92b3fb5d7c8378b05e9abc97724537a80e93b0f", "0x648f780a"], "caller_address": "0x4270219d365d6b017231b52e92b3fb5d7c8378b05e9abc97724537a80e93b0f", "class_hash": "0x514718bb56ed2a8607554c7d393c2ffd73cbab971c120b00a2ce27cc58dd1c1", "entry_point_type": "EXTERNAL", "call_type": "CALL", "result": ["0x2", "0x1e8480", "0x0", "0x417c36e4fc16d", "0x0"], "calls": [{"contract_address": "0x23c72abdf49dffc85ae3ede714f2168ad384cc67d08524732acea90df325", "entry_point_selector": "0x3c388f7eb137a89061c6f0b6e78bae453202258b0b3c419f8dd9814a547d406", "calldata": [], "caller_address": "0x7a6f98c03379b9513ca84cca1373ff452a7462a3b61598f0af5bb27ad7f76d1", "class_hash": "0x231adde42526bad434ca2eb983efdd64472638702f87f97e6e3c084f264e06f", "entry_point_type": "EXTERNAL", "call_type": "CALL", "result": ["0x178b60b3a0bcc4aa98", "0xaf07589b7c", "0x648f7422"], "calls": [], "events": [], "messages": []}, {"contract_address": "0x53c91253bc9682c04929ca02ed00b3e423f6710d2ee7e0d5ebb06f3ecf368a8", "entry_point_selector": "0x41b033f4a31df8067c24d1e9b550a2ce75fd4a29e1147af9752174f0e6cb20", "calldata": ["0x4270219d365d6b017231b52e92b3fb5d7c8378b05e9abc97724537a80e93b0f", "0x23c72abdf49dffc85ae3ede714f2168ad384cc67d08524732acea90df325", "0x1e8480", "0x0"], "caller_address": "0x7a6f98c03379b9513ca84cca1373ff452a7462a3b61598f0af5bb27ad7f76d1", "class_hash": "0x52c7ba99c77fc38dd3346beea6c0753c3471f2e3135af5bb837d6c9523fff62", "entry_point_type": "EXTERNAL", "call_type": "CALL", "result": ["0x1"], "calls": [{"contract_address": "0x53c91253bc9682c04929ca02ed00b3e423f6710d2ee7e0d5ebb06f3ecf368a8", "entry_point_selector": "0x41b033f4a31df8067c24d1e9b550a2ce75fd4a29e1147af9752174f0e6cb20", "calldata": ["0x4270219d365d6b017231b52e92b3fb5d7c8378b05e9abc97724537a80e93b0f", "0x23c72abdf49dffc85ae3ede714f2168ad384cc67d08524732acea90df325", "0x1e8480", "0x0"], "caller_address": "0x7a6f98c03379b9513ca84cca1373ff452a7462a3b61598f0af5bb27ad7f76d1", "class_hash": "0x2760f25d5a4fb2bdde5f561fd0b44a3dee78c28903577d37d669939d97036a0", "entry_point_type": "EXTERNAL", "call_type": "DELEGATE", "result": ["0x1"], "calls": [], "events": [{"keys": ["0x99cd8bde557814842a3121e8ddfd433a539b8c9f14bf31ebf108d12e6196e9"], "data": ["0x4270219d365d6b017231b52e92b3fb5d7c8378b05e9abc97724537a80e93b0f", "0x23c72abdf49dffc85ae3ede714f2168ad384cc67d08524732acea90df325", "0x1e8480", "0x0"]}], "messages": []}], "events": [], "messages": []}, {"contract_address": "0x23c72abdf49dffc85ae3ede714f2168ad384cc67d08524732acea90df325", "entry_point_selector": "0x15543c3708653cda9d418b4ccd3be11368e40636c10c44b18cfe756b6d88b29", "calldata": ["0x417c36e4fc16d", "0x0", "0x0", "0x0", "0x4270219d365d6b017231b52e92b3fb5d7c8378b05e9abc97724537a80e93b0f"], "caller_address": "0x7a6f98c03379b9513ca84cca1373ff452a7462a3b61598f0af5bb27ad7f76d1", "class_hash": "0x231adde42526bad434ca2eb983efdd64472638702f87f97e6e3c084f264e06f", "entry_point_type": "EXTERNAL", "call_type": "CALL", "result": [], "calls": [{"contract_address": "0x49d36570d4e46f48e99674bd3fcc84644ddd6b96f7c741b1562b82f9e004dc7", "entry_point_selector": "0x83afd3f4caedc6eebf44246fe54e38c95e3179a5ec9ea81740eca5b482d12e", "calldata": ["0x4270219d365d6b017231b52e92b3fb5d7c8378b05e9abc97724537a80e93b0f", "0x417c36e4fc16d", "0x0"], "caller_address": "0x23c72abdf49dffc85ae3ede714f2168ad384cc67d08524732acea90df325", "class_hash": "0xd0e183745e9dae3e4e78a8ffedcce0903fc4900beace4e0abf192d4c202da3", "entry_point_type": "EXTERNAL", "call_type": "CALL", "result": ["0x1"], "calls": [{"contract_address": "0x49d36570d4e46f48e99674bd3fcc84644ddd6b96f7c741b1562b82f9e004dc7", "entry_point_selector": "0x83afd3f4caedc6eebf44246fe54e38c95e3179a5ec9ea81740eca5b482d12e", "calldata": ["0x4270219d365d6b017231b52e92b3fb5d7c8378b05e9abc97724537a80e93b0f", "0x417c36e4fc16d", "0x0"], "caller_address": "0x23c72abdf49dffc85ae3ede714f2168ad384cc67d08524732acea90df325", "class_hash": "0x2760f25d5a4fb2bdde5f561fd0b44a3dee78c28903577d37d669939d97036a0", "entry_point_type": "EXTERNAL", "call_type": "DELEGATE", "result": ["0x1"], "calls": [], "events": [{"keys": ["0x99cd8bde557814842a3121e8ddfd433a539b8c9f14bf31ebf108d12e6196e9"], "data": ["0x23c72abdf49dffc85ae3ede714f2168ad384cc67d08524732acea90df325", "0x4270219d365d6b017231b52e92b3fb5d7c8378b05e9abc97724537a80e93b0f", "0x417c36e4fc16d", "0x0"]}], "messages": []}], "events": [], "messages": []}, {"contract_address": "0x49d36570d4e46f48e99674bd3fcc84644ddd6b96f7c741b1562b82f9e004dc7", "entry_point_selector": "0x2e4263afad30923c891518314c3c95dbe830a16874e8abc5777a9a20b54c76e", "calldata": ["0x23c72abdf49dffc85ae3ede714f2168ad384cc67d08524732acea90df325"], "caller_address": "0x23c72abdf49dffc85ae3ede714f2168ad384cc67d08524732acea90df325", "class_hash": "0xd0e183745e9dae3e4e78a8ffedcce0903fc4900beace4e0abf192d4c202da3", "entry_point_type": "EXTERNAL", "call_type": "CALL", "result": ["0x178b5c9bdd4e74e92b", "0x0"], "calls": [{"contract_address": "0x49d36570d4e46f48e99674bd3fcc84644ddd6b96f7c741b1562b82f9e004dc7", "entry_point_selector": "0x2e4263afad30923c891518314c3c95dbe830a16874e8abc5777a9a20b54c76e", "calldata": ["0x23c72abdf49dffc85ae3ede714f2168ad384cc67d08524732acea90df325"], "caller_address": "0x23c72abdf49dffc85ae3ede714f2168ad384cc67d08524732acea90df325", "class_hash": "0x2760f25d5a4fb2bdde5f561fd0b44a3dee78c28903577d37d669939d97036a0", "entry_point_type": "EXTERNAL", "call_type": "DELEGATE", "result": ["0x178b5c9bdd4e74e92b", "0x0"], "calls": [], "events": [], "messages": []}], "events": [], "messages": []}, {"contract_address": "0x53c91253bc9682c04929ca02ed00b3e423f6710d2ee7e0d5ebb06f3ecf368a8", "entry_point_selector": "0x2e4263afad30923c891518314c3c95dbe830a16874e8abc5777a9a20b54c76e", "calldata": ["0x23c72abdf49dffc85ae3ede714f2168ad384cc67d08524732acea90df325"], "caller_address": "0x23c72abdf49dffc85ae3ede714f2168ad384cc67d08524732acea90df325", "class_hash": "0x52c7ba99c77fc38dd3346beea6c0753c3471f2e3135af5bb837d6c9523fff62", "entry_point_type": "EXTERNAL", "call_type": "CALL", "result": ["0xaf07771ffc", "0x0"], "calls": [{"contract_address": "0x53c91253bc9682c04929ca02ed00b3e423f6710d2ee7e0d5ebb06f3ecf368a8", "entry_point_selector": "0x2e4263afad30923c891518314c3c95dbe830a16874e8abc5777a9a20b54c76e", "calldata": ["0x23c72abdf49dffc85ae3ede714f2168ad384cc67d08524732acea90df325"], "caller_address": "0x23c72abdf49dffc85ae3ede714f2168ad384cc67d08524732acea90df325", "class_hash": "0x2760f25d5a4fb2bdde5f561fd0b44a3dee78c28903577d37d669939d97036a0", "entry_point_type": "EXTERNAL", "call_type": "DELEGATE", "result": ["0xaf07771ffc", "0x0"], "calls": [], "events": [], "messages": []}], "events": [], "messages": []}], "events": [{"keys": ["0xe14a408baf7f453312eec68e9b7d728ec5337fbdf671f917ee8c80f3255232"], "data": ["0x178b5c9bdd4e74e92b", "0xaf07771ffc"]}, {"keys": ["0xe316f0d9d2a3affa97de1d99bb2aac0538e2666d0d8545545ead241ef0ccab"], "data": ["0x7a6f98c03379b9513ca84cca1373ff452a7462a3b61598f0af5bb27ad7f76d1", "0x0", "0x0", "0x1e8480", "0x0", "0x417c36e4fc16d", "0x0", "0x0", "0x0", "0x4270219d365d6b017231b52e92b3fb5d7c8378b05e9abc97724537a80e93b0f"]}], "messages": []}], "events": [], "messages": []}], "events": [], "messages": []}, {"contract_address": "0x49d36570d4e46f48e99674bd3fcc84644ddd6b96f7c741b1562b82f9e004dc7", "entry_point_selector": "0x2e4263afad30923c891518314c3c95dbe830a16874e8abc5777a9a20b54c76e", "calldata": ["0x4270219d365d6b017231b52e92b3fb5d7c8378b05e9abc97724537a80e93b0f"], "caller_address": "0x4270219d365d6b017231b52e92b3fb5d7c8378b05e9abc97724537a80e93b0f", "class_hash": "0xd0e183745e9dae3e4e78a8ffedcce0903fc4900beace4e0abf192d4c202da3", "entry_point_type": "EXTERNAL", "call_type": "CALL", "result": ["0x417c36e4fc16d", "0x0"], "calls": [{"contract_address": "0x49d36570d4e46f48e99674bd3fcc84644ddd6b96f7c741b1562b82f9e004dc7", "entry_point_selector": "0x2e4263afad30923c891518314c3c95dbe830a16874e8abc5777a9a20b54c76e", "calldata": ["0x4270219d365d6b017231b52e92b3fb5d7c8378b05e9abc97724537a80e93b0f"], "caller_address": "0x4270219d365d6b017231b52e92b3fb5d7c8378b05e9abc97724537a80e93b0f", "class_hash": "0x2760f25d5a4fb2bdde5f561fd0b44a3dee78c28903577d37d669939d97036a0", "entry_point_type": "EXTERNAL", "call_type": "DELEGATE", "result": ["0x417c36e4fc16d", "0x0"], "calls": [], "events": [], "messages": []}], "events": [], "messages": []}, {"contract_address": "0x49d36570d4e46f48e99674bd3fcc84644ddd6b96f7c741b1562b82f9e004dc7", "entry_point_selector": "0x83afd3f4caedc6eebf44246fe54e38c95e3179a5ec9ea81740eca5b482d12e", "calldata": ["0xd747220b2744d8d8d48c8a52bd3869fb98aea915665ab2485d5eadb49def6a", "0x417c36e4fc16d", "0x0"], "caller_address": "0x4270219d365d6b017231b52e92b3fb5d7c8378b05e9abc97724537a80e93b0f", "class_hash": "0xd0e183745e9dae3e4e78a8ffedcce0903fc4900beace4e0abf192d4c202da3", "entry_point_type": "EXTERNAL", "call_type": "CALL", "result": ["0x1"], "calls": [{"contract_address": "0x49d36570d4e46f48e99674bd3fcc84644ddd6b96f7c741b1562b82f9e004dc7", "entry_point_selector": "0x83afd3f4caedc6eebf44246fe54e38c95e3179a5ec9ea81740eca5b482d12e", "calldata": ["0xd747220b2744d8d8d48c8a52bd3869fb98aea915665ab2485d5eadb49def6a", "0x417c36e4fc16d", "0x0"], "caller_address": "0x4270219d365d6b017231b52e92b3fb5d7c8378b05e9abc97724537a80e93b0f", "class_hash": "0x2760f25d5a4fb2bdde5f561fd0b44a3dee78c28903577d37d669939d97036a0", "entry_point_type": "EXTERNAL", "call_type": "DELEGATE", "result": ["0x1"], "calls": [], "events": [{"keys": ["0x99cd8bde557814842a3121e8ddfd433a539b8c9f14bf31ebf108d12e6196e9"], "data": ["0x4270219d365d6b017231b52e92b3fb5d7c8378b05e9abc97724537a80e93b0f", "0xd747220b2744d8d8d48c8a52bd3869fb98aea915665ab2485d5eadb49def6a", "0x417c36e4fc16d", "0x0"]}], "messages": []}], "events": [], "messages": []}], "events": [{"keys": ["0xe316f0d9d2a3affa97de1d99bb2aac0538e2666d0d8545545ead241ef0ccab"], "data": ["0xd747220b2744d8d8d48c8a52bd3869fb98aea915665ab2485d5eadb49def6a", "0x53c91253bc9682c04929ca02ed00b3e423f6710d2ee7e0d5ebb06f3ecf368a8", "0x1e8480", "0x49d36570d4e46f48e99674bd3fcc84644ddd6b96f7c741b1562b82f9e004dc7", "0x417c36e4fc16d", "0xd747220b2744d8d8d48c8a52bd3869fb98aea915665ab2485d5eadb49def6a"]}], "messages": []}], "events": [], "messages": []}], "events": [{"keys": ["0x5ad857f66a5b55f1301ff1ed7e098ac6d4433148f0b72ebc4a2945ab85ad53"], "data": ["0x2fc5e96de394697c1311606c96ec14840e408493fd42cf0c54b73b39d312b81", "0x2", "0x1", "0x1"]}], "messages": []}], "events": [], "messages": [], "execution_resources": %[1]s},
			"fee_transfer_invocation": {"contract_address": "0x49d36570d4e46f48e99674bd3fcc84644ddd6b96f7c741b1562b82f9e004dc7", "entry_point_selector": "0x83afd3f4caedc6eebf44246fe54e38c95e3179a5ec9ea81740eca5b482d12e", "calldata": ["0x1176a1bd84444c89232ec27754698e5d2e7e1a7f1539f12027f28b23ec9f3d8", "0x2cb6", "0x0"], "caller_address": "0xd747220b2744d8d8d48c8a52bd3869fb98aea915665ab2485d5eadb49def6a", "class_hash": "0xd0e183745e9dae3e4e78a8ffedcce0903fc4900beace4e0abf192d4c202da3", "entry_point_type": "EXTERNAL", "call_type": "CALL", "result": ["0x1"], "calls": [{"contract_address": "0x49d36570d4e46f48e99674bd3fcc84644ddd6b96f7c741b1562b82f9e004dc7", "entry_point_selector": "0x83afd3f4caedc6eebf44246fe54e38c95e3179a5ec9ea81740eca5b482d12e", "calldata": ["0x1176a1bd84444c89232ec27754698e5d2e7e1a7f1539f12027f28b23ec9f3d8", "0x2cb6", "0x0"], "caller_address": "0xd747220b2744d8d8d48c8a52bd3869fb98aea915665ab2485d5eadb49def6a", "class_hash": "0x2760f25d5a4fb2bdde5f561fd0b44a3dee78c28903577d37d669939d97036a0", "entry_point_type": "EXTERNAL", "call_type": "DELEGATE", "result": ["0x1"], "calls": [], "events": [{"keys": ["0x99cd8bde557814842a3121e8ddfd433a539b8c9f14bf31ebf108d12e6196e9"], "data": ["0xd747220b2744d8d8d48c8a52bd3869fb98aea915665ab2485d5eadb49def6a", "0x1176a1bd84444c89232ec27754698e5d2e7e1a7f1539f12027f28b23ec9f3d8", "0x2cb6", "0x0"]}], "messages": []}], "events": [], "messages": [], "execution_resources": %[1]s},
			"state_diff": {
				"storage_diffs": [],
				"nonces": [],
				"deployed_contracts": [],
				"deprecated_declared_classes": [],
				"declared_classes": [],
				"replaced_classes": []
			}
		}`, innerExecutionResources)

		vmTrace := new(vm.TransactionTrace)
		require.NoError(t, json.Unmarshal(json.RawMessage(vmTraceJSON), vmTrace))

		dataGas := []core.DataAvailability{{L1Gas: 1, L1DataGas: 0}}
		overallFee := []*felt.Felt{new(felt.Felt).SetUint64(1)}

		stepsUsed := uint64(123)
		stepsUsedStr := "123"

		mockVM.EXPECT().Execute([]core.Transaction{tx}, []core.Class{declaredClass.Class}, []*felt.Felt{},
			&vm.BlockInfo{Header: header}, gomock.Any(), &utils.Mainnet, false, false,
			false, false).
			Return(vm.ExecutionResults{
				OverallFees:      overallFee,
				DataAvailability: dataGas,
				Traces:           []vm.TransactionTrace{*vmTrace},
				NumSteps:         stepsUsed,
			}, nil)

		trace, httpHeader, err := handler.TraceTransaction(context.Background(), *hash)
		require.Nil(t, err)
		assert.Equal(t, httpHeader.Get(rpcv7.ExecutionStepsHeader), stepsUsedStr)

		// Root level execution resources should be the sum of inner execution resources
		vmTrace.ExecutionResources = &vm.ExecutionResources{
			ComputationResources: vm.ComputationResources{
				Steps: 3,
			},
			DataAvailability: &vm.DataAvailability{
				L1Gas:     1,
				L1DataGas: 0,
			},
		}
		assert.Equal(t, rpcv7.AdaptVMTransactionTrace(vmTrace), *trace)
	})
	t.Run("pending block", func(t *testing.T) {
		hash := utils.HexToFelt(t, "0xceb6a374aff2bbb3537cf35f50df8634b2354a21")
		tx := &core.DeclareTransaction{
			TransactionHash: hash,
			ClassHash:       utils.HexToFelt(t, "0x000000000"),
			Version:         new(core.TransactionVersion).SetUint64(1),
		}

		header := &core.Header{
			ParentHash:       utils.HexToFelt(t, "0x0"),
			SequencerAddress: utils.HexToFelt(t, "0X111"),
			ProtocolVersion:  "99.12.3",
			L1DAMode:         core.Calldata,
			L1GasPriceETH:    utils.HexToFelt(t, "0x1"),
		}
		require.Nil(t, header.Hash, "hash must be nil for pending block")

		block := &core.Block{
			Header:       header,
			Transactions: []core.Transaction{tx},
		}
		declaredClass := &core.DeclaredClass{
			At:    3002,
			Class: &core.Cairo1Class{},
		}

		mockReader.EXPECT().Receipt(hash).Return(nil, header.Hash, header.Number, nil)
		mockSyncReader.EXPECT().Pending().Return(&sync.Pending{
			Block: block,
		}, nil)

		mockReader.EXPECT().StateAtBlockHash(header.ParentHash).Return(nil, nopCloser, nil)
		headState := mocks.NewMockStateHistoryReader(mockCtrl)
		headState.EXPECT().Class(tx.ClassHash).Return(declaredClass, nil)
		mockSyncReader.EXPECT().PendingState().Return(headState, nopCloser, nil)

		innerExecutionResources := `{
			"pedersen": 0,
			"rangecheck": 0,
			"bitwise": 0,
			"ecdsa": 0,
			"ecop": 0,
			"keccak": 0,
			"poseidon": 0,
			"segmentarena": 0,
			"memoryholes": 0,
			"steps": 2
		}`

		vmTraceJSON := fmt.Sprintf(`{
			"type": "INVOKE",
			"validate_invocation": {"contract_address": "0xd747220b2744d8d8d48c8a52bd3869fb98aea915665ab2485d5eadb49def6a", "entry_point_selector": "0x162da33a4585851fe8d3af3c2a9c60b557814e221e0d4f30ff0b2189d9c7775", "calldata": ["0x2", "0x53c91253bc9682c04929ca02ed00b3e423f6710d2ee7e0d5ebb06f3ecf368a8", "0x219209e083275171774dab1df80982e9df2096516f06319c5c6d71ae0a8480c", "0x0", "0x3", "0x4270219d365d6b017231b52e92b3fb5d7c8378b05e9abc97724537a80e93b0f", "0x1171593aa5bdadda4d6b0efde6cc94ee7649c3163d5efeb19da6c16d63a2a63", "0x3", "0x10", "0x13", "0x4270219d365d6b017231b52e92b3fb5d7c8378b05e9abc97724537a80e93b0f", "0x1e8480", "0x0", "0x53c91253bc9682c04929ca02ed00b3e423f6710d2ee7e0d5ebb06f3ecf368a8", "0x1e8480", "0x0", "0x49d36570d4e46f48e99674bd3fcc84644ddd6b96f7c741b1562b82f9e004dc7", "0x420eeb770f7a4", "0x0", "0x40139799e37e4", "0x0", "0xd747220b2744d8d8d48c8a52bd3869fb98aea915665ab2485d5eadb49def6a", "0x0", "0x0", "0x1", "0x53c91253bc9682c04929ca02ed00b3e423f6710d2ee7e0d5ebb06f3ecf368a8", "0x49d36570d4e46f48e99674bd3fcc84644ddd6b96f7c741b1562b82f9e004dc7", "0x7a6f98c03379b9513ca84cca1373ff452a7462a3b61598f0af5bb27ad7f76d1", "0x64"], "caller_address": "0x0", "class_hash": "0x25ec026985a3bf9d0cc1fe17326b245dfdc3ff89b8fde106542a3ea56c5a918", "entry_point_type": "EXTERNAL", "call_type": "CALL", "result": [], "calls": [{"contract_address": "0xd747220b2744d8d8d48c8a52bd3869fb98aea915665ab2485d5eadb49def6a", "entry_point_selector": "0x162da33a4585851fe8d3af3c2a9c60b557814e221e0d4f30ff0b2189d9c7775", "calldata": ["0x2", "0x53c91253bc9682c04929ca02ed00b3e423f6710d2ee7e0d5ebb06f3ecf368a8", "0x219209e083275171774dab1df80982e9df2096516f06319c5c6d71ae0a8480c", "0x0", "0x3", "0x4270219d365d6b017231b52e92b3fb5d7c8378b05e9abc97724537a80e93b0f", "0x1171593aa5bdadda4d6b0efde6cc94ee7649c3163d5efeb19da6c16d63a2a63", "0x3", "0x10", "0x13", "0x4270219d365d6b017231b52e92b3fb5d7c8378b05e9abc97724537a80e93b0f", "0x1e8480", "0x0", "0x53c91253bc9682c04929ca02ed00b3e423f6710d2ee7e0d5ebb06f3ecf368a8", "0x1e8480", "0x0", "0x49d36570d4e46f48e99674bd3fcc84644ddd6b96f7c741b1562b82f9e004dc7", "0x420eeb770f7a4", "0x0", "0x40139799e37e4", "0x0", "0xd747220b2744d8d8d48c8a52bd3869fb98aea915665ab2485d5eadb49def6a", "0x0", "0x0", "0x1", "0x53c91253bc9682c04929ca02ed00b3e423f6710d2ee7e0d5ebb06f3ecf368a8", "0x49d36570d4e46f48e99674bd3fcc84644ddd6b96f7c741b1562b82f9e004dc7", "0x7a6f98c03379b9513ca84cca1373ff452a7462a3b61598f0af5bb27ad7f76d1", "0x64"], "caller_address": "0x0", "class_hash": "0x33434ad846cdd5f23eb73ff09fe6fddd568284a0fb7d1be20ee482f044dabe2", "entry_point_type": "EXTERNAL", "call_type": "DELEGATE", "result": [], "calls": [], "events": [], "messages": []}], "events": [], "messages": [], "execution_resources": %[1]s},
			"execute_invocation": {"contract_address": "0xd747220b2744d8d8d48c8a52bd3869fb98aea915665ab2485d5eadb49def6a", "entry_point_selector": "0x15d40a3d6ca2ac30f4031e42be28da9b056fef9bb7357ac5e85627ee876e5ad", "calldata": ["0x2", "0x53c91253bc9682c04929ca02ed00b3e423f6710d2ee7e0d5ebb06f3ecf368a8", "0x219209e083275171774dab1df80982e9df2096516f06319c5c6d71ae0a8480c", "0x0", "0x3", "0x4270219d365d6b017231b52e92b3fb5d7c8378b05e9abc97724537a80e93b0f", "0x1171593aa5bdadda4d6b0efde6cc94ee7649c3163d5efeb19da6c16d63a2a63", "0x3", "0x10", "0x13", "0x4270219d365d6b017231b52e92b3fb5d7c8378b05e9abc97724537a80e93b0f", "0x1e8480", "0x0", "0x53c91253bc9682c04929ca02ed00b3e423f6710d2ee7e0d5ebb06f3ecf368a8", "0x1e8480", "0x0", "0x49d36570d4e46f48e99674bd3fcc84644ddd6b96f7c741b1562b82f9e004dc7", "0x420eeb770f7a4", "0x0", "0x40139799e37e4", "0x0", "0xd747220b2744d8d8d48c8a52bd3869fb98aea915665ab2485d5eadb49def6a", "0x0", "0x0", "0x1", "0x53c91253bc9682c04929ca02ed00b3e423f6710d2ee7e0d5ebb06f3ecf368a8", "0x49d36570d4e46f48e99674bd3fcc84644ddd6b96f7c741b1562b82f9e004dc7", "0x7a6f98c03379b9513ca84cca1373ff452a7462a3b61598f0af5bb27ad7f76d1", "0x64"], "caller_address": "0x0", "class_hash": "0x25ec026985a3bf9d0cc1fe17326b245dfdc3ff89b8fde106542a3ea56c5a918", "entry_point_type": "EXTERNAL", "call_type": "CALL", "result": ["0x1", "0x1"], "calls": [{"contract_address": "0xd747220b2744d8d8d48c8a52bd3869fb98aea915665ab2485d5eadb49def6a", "entry_point_selector": "0x15d40a3d6ca2ac30f4031e42be28da9b056fef9bb7357ac5e85627ee876e5ad", "calldata": ["0x2", "0x53c91253bc9682c04929ca02ed00b3e423f6710d2ee7e0d5ebb06f3ecf368a8", "0x219209e083275171774dab1df80982e9df2096516f06319c5c6d71ae0a8480c", "0x0", "0x3", "0x4270219d365d6b017231b52e92b3fb5d7c8378b05e9abc97724537a80e93b0f", "0x1171593aa5bdadda4d6b0efde6cc94ee7649c3163d5efeb19da6c16d63a2a63", "0x3", "0x10", "0x13", "0x4270219d365d6b017231b52e92b3fb5d7c8378b05e9abc97724537a80e93b0f", "0x1e8480", "0x0", "0x53c91253bc9682c04929ca02ed00b3e423f6710d2ee7e0d5ebb06f3ecf368a8", "0x1e8480", "0x0", "0x49d36570d4e46f48e99674bd3fcc84644ddd6b96f7c741b1562b82f9e004dc7", "0x420eeb770f7a4", "0x0", "0x40139799e37e4", "0x0", "0xd747220b2744d8d8d48c8a52bd3869fb98aea915665ab2485d5eadb49def6a", "0x0", "0x0", "0x1", "0x53c91253bc9682c04929ca02ed00b3e423f6710d2ee7e0d5ebb06f3ecf368a8", "0x49d36570d4e46f48e99674bd3fcc84644ddd6b96f7c741b1562b82f9e004dc7", "0x7a6f98c03379b9513ca84cca1373ff452a7462a3b61598f0af5bb27ad7f76d1", "0x64"], "caller_address": "0x0", "class_hash": "0x33434ad846cdd5f23eb73ff09fe6fddd568284a0fb7d1be20ee482f044dabe2", "entry_point_type": "EXTERNAL", "call_type": "DELEGATE", "result": ["0x1", "0x1"], "calls": [{"contract_address": "0x53c91253bc9682c04929ca02ed00b3e423f6710d2ee7e0d5ebb06f3ecf368a8", "entry_point_selector": "0x219209e083275171774dab1df80982e9df2096516f06319c5c6d71ae0a8480c", "calldata": ["0x4270219d365d6b017231b52e92b3fb5d7c8378b05e9abc97724537a80e93b0f", "0x1e8480", "0x0"], "caller_address": "0xd747220b2744d8d8d48c8a52bd3869fb98aea915665ab2485d5eadb49def6a", "class_hash": "0x52c7ba99c77fc38dd3346beea6c0753c3471f2e3135af5bb837d6c9523fff62", "entry_point_type": "EXTERNAL", "call_type": "CALL", "result": ["0x1"], "calls": [{"contract_address": "0x53c91253bc9682c04929ca02ed00b3e423f6710d2ee7e0d5ebb06f3ecf368a8", "entry_point_selector": "0x219209e083275171774dab1df80982e9df2096516f06319c5c6d71ae0a8480c", "calldata": ["0x4270219d365d6b017231b52e92b3fb5d7c8378b05e9abc97724537a80e93b0f", "0x1e8480", "0x0"], "caller_address": "0xd747220b2744d8d8d48c8a52bd3869fb98aea915665ab2485d5eadb49def6a", "class_hash": "0x2760f25d5a4fb2bdde5f561fd0b44a3dee78c28903577d37d669939d97036a0", "entry_point_type": "EXTERNAL", "call_type": "DELEGATE", "result": ["0x1"], "calls": [], "events": [{"keys": ["0x134692b230b9e1ffa39098904722134159652b09c5bc41d88d6698779d228ff"], "data": ["0xd747220b2744d8d8d48c8a52bd3869fb98aea915665ab2485d5eadb49def6a", "0x4270219d365d6b017231b52e92b3fb5d7c8378b05e9abc97724537a80e93b0f", "0x1e8480", "0x0"]}], "messages": []}], "events": [], "messages": []}, {"contract_address": "0x4270219d365d6b017231b52e92b3fb5d7c8378b05e9abc97724537a80e93b0f", "entry_point_selector": "0x1171593aa5bdadda4d6b0efde6cc94ee7649c3163d5efeb19da6c16d63a2a63", "calldata": ["0x53c91253bc9682c04929ca02ed00b3e423f6710d2ee7e0d5ebb06f3ecf368a8", "0x1e8480", "0x0", "0x49d36570d4e46f48e99674bd3fcc84644ddd6b96f7c741b1562b82f9e004dc7", "0x420eeb770f7a4", "0x0", "0x40139799e37e4", "0x0", "0xd747220b2744d8d8d48c8a52bd3869fb98aea915665ab2485d5eadb49def6a", "0x0", "0x0", "0x1", "0x53c91253bc9682c04929ca02ed00b3e423f6710d2ee7e0d5ebb06f3ecf368a8", "0x49d36570d4e46f48e99674bd3fcc84644ddd6b96f7c741b1562b82f9e004dc7", "0x7a6f98c03379b9513ca84cca1373ff452a7462a3b61598f0af5bb27ad7f76d1", "0x64"], "caller_address": "0xd747220b2744d8d8d48c8a52bd3869fb98aea915665ab2485d5eadb49def6a", "class_hash": "0x5ee939756c1a60b029c594da00e637bf5923bf04a86ff163e877e899c0840eb", "entry_point_type": "EXTERNAL", "call_type": "CALL", "result": ["0x1"], "calls": [{"contract_address": "0x4270219d365d6b017231b52e92b3fb5d7c8378b05e9abc97724537a80e93b0f", "entry_point_selector": "0x1171593aa5bdadda4d6b0efde6cc94ee7649c3163d5efeb19da6c16d63a2a63", "calldata": ["0x53c91253bc9682c04929ca02ed00b3e423f6710d2ee7e0d5ebb06f3ecf368a8", "0x1e8480", "0x0", "0x49d36570d4e46f48e99674bd3fcc84644ddd6b96f7c741b1562b82f9e004dc7", "0x420eeb770f7a4", "0x0", "0x40139799e37e4", "0x0", "0xd747220b2744d8d8d48c8a52bd3869fb98aea915665ab2485d5eadb49def6a", "0x0", "0x0", "0x1", "0x53c91253bc9682c04929ca02ed00b3e423f6710d2ee7e0d5ebb06f3ecf368a8", "0x49d36570d4e46f48e99674bd3fcc84644ddd6b96f7c741b1562b82f9e004dc7", "0x7a6f98c03379b9513ca84cca1373ff452a7462a3b61598f0af5bb27ad7f76d1", "0x64"], "caller_address": "0xd747220b2744d8d8d48c8a52bd3869fb98aea915665ab2485d5eadb49def6a", "class_hash": "0x38627c278c0b3cb3c84ddee2c783fb22c3c3a3f0e667ea2b82be0ea2253bce4", "entry_point_type": "EXTERNAL", "call_type": "DELEGATE", "result": ["0x1"], "calls": [{"contract_address": "0x53c91253bc9682c04929ca02ed00b3e423f6710d2ee7e0d5ebb06f3ecf368a8", "entry_point_selector": "0x41b033f4a31df8067c24d1e9b550a2ce75fd4a29e1147af9752174f0e6cb20", "calldata": ["0xd747220b2744d8d8d48c8a52bd3869fb98aea915665ab2485d5eadb49def6a", "0x4270219d365d6b017231b52e92b3fb5d7c8378b05e9abc97724537a80e93b0f", "0x1e8480", "0x0"], "caller_address": "0x4270219d365d6b017231b52e92b3fb5d7c8378b05e9abc97724537a80e93b0f", "class_hash": "0x52c7ba99c77fc38dd3346beea6c0753c3471f2e3135af5bb837d6c9523fff62", "entry_point_type": "EXTERNAL", "call_type": "CALL", "result": ["0x1"], "calls": [{"contract_address": "0x53c91253bc9682c04929ca02ed00b3e423f6710d2ee7e0d5ebb06f3ecf368a8", "entry_point_selector": "0x41b033f4a31df8067c24d1e9b550a2ce75fd4a29e1147af9752174f0e6cb20", "calldata": ["0xd747220b2744d8d8d48c8a52bd3869fb98aea915665ab2485d5eadb49def6a", "0x4270219d365d6b017231b52e92b3fb5d7c8378b05e9abc97724537a80e93b0f", "0x1e8480", "0x0"], "caller_address": "0x4270219d365d6b017231b52e92b3fb5d7c8378b05e9abc97724537a80e93b0f", "class_hash": "0x2760f25d5a4fb2bdde5f561fd0b44a3dee78c28903577d37d669939d97036a0", "entry_point_type": "EXTERNAL", "call_type": "DELEGATE", "result": ["0x1"], "calls": [], "events": [{"keys": ["0x99cd8bde557814842a3121e8ddfd433a539b8c9f14bf31ebf108d12e6196e9"], "data": ["0xd747220b2744d8d8d48c8a52bd3869fb98aea915665ab2485d5eadb49def6a", "0x4270219d365d6b017231b52e92b3fb5d7c8378b05e9abc97724537a80e93b0f", "0x1e8480", "0x0"]}], "messages": []}], "events": [], "messages": []}, {"contract_address": "0x1ed6790cdca923073adc728080b06c159d9784cc9bf8fb26181acfdbe4256e6", "entry_point_selector": "0x260bb04cf90403013190e77d7e75f3d40d3d307180364da33c63ff53061d4e8", "calldata": [], "caller_address": "0x4270219d365d6b017231b52e92b3fb5d7c8378b05e9abc97724537a80e93b0f", "class_hash": "0x5ee939756c1a60b029c594da00e637bf5923bf04a86ff163e877e899c0840eb", "entry_point_type": "EXTERNAL", "call_type": "CALL", "result": ["0x0", "0x0", "0x5"], "calls": [{"contract_address": "0x1ed6790cdca923073adc728080b06c159d9784cc9bf8fb26181acfdbe4256e6", "entry_point_selector": "0x260bb04cf90403013190e77d7e75f3d40d3d307180364da33c63ff53061d4e8", "calldata": [], "caller_address": "0x4270219d365d6b017231b52e92b3fb5d7c8378b05e9abc97724537a80e93b0f", "class_hash": "0x46668cd07d83af5d7158e7cd62c710f1a7573501bcd4f4092c6a4e1ecd2bf61", "entry_point_type": "EXTERNAL", "call_type": "DELEGATE", "result": ["0x0", "0x0", "0x5"], "calls": [], "events": [], "messages": []}], "events": [], "messages": []}, {"contract_address": "0x53c91253bc9682c04929ca02ed00b3e423f6710d2ee7e0d5ebb06f3ecf368a8", "entry_point_selector": "0x2e4263afad30923c891518314c3c95dbe830a16874e8abc5777a9a20b54c76e", "calldata": ["0x4270219d365d6b017231b52e92b3fb5d7c8378b05e9abc97724537a80e93b0f"], "caller_address": "0x4270219d365d6b017231b52e92b3fb5d7c8378b05e9abc97724537a80e93b0f", "class_hash": "0x52c7ba99c77fc38dd3346beea6c0753c3471f2e3135af5bb837d6c9523fff62", "entry_point_type": "EXTERNAL", "call_type": "CALL", "result": ["0x1e8480", "0x0"], "calls": [{"contract_address": "0x53c91253bc9682c04929ca02ed00b3e423f6710d2ee7e0d5ebb06f3ecf368a8", "entry_point_selector": "0x2e4263afad30923c891518314c3c95dbe830a16874e8abc5777a9a20b54c76e", "calldata": ["0x4270219d365d6b017231b52e92b3fb5d7c8378b05e9abc97724537a80e93b0f"], "caller_address": "0x4270219d365d6b017231b52e92b3fb5d7c8378b05e9abc97724537a80e93b0f", "class_hash": "0x2760f25d5a4fb2bdde5f561fd0b44a3dee78c28903577d37d669939d97036a0", "entry_point_type": "EXTERNAL", "call_type": "DELEGATE", "result": ["0x1e8480", "0x0"], "calls": [], "events": [], "messages": []}], "events": [], "messages": []}, {"contract_address": "0x4270219d365d6b017231b52e92b3fb5d7c8378b05e9abc97724537a80e93b0f", "entry_point_selector": "0x15543c3708653cda9d418b4ccd3be11368e40636c10c44b18cfe756b6d88b29", "calldata": ["0x7a6f98c03379b9513ca84cca1373ff452a7462a3b61598f0af5bb27ad7f76d1", "0x53c91253bc9682c04929ca02ed00b3e423f6710d2ee7e0d5ebb06f3ecf368a8", "0x1e8480", "0x0", "0x49d36570d4e46f48e99674bd3fcc84644ddd6b96f7c741b1562b82f9e004dc7", "0x0", "0x0", "0x4270219d365d6b017231b52e92b3fb5d7c8378b05e9abc97724537a80e93b0f"], "caller_address": "0xd747220b2744d8d8d48c8a52bd3869fb98aea915665ab2485d5eadb49def6a", "class_hash": "0x2ceb6369dba6af865bca639f9f1342dfb1ae4e5d0d0723de98028b812e7cdd2", "entry_point_type": "EXTERNAL", "call_type": "DELEGATE", "result": [], "calls": [{"contract_address": "0x53c91253bc9682c04929ca02ed00b3e423f6710d2ee7e0d5ebb06f3ecf368a8", "entry_point_selector": "0x219209e083275171774dab1df80982e9df2096516f06319c5c6d71ae0a8480c", "calldata": ["0x7a6f98c03379b9513ca84cca1373ff452a7462a3b61598f0af5bb27ad7f76d1", "0x1e8480", "0x0"], "caller_address": "0x4270219d365d6b017231b52e92b3fb5d7c8378b05e9abc97724537a80e93b0f", "class_hash": "0x52c7ba99c77fc38dd3346beea6c0753c3471f2e3135af5bb837d6c9523fff62", "entry_point_type": "EXTERNAL", "call_type": "CALL", "result": ["0x1"], "calls": [{"contract_address": "0x53c91253bc9682c04929ca02ed00b3e423f6710d2ee7e0d5ebb06f3ecf368a8", "entry_point_selector": "0x219209e083275171774dab1df80982e9df2096516f06319c5c6d71ae0a8480c", "calldata": ["0x7a6f98c03379b9513ca84cca1373ff452a7462a3b61598f0af5bb27ad7f76d1", "0x1e8480", "0x0"], "caller_address": "0x4270219d365d6b017231b52e92b3fb5d7c8378b05e9abc97724537a80e93b0f", "class_hash": "0x2760f25d5a4fb2bdde5f561fd0b44a3dee78c28903577d37d669939d97036a0", "entry_point_type": "EXTERNAL", "call_type": "DELEGATE", "result": ["0x1"], "calls": [], "events": [{"keys": ["0x134692b230b9e1ffa39098904722134159652b09c5bc41d88d6698779d228ff"], "data": ["0x4270219d365d6b017231b52e92b3fb5d7c8378b05e9abc97724537a80e93b0f", "0x7a6f98c03379b9513ca84cca1373ff452a7462a3b61598f0af5bb27ad7f76d1", "0x1e8480", "0x0"]}], "messages": []}], "events": [], "messages": []}, {"contract_address": "0x7a6f98c03379b9513ca84cca1373ff452a7462a3b61598f0af5bb27ad7f76d1", "entry_point_selector": "0x2c0f7bf2d6cf5304c29171bf493feb222fef84bdaf17805a6574b0c2e8bcc87", "calldata": ["0x1e8480", "0x0", "0x0", "0x0", "0x2", "0x53c91253bc9682c04929ca02ed00b3e423f6710d2ee7e0d5ebb06f3ecf368a8", "0x49d36570d4e46f48e99674bd3fcc84644ddd6b96f7c741b1562b82f9e004dc7", "0x4270219d365d6b017231b52e92b3fb5d7c8378b05e9abc97724537a80e93b0f", "0x648f780a"], "caller_address": "0x4270219d365d6b017231b52e92b3fb5d7c8378b05e9abc97724537a80e93b0f", "class_hash": "0x514718bb56ed2a8607554c7d393c2ffd73cbab971c120b00a2ce27cc58dd1c1", "entry_point_type": "EXTERNAL", "call_type": "CALL", "result": ["0x2", "0x1e8480", "0x0", "0x417c36e4fc16d", "0x0"], "calls": [{"contract_address": "0x23c72abdf49dffc85ae3ede714f2168ad384cc67d08524732acea90df325", "entry_point_selector": "0x3c388f7eb137a89061c6f0b6e78bae453202258b0b3c419f8dd9814a547d406", "calldata": [], "caller_address": "0x7a6f98c03379b9513ca84cca1373ff452a7462a3b61598f0af5bb27ad7f76d1", "class_hash": "0x231adde42526bad434ca2eb983efdd64472638702f87f97e6e3c084f264e06f", "entry_point_type": "EXTERNAL", "call_type": "CALL", "result": ["0x178b60b3a0bcc4aa98", "0xaf07589b7c", "0x648f7422"], "calls": [], "events": [], "messages": []}, {"contract_address": "0x53c91253bc9682c04929ca02ed00b3e423f6710d2ee7e0d5ebb06f3ecf368a8", "entry_point_selector": "0x41b033f4a31df8067c24d1e9b550a2ce75fd4a29e1147af9752174f0e6cb20", "calldata": ["0x4270219d365d6b017231b52e92b3fb5d7c8378b05e9abc97724537a80e93b0f", "0x23c72abdf49dffc85ae3ede714f2168ad384cc67d08524732acea90df325", "0x1e8480", "0x0"], "caller_address": "0x7a6f98c03379b9513ca84cca1373ff452a7462a3b61598f0af5bb27ad7f76d1", "class_hash": "0x52c7ba99c77fc38dd3346beea6c0753c3471f2e3135af5bb837d6c9523fff62", "entry_point_type": "EXTERNAL", "call_type": "CALL", "result": ["0x1"], "calls": [{"contract_address": "0x53c91253bc9682c04929ca02ed00b3e423f6710d2ee7e0d5ebb06f3ecf368a8", "entry_point_selector": "0x41b033f4a31df8067c24d1e9b550a2ce75fd4a29e1147af9752174f0e6cb20", "calldata": ["0x4270219d365d6b017231b52e92b3fb5d7c8378b05e9abc97724537a80e93b0f", "0x23c72abdf49dffc85ae3ede714f2168ad384cc67d08524732acea90df325", "0x1e8480", "0x0"], "caller_address": "0x7a6f98c03379b9513ca84cca1373ff452a7462a3b61598f0af5bb27ad7f76d1", "class_hash": "0x2760f25d5a4fb2bdde5f561fd0b44a3dee78c28903577d37d669939d97036a0", "entry_point_type": "EXTERNAL", "call_type": "DELEGATE", "result": ["0x1"], "calls": [], "events": [{"keys": ["0x99cd8bde557814842a3121e8ddfd433a539b8c9f14bf31ebf108d12e6196e9"], "data": ["0x4270219d365d6b017231b52e92b3fb5d7c8378b05e9abc97724537a80e93b0f", "0x23c72abdf49dffc85ae3ede714f2168ad384cc67d08524732acea90df325", "0x1e8480", "0x0"]}], "messages": []}], "events": [], "messages": []}, {"contract_address": "0x23c72abdf49dffc85ae3ede714f2168ad384cc67d08524732acea90df325", "entry_point_selector": "0x15543c3708653cda9d418b4ccd3be11368e40636c10c44b18cfe756b6d88b29", "calldata": ["0x417c36e4fc16d", "0x0", "0x0", "0x0", "0x4270219d365d6b017231b52e92b3fb5d7c8378b05e9abc97724537a80e93b0f"], "caller_address": "0x7a6f98c03379b9513ca84cca1373ff452a7462a3b61598f0af5bb27ad7f76d1", "class_hash": "0x231adde42526bad434ca2eb983efdd64472638702f87f97e6e3c084f264e06f", "entry_point_type": "EXTERNAL", "call_type": "CALL", "result": [], "calls": [{"contract_address": "0x49d36570d4e46f48e99674bd3fcc84644ddd6b96f7c741b1562b82f9e004dc7", "entry_point_selector": "0x83afd3f4caedc6eebf44246fe54e38c95e3179a5ec9ea81740eca5b482d12e", "calldata": ["0x4270219d365d6b017231b52e92b3fb5d7c8378b05e9abc97724537a80e93b0f", "0x417c36e4fc16d", "0x0"], "caller_address": "0x23c72abdf49dffc85ae3ede714f2168ad384cc67d08524732acea90df325", "class_hash": "0xd0e183745e9dae3e4e78a8ffedcce0903fc4900beace4e0abf192d4c202da3", "entry_point_type": "EXTERNAL", "call_type": "CALL", "result": ["0x1"], "calls": [{"contract_address": "0x49d36570d4e46f48e99674bd3fcc84644ddd6b96f7c741b1562b82f9e004dc7", "entry_point_selector": "0x83afd3f4caedc6eebf44246fe54e38c95e3179a5ec9ea81740eca5b482d12e", "calldata": ["0x4270219d365d6b017231b52e92b3fb5d7c8378b05e9abc97724537a80e93b0f", "0x417c36e4fc16d", "0x0"], "caller_address": "0x23c72abdf49dffc85ae3ede714f2168ad384cc67d08524732acea90df325", "class_hash": "0x2760f25d5a4fb2bdde5f561fd0b44a3dee78c28903577d37d669939d97036a0", "entry_point_type": "EXTERNAL", "call_type": "DELEGATE", "result": ["0x1"], "calls": [], "events": [{"keys": ["0x99cd8bde557814842a3121e8ddfd433a539b8c9f14bf31ebf108d12e6196e9"], "data": ["0x23c72abdf49dffc85ae3ede714f2168ad384cc67d08524732acea90df325", "0x4270219d365d6b017231b52e92b3fb5d7c8378b05e9abc97724537a80e93b0f", "0x417c36e4fc16d", "0x0"]}], "messages": []}], "events": [], "messages": []}, {"contract_address": "0x49d36570d4e46f48e99674bd3fcc84644ddd6b96f7c741b1562b82f9e004dc7", "entry_point_selector": "0x2e4263afad30923c891518314c3c95dbe830a16874e8abc5777a9a20b54c76e", "calldata": ["0x23c72abdf49dffc85ae3ede714f2168ad384cc67d08524732acea90df325"], "caller_address": "0x23c72abdf49dffc85ae3ede714f2168ad384cc67d08524732acea90df325", "class_hash": "0xd0e183745e9dae3e4e78a8ffedcce0903fc4900beace4e0abf192d4c202da3", "entry_point_type": "EXTERNAL", "call_type": "CALL", "result": ["0x178b5c9bdd4e74e92b", "0x0"], "calls": [{"contract_address": "0x49d36570d4e46f48e99674bd3fcc84644ddd6b96f7c741b1562b82f9e004dc7", "entry_point_selector": "0x2e4263afad30923c891518314c3c95dbe830a16874e8abc5777a9a20b54c76e", "calldata": ["0x23c72abdf49dffc85ae3ede714f2168ad384cc67d08524732acea90df325"], "caller_address": "0x23c72abdf49dffc85ae3ede714f2168ad384cc67d08524732acea90df325", "class_hash": "0x2760f25d5a4fb2bdde5f561fd0b44a3dee78c28903577d37d669939d97036a0", "entry_point_type": "EXTERNAL", "call_type": "DELEGATE", "result": ["0x178b5c9bdd4e74e92b", "0x0"], "calls": [], "events": [], "messages": []}], "events": [], "messages": []}, {"contract_address": "0x53c91253bc9682c04929ca02ed00b3e423f6710d2ee7e0d5ebb06f3ecf368a8", "entry_point_selector": "0x2e4263afad30923c891518314c3c95dbe830a16874e8abc5777a9a20b54c76e", "calldata": ["0x23c72abdf49dffc85ae3ede714f2168ad384cc67d08524732acea90df325"], "caller_address": "0x23c72abdf49dffc85ae3ede714f2168ad384cc67d08524732acea90df325", "class_hash": "0x52c7ba99c77fc38dd3346beea6c0753c3471f2e3135af5bb837d6c9523fff62", "entry_point_type": "EXTERNAL", "call_type": "CALL", "result": ["0xaf07771ffc", "0x0"], "calls": [{"contract_address": "0x53c91253bc9682c04929ca02ed00b3e423f6710d2ee7e0d5ebb06f3ecf368a8", "entry_point_selector": "0x2e4263afad30923c891518314c3c95dbe830a16874e8abc5777a9a20b54c76e", "calldata": ["0x23c72abdf49dffc85ae3ede714f2168ad384cc67d08524732acea90df325"], "caller_address": "0x23c72abdf49dffc85ae3ede714f2168ad384cc67d08524732acea90df325", "class_hash": "0x2760f25d5a4fb2bdde5f561fd0b44a3dee78c28903577d37d669939d97036a0", "entry_point_type": "EXTERNAL", "call_type": "DELEGATE", "result": ["0xaf07771ffc", "0x0"], "calls": [], "events": [], "messages": []}], "events": [], "messages": []}], "events": [{"keys": ["0xe14a408baf7f453312eec68e9b7d728ec5337fbdf671f917ee8c80f3255232"], "data": ["0x178b5c9bdd4e74e92b", "0xaf07771ffc"]}, {"keys": ["0xe316f0d9d2a3affa97de1d99bb2aac0538e2666d0d8545545ead241ef0ccab"], "data": ["0x7a6f98c03379b9513ca84cca1373ff452a7462a3b61598f0af5bb27ad7f76d1", "0x0", "0x0", "0x1e8480", "0x0", "0x417c36e4fc16d", "0x0", "0x0", "0x0", "0x4270219d365d6b017231b52e92b3fb5d7c8378b05e9abc97724537a80e93b0f"]}], "messages": []}], "events": [], "messages": []}], "events": [], "messages": []}, {"contract_address": "0x49d36570d4e46f48e99674bd3fcc84644ddd6b96f7c741b1562b82f9e004dc7", "entry_point_selector": "0x2e4263afad30923c891518314c3c95dbe830a16874e8abc5777a9a20b54c76e", "calldata": ["0x4270219d365d6b017231b52e92b3fb5d7c8378b05e9abc97724537a80e93b0f"], "caller_address": "0x4270219d365d6b017231b52e92b3fb5d7c8378b05e9abc97724537a80e93b0f", "class_hash": "0xd0e183745e9dae3e4e78a8ffedcce0903fc4900beace4e0abf192d4c202da3", "entry_point_type": "EXTERNAL", "call_type": "CALL", "result": ["0x417c36e4fc16d", "0x0"], "calls": [{"contract_address": "0x49d36570d4e46f48e99674bd3fcc84644ddd6b96f7c741b1562b82f9e004dc7", "entry_point_selector": "0x2e4263afad30923c891518314c3c95dbe830a16874e8abc5777a9a20b54c76e", "calldata": ["0x4270219d365d6b017231b52e92b3fb5d7c8378b05e9abc97724537a80e93b0f"], "caller_address": "0x4270219d365d6b017231b52e92b3fb5d7c8378b05e9abc97724537a80e93b0f", "class_hash": "0x2760f25d5a4fb2bdde5f561fd0b44a3dee78c28903577d37d669939d97036a0", "entry_point_type": "EXTERNAL", "call_type": "DELEGATE", "result": ["0x417c36e4fc16d", "0x0"], "calls": [], "events": [], "messages": []}], "events": [], "messages": []}, {"contract_address": "0x49d36570d4e46f48e99674bd3fcc84644ddd6b96f7c741b1562b82f9e004dc7", "entry_point_selector": "0x83afd3f4caedc6eebf44246fe54e38c95e3179a5ec9ea81740eca5b482d12e", "calldata": ["0xd747220b2744d8d8d48c8a52bd3869fb98aea915665ab2485d5eadb49def6a", "0x417c36e4fc16d", "0x0"], "caller_address": "0x4270219d365d6b017231b52e92b3fb5d7c8378b05e9abc97724537a80e93b0f", "class_hash": "0xd0e183745e9dae3e4e78a8ffedcce0903fc4900beace4e0abf192d4c202da3", "entry_point_type": "EXTERNAL", "call_type": "CALL", "result": ["0x1"], "calls": [{"contract_address": "0x49d36570d4e46f48e99674bd3fcc84644ddd6b96f7c741b1562b82f9e004dc7", "entry_point_selector": "0x83afd3f4caedc6eebf44246fe54e38c95e3179a5ec9ea81740eca5b482d12e", "calldata": ["0xd747220b2744d8d8d48c8a52bd3869fb98aea915665ab2485d5eadb49def6a", "0x417c36e4fc16d", "0x0"], "caller_address": "0x4270219d365d6b017231b52e92b3fb5d7c8378b05e9abc97724537a80e93b0f", "class_hash": "0x2760f25d5a4fb2bdde5f561fd0b44a3dee78c28903577d37d669939d97036a0", "entry_point_type": "EXTERNAL", "call_type": "DELEGATE", "result": ["0x1"], "calls": [], "events": [{"keys": ["0x99cd8bde557814842a3121e8ddfd433a539b8c9f14bf31ebf108d12e6196e9"], "data": ["0x4270219d365d6b017231b52e92b3fb5d7c8378b05e9abc97724537a80e93b0f", "0xd747220b2744d8d8d48c8a52bd3869fb98aea915665ab2485d5eadb49def6a", "0x417c36e4fc16d", "0x0"]}], "messages": []}], "events": [], "messages": []}], "events": [{"keys": ["0xe316f0d9d2a3affa97de1d99bb2aac0538e2666d0d8545545ead241ef0ccab"], "data": ["0xd747220b2744d8d8d48c8a52bd3869fb98aea915665ab2485d5eadb49def6a", "0x53c91253bc9682c04929ca02ed00b3e423f6710d2ee7e0d5ebb06f3ecf368a8", "0x1e8480", "0x49d36570d4e46f48e99674bd3fcc84644ddd6b96f7c741b1562b82f9e004dc7", "0x417c36e4fc16d", "0xd747220b2744d8d8d48c8a52bd3869fb98aea915665ab2485d5eadb49def6a"]}], "messages": []}], "events": [], "messages": []}], "events": [{"keys": ["0x5ad857f66a5b55f1301ff1ed7e098ac6d4433148f0b72ebc4a2945ab85ad53"], "data": ["0x2fc5e96de394697c1311606c96ec14840e408493fd42cf0c54b73b39d312b81", "0x2", "0x1", "0x1"]}], "messages": []}], "events": [], "messages": [], "execution_resources": %[1]s},
			"fee_transfer_invocation": {"contract_address": "0x49d36570d4e46f48e99674bd3fcc84644ddd6b96f7c741b1562b82f9e004dc7", "entry_point_selector": "0x83afd3f4caedc6eebf44246fe54e38c95e3179a5ec9ea81740eca5b482d12e", "calldata": ["0x1176a1bd84444c89232ec27754698e5d2e7e1a7f1539f12027f28b23ec9f3d8", "0x2cb6", "0x0"], "caller_address": "0xd747220b2744d8d8d48c8a52bd3869fb98aea915665ab2485d5eadb49def6a", "class_hash": "0xd0e183745e9dae3e4e78a8ffedcce0903fc4900beace4e0abf192d4c202da3", "entry_point_type": "EXTERNAL", "call_type": "CALL", "result": ["0x1"], "calls": [{"contract_address": "0x49d36570d4e46f48e99674bd3fcc84644ddd6b96f7c741b1562b82f9e004dc7", "entry_point_selector": "0x83afd3f4caedc6eebf44246fe54e38c95e3179a5ec9ea81740eca5b482d12e", "calldata": ["0x1176a1bd84444c89232ec27754698e5d2e7e1a7f1539f12027f28b23ec9f3d8", "0x2cb6", "0x0"], "caller_address": "0xd747220b2744d8d8d48c8a52bd3869fb98aea915665ab2485d5eadb49def6a", "class_hash": "0x2760f25d5a4fb2bdde5f561fd0b44a3dee78c28903577d37d669939d97036a0", "entry_point_type": "EXTERNAL", "call_type": "DELEGATE", "result": ["0x1"], "calls": [], "events": [{"keys": ["0x99cd8bde557814842a3121e8ddfd433a539b8c9f14bf31ebf108d12e6196e9"], "data": ["0xd747220b2744d8d8d48c8a52bd3869fb98aea915665ab2485d5eadb49def6a", "0x1176a1bd84444c89232ec27754698e5d2e7e1a7f1539f12027f28b23ec9f3d8", "0x2cb6", "0x0"]}], "messages": []}], "events": [], "messages": [], "execution_resources": %[1]s},
			"state_diff": {
				"storage_diffs": [],
				"nonces": [],
				"deployed_contracts": [],
				"deprecated_declared_classes": [],
				"declared_classes": [],
				"replaced_classes": []
			}
		}`, innerExecutionResources)

		vmTrace := new(vm.TransactionTrace)
		require.NoError(t, json.Unmarshal(json.RawMessage(vmTraceJSON), vmTrace))

		consumedGas := []core.DataAvailability{{L1Gas: 1, L1DataGas: 2}}
		overallFee := []*felt.Felt{new(felt.Felt).SetUint64(1)}

		stepsUsed := uint64(123)
		stepsUsedStr := "123"

		mockVM.EXPECT().Execute([]core.Transaction{tx}, []core.Class{declaredClass.Class}, []*felt.Felt{},
			&vm.BlockInfo{Header: header}, gomock.Any(), &utils.Mainnet, false, false, false, false).
			Return(vm.ExecutionResults{
				OverallFees:      overallFee,
				DataAvailability: consumedGas,
				Traces:           []vm.TransactionTrace{*vmTrace},
				NumSteps:         stepsUsed,
			}, nil)

		trace, httpHeader, err := handler.TraceTransaction(context.Background(), *hash)
		require.Nil(t, err)
		assert.Equal(t, httpHeader.Get(rpcv7.ExecutionStepsHeader), stepsUsedStr)

		// Root level execution resources should be the sum of inner execution resources
		vmTrace.ExecutionResources = &vm.ExecutionResources{
			ComputationResources: vm.ComputationResources{
				Steps: 6,
			},
			DataAvailability: &vm.DataAvailability{
				L1Gas:     1,
				L1DataGas: 2,
			},
		}
		assert.Equal(t, rpcv7.AdaptVMTransactionTrace(vmTrace), *trace)
	})

	t.Run("reverted INVOKE tx from feeder", func(t *testing.T) {
		n := &utils.Sepolia

		handler := rpcv7.New(mockReader, mockSyncReader, mockVM, "", n, utils.NewNopZapLogger())

		client := feeder.NewTestClient(t, n)
		handler.WithFeeder(client)
		gateway := adaptfeeder.New(client)

		// Tx at index 3 in the block
		revertedTxHash := utils.HexToFelt(t, "0x2f00c7f28df2197196440747f97baa63d0851e3b0cfc2efedb6a88a7ef78cb1")

		blockNumber := uint64(18)
		blockHash := utils.HexToFelt(t, "0x5beb56c7d9a9fc066e695c3fc467f45532cace83d9979db4ccfd6b77ca476af")

		mockReader.EXPECT().Receipt(revertedTxHash).Return(nil, blockHash, blockNumber, nil)
		mockReader.EXPECT().BlockByHash(blockHash).DoAndReturn(func(_ *felt.Felt) (block *core.Block, err error) {
			return gateway.BlockByNumber(context.Background(), blockNumber)
		}).Times(2)

		mockReader.EXPECT().L1Head().Return(&core.L1Head{
			BlockNumber: 19, // Doesn't really matter for this test
		}, nil)

		expectedRevertedTrace := rpcv7.TransactionTrace{
			Type: rpcv7.TxnInvoke,
			ValidateInvocation: &rpcv6.FunctionInvocation{
				ContractAddress:    *utils.HexToFelt(t, "0x70503f026c7af73cfd2b007fe650e8c310256e9674ac4e42797c291edca5e84"),
				EntryPointSelector: utils.HexToFelt(t, "0x162da33a4585851fe8d3af3c2a9c60b557814e221e0d4f30ff0b2189d9c7775"),
				Calldata: []felt.Felt{
					*utils.HexToFelt(t, "0x1"),
					*utils.HexToFelt(t, "0x7c687d151607710a7ec82ca5ab0ff2c48f52abd3b4a2773938a0cfef723fe6a"),
					*utils.HexToFelt(t, "0x10b7e63d3ca05c9baffd985d3e1c3858d4dbf0759f066be0eaddc5d71c2cab5"),
					*utils.HexToFelt(t, "0x1"),
					*utils.HexToFelt(t, "0xa"),
				},
				CallerAddress:  *utils.HexToFelt(t, "0x0"),
				ClassHash:      utils.HexToFelt(t, "0x903752516de5c04fe91600ca6891e325278b2dfc54880ae11a809abb364844"),
				EntryPointType: "EXTERNAL",
				CallType:       "CALL",
				Result:         []felt.Felt{*utils.HexToFelt(t, "0x56414c4944")},
				Calls:          []rpcv6.FunctionInvocation{},
				Events:         []rpcv6.OrderedEvent{},
				Messages:       []rpcv6.OrderedL2toL1Message{},
				ExecutionResources: &rpcv6.ComputationResources{
					Steps:       754,
					MemoryHoles: 5,
					RangeCheck:  17,
					EcOp:        3,
				},
			},
			FeeTransferInvocation: &rpcv6.FunctionInvocation{
				ContractAddress:    *utils.HexToFelt(t, "0x49d36570d4e46f48e99674bd3fcc84644ddd6b96f7c741b1562b82f9e004dc7"),
				EntryPointSelector: utils.HexToFelt(t, "0x83afd3f4caedc6eebf44246fe54e38c95e3179a5ec9ea81740eca5b482d12e"),
				Calldata: []felt.Felt{
					*utils.HexToFelt(t, "0x1176a1bd84444c89232ec27754698e5d2e7e1a7f1539f12027f28b23ec9f3d8"),
					*utils.HexToFelt(t, "0x2847291f968"),
					*utils.HexToFelt(t, "0x0"),
				},
				CallerAddress:  *utils.HexToFelt(t, "0x70503f026c7af73cfd2b007fe650e8c310256e9674ac4e42797c291edca5e84"),
				ClassHash:      utils.HexToFelt(t, "0xd0e183745e9dae3e4e78a8ffedcce0903fc4900beace4e0abf192d4c202da3"),
				EntryPointType: "EXTERNAL",
				CallType:       "CALL",
				Result:         []felt.Felt{*utils.HexToFelt(t, "0x1")},
				Calls: []rpcv6.FunctionInvocation{
					{
						ContractAddress:    *utils.HexToFelt(t, "0x49d36570d4e46f48e99674bd3fcc84644ddd6b96f7c741b1562b82f9e004dc7"),
						EntryPointSelector: utils.HexToFelt(t, "0x83afd3f4caedc6eebf44246fe54e38c95e3179a5ec9ea81740eca5b482d12e"),
						Calldata: []felt.Felt{
							*utils.HexToFelt(t, "0x1176a1bd84444c89232ec27754698e5d2e7e1a7f1539f12027f28b23ec9f3d8"),
							*utils.HexToFelt(t, "0x2847291f968"),
							*utils.HexToFelt(t, "0x0"),
						},
						CallerAddress:  *utils.HexToFelt(t, "0x70503f026c7af73cfd2b007fe650e8c310256e9674ac4e42797c291edca5e84"),
						ClassHash:      utils.HexToFelt(t, "0x1b661756bf7d16210fc611626e1af4569baa1781ffc964bd018f4585ae241c1"),
						EntryPointType: "EXTERNAL",
						CallType:       "DELEGATE",
						Result:         []felt.Felt{*utils.HexToFelt(t, "0x1")},
						Calls:          []rpcv6.FunctionInvocation{},
						Events: []rpcv6.OrderedEvent{
							{
								Order: 0,
								Keys:  []*felt.Felt{utils.HexToFelt(t, "0x99cd8bde557814842a3121e8ddfd433a539b8c9f14bf31ebf108d12e6196e9")},
								Data: []*felt.Felt{
									utils.HexToFelt(t, "0x70503f026c7af73cfd2b007fe650e8c310256e9674ac4e42797c291edca5e84"),
									utils.HexToFelt(t, "0x1176a1bd84444c89232ec27754698e5d2e7e1a7f1539f12027f28b23ec9f3d8"),
									utils.HexToFelt(t, "0x2847291f968"),
									utils.HexToFelt(t, "0x0"),
								},
							},
						},
						Messages: []rpcv6.OrderedL2toL1Message{},
						ExecutionResources: &rpcv6.ComputationResources{
							Steps:       529,
							MemoryHoles: 57,
							Pedersen:    4,
							RangeCheck:  21,
						},
					},
				},
				Events:   []rpcv6.OrderedEvent{},
				Messages: []rpcv6.OrderedL2toL1Message{},
				ExecutionResources: &rpcv6.ComputationResources{
					Steps:       589,
					MemoryHoles: 57,
					Pedersen:    4,
					RangeCheck:  21,
				},
			},
			ExecuteInvocation: &rpcv6.ExecuteInvocation{
				RevertReason: "Error in the called contract (0x070503f026c7af73cfd2b007fe650e8c310256e9674ac4e42797c291edca5e84):\nError at pc=0:4288:\nGot an exception while executing a hint: Custom Hint Error: Execution failed. Failure reason: 'Fatal'.\nCairo traceback (most recent call last):\nUnknown location (pc=0:67)\nUnknown location (pc=0:1997)\nUnknown location (pc=0:2729)\nUnknown location (pc=0:3577)\n",
			},
			ExecutionResources: &rpcv7.ExecutionResources{
				ComputationResources: rpcv7.ComputationResources{
					Steps:       1343,
					MemoryHoles: 62,
					Pedersen:    4,
					RangeCheck:  38,
					EcOp:        3,
				},
				DataAvailability: &rpcv7.DataAvailability{},
			},
		}

		trace, httpHeader, err := handler.TraceTransaction(context.Background(), *revertedTxHash)

		require.Nil(t, err)
		assert.Equal(t, httpHeader.Get(rpcv7.ExecutionStepsHeader), "0")
		assert.Equal(t, expectedRevertedTrace, *trace)
	})
}

func TestTraceBlockTransactions(t *testing.T) {
	errTests := map[string]rpcv7.BlockID{
		"latest":  {Latest: true},
		"pending": {Pending: true},
		"hash":    {Hash: new(felt.Felt).SetUint64(1)},
		"number":  {Number: 1},
	}

	for description, id := range errTests {
		t.Run(description, func(t *testing.T) {
			log := utils.NewNopZapLogger()
			n := &utils.Mainnet
			chain := blockchain.New(pebble.NewMemTest(t), n)
			handler := rpcv7.New(chain, nil, nil, n, log)

			if description == "pending" {
				mockCtrl := gomock.NewController(t)
				t.Cleanup(mockCtrl.Finish)

				mockSyncReader := mocks.NewMockSyncReader(mockCtrl)
				mockSyncReader.EXPECT().Pending().Return(nil, sync.ErrPendingBlockNotFound)

				handler = rpcv7.New(chain, mockSyncReader, nil, n, log)
			}

			update, httpHeader, rpcErr := handler.TraceBlockTransactions(context.Background(), id)
			assert.Nil(t, update)
			assert.Equal(t, httpHeader.Get(rpcv7.ExecutionStepsHeader), "0")
			assert.Equal(t, rpccore.ErrBlockNotFound, rpcErr)
		})
	}

	mockCtrl := gomock.NewController(t)
	t.Cleanup(mockCtrl.Finish)
	n := &utils.Mainnet

	mockReader := mocks.NewMockReader(mockCtrl)
	mockSyncReader := mocks.NewMockSyncReader(mockCtrl)
	mockReader.EXPECT().Network().Return(n).AnyTimes()
	mockVM := mocks.NewMockVM(mockCtrl)
	log := utils.NewNopZapLogger()

	handler := rpcv7.New(mockReader, mockSyncReader, mockVM, n, log)

	t.Run("pending block", func(t *testing.T) {
		blockHash := utils.HexToFelt(t, "0x0001")
		header := &core.Header{
			// hash is not set because it's pending block
			ParentHash:      utils.HexToFelt(t, "0x0C3"),
			Number:          0,
			L1GasPriceETH:   utils.HexToFelt(t, "0x777"),
			ProtocolVersion: "99.12.3",
		}
		l1Tx := &core.L1HandlerTransaction{
			TransactionHash: utils.HexToFelt(t, "0x000000C"),
		}
		declaredClass := &core.DeclaredClass{
			At:    3002,
			Class: &core.Cairo1Class{},
		}
		declareTx := &core.DeclareTransaction{
			TransactionHash: utils.HexToFelt(t, "0x000000001"),
			ClassHash:       utils.HexToFelt(t, "0x00000BC00"),
		}
		block := &core.Block{
			Header:       header,
			Transactions: []core.Transaction{l1Tx, declareTx},
		}

		mockReader.EXPECT().BlockByHash(blockHash).Return(block, nil)
		state := mocks.NewMockStateHistoryReader(mockCtrl)
		mockReader.EXPECT().StateAtBlockHash(header.ParentHash).Return(state, nopCloser, nil)
		headState := mocks.NewMockStateHistoryReader(mockCtrl)
		headState.EXPECT().Class(declareTx.ClassHash).Return(declaredClass, nil)
		mockSyncReader.EXPECT().PendingState().Return(headState, nopCloser, nil)

		paidL1Fees := []*felt.Felt{(&felt.Felt{}).SetUint64(1)}
		vmTraceJSON := json.RawMessage(`{
			"type": "INVOKE",
			"validate_invocation": {"execution_resources":{}},
			"execute_invocation": {"execution_resources":{}},
			"fee_transfer_invocation": {"execution_resources":{}},
			"state_diff": {
				"storage_diffs": [],
				"nonces": [],
				"deployed_contracts": [],
				"deprecated_declared_classes": [],
				"declared_classes": [],
				"replaced_classes": []
			}
		}`)

		vmTrace := vm.TransactionTrace{}
		require.NoError(t, json.Unmarshal(vmTraceJSON, &vmTrace))

		stepsUsed := uint64(123)
		stepsUsedStr := "123"

		mockVM.EXPECT().Execute(block.Transactions, []core.Class{declaredClass.Class}, paidL1Fees, &vm.BlockInfo{Header: header},
			gomock.Any(), n, false, false, false, false).
			Return(vm.ExecutionResults{
				DataAvailability: []core.DataAvailability{{}, {}},
				Traces:           []vm.TransactionTrace{vmTrace, vmTrace},
				NumSteps:         stepsUsed,
			}, nil)

		result, httpHeader, err := handler.TraceBlockTransactions(context.Background(), rpcv7.BlockID{Hash: blockHash})

		require.Nil(t, err)
		assert.Equal(t, httpHeader.Get(rpcv7.ExecutionStepsHeader), stepsUsedStr)
		assert.Equal(t, &rpcv7.TransactionTrace{
			Type: rpcv7.TxnInvoke,
			ValidateInvocation: &rpcv6.FunctionInvocation{
				Calls:              []rpcv6.FunctionInvocation{},
				Events:             []rpcv6.OrderedEvent{},
				Messages:           []rpcv6.OrderedL2toL1Message{},
				ExecutionResources: &rpcv6.ComputationResources{},
			},
			ExecuteInvocation: &rpcv6.ExecuteInvocation{
				FunctionInvocation: &rpcv6.FunctionInvocation{
					Calls:              []rpcv6.FunctionInvocation{},
					Events:             []rpcv6.OrderedEvent{},
					Messages:           []rpcv6.OrderedL2toL1Message{},
					ExecutionResources: &rpcv6.ComputationResources{},
				},
			},
			FeeTransferInvocation: &rpcv6.FunctionInvocation{
				Calls:              []rpcv6.FunctionInvocation{},
				Events:             []rpcv6.OrderedEvent{},
				Messages:           []rpcv6.OrderedL2toL1Message{},
				ExecutionResources: &rpcv6.ComputationResources{},
			},
			ExecutionResources: &rpcv7.ExecutionResources{
				DataAvailability: &rpcv7.DataAvailability{},
			},
			StateDiff: &rpcv6.StateDiff{
				StorageDiffs:              []rpcv6.StorageDiff{},
				Nonces:                    []rpcv6.Nonce{},
				DeployedContracts:         []rpcv6.DeployedContract{},
				DeprecatedDeclaredClasses: []*felt.Felt{},
				DeclaredClasses:           []rpcv6.DeclaredClass{},
				ReplacedClasses:           []rpcv6.ReplacedClass{},
			},
		}, result[0].TraceRoot)
		assert.Equal(t, l1Tx.TransactionHash, result[0].TransactionHash)
	})

	t.Run("regular block", func(t *testing.T) {
		blockHash := utils.HexToFelt(t, "0x37b244ea7dc6b3f9735fba02d183ef0d6807a572dd91a63cc1b14b923c1ac0")
		tx := &core.DeclareTransaction{
			TransactionHash: utils.HexToFelt(t, "0x000000001"),
			ClassHash:       utils.HexToFelt(t, "0x000000000"),
		}

		header := &core.Header{
			Hash:             blockHash,
			ParentHash:       utils.HexToFelt(t, "0x0"),
			Number:           0,
			SequencerAddress: utils.HexToFelt(t, "0X111"),
			L1GasPriceETH:    utils.HexToFelt(t, "0x777"),
			ProtocolVersion:  "99.12.3",
		}
		block := &core.Block{
			Header:       header,
			Transactions: []core.Transaction{tx},
		}
		declaredClass := &core.DeclaredClass{
			At:    3002,
			Class: &core.Cairo1Class{},
		}

		mockReader.EXPECT().BlockByHash(blockHash).Return(block, nil)

		mockReader.EXPECT().StateAtBlockHash(header.ParentHash).Return(nil, nopCloser, nil)
		headState := mocks.NewMockStateHistoryReader(mockCtrl)
		headState.EXPECT().Class(tx.ClassHash).Return(declaredClass, nil)
		mockReader.EXPECT().HeadState().Return(headState, nopCloser, nil)

		vmTraceJSON := json.RawMessage(`{
			"type":"INVOKE",
			"validate_invocation":{"entry_point_selector":"0x36fcbf06cd96843058359e1a75928beacfac10727dab22a3972f0af8aa92895","calldata":["0x25ec026985a3bf9d0cc1fe17326b245dfdc3ff89b8fde106542a3ea56c5a918","0x322258135d04971e96b747a5551061aa046ad5d8be11a35c67029d96b23f98","0x33434ad846cdd5f23eb73ff09fe6fddd568284a0fb7d1be20ee482f044dabe2","0x79dc0da7c54b95f10aa182ad0a46400db63156920adb65eca2654c0945a463","0x2","0x322258135d04971e96b747a5551061aa046ad5d8be11a35c67029d96b23f98","0x0"],"caller_address":"0x0","class_hash":"0x25ec026985a3bf9d0cc1fe17326b245dfdc3ff89b8fde106542a3ea56c5a918","entry_point_type":"EXTERNAL","call_type":"CALL","result":[],"calls":[{"entry_point_selector":"0x36fcbf06cd96843058359e1a75928beacfac10727dab22a3972f0af8aa92895","calldata":["0x25ec026985a3bf9d0cc1fe17326b245dfdc3ff89b8fde106542a3ea56c5a918","0x322258135d04971e96b747a5551061aa046ad5d8be11a35c67029d96b23f98","0x33434ad846cdd5f23eb73ff09fe6fddd568284a0fb7d1be20ee482f044dabe2","0x79dc0da7c54b95f10aa182ad0a46400db63156920adb65eca2654c0945a463","0x2","0x322258135d04971e96b747a5551061aa046ad5d8be11a35c67029d96b23f98","0x0"],"caller_address":"0x0","class_hash":"0x33434ad846cdd5f23eb73ff09fe6fddd568284a0fb7d1be20ee482f044dabe2","entry_point_type":"EXTERNAL","call_type":"DELEGATE","result":[],"calls":[],"events":[],"messages":[]}],"events":[],"messages":[], "execution_resources":{"steps": 1}},
			"execute_invocation":{"entry_point_selector":"0x28ffe4ff0f226a9107253e17a904099aa4f63a02a5621de0576e5aa71bc5194","calldata":["0x33434ad846cdd5f23eb73ff09fe6fddd568284a0fb7d1be20ee482f044dabe2","0x79dc0da7c54b95f10aa182ad0a46400db63156920adb65eca2654c0945a463","0x2","0x322258135d04971e96b747a5551061aa046ad5d8be11a35c67029d96b23f98","0x0"],"caller_address":"0x0","class_hash":"0x25ec026985a3bf9d0cc1fe17326b245dfdc3ff89b8fde106542a3ea56c5a918","entry_point_type":"CONSTRUCTOR","call_type":"CALL","result":[],"calls":[{"entry_point_selector":"0x79dc0da7c54b95f10aa182ad0a46400db63156920adb65eca2654c0945a463","calldata":["0x322258135d04971e96b747a5551061aa046ad5d8be11a35c67029d96b23f98","0x0"],"caller_address":"0x0","class_hash":"0x33434ad846cdd5f23eb73ff09fe6fddd568284a0fb7d1be20ee482f044dabe2","entry_point_type":"EXTERNAL","call_type":"DELEGATE","result":[],"calls":[],"events":[{"keys":["0x10c19bef19acd19b2c9f4caa40fd47c9fbe1d9f91324d44dcd36be2dae96784"],"data":["0xdac9bcffb3d967f19a7fe21002c98c984d5a9458a88e6fc5d1c478a97ed412","0x322258135d04971e96b747a5551061aa046ad5d8be11a35c67029d96b23f98","0x0"]}],"messages":[]}],"events":[],"messages":[], "execution_resources": {"steps": 2}},
			"fee_transfer_invocation":{"entry_point_selector":"0x83afd3f4caedc6eebf44246fe54e38c95e3179a5ec9ea81740eca5b482d12e","calldata":["0x5dcd266a80b8a5f29f04d779c6b166b80150c24f2180a75e82427242dab20a9","0x15be","0x0"],"caller_address":"0xdac9bcffb3d967f19a7fe21002c98c984d5a9458a88e6fc5d1c478a97ed412","class_hash":"0xd0e183745e9dae3e4e78a8ffedcce0903fc4900beace4e0abf192d4c202da3","entry_point_type":"EXTERNAL","call_type":"CALL","result":["0x1"],"calls":[{"entry_point_selector":"0x83afd3f4caedc6eebf44246fe54e38c95e3179a5ec9ea81740eca5b482d12e","calldata":["0x5dcd266a80b8a5f29f04d779c6b166b80150c24f2180a75e82427242dab20a9","0x15be","0x0"],"caller_address":"0xdac9bcffb3d967f19a7fe21002c98c984d5a9458a88e6fc5d1c478a97ed412","class_hash":"0x2760f25d5a4fb2bdde5f561fd0b44a3dee78c28903577d37d669939d97036a0","entry_point_type":"EXTERNAL","call_type":"DELEGATE","result":["0x1"],"calls":[],"events":[{"keys":["0x99cd8bde557814842a3121e8ddfd433a539b8c9f14bf31ebf108d12e6196e9"],"data":["0xdac9bcffb3d967f19a7fe21002c98c984d5a9458a88e6fc5d1c478a97ed412","0x5dcd266a80b8a5f29f04d779c6b166b80150c24f2180a75e82427242dab20a9","0x15be","0x0"]}],"messages":[]}],"events":[],"messages":[], "execution_resources": {"steps": 3}},
			"execution_resources":{"steps":777,"data_availability":{"l1_gas":555}},
			"state_diff": {
				"storage_diffs": [],
				"nonces": [],
				"deployed_contracts": [],
				"deprecated_declared_classes": [],
				"declared_classes": [],
				"replaced_classes": []
			}
		}`)
		vmTrace := vm.TransactionTrace{}
		require.NoError(t, json.Unmarshal(vmTraceJSON, &vmTrace))
		stepsUsed := uint64(123)
		stepsUsedStr := "123"
		mockVM.EXPECT().Execute([]core.Transaction{tx}, []core.Class{declaredClass.Class}, []*felt.Felt{}, &vm.BlockInfo{Header: header},
			gomock.Any(), n, false, false, false, false).
			Return(vm.ExecutionResults{
				DataAvailability: []core.DataAvailability{{L1Gas: 123, L1DataGas: 456}},
				Traces:           []vm.TransactionTrace{vmTrace},
				NumSteps:         stepsUsed,
			}, nil)

		result, httpHeader, err := handler.TraceBlockTransactions(context.Background(), rpcv7.BlockID{Hash: blockHash})

		expectedTrace := rpcv7.AdaptVMTransactionTrace(&vmTrace)

		// The VM trace's root-level ExecutionResources get overridden by the sum of inner call's
		// ComputationResources and ExecutionResults.DataAvailability
		expectedTrace.ExecutionResources = &rpcv7.ExecutionResources{
			ComputationResources: rpcv7.ComputationResources{Steps: 6},
			DataAvailability:     &rpcv7.DataAvailability{L1Gas: 123, L1DataGas: 456},
		}

		expectedResult := []rpcv7.TracedBlockTransaction{
			{
				TransactionHash: tx.Hash(),
				TraceRoot:       &expectedTrace,
			},
		}

		require.Nil(t, err)
		assert.Equal(t, httpHeader.Get(rpcv7.ExecutionStepsHeader), stepsUsedStr)
		assert.Equal(t, expectedResult, result)
	})
}

func TestAdaptVMTransactionTrace(t *testing.T) {
	t.Run("successfully adapt INVOKE trace from vm", func(t *testing.T) {
		fromAddr, _ := new(felt.Felt).SetString("0x4c5772d1914fe6ce891b64eb35bf3522aeae1315647314aac58b01137607f3f")
		toAddrStr := "0x540552aae708306346466633036396334303062342d24292eadbdc777db86e5"

		payload0, _ := new(felt.Felt).SetString("0x0")
		payload1, _ := new(felt.Felt).SetString("0x5ba586f822ce9debae27fa04a3e71721fdc90ff")
		payload2, _ := new(felt.Felt).SetString("0x455448")
		payload3, _ := new(felt.Felt).SetString("0x31da07977d000")
		payload4, _ := new(felt.Felt).SetString("0x0")

		vmTrace := vm.TransactionTrace{
			Type: vm.TxnInvoke,
			ValidateInvocation: &vm.FunctionInvocation{
				Messages: []vm.OrderedL2toL1Message{
					{
						Order: 0,
						From:  fromAddr,
						To:    toAddrStr,
						Payload: []*felt.Felt{
							payload0,
							payload1,
							payload2,
							payload3,
							payload4,
						},
					},
				},
				ExecutionResources: &vm.ExecutionResources{
					L1Gas:     1,
					L1DataGas: 2,
					L2Gas:     3,
					ComputationResources: vm.ComputationResources{
						Steps:        1,
						MemoryHoles:  2,
						Pedersen:     3,
						RangeCheck:   4,
						Bitwise:      5,
						Ecdsa:        6,
						EcOp:         7,
						Keccak:       8,
						Poseidon:     9,
						SegmentArena: 10,
						AddMod:       11,
						MulMod:       12,
						RangeCheck96: 13,
						Output:       14,
					},
					DataAvailability: &vm.DataAvailability{
						L1Gas:     1,
						L1DataGas: 2,
					},
				},
			},
			FeeTransferInvocation: &vm.FunctionInvocation{},
			ExecuteInvocation: &vm.ExecuteInvocation{
				RevertReason:       "",
				FunctionInvocation: &vm.FunctionInvocation{},
			},
			ConstructorInvocation: &vm.FunctionInvocation{},
			FunctionInvocation:    &vm.FunctionInvocation{},
			StateDiff: &vm.StateDiff{ //nolint:dupl
				StorageDiffs: []vm.StorageDiff{
					{
						Address: felt.Zero,
						StorageEntries: []vm.Entry{
							{
								Key:   felt.Zero,
								Value: felt.Zero,
							},
						},
					},
				},
				Nonces: []vm.Nonce{
					{
						ContractAddress: felt.Zero,
						Nonce:           felt.Zero,
					},
				},
				DeployedContracts: []vm.DeployedContract{
					{
						Address:   felt.Zero,
						ClassHash: felt.Zero,
					},
				},
				DeprecatedDeclaredClasses: []*felt.Felt{
					&felt.Zero,
				},
				DeclaredClasses: []vm.DeclaredClass{
					{
						ClassHash:         felt.Zero,
						CompiledClassHash: felt.Zero,
					},
				},
				ReplacedClasses: []vm.ReplacedClass{
					{
						ContractAddress: felt.Zero,
						ClassHash:       felt.Zero,
					},
				},
			},
		}

		toAddr, _ := new(felt.Felt).SetString(toAddrStr)

		expectedAdaptedTrace := rpcv7.TransactionTrace{
			Type: rpcv7.TxnInvoke,
			ValidateInvocation: &rpcv6.FunctionInvocation{
				Calls:  []rpcv6.FunctionInvocation{},
				Events: []rpcv6.OrderedEvent{},
				Messages: []rpcv6.OrderedL2toL1Message{
					{
						Order: 0,
						From:  fromAddr,
						To:    toAddr,
						Payload: []*felt.Felt{
							payload0,
							payload1,
							payload2,
							payload3,
							payload4,
						},
					},
				},
				ExecutionResources: &rpcv6.ComputationResources{
					Steps:        1,
					MemoryHoles:  2,
					Pedersen:     3,
					RangeCheck:   4,
					Bitwise:      5,
					Ecdsa:        6,
					EcOp:         7,
					Keccak:       8,
					Poseidon:     9,
					SegmentArena: 10,
				},
			},
			FeeTransferInvocation: &rpcv6.FunctionInvocation{
				Calls:    []rpcv6.FunctionInvocation{},
				Events:   []rpcv6.OrderedEvent{},
				Messages: []rpcv6.OrderedL2toL1Message{},
			},
			ExecuteInvocation: &rpcv6.ExecuteInvocation{
				RevertReason: "",
				FunctionInvocation: &rpcv6.FunctionInvocation{
					Calls:    []rpcv6.FunctionInvocation{},
					Events:   []rpcv6.OrderedEvent{},
					Messages: []rpcv6.OrderedL2toL1Message{},
				},
			},
			StateDiff: &rpcv6.StateDiff{ //nolint:dupl
				StorageDiffs: []rpcv6.StorageDiff{
					{
						Address: felt.Zero,
						StorageEntries: []rpcv6.Entry{
							{
								Key:   felt.Zero,
								Value: felt.Zero,
							},
						},
					},
				},
				Nonces: []rpcv6.Nonce{
					{
						ContractAddress: felt.Zero,
						Nonce:           felt.Zero,
					},
				},
				DeployedContracts: []rpcv6.DeployedContract{
					{
						Address:   felt.Zero,
						ClassHash: felt.Zero,
					},
				},
				DeprecatedDeclaredClasses: []*felt.Felt{
					&felt.Zero,
				},
				DeclaredClasses: []rpcv6.DeclaredClass{
					{
						ClassHash:         felt.Zero,
						CompiledClassHash: felt.Zero,
					},
				},
				ReplacedClasses: []rpcv6.ReplacedClass{
					{
						ContractAddress: felt.Zero,
						ClassHash:       felt.Zero,
					},
				},
			},
		}

		assert.Equal(t, expectedAdaptedTrace, rpcv7.AdaptVMTransactionTrace(&vmTrace))
	})

	t.Run("successfully adapt DEPLOY_ACCOUNT tx from vm", func(t *testing.T) {
		vmTrace := vm.TransactionTrace{
			Type:                  vm.TxnDeployAccount,
			ValidateInvocation:    &vm.FunctionInvocation{},
			FeeTransferInvocation: &vm.FunctionInvocation{},
			ExecuteInvocation: &vm.ExecuteInvocation{
				RevertReason:       "",
				FunctionInvocation: &vm.FunctionInvocation{},
			},
			ConstructorInvocation: &vm.FunctionInvocation{},
			FunctionInvocation:    &vm.FunctionInvocation{},
		}

		expectedAdaptedTrace := rpcv7.TransactionTrace{
			Type: rpcv7.TxnDeployAccount,
			ValidateInvocation: &rpcv6.FunctionInvocation{
				Calls:    []rpcv6.FunctionInvocation{},
				Events:   []rpcv6.OrderedEvent{},
				Messages: []rpcv6.OrderedL2toL1Message{},
			},
			FeeTransferInvocation: &rpcv6.FunctionInvocation{
				Calls:    []rpcv6.FunctionInvocation{},
				Events:   []rpcv6.OrderedEvent{},
				Messages: []rpcv6.OrderedL2toL1Message{},
			},
			ConstructorInvocation: &rpcv6.FunctionInvocation{
				Calls:    []rpcv6.FunctionInvocation{},
				Events:   []rpcv6.OrderedEvent{},
				Messages: []rpcv6.OrderedL2toL1Message{},
			},
		}

		adaptedTrace := rpcv7.AdaptVMTransactionTrace(&vmTrace)

		require.Equal(t, expectedAdaptedTrace, adaptedTrace)
	})

	t.Run("successfully adapt L1_HANDLER tx from vm", func(t *testing.T) {
		vmTrace := vm.TransactionTrace{
			Type:                  vm.TxnL1Handler,
			ValidateInvocation:    &vm.FunctionInvocation{},
			FeeTransferInvocation: &vm.FunctionInvocation{},
			ExecuteInvocation: &vm.ExecuteInvocation{
				RevertReason:       "",
				FunctionInvocation: &vm.FunctionInvocation{},
			},
			ConstructorInvocation: &vm.FunctionInvocation{},
			FunctionInvocation:    &vm.FunctionInvocation{},
		}

		expectedAdaptedTrace := rpcv7.TransactionTrace{
			Type: rpcv7.TxnL1Handler,
			FunctionInvocation: &rpcv6.FunctionInvocation{
				Calls:    []rpcv6.FunctionInvocation{},
				Events:   []rpcv6.OrderedEvent{},
				Messages: []rpcv6.OrderedL2toL1Message{},
			},
		}

		adaptedTrace := rpcv7.AdaptVMTransactionTrace(&vmTrace)

		require.Equal(t, expectedAdaptedTrace, adaptedTrace)
	})

	t.Run("successfully adapt DECLARE tx from vm", func(t *testing.T) {
		vmTrace := vm.TransactionTrace{
			Type:                  vm.TxnDeclare,
			ValidateInvocation:    &vm.FunctionInvocation{},
			FeeTransferInvocation: &vm.FunctionInvocation{},
			ExecuteInvocation: &vm.ExecuteInvocation{
				RevertReason:       "",
				FunctionInvocation: &vm.FunctionInvocation{},
			},
			ConstructorInvocation: &vm.FunctionInvocation{},
			FunctionInvocation:    &vm.FunctionInvocation{},
		}

		expectedAdaptedTrace := rpcv7.TransactionTrace{
			Type: rpcv7.TxnDeclare,
			ValidateInvocation: &rpcv6.FunctionInvocation{
				Calls:    []rpcv6.FunctionInvocation{},
				Events:   []rpcv6.OrderedEvent{},
				Messages: []rpcv6.OrderedL2toL1Message{},
			},
			FeeTransferInvocation: &rpcv6.FunctionInvocation{
				Calls:    []rpcv6.FunctionInvocation{},
				Events:   []rpcv6.OrderedEvent{},
				Messages: []rpcv6.OrderedL2toL1Message{},
			},
		}

		adaptedTrace := rpcv7.AdaptVMTransactionTrace(&vmTrace)

		require.Equal(t, expectedAdaptedTrace, adaptedTrace)
	})
}

func TestAdaptFeederBlockTrace(t *testing.T) {
	t.Run("nil block trace", func(t *testing.T) {
		block := &rpcv7.BlockWithTxs{}

		res, err := rpcv7.AdaptFeederBlockTrace(block, nil)
		require.Nil(t, res)
		require.Nil(t, err)
	})

	t.Run("inconsistent blockWithTxs and blockTrace", func(t *testing.T) {
		blockWithTxs := &rpcv7.BlockWithTxs{
			Transactions: []*rpcv7.Transaction{
				{},
			},
		}
		blockTrace := &starknet.BlockTrace{}

		res, err := rpcv7.AdaptFeederBlockTrace(blockWithTxs, blockTrace)
		require.Nil(t, res)
		require.Equal(t, errors.New("mismatched number of txs and traces"), err)
	})

	t.Run("L1_HANDLER tx gets successfully adapted", func(t *testing.T) {
		blockWithTxs := &rpcv7.BlockWithTxs{
			Transactions: []*rpcv7.Transaction{
				{
					Type: rpcv7.TxnL1Handler,
				},
			},
		}
		blockTrace := &starknet.BlockTrace{
			Traces: []starknet.TransactionTrace{
				{
					TransactionHash:       *new(felt.Felt).SetUint64(1),
					FeeTransferInvocation: &starknet.FunctionInvocation{},
					ValidateInvocation:    &starknet.FunctionInvocation{},
					FunctionInvocation: &starknet.FunctionInvocation{
						Events: []starknet.OrderedEvent{{
							Order: 1,
							Keys:  []felt.Felt{*new(felt.Felt).SetUint64(2)},
							Data:  []felt.Felt{*new(felt.Felt).SetUint64(3)},
						}},
					},
				},
			},
		}

		expectedAdaptedTrace := []rpcv7.TracedBlockTransaction{
			{
				TransactionHash: new(felt.Felt).SetUint64(1),
				TraceRoot: &rpcv7.TransactionTrace{
					Type: rpcv7.TxnL1Handler,
					FunctionInvocation: &rpcv6.FunctionInvocation{
						Calls: []rpcv6.FunctionInvocation{},
						Events: []rpcv6.OrderedEvent{{
							Order: 1,
							Keys:  []*felt.Felt{new(felt.Felt).SetUint64(2)},
							Data:  []*felt.Felt{new(felt.Felt).SetUint64(3)},
						}},
						Messages:           []rpcv6.OrderedL2toL1Message{},
						ExecutionResources: &rpcv6.ComputationResources{},
					},
				},
			},
		}

		res, err := rpcv7.AdaptFeederBlockTrace(blockWithTxs, blockTrace)
		require.Nil(t, err)
		require.Equal(t, expectedAdaptedTrace, res)
	})

	t.Run("INVOKE tx gets successfully adapted (with revert error)", func(t *testing.T) {
		blockWithTxs := &rpcv7.BlockWithTxs{
			Transactions: []*rpcv7.Transaction{
				{
					Type: rpcv7.TxnInvoke,
				},
			},
		}
		blockTrace := &starknet.BlockTrace{
			Traces: []starknet.TransactionTrace{
				{
					TransactionHash:       *new(felt.Felt).SetUint64(1),
					FeeTransferInvocation: &starknet.FunctionInvocation{},
					ValidateInvocation:    &starknet.FunctionInvocation{},
					// When revert error, feeder trace has no FunctionInvocation only RevertError is set
					RevertError: "some error",
				},
			},
		}

		expectedAdaptedTrace := []rpcv7.TracedBlockTransaction{
			{
				TransactionHash: new(felt.Felt).SetUint64(1),
				TraceRoot: &rpcv7.TransactionTrace{
					Type: rpcv7.TxnInvoke,
					FeeTransferInvocation: &rpcv6.FunctionInvocation{
						Calls:              []rpcv6.FunctionInvocation{},
						Events:             []rpcv6.OrderedEvent{},
						Messages:           []rpcv6.OrderedL2toL1Message{},
						ExecutionResources: &rpcv6.ComputationResources{},
					},
					ValidateInvocation: &rpcv6.FunctionInvocation{
						Calls:              []rpcv6.FunctionInvocation{},
						Events:             []rpcv6.OrderedEvent{},
						Messages:           []rpcv6.OrderedL2toL1Message{},
						ExecutionResources: &rpcv6.ComputationResources{},
					},
					ExecuteInvocation: &rpcv6.ExecuteInvocation{
						RevertReason: "some error",
					},
				},
			},
		}

		res, err := rpcv7.AdaptFeederBlockTrace(blockWithTxs, blockTrace)
		require.Nil(t, err)
		require.Equal(t, expectedAdaptedTrace, res)
	})

	t.Run("DEPLOY_ACCOUNT tx gets successfully adapted", func(t *testing.T) {
		blockWithTxs := &rpcv7.BlockWithTxs{
			Transactions: []*rpcv7.Transaction{
				{
					Type: rpcv7.TxnDeployAccount,
				},
			},
		}
		blockTrace := &starknet.BlockTrace{
			Traces: []starknet.TransactionTrace{
				{
					TransactionHash:       *new(felt.Felt).SetUint64(1),
					FeeTransferInvocation: &starknet.FunctionInvocation{},
					ValidateInvocation:    &starknet.FunctionInvocation{},
					FunctionInvocation:    &starknet.FunctionInvocation{},
				},
			},
		}

		expectedAdaptedTrace := []rpcv7.TracedBlockTransaction{
			{
				TransactionHash: new(felt.Felt).SetUint64(1),
				TraceRoot: &rpcv7.TransactionTrace{
					Type: rpcv7.TxnDeployAccount,
					FeeTransferInvocation: &rpcv6.FunctionInvocation{
						Calls:              []rpcv6.FunctionInvocation{},
						Events:             []rpcv6.OrderedEvent{},
						Messages:           []rpcv6.OrderedL2toL1Message{},
						ExecutionResources: &rpcv6.ComputationResources{},
					},
					ValidateInvocation: &rpcv6.FunctionInvocation{
						Calls:              []rpcv6.FunctionInvocation{},
						Events:             []rpcv6.OrderedEvent{},
						Messages:           []rpcv6.OrderedL2toL1Message{},
						ExecutionResources: &rpcv6.ComputationResources{},
					},
					ConstructorInvocation: &rpcv6.FunctionInvocation{
						Calls:              []rpcv6.FunctionInvocation{},
						Events:             []rpcv6.OrderedEvent{},
						Messages:           []rpcv6.OrderedL2toL1Message{},
						ExecutionResources: &rpcv6.ComputationResources{},
					},
				},
			},
		}

		res, err := rpcv7.AdaptFeederBlockTrace(blockWithTxs, blockTrace)
		require.Nil(t, err)
		require.Equal(t, expectedAdaptedTrace, res)
	})

	t.Run("DECLARE tx gets successfully adapted", func(t *testing.T) {
		blockWithTxs := &rpcv7.BlockWithTxs{
			Transactions: []*rpcv7.Transaction{
				{
					Type: rpcv7.TxnDeclare,
				},
			},
		}
		blockTrace := &starknet.BlockTrace{
			Traces: []starknet.TransactionTrace{
				{
					TransactionHash:       *new(felt.Felt).SetUint64(1),
					FeeTransferInvocation: &starknet.FunctionInvocation{},
					ValidateInvocation:    &starknet.FunctionInvocation{},
					FunctionInvocation:    &starknet.FunctionInvocation{},
				},
			},
		}

		expectedAdaptedTrace := []rpcv7.TracedBlockTransaction{
			{
				TransactionHash: new(felt.Felt).SetUint64(1),
				TraceRoot: &rpcv7.TransactionTrace{
					Type: rpcv7.TxnDeclare,
					FeeTransferInvocation: &rpcv6.FunctionInvocation{
						Calls:              []rpcv6.FunctionInvocation{},
						Events:             []rpcv6.OrderedEvent{},
						Messages:           []rpcv6.OrderedL2toL1Message{},
						ExecutionResources: &rpcv6.ComputationResources{},
					},
					ValidateInvocation: &rpcv6.FunctionInvocation{
						Calls:              []rpcv6.FunctionInvocation{},
						Events:             []rpcv6.OrderedEvent{},
						Messages:           []rpcv6.OrderedL2toL1Message{},
						ExecutionResources: &rpcv6.ComputationResources{},
					},
				},
			},
		}

		res, err := rpcv7.AdaptFeederBlockTrace(blockWithTxs, blockTrace)
		require.Nil(t, err)
		require.Equal(t, expectedAdaptedTrace, res)
	})
}

func TestTotalExecutionResources(t *testing.T) {
	resources := &rpcv6.ComputationResources{
		Steps:        1,
		MemoryHoles:  2,
		Pedersen:     3,
		RangeCheck:   4,
		Bitwise:      5,
		Ecdsa:        6,
		EcOp:         7,
		Keccak:       8,
		Poseidon:     9,
		SegmentArena: 10,
	}

	tests := map[string]struct {
		multiplier uint64
		trace      *rpcv7.TransactionTrace
	}{
		"many top-level invocations": {
			multiplier: 5,
			trace: &rpcv7.TransactionTrace{
				ValidateInvocation: &rpcv6.FunctionInvocation{
					ExecutionResources: resources,
				},
				FunctionInvocation: &rpcv6.FunctionInvocation{
					ExecutionResources: resources,
				},
				ConstructorInvocation: &rpcv6.FunctionInvocation{
					ExecutionResources: resources,
				},
				ExecuteInvocation: &rpcv6.ExecuteInvocation{
					FunctionInvocation: &rpcv6.FunctionInvocation{
						ExecutionResources: resources,
					},
				},
				FeeTransferInvocation: &rpcv6.FunctionInvocation{
					ExecutionResources: resources,
				},
			},
		},
		"only validate invocation": {
			multiplier: 1,
			trace: &rpcv7.TransactionTrace{
				ValidateInvocation: &rpcv6.FunctionInvocation{
					ExecutionResources: resources,
				},
			},
		},
		"present in some sub-calls": {
			multiplier: 2,
			trace: &rpcv7.TransactionTrace{
				ValidateInvocation: &rpcv6.FunctionInvocation{
					ExecutionResources: resources,
					Calls: []rpcv6.FunctionInvocation{
						{
							ExecutionResources: resources,
						},
					},
				},
				FunctionInvocation: &rpcv6.FunctionInvocation{
					ExecutionResources: resources,
					Calls: []rpcv6.FunctionInvocation{
						{
							ExecutionResources: resources,
						},
					},
				},
			},
		},
	}

	for description, test := range tests {
		t.Run(description, func(t *testing.T) {
			require.Equal(t, rpcv7.ComputationResources{
				Steps:        resources.Steps * test.multiplier,
				MemoryHoles:  resources.MemoryHoles * test.multiplier,
				Pedersen:     resources.Pedersen * test.multiplier,
				RangeCheck:   resources.RangeCheck * test.multiplier,
				Bitwise:      resources.Bitwise * test.multiplier,
				Ecdsa:        resources.Ecdsa * test.multiplier,
				EcOp:         resources.EcOp * test.multiplier,
				Keccak:       resources.Keccak * test.multiplier,
				Poseidon:     resources.Poseidon * test.multiplier,
				SegmentArena: resources.SegmentArena * test.multiplier,
			}, test.trace.TotalComputationResources())
		})
	}
}

func TestCall(t *testing.T) {
	mockCtrl := gomock.NewController(t)
	t.Cleanup(mockCtrl.Finish)

	n := &utils.Mainnet
	mockReader := mocks.NewMockReader(mockCtrl)
	mockVM := mocks.NewMockVM(mockCtrl)
	handler := rpcv7.New(mockReader, nil, mockVM, n, utils.NewNopZapLogger())

	t.Run("empty blockchain", func(t *testing.T) {
		mockReader.EXPECT().HeadState().Return(nil, nil, db.ErrKeyNotFound)

		res, rpcErr := handler.Call(rpcv7.FunctionCall{}, rpcv7.BlockID{Latest: true})
		require.Nil(t, res)
		assert.Equal(t, rpccore.ErrBlockNotFound, rpcErr)
	})

	t.Run("non-existent block hash", func(t *testing.T) {
		mockReader.EXPECT().StateAtBlockHash(&felt.Zero).Return(nil, nil, db.ErrKeyNotFound)

		res, rpcErr := handler.Call(rpcv7.FunctionCall{}, rpcv7.BlockID{Hash: &felt.Zero})
		require.Nil(t, res)
		assert.Equal(t, rpccore.ErrBlockNotFound, rpcErr)
	})

	t.Run("non-existent block number", func(t *testing.T) {
		mockReader.EXPECT().StateAtBlockNumber(uint64(0)).Return(nil, nil, db.ErrKeyNotFound)

		res, rpcErr := handler.Call(rpcv7.FunctionCall{}, rpcv7.BlockID{Number: 0})
		require.Nil(t, res)
		assert.Equal(t, rpccore.ErrBlockNotFound, rpcErr)
	})

	mockState := mocks.NewMockStateHistoryReader(mockCtrl)

	t.Run("call - unknown contract", func(t *testing.T) {
		mockReader.EXPECT().HeadState().Return(mockState, nopCloser, nil)
		mockReader.EXPECT().HeadsHeader().Return(new(core.Header), nil)
		mockState.EXPECT().ContractClassHash(&felt.Zero).Return(nil, errors.New("unknown contract"))

		res, rpcErr := handler.Call(rpcv7.FunctionCall{}, rpcv7.BlockID{Latest: true})
		require.Nil(t, res)
		assert.Equal(t, rpccore.ErrContractNotFound, rpcErr)
	})

	t.Run("ok", func(t *testing.T) {
		handler = handler.WithCallMaxSteps(1337)

		contractAddr := new(felt.Felt).SetUint64(1)
		selector := new(felt.Felt).SetUint64(2)
		classHash := new(felt.Felt).SetUint64(3)
		calldata := []felt.Felt{
			*new(felt.Felt).SetUint64(4),
			*new(felt.Felt).SetUint64(5),
		}
		expectedRes := vm.CallResult{
			Result: []*felt.Felt{
				new(felt.Felt).SetUint64(6),
				new(felt.Felt).SetUint64(7),
			},
			ExecutionFailed: false,
		}
		headsHeader := &core.Header{
			Number:    9,
			Timestamp: 101,
		}

		cairoClass := core.Cairo1Class{
			Program: []*felt.Felt{
				new(felt.Felt).SetUint64(3),
				new(felt.Felt),
				new(felt.Felt),
			},
		}

		mockReader.EXPECT().HeadState().Return(mockState, nopCloser, nil)
		mockReader.EXPECT().HeadsHeader().Return(headsHeader, nil)
		mockState.EXPECT().ContractClassHash(contractAddr).Return(classHash, nil)
		mockState.EXPECT().Class(classHash).Return(&core.DeclaredClass{Class: &cairoClass}, nil)
		mockReader.EXPECT().Network().Return(n)
		mockVM.EXPECT().Call(&vm.CallInfo{
			ContractAddress: contractAddr,
			ClassHash:       classHash,
			Selector:        selector,
			Calldata:        calldata,
		}, &vm.BlockInfo{Header: headsHeader}, gomock.Any(), &utils.Mainnet, uint64(1337), cairoClass.SierraVersion(), false).Return(expectedRes, nil)

		res, rpcErr := handler.Call(rpcv7.FunctionCall{
			ContractAddress:    *contractAddr,
			EntryPointSelector: *selector,
			Calldata:           calldata,
		}, rpcv7.BlockID{Latest: true})
		require.Nil(t, rpcErr)
		require.Equal(t, expectedRes.Result, res)
	})

	t.Run("unknown entrypoint blockifier 0.14.0", func(t *testing.T) {
		handler = handler.WithCallMaxSteps(1337)

		contractAddr := new(felt.Felt).SetUint64(1)
		selector := new(felt.Felt).SetUint64(2)
		classHash := new(felt.Felt).SetUint64(3)
		calldata := []felt.Felt{*new(felt.Felt).SetUint64(4)}
		expectedRes := vm.CallResult{
			Result:          []*felt.Felt{utils.HexToFelt(t, rpccore.EntrypointNotFoundFelt)},
			ExecutionFailed: true,
		}
		expectedErr := rpccore.ErrContractError
		expectedErr.Data = rpcv7.ContractErrorData{
			RevertError: json.RawMessage(`"` + rpccore.ErrEntrypointNotFound.Message + `"`),
		}

		headsHeader := &core.Header{
			Number:    9,
			Timestamp: 101,
		}

		cairoClass := core.Cairo1Class{
			Program: []*felt.Felt{
				new(felt.Felt).SetUint64(3),
				new(felt.Felt),
				new(felt.Felt),
			},
		}
		mockReader.EXPECT().HeadState().Return(mockState, nopCloser, nil)
		mockReader.EXPECT().HeadsHeader().Return(headsHeader, nil)
		mockState.EXPECT().ContractClassHash(contractAddr).Return(classHash, nil)
		mockState.EXPECT().Class(classHash).Return(&core.DeclaredClass{Class: &cairoClass}, nil)
		mockReader.EXPECT().Network().Return(n)
		mockVM.EXPECT().Call(&vm.CallInfo{
			ContractAddress: contractAddr,
			ClassHash:       classHash,
			Selector:        selector,
			Calldata:        calldata,
		}, &vm.BlockInfo{Header: headsHeader}, gomock.Any(), &utils.Mainnet, uint64(1337), cairoClass.SierraVersion(), false).Return(expectedRes, nil)

		res, rpcErr := handler.Call(rpcv7.FunctionCall{
			ContractAddress:    *contractAddr,
			EntryPointSelector: *selector,
			Calldata:           calldata,
		}, rpcv7.BlockID{Latest: true})
		require.Nil(t, res)
		require.Equal(t, rpcErr, expectedErr)
	})

	t.Run("execution failed with execution failure", func(t *testing.T) {
		handler = handler.WithCallMaxSteps(1337)

		contractAddr := new(felt.Felt).SetUint64(1)
		selector := new(felt.Felt).SetUint64(2)
		classHash := new(felt.Felt).SetUint64(3)
		calldata := []felt.Felt{*new(felt.Felt).SetUint64(4)}
		expectedRes := vm.CallResult{
			Result:          []*felt.Felt{utils.HexToFelt(t, "0xdeadbeef")},
			ExecutionFailed: true,
		}
		expectedErr := rpcv7.MakeContractError(json.RawMessage(`"0xdeadbeef"`))

		headsHeader := &core.Header{
			Number:    9,
			Timestamp: 101,
		}

		cairoClass := core.Cairo1Class{
			Program: []*felt.Felt{
				new(felt.Felt).SetUint64(3),
				new(felt.Felt),
				new(felt.Felt),
			},
		}
		mockReader.EXPECT().HeadState().Return(mockState, nopCloser, nil)
		mockReader.EXPECT().HeadsHeader().Return(headsHeader, nil)
		mockState.EXPECT().ContractClassHash(contractAddr).Return(classHash, nil)
		mockState.EXPECT().Class(classHash).Return(&core.DeclaredClass{Class: &cairoClass}, nil)
		mockReader.EXPECT().Network().Return(n)
		mockVM.EXPECT().Call(gomock.Any(), gomock.Any(), gomock.Any(), gomock.Any(), gomock.Any(), gomock.Any(), gomock.Any()).Return(expectedRes, nil)

		res, rpcErr := handler.Call(rpcv7.FunctionCall{
			ContractAddress:    *contractAddr,
			EntryPointSelector: *selector,
			Calldata:           calldata,
		}, rpcv7.BlockID{Latest: true})
		require.Nil(t, res)
		require.Equal(t, expectedErr, rpcErr)
	})

	t.Run("execution failed with execution failure and empty result", func(t *testing.T) {
		handler = handler.WithCallMaxSteps(1337)

		contractAddr := new(felt.Felt).SetUint64(1)
		selector := new(felt.Felt).SetUint64(2)
		classHash := new(felt.Felt).SetUint64(3)
		calldata := []felt.Felt{*new(felt.Felt).SetUint64(4)}
		expectedRes := vm.CallResult{
			ExecutionFailed: true,
		}
		expectedErr := rpcv7.MakeContractError(json.RawMessage(""))

		headsHeader := &core.Header{
			Number:    9,
			Timestamp: 101,
		}

		cairoClass := core.Cairo1Class{
			Program: []*felt.Felt{
				new(felt.Felt).SetUint64(3),
				new(felt.Felt),
				new(felt.Felt),
			},
		}
		mockReader.EXPECT().HeadState().Return(mockState, nopCloser, nil)
		mockReader.EXPECT().HeadsHeader().Return(headsHeader, nil)
		mockState.EXPECT().ContractClassHash(contractAddr).Return(classHash, nil)
		mockState.EXPECT().Class(classHash).Return(&core.DeclaredClass{Class: &cairoClass}, nil)
		mockReader.EXPECT().Network().Return(n)
		mockVM.EXPECT().Call(gomock.Any(), gomock.Any(), gomock.Any(), gomock.Any(), gomock.Any(), gomock.Any(), gomock.Any()).Return(expectedRes, nil)

		res, rpcErr := handler.Call(rpcv7.FunctionCall{
			ContractAddress:    *contractAddr,
			EntryPointSelector: *selector,
			Calldata:           calldata,
		}, rpcv7.BlockID{Latest: true})
		require.Nil(t, res)
		require.Equal(t, expectedErr, rpcErr)
	})
}<|MERGE_RESOLUTION|>--- conflicted
+++ resolved
@@ -102,13 +102,9 @@
 			mockReader.EXPECT().BlockByHash(utils.HexToFelt(t, test.blockHash)).DoAndReturn(func(_ *felt.Felt) (block *core.Block, err error) {
 				return mockReader.BlockByNumber(test.blockNumber)
 			}).Times(2)
-<<<<<<< HEAD
+
+			// Test it returns an error when a feeder client is not set
 			handler := rpcv7.New(mockReader, nil, nil, n, nil)
-=======
-
-			// Test it returns an error when a feeder client is not set
-			handler := rpcv7.New(mockReader, nil, nil, "", n, nil)
->>>>>>> 80c2b5cd
 			_, httpHeader, jErr := handler.TraceBlockTransactions(context.Background(), rpcv7.BlockID{Number: test.blockNumber})
 			require.Equal(t, rpccore.ErrInternal.Code, jErr.Code)
 			assert.Equal(t, httpHeader.Get(rpcv7.ExecutionStepsHeader), "0")
@@ -232,11 +228,7 @@
 	mockSyncReader := mocks.NewMockSyncReader(mockCtrl)
 	mockReader.EXPECT().Network().Return(&utils.Mainnet).AnyTimes()
 	mockVM := mocks.NewMockVM(mockCtrl)
-<<<<<<< HEAD
 	handler := rpcv7.New(mockReader, mockSyncReader, mockVM, &utils.Mainnet, utils.NewNopZapLogger())
-=======
-	handler := rpcv7.New(mockReader, mockSyncReader, mockVM, "", &utils.Mainnet, utils.NewNopZapLogger())
->>>>>>> 80c2b5cd
 
 	t.Run("not found", func(t *testing.T) {
 		t.Run("key not found", func(t *testing.T) {
@@ -460,7 +452,7 @@
 	t.Run("reverted INVOKE tx from feeder", func(t *testing.T) {
 		n := &utils.Sepolia
 
-		handler := rpcv7.New(mockReader, mockSyncReader, mockVM, "", n, utils.NewNopZapLogger())
+		handler := rpcv7.New(mockReader, mockSyncReader, mockVM, n, utils.NewNopZapLogger())
 
 		client := feeder.NewTestClient(t, n)
 		handler.WithFeeder(client)
