--- conflicted
+++ resolved
@@ -42,7 +42,6 @@
 	for _, invocation := range t.allInvocations() {
 		r := invocation.ExecutionResources
 
-<<<<<<< HEAD
 		total.Pedersen += r.Pedersen
 		total.RangeCheck += r.RangeCheck
 		total.Bitwise += r.Bitwise
@@ -53,26 +52,6 @@
 		total.SegmentArena += r.SegmentArena
 		total.MemoryHoles += r.MemoryHoles
 		total.Steps += r.Steps
-=======
-	for index := range snFnInvocation.InternalCalls {
-		fnInvocation.Calls = append(fnInvocation.Calls, *adaptFunctionInvocation(&snFnInvocation.InternalCalls[index]))
-	}
-	for index := range snFnInvocation.Events {
-		snEvent := &snFnInvocation.Events[index]
-		fnInvocation.Events = append(fnInvocation.Events, vm.OrderedEvent{
-			Order: snEvent.Order,
-			Keys:  utils.Map(snEvent.Keys, utils.HeapPtr[felt.Felt]),
-			Data:  utils.Map(snEvent.Data, utils.HeapPtr[felt.Felt]),
-		})
-	}
-	for index := range snFnInvocation.Messages {
-		snMessage := &snFnInvocation.Messages[index]
-		fnInvocation.Messages = append(fnInvocation.Messages, vm.OrderedL2toL1Message{
-			Order:   snMessage.Order,
-			Payload: utils.Map(snMessage.Payload, utils.HeapPtr[felt.Felt]),
-			To:      snMessage.ToAddr,
-		})
->>>>>>> f062c83f
 	}
 
 	return total
@@ -279,7 +258,7 @@
 	result := make([]TracedBlockTransaction, len(executionResult.Traces))
 	// Add execution resources on root level for every trace in block
 	for index := range executionResult.Traces {
-		trace := utils.Ptr(AdaptVMTransactionTrace(&executionResult.Traces[index]))
+		trace := utils.HeapPtr(AdaptVMTransactionTrace(&executionResult.Traces[index]))
 
 		// Add root level execution resources
 		trace.ExecutionResources = &ExecutionResources{
