--- conflicted
+++ resolved
@@ -1000,7 +1000,46 @@
 	return h.version, nil
 }
 
-<<<<<<< HEAD
+// https://github.com/starkware-libs/starknet-specs/blob/e0b76ed0d8d8eba405e182371f9edac8b2bcbc5a/api/starknet_api_openrpc.json#L401-L445
+func (h *Handler) Call(call FunctionCall, id BlockID) ([]*felt.Felt, *jsonrpc.Error) { //nolint:gocritic
+	state, closer, err := h.stateByBlockID(&id)
+	if err != nil {
+		return nil, ErrBlockNotFound
+	}
+	defer func() {
+		if closeErr := closer(); closeErr != nil {
+			h.log.Warnw("Failed to close state in starknet_call", "err", closeErr)
+		}
+	}()
+
+	header, err := h.blockHeaderByID(&id)
+	if err != nil {
+		return nil, ErrBlockNotFound
+	}
+
+	_, err = state.ContractClassHash(&call.ContractAddress)
+	if err != nil {
+		return nil, ErrContractNotFound
+	}
+
+	blockNumber := header.Number
+	if id.Pending {
+		height, hErr := h.bcReader.Height()
+		if hErr != nil {
+			return nil, ErrBlockNotFound
+		}
+		blockNumber = height + 1
+	}
+
+	res, err := vm.Call(&call.ContractAddress, &call.EntryPointSelector, call.Calldata, blockNumber, header.Timestamp, state, h.network)
+	if err != nil {
+		contractErr := *ErrContractError
+		contractErr.Data = err.Error()
+		return nil, &contractErr
+	}
+	return res, nil
+}
+
 func (h *Handler) TransactionStatus(hash felt.Felt) (Status, *jsonrpc.Error) {
 	var status Status
 
@@ -1022,44 +1061,4 @@
 	}
 
 	return status, nil
-=======
-// https://github.com/starkware-libs/starknet-specs/blob/e0b76ed0d8d8eba405e182371f9edac8b2bcbc5a/api/starknet_api_openrpc.json#L401-L445
-func (h *Handler) Call(call FunctionCall, id BlockID) ([]*felt.Felt, *jsonrpc.Error) { //nolint:gocritic
-	state, closer, err := h.stateByBlockID(&id)
-	if err != nil {
-		return nil, ErrBlockNotFound
-	}
-	defer func() {
-		if closeErr := closer(); closeErr != nil {
-			h.log.Warnw("Failed to close state in starknet_call", "err", closeErr)
-		}
-	}()
-
-	header, err := h.blockHeaderByID(&id)
-	if err != nil {
-		return nil, ErrBlockNotFound
-	}
-
-	_, err = state.ContractClassHash(&call.ContractAddress)
-	if err != nil {
-		return nil, ErrContractNotFound
-	}
-
-	blockNumber := header.Number
-	if id.Pending {
-		height, hErr := h.bcReader.Height()
-		if hErr != nil {
-			return nil, ErrBlockNotFound
-		}
-		blockNumber = height + 1
-	}
-
-	res, err := vm.Call(&call.ContractAddress, &call.EntryPointSelector, call.Calldata, blockNumber, header.Timestamp, state, h.network)
-	if err != nil {
-		contractErr := *ErrContractError
-		contractErr.Data = err.Error()
-		return nil, &contractErr
-	}
-	return res, nil
->>>>>>> 633e69a1
 }