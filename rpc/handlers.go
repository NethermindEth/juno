--- conflicted
+++ resolved
@@ -167,572 +167,6 @@
 	return h.version, nil
 }
 
-<<<<<<< HEAD
-// https://github.com/starkware-libs/starknet-specs/blob/e0b76ed0d8d8eba405e182371f9edac8b2bcbc5a/api/starknet_api_openrpc.json#L401-L445
-func (h *Handler) Call(funcCall FunctionCall, id BlockID) ([]*felt.Felt, *jsonrpc.Error) { //nolint:gocritic
-	return h.call(funcCall, id, true)
-}
-
-func (h *Handler) CallV0_6(call FunctionCall, id BlockID) ([]*felt.Felt, *jsonrpc.Error) { //nolint:gocritic
-	return h.call(call, id, false)
-}
-
-func (h *Handler) call(funcCall FunctionCall, id BlockID, useBlobData bool) ([]*felt.Felt, *jsonrpc.Error) { //nolint:gocritic
-	state, closer, rpcErr := h.stateByBlockID(&id)
-	if rpcErr != nil {
-		return nil, rpcErr
-	}
-	defer h.callAndLogErr(closer, "Failed to close state in starknet_call")
-
-	header, rpcErr := h.blockHeaderByID(&id)
-	if rpcErr != nil {
-		return nil, rpcErr
-	}
-
-	classHash, err := state.ContractClassHash(&funcCall.ContractAddress)
-	if err != nil {
-		return nil, ErrContractNotFound
-	}
-
-	blockHashToBeRevealed, err := h.getRevealedBlockHash(header.Number)
-	if err != nil {
-		return nil, ErrInternal.CloneWithData(err)
-	}
-
-	res, err := h.vm.Call(&vm.CallInfo{
-		ContractAddress: &funcCall.ContractAddress,
-		Selector:        &funcCall.EntryPointSelector,
-		Calldata:        funcCall.Calldata,
-		ClassHash:       classHash,
-	}, &vm.BlockInfo{
-		Header:                header,
-		BlockHashToBeRevealed: blockHashToBeRevealed,
-	}, state, h.bcReader.Network(), h.callMaxSteps, useBlobData)
-	if err != nil {
-		if errors.Is(err, utils.ErrResourceBusy) {
-			return nil, ErrInternal.CloneWithData(throttledVMErr)
-		}
-		return nil, makeContractError(err)
-	}
-	return res, nil
-}
-
-type ContractErrorData struct {
-	RevertError string `json:"revert_error"`
-}
-
-func makeContractError(err error) *jsonrpc.Error {
-	return ErrContractError.CloneWithData(ContractErrorData{
-		RevertError: err.Error(),
-	})
-}
-
-type TransactionExecutionErrorData struct {
-	TransactionIndex uint64 `json:"transaction_index"`
-	ExecutionError   string `json:"execution_error"`
-}
-
-func makeTransactionExecutionError(err *vm.TransactionExecutionError) *jsonrpc.Error {
-	return ErrTransactionExecutionError.CloneWithData(TransactionExecutionErrorData{
-		TransactionIndex: err.Index,
-		ExecutionError:   err.Cause.Error(),
-	})
-}
-
-func (h *Handler) TransactionStatus(ctx context.Context, hash felt.Felt) (*TransactionStatus, *jsonrpc.Error) {
-	receipt, txErr := h.TransactionReceiptByHash(hash)
-	switch txErr {
-	case nil:
-		return &TransactionStatus{
-			Finality:  TxnStatus(receipt.FinalityStatus),
-			Execution: receipt.ExecutionStatus,
-		}, nil
-	case ErrTxnHashNotFound:
-		if h.feederClient == nil {
-			break
-		}
-
-		txStatus, err := h.feederClient.Transaction(ctx, &hash)
-		if err != nil {
-			return nil, jsonrpc.Err(jsonrpc.InternalError, err.Error())
-		}
-
-		var status TransactionStatus
-		switch txStatus.FinalityStatus {
-		case starknet.AcceptedOnL1:
-			status.Finality = TxnStatusAcceptedOnL1
-		case starknet.AcceptedOnL2:
-			status.Finality = TxnStatusAcceptedOnL2
-		case starknet.Received:
-			status.Finality = TxnStatusReceived
-		default:
-			return nil, ErrTxnHashNotFound
-		}
-
-		switch txStatus.ExecutionStatus {
-		case starknet.Succeeded:
-			status.Execution = TxnSuccess
-		case starknet.Reverted:
-			status.Execution = TxnFailure
-		case starknet.Rejected:
-			status.Finality = TxnStatusRejected
-		default: // Omit the field on error. It's optional in the spec.
-		}
-		return &status, nil
-	}
-	return nil, txErr
-}
-
-func (h *Handler) EstimateFee(broadcastedTxns []BroadcastedTransaction,
-	simulationFlags []SimulationFlag, id BlockID,
-) ([]FeeEstimate, *jsonrpc.Error) {
-	result, err := h.simulateTransactions(id, broadcastedTxns, append(simulationFlags, SkipFeeChargeFlag), false, true)
-	if err != nil {
-		return nil, err
-	}
-
-	return utils.Map(result, func(tx SimulatedTransaction) FeeEstimate {
-		return tx.FeeEstimation
-	}), nil
-}
-
-func (h *Handler) EstimateFeeV0_6(broadcastedTxns []BroadcastedTransaction,
-	simulationFlags []SimulationFlag, id BlockID,
-) ([]FeeEstimate, *jsonrpc.Error) {
-	result, err := h.simulateTransactions(id, broadcastedTxns, append(simulationFlags, SkipFeeChargeFlag), true, true)
-	if err != nil {
-		return nil, err
-	}
-
-	return utils.Map(result, func(tx SimulatedTransaction) FeeEstimate {
-		return tx.FeeEstimation
-	}), nil
-}
-
-func (h *Handler) EstimateMessageFee(msg MsgFromL1, id BlockID) (*FeeEstimate, *jsonrpc.Error) { //nolint:gocritic
-	return h.estimateMessageFee(msg, id, h.EstimateFee)
-}
-
-func (h *Handler) EstimateMessageFeeV0_6(msg MsgFromL1, id BlockID) (*FeeEstimate, *jsonrpc.Error) { //nolint:gocritic
-	feeEstimate, rpcErr := h.estimateMessageFee(msg, id, h.EstimateFeeV0_6)
-	if rpcErr != nil {
-		return nil, rpcErr
-	}
-
-	feeEstimate.v0_6Response = true
-	feeEstimate.DataGasPrice = nil
-	feeEstimate.DataGasConsumed = nil
-
-	return feeEstimate, nil
-}
-
-type estimateFeeHandler func(broadcastedTxns []BroadcastedTransaction,
-	simulationFlags []SimulationFlag, id BlockID,
-) ([]FeeEstimate, *jsonrpc.Error)
-
-func (h *Handler) estimateMessageFee(msg MsgFromL1, id BlockID, f estimateFeeHandler) (*FeeEstimate, *jsonrpc.Error) { //nolint:gocritic
-	calldata := make([]*felt.Felt, 0, len(msg.Payload)+1)
-	// The order of the calldata parameters matters. msg.From must be prepended.
-	calldata = append(calldata, new(felt.Felt).SetBytes(msg.From.Bytes()))
-	for payloadIdx := range msg.Payload {
-		calldata = append(calldata, &msg.Payload[payloadIdx])
-	}
-	tx := BroadcastedTransaction{
-		Transaction: Transaction{
-			Type:               TxnL1Handler,
-			ContractAddress:    &msg.To,
-			EntryPointSelector: &msg.Selector,
-			CallData:           &calldata,
-			Version:            &felt.Zero, // Needed for transaction hash calculation.
-			Nonce:              &felt.Zero, // Needed for transaction hash calculation.
-		},
-		// Needed to marshal to blockifier type.
-		// Must be greater than zero to successfully execute transaction.
-		PaidFeeOnL1: new(felt.Felt).SetUint64(1),
-	}
-	estimates, rpcErr := f([]BroadcastedTransaction{tx}, nil, id)
-	if rpcErr != nil {
-		if rpcErr.Code == ErrTransactionExecutionError.Code {
-			data := rpcErr.Data.(TransactionExecutionErrorData)
-			return nil, makeContractError(errors.New(data.ExecutionError))
-		}
-		return nil, rpcErr
-	}
-	return &estimates[0], nil
-}
-
-// TraceTransaction returns the trace for a given executed transaction, including internal calls
-//
-// It follows the specification defined here:
-// https://github.com/starkware-libs/starknet-specs/blob/1ae810e0137cc5d175ace4554892a4f43052be56/api/starknet_trace_api_openrpc.json#L11
-func (h *Handler) TraceTransaction(ctx context.Context, hash felt.Felt) (*vm.TransactionTrace, *jsonrpc.Error) {
-	return h.traceTransaction(ctx, &hash, false)
-}
-
-func (h *Handler) TraceTransactionV0_6(ctx context.Context, hash felt.Felt) (*vm.TransactionTrace, *jsonrpc.Error) {
-	return h.traceTransaction(ctx, &hash, true)
-}
-
-func (h *Handler) traceTransaction(ctx context.Context, hash *felt.Felt, v0_6Response bool) (*vm.TransactionTrace, *jsonrpc.Error) {
-	_, blockHash, _, err := h.bcReader.Receipt(hash)
-	if err != nil {
-		return nil, ErrTxnHashNotFound
-	}
-
-	var block *core.Block
-	isPendingBlock := blockHash == nil
-	if isPendingBlock {
-		var pending blockchain.Pending
-		pending, err = h.bcReader.Pending()
-		if err != nil {
-			// for traceTransaction handlers there is no block not found error
-			return nil, ErrTxnHashNotFound
-		}
-		block = pending.Block
-	} else {
-		block, err = h.bcReader.BlockByHash(blockHash)
-		if err != nil {
-			// for traceTransaction handlers there is no block not found error
-			return nil, ErrTxnHashNotFound
-		}
-	}
-
-	txIndex := slices.IndexFunc(block.Transactions, func(tx core.Transaction) bool {
-		return tx.Hash().Equal(hash)
-	})
-	if txIndex == -1 {
-		return nil, ErrTxnHashNotFound
-	}
-
-	traceResults, traceBlockErr := h.traceBlockTransactions(ctx, block, v0_6Response)
-	if traceBlockErr != nil {
-		return nil, traceBlockErr
-	}
-
-	return traceResults[txIndex].TraceRoot, nil
-}
-
-func (h *Handler) SimulateTransactions(id BlockID, transactions []BroadcastedTransaction,
-	simulationFlags []SimulationFlag,
-) ([]SimulatedTransaction, *jsonrpc.Error) {
-	return h.simulateTransactions(id, transactions, simulationFlags, false, false)
-}
-
-// pre 13.1
-func (h *Handler) SimulateTransactionsV0_6(id BlockID, transactions []BroadcastedTransaction,
-	simulationFlags []SimulationFlag,
-) ([]SimulatedTransaction, *jsonrpc.Error) {
-	return h.simulateTransactions(id, transactions, simulationFlags, true, true)
-}
-
-//nolint:funlen,gocyclo
-func (h *Handler) simulateTransactions(id BlockID, transactions []BroadcastedTransaction,
-	simulationFlags []SimulationFlag, v0_6Response, errOnRevert bool,
-) ([]SimulatedTransaction, *jsonrpc.Error) {
-	skipFeeCharge := slices.Contains(simulationFlags, SkipFeeChargeFlag)
-	skipValidate := slices.Contains(simulationFlags, SkipValidateFlag)
-
-	state, closer, rpcErr := h.stateByBlockID(&id)
-	if rpcErr != nil {
-		return nil, rpcErr
-	}
-	defer h.callAndLogErr(closer, "Failed to close state in starknet_estimateFee")
-
-	header, rpcErr := h.blockHeaderByID(&id)
-	if rpcErr != nil {
-		return nil, rpcErr
-	}
-
-	var txns []core.Transaction
-	var classes []core.Class
-
-	paidFeesOnL1 := make([]*felt.Felt, 0)
-	for idx := range transactions {
-		txn, declaredClass, paidFeeOnL1, aErr := adaptBroadcastedTransaction(&transactions[idx], h.bcReader.Network())
-		if aErr != nil {
-			return nil, jsonrpc.Err(jsonrpc.InvalidParams, aErr.Error())
-		}
-
-		if paidFeeOnL1 != nil {
-			paidFeesOnL1 = append(paidFeesOnL1, paidFeeOnL1)
-		}
-
-		txns = append(txns, txn)
-		if declaredClass != nil {
-			classes = append(classes, declaredClass)
-		}
-	}
-
-	blockHashToBeRevealed, err := h.getRevealedBlockHash(header.Number)
-	if err != nil {
-		return nil, ErrInternal.CloneWithData(err)
-	}
-	blockInfo := vm.BlockInfo{
-		Header:                header,
-		BlockHashToBeRevealed: blockHashToBeRevealed,
-	}
-	useBlobData := !v0_6Response
-	overallFees, dataGasConsumed, traces, err := h.vm.Execute(txns, classes, paidFeesOnL1, &blockInfo,
-		state, h.bcReader.Network(), skipFeeCharge, skipValidate, errOnRevert, useBlobData)
-	if err != nil {
-		if errors.Is(err, utils.ErrResourceBusy) {
-			return nil, ErrInternal.CloneWithData(throttledVMErr)
-		}
-		var txnExecutionError vm.TransactionExecutionError
-		if errors.As(err, &txnExecutionError) {
-			return nil, makeTransactionExecutionError(&txnExecutionError)
-		}
-		return nil, ErrUnexpectedError.CloneWithData(err.Error())
-	}
-
-	var result []SimulatedTransaction
-	for i, overallFee := range overallFees {
-		feeUnit := feeUnit(txns[i])
-
-		gasPrice := header.GasPrice
-		if feeUnit == FRI {
-			if gasPrice = header.GasPriceSTRK; gasPrice == nil {
-				gasPrice = &felt.Zero
-			}
-		}
-
-		dataGasPrice := &felt.Zero
-		if header.L1DataGasPrice != nil {
-			switch feeUnit {
-			case FRI:
-				dataGasPrice = header.L1DataGasPrice.PriceInFri
-			case WEI:
-				dataGasPrice = header.L1DataGasPrice.PriceInWei
-			}
-		}
-
-		var gasConsumed *felt.Felt
-		if !v0_6Response {
-			dataGasFee := new(felt.Felt).Mul(dataGasConsumed[i], dataGasPrice)
-			gasConsumed = new(felt.Felt).Sub(overallFee, dataGasFee)
-		} else {
-			gasConsumed = overallFee.Clone()
-		}
-		gasConsumed = gasConsumed.Div(gasConsumed, gasPrice) // division by zero felt is zero felt
-
-		estimate := FeeEstimate{
-			GasConsumed:     gasConsumed,
-			GasPrice:        gasPrice,
-			DataGasConsumed: dataGasConsumed[i],
-			DataGasPrice:    dataGasPrice,
-			OverallFee:      overallFee,
-			Unit:            utils.Ptr(feeUnit),
-			v0_6Response:    v0_6Response,
-		}
-
-		if !v0_6Response {
-			trace := traces[i]
-			executionResources := trace.TotalExecutionResources()
-			executionResources.DataAvailability = vm.NewDataAvailability(gasConsumed, dataGasConsumed[i], header.L1DAMode)
-			traces[i].ExecutionResources = executionResources
-		}
-
-		result = append(result, SimulatedTransaction{
-			TransactionTrace: &traces[i],
-			FeeEstimation:    estimate,
-		})
-	}
-
-	return result, nil
-}
-
-func (h *Handler) TraceBlockTransactions(ctx context.Context, id BlockID) ([]TracedBlockTransaction, *jsonrpc.Error) {
-	block, rpcErr := h.blockByID(&id)
-	if rpcErr != nil {
-		return nil, rpcErr
-	}
-
-	return h.traceBlockTransactions(ctx, block, false)
-}
-
-func (h *Handler) TraceBlockTransactionsV0_6(ctx context.Context, id BlockID) ([]TracedBlockTransaction, *jsonrpc.Error) {
-	block, rpcErr := h.blockByID(&id)
-	if rpcErr != nil {
-		return nil, rpcErr
-	}
-
-	return h.traceBlockTransactions(ctx, block, true)
-}
-
-var traceFallbackVersion = semver.MustParse("0.12.3")
-
-func (h *Handler) getRevealedBlockHash(blockNumber uint64) (*felt.Felt, error) {
-	const blockHashLag = 10
-	if blockNumber < blockHashLag {
-		return nil, nil
-	}
-
-	header, err := h.bcReader.BlockHeaderByNumber(blockNumber - blockHashLag)
-	if err != nil {
-		return nil, err
-	}
-	return header.Hash, nil
-}
-
-func (h *Handler) traceBlockTransactions(ctx context.Context, block *core.Block, v0_6Response bool, //nolint: gocyclo, funlen
-) ([]TracedBlockTransaction, *jsonrpc.Error) {
-	isPending := block.Hash == nil
-	if !isPending {
-		if blockVer, err := core.ParseBlockVersion(block.ProtocolVersion); err != nil {
-			return nil, ErrUnexpectedError.CloneWithData(err.Error())
-		} else if blockVer.Compare(traceFallbackVersion) != 1 || h.forceFeederTracesForBlocks.Contains(block.Number) {
-			// version <= 0.12.3 or forcing fetch some blocks from feeder gateway
-			return h.fetchTraces(ctx, block.Hash)
-		}
-
-		if trace, hit := h.blockTraceCache.Get(traceCacheKey{
-			blockHash:    *block.Hash,
-			v0_6Response: v0_6Response,
-		}); hit {
-			return trace, nil
-		}
-	}
-
-	state, closer, err := h.bcReader.StateAtBlockHash(block.ParentHash)
-	if err != nil {
-		return nil, ErrBlockNotFound
-	}
-	defer h.callAndLogErr(closer, "Failed to close state in traceBlockTransactions")
-
-	var (
-		headState       core.StateReader
-		headStateCloser blockchain.StateCloser
-	)
-	if isPending {
-		headState, headStateCloser, err = h.bcReader.PendingState()
-	} else {
-		headState, headStateCloser, err = h.bcReader.HeadState()
-	}
-	if err != nil {
-		return nil, jsonrpc.Err(jsonrpc.InternalError, err.Error())
-	}
-	defer h.callAndLogErr(headStateCloser, "Failed to close head state in traceBlockTransactions")
-
-	var classes []core.Class
-	paidFeesOnL1 := []*felt.Felt{}
-
-	for _, transaction := range block.Transactions {
-		switch tx := transaction.(type) {
-		case *core.DeclareTransaction:
-			class, stateErr := headState.Class(tx.ClassHash)
-			if stateErr != nil {
-				return nil, jsonrpc.Err(jsonrpc.InternalError, stateErr.Error())
-			}
-			classes = append(classes, class.Class)
-		case *core.L1HandlerTransaction:
-			var fee felt.Felt
-			paidFeesOnL1 = append(paidFeesOnL1, fee.SetUint64(1))
-		}
-	}
-
-	blockHashToBeRevealed, err := h.getRevealedBlockHash(block.Number)
-	if err != nil {
-		return nil, ErrInternal.CloneWithData(err)
-	}
-	network := h.bcReader.Network()
-	header := block.Header
-	blockInfo := vm.BlockInfo{
-		Header:                header,
-		BlockHashToBeRevealed: blockHashToBeRevealed,
-	}
-
-	useBlobData := !v0_6Response
-	overallFees, dataGasConsumed, traces, err := h.vm.Execute(block.Transactions, classes, paidFeesOnL1, &blockInfo, state, network, false,
-		false, false, useBlobData)
-	if err != nil {
-		if errors.Is(err, utils.ErrResourceBusy) {
-			return nil, ErrInternal.CloneWithData(throttledVMErr)
-		}
-		// Since we are tracing an existing block, we know that there should be no errors during execution. If we encounter any,
-		// report them as unexpected errors
-		return nil, ErrUnexpectedError.CloneWithData(err.Error())
-	}
-
-	var result []TracedBlockTransaction
-	for index, trace := range traces {
-		if !v0_6Response {
-			feeUnit := feeUnit(block.Transactions[index])
-
-			gasPrice := header.GasPrice
-			if feeUnit == FRI {
-				if gasPrice = header.GasPriceSTRK; gasPrice == nil {
-					gasPrice = &felt.Zero
-				}
-			}
-
-			dataGasPrice := &felt.Zero
-			if header.L1DataGasPrice != nil {
-				switch feeUnit {
-				case FRI:
-					dataGasPrice = header.L1DataGasPrice.PriceInFri
-				case WEI:
-					dataGasPrice = header.L1DataGasPrice.PriceInWei
-				}
-			}
-
-			dataGasFee := new(felt.Felt).Mul(dataGasConsumed[index], dataGasPrice)
-			gasConsumed := new(felt.Felt).Sub(overallFees[index], dataGasFee)
-			gasConsumed = gasConsumed.Div(gasConsumed, gasPrice) // division by zero felt is zero felt
-
-			executionResources := trace.TotalExecutionResources()
-			executionResources.DataAvailability = vm.NewDataAvailability(gasConsumed, dataGasConsumed[index],
-				header.L1DAMode)
-			traces[index].ExecutionResources = executionResources
-		}
-		result = append(result, TracedBlockTransaction{
-			TraceRoot:       &traces[index],
-			TransactionHash: block.Transactions[index].Hash(),
-		})
-	}
-
-	if !isPending {
-		h.blockTraceCache.Add(traceCacheKey{
-			blockHash:    *block.Hash,
-			v0_6Response: v0_6Response,
-		}, result)
-	}
-
-	return result, nil
-}
-
-func (h *Handler) fetchTraces(ctx context.Context, blockHash *felt.Felt) ([]TracedBlockTransaction, *jsonrpc.Error) {
-	rpcBlock, err := h.BlockWithTxs(BlockID{
-		Hash: blockHash, // known non-nil
-	})
-	if err != nil {
-		return nil, err
-	}
-
-	if h.feederClient == nil {
-		return nil, ErrInternal.CloneWithData("no feeder client configured")
-	}
-
-	blockTrace, fErr := h.feederClient.BlockTrace(ctx, blockHash.String())
-	if fErr != nil {
-		return nil, ErrUnexpectedError.CloneWithData(fErr.Error())
-	}
-
-	traces, aErr := adaptBlockTrace(rpcBlock, blockTrace)
-	if aErr != nil {
-		return nil, ErrUnexpectedError.CloneWithData(aErr.Error())
-	}
-
-	return traces, nil
-}
-
-func (h *Handler) callAndLogErr(f func() error, msg string) {
-	if err := f(); err != nil {
-		h.log.Errorw(msg, "err", err)
-	}
-}
-
-=======
->>>>>>> c04fa8ee
 func (h *Handler) SpecVersion() (string, *jsonrpc.Error) {
 	return "0.7.1", nil
 }
