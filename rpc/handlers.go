--- conflicted
+++ resolved
@@ -66,12 +66,8 @@
 	ErrUnsupportedTxVersion            = &jsonrpc.Error{Code: 61, Message: "the transaction version is not supported"}
 	ErrUnsupportedContractClassVersion = &jsonrpc.Error{Code: 62, Message: "the contract class version is not supported"}
 	ErrUnexpectedError                 = &jsonrpc.Error{Code: 63, Message: "An unexpected error occurred"}
-<<<<<<< HEAD
-	ErrTooManyBlocksBack               = &jsonrpc.Error{Code: 68, Message: "Cannot go back more than 1024 blocks"}
-=======
 	ErrTooManyBlocksBack               = &jsonrpc.Error{Code: 68, Message: fmt.Sprintf("Cannot go back more than %v blocks", maxBlocksBack)}
 	ErrCallOnPending                   = &jsonrpc.Error{Code: 69, Message: "This method does not support being called on the pending block"}
->>>>>>> eb1f2cae
 
 	// These errors can be only be returned by Juno-specific methods.
 	ErrSubscriptionNotFound = &jsonrpc.Error{Code: 100, Message: "Subscription not found"}
@@ -344,11 +340,7 @@
 		},
 		{
 			Name:    "starknet_subscribeEvents",
-<<<<<<< HEAD
-			Params:  []jsonrpc.Parameter{{Name: "from_address"}, {Name: "keys"}, {Name: "block", Optional: true}},
-=======
 			Params:  []jsonrpc.Parameter{{Name: "from_address", Optional: true}, {Name: "keys", Optional: true}, {Name: "block", Optional: true}},
->>>>>>> eb1f2cae
 			Handler: h.SubscribeEvents,
 		},
 		{
