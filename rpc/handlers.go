--- conflicted
+++ resolved
@@ -1230,22 +1230,9 @@
 		return nil, ErrContractNotFound
 	}
 
-<<<<<<< HEAD
-	blockNumber := header.Number
-	if id.Pending {
-		height, hErr := h.bcReader.Height()
-		if hErr != nil {
-			return nil, ErrBlockNotFound
-		}
-		blockNumber = height + 1
-	}
 	network := h.bcReader.Network()
 	res, err := h.vm.Call(&call.ContractAddress, classHash, &call.EntryPointSelector,
-		call.Calldata, blockNumber, header.Timestamp, state, &network)
-=======
-	res, err := h.vm.Call(&call.ContractAddress, classHash, &call.EntryPointSelector,
-		call.Calldata, header.Number, header.Timestamp, state, h.bcReader.Network())
->>>>>>> cb048d63
+		call.Calldata, header.Number, header.Timestamp, state, &network)
 	if err != nil {
 		if errors.Is(err, utils.ErrResourceBusy) {
 			return nil, ErrInternal.CloneWithData(err.Error())
@@ -1447,11 +1434,7 @@
 	return res, err
 }
 
-<<<<<<< HEAD
 func (h *Handler) simulateTransactions(id BlockID, transactions []BroadcastedTransaction, //nolint: gocyclo,funlen
-=======
-func (h *Handler) simulateTransactions(id BlockID, transactions []BroadcastedTransaction,
->>>>>>> cb048d63
 	simulationFlags []SimulationFlag, legacyTraceJSON, errOnRevert bool,
 ) ([]SimulatedTransaction, *jsonrpc.Error) {
 	skipFeeCharge := slices.Contains(simulationFlags, SkipFeeChargeFlag)
@@ -1488,19 +1471,13 @@
 			classes = append(classes, declaredClass)
 		}
 	}
-
+	network := h.bcReader.Network()
 	sequencerAddress := header.SequencerAddress
 	if sequencerAddress == nil {
-		sequencerAddress = h.bcReader.Network().BlockHashMetaInfo.FallBackSequencerAddress
-	}
-<<<<<<< HEAD
-	network := h.bcReader.Network()
-	overallFees, traces, err := h.vm.Execute(txns, classes, blockNumber, header.Timestamp, sequencerAddress,
+		sequencerAddress = network.BlockHashMetaInfo.FallBackSequencerAddress
+	}
+	overallFees, traces, err := h.vm.Execute(txns, classes, header.Number, header.Timestamp, sequencerAddress,
 		state, &network, paidFeesOnL1, skipFeeCharge, skipValidate, errOnRevert, header.GasPrice,
-=======
-	overallFees, traces, err := h.vm.Execute(txns, classes, header.Number, header.Timestamp, sequencerAddress,
-		state, h.bcReader.Network(), paidFeesOnL1, skipFeeCharge, skipValidate, errOnRevert, header.GasPrice,
->>>>>>> cb048d63
 		header.GasPriceSTRK, legacyTraceJSON)
 	if err != nil {
 		if errors.Is(err, utils.ErrResourceBusy) {
@@ -1636,19 +1613,14 @@
 		}
 	}
 
+	network := h.bcReader.Network()
 	sequencerAddress := block.Header.SequencerAddress
 	if sequencerAddress == nil {
-		sequencerAddress = h.bcReader.Network().BlockHashMetaInfo.FallBackSequencerAddress
-	}
-
-<<<<<<< HEAD
-	network := h.bcReader.Network()
-	_, traces, err := h.vm.Execute(block.Transactions, classes, blockNumber, block.Header.Timestamp,
+		sequencerAddress = network.BlockHashMetaInfo.FallBackSequencerAddress
+	}
+
+	_, traces, err := h.vm.Execute(block.Transactions, classes, block.Number, block.Header.Timestamp,
 		sequencerAddress, state, &network, paidFeesOnL1, false, false, false, block.Header.GasPrice,
-=======
-	_, traces, err := h.vm.Execute(block.Transactions, classes, block.Number, block.Header.Timestamp,
-		sequencerAddress, state, h.bcReader.Network(), paidFeesOnL1, false, false, false, block.Header.GasPrice,
->>>>>>> cb048d63
 		block.Header.GasPriceSTRK, legacyJSON)
 	if err != nil {
 		if errors.Is(err, utils.ErrResourceBusy) {
