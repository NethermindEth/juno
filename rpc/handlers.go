package rpc

import (
	"context"
	"crypto/rand"
	"encoding/binary"
	"encoding/json"
	"math"
	stdsync "sync"

	"github.com/NethermindEth/juno/blockchain"
	"github.com/NethermindEth/juno/clients/feeder"
	"github.com/NethermindEth/juno/core"
	"github.com/NethermindEth/juno/core/felt"
	"github.com/NethermindEth/juno/feed"
	"github.com/NethermindEth/juno/jsonrpc"
	"github.com/NethermindEth/juno/sync"
	"github.com/NethermindEth/juno/utils"
	"github.com/NethermindEth/juno/vm"
	"github.com/ethereum/go-ethereum/common/lru"
	"github.com/sourcegraph/conc"
)

//go:generate mockgen -destination=../mocks/mock_gateway_handler.go -package=mocks github.com/NethermindEth/juno/rpc Gateway
type Gateway interface {
	AddTransaction(context.Context, json.RawMessage) (json.RawMessage, error)
}

var (
	ErrContractNotFound                = &jsonrpc.Error{Code: 20, Message: "Contract not found"}
	ErrBlockNotFound                   = &jsonrpc.Error{Code: 24, Message: "Block not found"}
	ErrInvalidTxHash                   = &jsonrpc.Error{Code: 25, Message: "Invalid transaction hash"}
	ErrInvalidBlockHash                = &jsonrpc.Error{Code: 26, Message: "Invalid block hash"}
	ErrInvalidTxIndex                  = &jsonrpc.Error{Code: 27, Message: "Invalid transaction index in a block"}
	ErrClassHashNotFound               = &jsonrpc.Error{Code: 28, Message: "Class hash not found"}
	ErrTxnHashNotFound                 = &jsonrpc.Error{Code: 29, Message: "Transaction hash not found"}
	ErrPageSizeTooBig                  = &jsonrpc.Error{Code: 31, Message: "Requested page size is too big"}
	ErrNoBlock                         = &jsonrpc.Error{Code: 32, Message: "There are no blocks"}
	ErrInvalidContinuationToken        = &jsonrpc.Error{Code: 33, Message: "Invalid continuation token"}
	ErrTooManyKeysInFilter             = &jsonrpc.Error{Code: 34, Message: "Too many keys provided in a filter"}
	ErrContractError                   = &jsonrpc.Error{Code: 40, Message: "Contract error"}
	ErrTransactionExecutionError       = &jsonrpc.Error{Code: 41, Message: "Transaction execution error"}
	ErrInvalidContractClass            = &jsonrpc.Error{Code: 50, Message: "Invalid contract class"}
	ErrClassAlreadyDeclared            = &jsonrpc.Error{Code: 51, Message: "Class already declared"}
	ErrInternal                        = &jsonrpc.Error{Code: jsonrpc.InternalError, Message: "Internal error"}
	ErrInvalidTransactionNonce         = &jsonrpc.Error{Code: 52, Message: "Invalid transaction nonce"}
	ErrInsufficientMaxFee              = &jsonrpc.Error{Code: 53, Message: "Max fee is smaller than the minimal transaction cost (validation plus fee transfer)"} //nolint:lll
	ErrInsufficientAccountBalance      = &jsonrpc.Error{Code: 54, Message: "Account balance is smaller than the transaction's max_fee"}
	ErrValidationFailure               = &jsonrpc.Error{Code: 55, Message: "Account validation failed"}
	ErrCompilationFailed               = &jsonrpc.Error{Code: 56, Message: "Compilation failed"}
	ErrContractClassSizeTooLarge       = &jsonrpc.Error{Code: 57, Message: "Contract class size is too large"}
	ErrNonAccount                      = &jsonrpc.Error{Code: 58, Message: "Sender address is not an account contract"}
	ErrDuplicateTx                     = &jsonrpc.Error{Code: 59, Message: "A transaction with the same hash already exists in the mempool"}
	ErrCompiledClassHashMismatch       = &jsonrpc.Error{Code: 60, Message: "the compiled class hash did not match the one supplied in the transaction"} //nolint:lll
	ErrUnsupportedTxVersion            = &jsonrpc.Error{Code: 61, Message: "the transaction version is not supported"}
	ErrUnsupportedContractClassVersion = &jsonrpc.Error{Code: 62, Message: "the contract class version is not supported"}
	ErrUnexpectedError                 = &jsonrpc.Error{Code: 63, Message: "An unexpected error occurred"}

	// These errors can be only be returned by Juno-specific methods.
	ErrSubscriptionNotFound = &jsonrpc.Error{Code: 100, Message: "Subscription not found"}
)

const (
	maxEventChunkSize  = 10240
	maxEventFilterKeys = 1024
	traceCacheSize     = 128
	throttledVMErr     = "VM throughput limit reached"
)

type traceCacheKey struct {
	blockHash    felt.Felt
	v0_6Response bool
}

type Handler struct {
	bcReader      blockchain.Reader
	syncReader    sync.Reader
	gatewayClient Gateway
	feederClient  *feeder.Client
	vm            vm.VM
	log           utils.Logger

	version  string
	newHeads *feed.Feed[*core.Header]

	idgen         func() uint64
	mu            stdsync.Mutex // protects subscriptions.
	subscriptions map[uint64]*subscription

	blockTraceCache *lru.Cache[traceCacheKey, []TracedBlockTransaction]

	filterLimit  uint
	callMaxSteps uint64
}

type subscription struct {
	cancel func()
	wg     conc.WaitGroup
	conn   jsonrpc.Conn
}

func New(bcReader blockchain.Reader, syncReader sync.Reader, virtualMachine vm.VM, version string,
	logger utils.Logger,
) *Handler {
	return &Handler{
		bcReader:   bcReader,
		syncReader: syncReader,
		log:        logger,
		vm:         virtualMachine,
		idgen: func() uint64 {
			var n uint64
			for err := binary.Read(rand.Reader, binary.LittleEndian, &n); err != nil; {
			}
			return n
		},
		version:       version,
		newHeads:      feed.New[*core.Header](),
		subscriptions: make(map[uint64]*subscription),

		blockTraceCache: lru.NewCache[traceCacheKey, []TracedBlockTransaction](traceCacheSize),
		filterLimit:     math.MaxUint,
	}
}

// WithFilterLimit sets the maximum number of blocks to scan in a single call for event filtering.
func (h *Handler) WithFilterLimit(limit uint) *Handler {
	h.filterLimit = limit
	return h
}

func (h *Handler) WithCallMaxSteps(maxSteps uint64) *Handler {
	h.callMaxSteps = maxSteps
	return h
}

func (h *Handler) WithIDGen(idgen func() uint64) *Handler {
	h.idgen = idgen
	return h
}

func (h *Handler) WithFeeder(feederClient *feeder.Client) *Handler {
	h.feederClient = feederClient
	return h
}

func (h *Handler) WithGateway(gatewayClient Gateway) *Handler {
	h.gatewayClient = gatewayClient
	return h
}

func (h *Handler) Run(ctx context.Context) error {
	newHeadsSub := h.syncReader.SubscribeNewHeads().Subscription
	defer newHeadsSub.Unsubscribe()
	feed.Tee[*core.Header](newHeadsSub, h.newHeads)
	<-ctx.Done()
	for _, sub := range h.subscriptions {
		sub.wg.Wait()
	}
	return nil
}

func (h *Handler) Version() (string, *jsonrpc.Error) {
	return h.version, nil
}

func (h *Handler) SpecVersion() (string, *jsonrpc.Error) {
	return "0.7.1", nil
}

func (h *Handler) SpecVersionV0_6() (string, *jsonrpc.Error) {
	return "0.6.0", nil
}

func (h *Handler) Methods() ([]jsonrpc.Method, string) { //nolint: funlen
	return []jsonrpc.Method{
		{
			Name:    "starknet_chainId",
			Handler: h.ChainID,
		},
		{
			Name:    "starknet_blockNumber",
			Handler: h.BlockNumber,
		},
		{
			Name:    "starknet_blockHashAndNumber",
			Handler: h.BlockHashAndNumber,
		},
		{
			Name:    "starknet_getBlockWithTxHashes",
			Params:  []jsonrpc.Parameter{{Name: "block_id"}},
			Handler: h.BlockWithTxHashes,
		},
		{
			Name:    "starknet_getBlockWithTxs",
			Params:  []jsonrpc.Parameter{{Name: "block_id"}},
			Handler: h.BlockWithTxs,
		},
		{
			Name:    "starknet_getTransactionByHash",
			Params:  []jsonrpc.Parameter{{Name: "transaction_hash"}},
			Handler: h.TransactionByHash,
		},
		{
			Name:    "starknet_getTransactionReceipt",
			Params:  []jsonrpc.Parameter{{Name: "transaction_hash"}},
			Handler: h.TransactionReceiptByHash,
		},
		{
			Name:    "starknet_getBlockTransactionCount",
			Params:  []jsonrpc.Parameter{{Name: "block_id"}},
			Handler: h.BlockTransactionCount,
		},
		{
			Name:    "starknet_getTransactionByBlockIdAndIndex",
			Params:  []jsonrpc.Parameter{{Name: "block_id"}, {Name: "index"}},
			Handler: h.TransactionByBlockIDAndIndex,
		},
		{
			Name:    "starknet_getStateUpdate",
			Params:  []jsonrpc.Parameter{{Name: "block_id"}},
			Handler: h.StateUpdate,
		},
		{
			Name:    "starknet_syncing",
			Handler: h.Syncing,
		},
		{
			Name:    "starknet_getNonce",
			Params:  []jsonrpc.Parameter{{Name: "block_id"}, {Name: "contract_address"}},
			Handler: h.Nonce,
		},
		{
			Name:    "starknet_getStorageAt",
			Params:  []jsonrpc.Parameter{{Name: "contract_address"}, {Name: "key"}, {Name: "block_id"}},
			Handler: h.StorageAt,
		},
		{
			Name:    "starknet_getClassHashAt",
			Params:  []jsonrpc.Parameter{{Name: "block_id"}, {Name: "contract_address"}},
			Handler: h.ClassHashAt,
		},
		{
			Name:    "starknet_getClass",
			Params:  []jsonrpc.Parameter{{Name: "block_id"}, {Name: "class_hash"}},
			Handler: h.Class,
		},
		{
			Name:    "starknet_getClassAt",
			Params:  []jsonrpc.Parameter{{Name: "block_id"}, {Name: "contract_address"}},
			Handler: h.ClassAt,
		},
		{
			Name:    "starknet_addInvokeTransaction",
			Params:  []jsonrpc.Parameter{{Name: "invoke_transaction"}},
			Handler: h.AddTransaction,
		},
		{
			Name:    "starknet_addDeployAccountTransaction",
			Params:  []jsonrpc.Parameter{{Name: "deploy_account_transaction"}},
			Handler: h.AddTransaction,
		},
		{
			Name:    "starknet_addDeclareTransaction",
			Params:  []jsonrpc.Parameter{{Name: "declare_transaction"}},
			Handler: h.AddTransaction,
		},
		{
			Name:    "starknet_getEvents",
			Params:  []jsonrpc.Parameter{{Name: "filter"}},
			Handler: h.Events,
		},
		{
			Name:    "juno_version",
			Handler: h.Version,
		},
		{
			Name:    "starknet_getTransactionStatus",
			Params:  []jsonrpc.Parameter{{Name: "transaction_hash"}},
			Handler: h.TransactionStatus,
		},
		{
			Name:    "starknet_call",
			Params:  []jsonrpc.Parameter{{Name: "request"}, {Name: "block_id"}},
			Handler: h.Call,
		},
		{
			Name:    "starknet_estimateFee",
			Params:  []jsonrpc.Parameter{{Name: "request"}, {Name: "simulation_flags"}, {Name: "block_id"}},
			Handler: h.EstimateFee,
		},
		{
			Name:    "starknet_estimateMessageFee",
			Params:  []jsonrpc.Parameter{{Name: "message"}, {Name: "block_id"}},
			Handler: h.EstimateMessageFee,
		},
		{
			Name:    "starknet_traceTransaction",
			Params:  []jsonrpc.Parameter{{Name: "transaction_hash"}},
			Handler: h.TraceTransaction,
		},
		{
			Name:    "starknet_simulateTransactions",
			Params:  []jsonrpc.Parameter{{Name: "block_id"}, {Name: "transactions"}, {Name: "simulation_flags"}},
			Handler: h.SimulateTransactions,
		},
		{
			Name:    "starknet_traceBlockTransactions",
			Params:  []jsonrpc.Parameter{{Name: "block_id"}},
			Handler: h.TraceBlockTransactions,
		},
		{
			Name:    "starknet_specVersion",
			Handler: h.SpecVersion,
		},
		{
			Name:    "juno_getBlockWithTxsAndReceipts",
			Params:  []jsonrpc.Parameter{{Name: "block_id"}},
			Handler: h.BlockWithTxsAndReceipts,
		},
		{
<<<<<<< HEAD
=======
			Name:    "juno_getNodesFromRoot",
			Params:  []jsonrpc.Parameter{{Name: "key"}},
			Handler: h.BlockWithTxsAndReceipts,
		},
		{
>>>>>>> bf3c1ff0
			Name:    "juno_subscribeNewHeads",
			Handler: h.SubscribeNewHeads,
		},
		{
			Name:    "juno_unsubscribe",
			Params:  []jsonrpc.Parameter{{Name: "id"}},
			Handler: h.Unsubscribe,
		},
		{
			Name:    "starknet_getBlockWithReceipts",
			Params:  []jsonrpc.Parameter{{Name: "block_id"}},
			Handler: h.BlockWithReceipts,
		},
	}, "/v0_7"
}

func (h *Handler) MethodsV0_6() ([]jsonrpc.Method, string) { //nolint: funlen
	return []jsonrpc.Method{
		{
			Name:    "starknet_chainId",
			Handler: h.ChainID,
		},
		{
			Name:    "starknet_blockNumber",
			Handler: h.BlockNumber,
		},
		{
			Name:    "starknet_blockHashAndNumber",
			Handler: h.BlockHashAndNumber,
		},
		{
			Name:    "starknet_getBlockWithTxHashes",
			Params:  []jsonrpc.Parameter{{Name: "block_id"}},
			Handler: h.BlockWithTxHashesV0_6,
		},
		{
			Name:    "starknet_getBlockWithTxs",
			Params:  []jsonrpc.Parameter{{Name: "block_id"}},
			Handler: h.BlockWithTxsV0_6,
		},
		{
			Name:    "starknet_getTransactionByHash",
			Params:  []jsonrpc.Parameter{{Name: "transaction_hash"}},
			Handler: h.TransactionByHash,
		},
		{
			Name:    "starknet_getTransactionReceipt",
			Params:  []jsonrpc.Parameter{{Name: "transaction_hash"}},
			Handler: h.TransactionReceiptByHashV0_6,
		},
		{
			Name:    "starknet_getBlockTransactionCount",
			Params:  []jsonrpc.Parameter{{Name: "block_id"}},
			Handler: h.BlockTransactionCount,
		},
		{
			Name:    "starknet_getTransactionByBlockIdAndIndex",
			Params:  []jsonrpc.Parameter{{Name: "block_id"}, {Name: "index"}},
			Handler: h.TransactionByBlockIDAndIndex,
		},
		{
			Name:    "starknet_getStateUpdate",
			Params:  []jsonrpc.Parameter{{Name: "block_id"}},
			Handler: h.StateUpdate,
		},
		{
			Name:    "starknet_syncing",
			Handler: h.Syncing,
		},
		{
			Name:    "starknet_getNonce",
			Params:  []jsonrpc.Parameter{{Name: "block_id"}, {Name: "contract_address"}},
			Handler: h.Nonce,
		},
		{
			Name:    "starknet_getStorageAt",
			Params:  []jsonrpc.Parameter{{Name: "contract_address"}, {Name: "key"}, {Name: "block_id"}},
			Handler: h.StorageAt,
		},
		{
			Name:    "starknet_getClassHashAt",
			Params:  []jsonrpc.Parameter{{Name: "block_id"}, {Name: "contract_address"}},
			Handler: h.ClassHashAt,
		},
		{
			Name:    "starknet_getClass",
			Params:  []jsonrpc.Parameter{{Name: "block_id"}, {Name: "class_hash"}},
			Handler: h.Class,
		},
		{
			Name:    "starknet_getClassAt",
			Params:  []jsonrpc.Parameter{{Name: "block_id"}, {Name: "contract_address"}},
			Handler: h.ClassAt,
		},
		{
			Name:    "starknet_addInvokeTransaction",
			Params:  []jsonrpc.Parameter{{Name: "invoke_transaction"}},
			Handler: h.AddTransaction,
		},
		{
			Name:    "starknet_addDeployAccountTransaction",
			Params:  []jsonrpc.Parameter{{Name: "deploy_account_transaction"}},
			Handler: h.AddTransaction,
		},
		{
			Name:    "starknet_addDeclareTransaction",
			Params:  []jsonrpc.Parameter{{Name: "declare_transaction"}},
			Handler: h.AddTransaction,
		},
		{
			Name:    "starknet_getEvents",
			Params:  []jsonrpc.Parameter{{Name: "filter"}},
			Handler: h.Events,
		},
		{
			Name:    "juno_version",
			Handler: h.Version,
		},
		{
			Name:    "starknet_getTransactionStatus",
			Params:  []jsonrpc.Parameter{{Name: "transaction_hash"}},
			Handler: h.TransactionStatus,
		},
		{
			Name:    "starknet_call",
			Params:  []jsonrpc.Parameter{{Name: "request"}, {Name: "block_id"}},
			Handler: h.CallV0_6,
		},
		{
			Name:    "starknet_estimateFee",
			Params:  []jsonrpc.Parameter{{Name: "request"}, {Name: "simulation_flags"}, {Name: "block_id"}},
			Handler: h.EstimateFeeV0_6,
		},
		{
			Name:    "starknet_estimateMessageFee",
			Params:  []jsonrpc.Parameter{{Name: "message"}, {Name: "block_id"}},
			Handler: h.EstimateMessageFeeV0_6,
		},
		{
			Name:    "starknet_traceTransaction",
			Params:  []jsonrpc.Parameter{{Name: "transaction_hash"}},
			Handler: h.TraceTransactionV0_6,
		},
		{
			Name:    "starknet_simulateTransactions",
			Params:  []jsonrpc.Parameter{{Name: "block_id"}, {Name: "transactions"}, {Name: "simulation_flags"}},
			Handler: h.SimulateTransactionsV0_6,
		},
		{
			Name:    "starknet_traceBlockTransactions",
			Params:  []jsonrpc.Parameter{{Name: "block_id"}},
			Handler: h.TraceBlockTransactionsV0_6,
		},
		{
			Name:    "starknet_specVersion",
			Handler: h.SpecVersionV0_6,
		},
		{
			Name:    "juno_subscribeNewHeads",
			Handler: h.SubscribeNewHeads,
		},
		{
			Name:    "juno_unsubscribe",
			Params:  []jsonrpc.Parameter{{Name: "id"}},
			Handler: h.Unsubscribe,
		},
	}, "/v0_6"
}<|MERGE_RESOLUTION|>--- conflicted
+++ resolved
@@ -318,14 +318,11 @@
 			Handler: h.BlockWithTxsAndReceipts,
 		},
 		{
-<<<<<<< HEAD
-=======
 			Name:    "juno_getNodesFromRoot",
 			Params:  []jsonrpc.Parameter{{Name: "key"}},
 			Handler: h.BlockWithTxsAndReceipts,
 		},
 		{
->>>>>>> bf3c1ff0
 			Name:    "juno_subscribeNewHeads",
 			Handler: h.SubscribeNewHeads,
 		},
