--- conflicted
+++ resolved
@@ -34,43 +34,8 @@
 }
 
 var (
-<<<<<<< HEAD
-	ErrContractNotFound                = &jsonrpc.Error{Code: 20, Message: "Contract not found"}
-	ErrEntrypointNotFound              = &jsonrpc.Error{Code: 21, Message: "Requested entrypoint does not exist in the contract"}
-	ErrBlockNotFound                   = &jsonrpc.Error{Code: 24, Message: "Block not found"}
-	ErrInvalidTxHash                   = &jsonrpc.Error{Code: 25, Message: "Invalid transaction hash"}
-	ErrInvalidBlockHash                = &jsonrpc.Error{Code: 26, Message: "Invalid block hash"}
-	ErrInvalidTxIndex                  = &jsonrpc.Error{Code: 27, Message: "Invalid transaction index in a block"}
-	ErrClassHashNotFound               = &jsonrpc.Error{Code: 28, Message: "Class hash not found"}
-	ErrTxnHashNotFound                 = &jsonrpc.Error{Code: 29, Message: "Transaction hash not found"}
-	ErrPageSizeTooBig                  = &jsonrpc.Error{Code: 31, Message: "Requested page size is too big"}
-	ErrNoBlock                         = &jsonrpc.Error{Code: 32, Message: "There are no blocks"}
-	ErrInvalidContinuationToken        = &jsonrpc.Error{Code: 33, Message: "Invalid continuation token"}
-	ErrTooManyKeysInFilter             = &jsonrpc.Error{Code: 34, Message: "Too many keys provided in a filter"}
-	ErrContractError                   = &jsonrpc.Error{Code: 40, Message: "Contract error"}
-	ErrTransactionExecutionError       = &jsonrpc.Error{Code: 41, Message: "Transaction execution error"}
-	ErrStorageProofNotSupported        = &jsonrpc.Error{Code: 42, Message: "The node doesn't support storage proofs for blocks that are too far in the past"} //nolint:lll
-	ErrInvalidContractClass            = &jsonrpc.Error{Code: 50, Message: "Invalid contract class"}
-	ErrClassAlreadyDeclared            = &jsonrpc.Error{Code: 51, Message: "Class already declared"}
-	ErrInternal                        = &jsonrpc.Error{Code: jsonrpc.InternalError, Message: "Internal error"}
-	ErrInvalidTransactionNonce         = &jsonrpc.Error{Code: 52, Message: "Invalid transaction nonce"}
-	ErrInsufficientMaxFee              = &jsonrpc.Error{Code: 53, Message: "Max fee is smaller than the minimal transaction cost (validation plus fee transfer)"} //nolint:lll
-	ErrInsufficientAccountBalance      = &jsonrpc.Error{Code: 54, Message: "Account balance is smaller than the transaction's max_fee"}
-	ErrValidationFailure               = &jsonrpc.Error{Code: 55, Message: "Account validation failed"}
-	ErrCompilationFailed               = &jsonrpc.Error{Code: 56, Message: "Compilation failed"}
-	ErrContractClassSizeTooLarge       = &jsonrpc.Error{Code: 57, Message: "Contract class size is too large"}
-	ErrNonAccount                      = &jsonrpc.Error{Code: 58, Message: "Sender address is not an account contract"}
-	ErrDuplicateTx                     = &jsonrpc.Error{Code: 59, Message: "A transaction with the same hash already exists in the mempool"}
-	ErrCompiledClassHashMismatch       = &jsonrpc.Error{Code: 60, Message: "the compiled class hash did not match the one supplied in the transaction"} //nolint:lll
-	ErrUnsupportedTxVersion            = &jsonrpc.Error{Code: 61, Message: "the transaction version is not supported"}
-	ErrUnsupportedContractClassVersion = &jsonrpc.Error{Code: 62, Message: "the contract class version is not supported"}
-	ErrUnexpectedError                 = &jsonrpc.Error{Code: 63, Message: "An unexpected error occurred"}
-	ErrInvalidSubscriptionID           = &jsonrpc.Error{Code: 66, Message: "Invalid subscription id"}
-	ErrTooManyAddressesInFilter        = &jsonrpc.Error{Code: 67, Message: "Too many addresses in filter sender_address filter"}
-	ErrTooManyBlocksBack               = &jsonrpc.Error{Code: 68, Message: fmt.Sprintf("Cannot go back more than %v blocks", MaxBlocksBack)}
-	ErrCallOnPending                   = &jsonrpc.Error{Code: 69, Message: "This method does not support being called on the pending block"}
-=======
 	ErrContractNotFound                 = &jsonrpc.Error{Code: 20, Message: "Contract not found"}
+	ErrEntrypointNotFound               = &jsonrpc.Error{Code: 21, Message: "Requested entrypoint does not exist in the contract"}
 	ErrBlockNotFound                    = &jsonrpc.Error{Code: 24, Message: "Block not found"}
 	ErrInvalidTxHash                    = &jsonrpc.Error{Code: 25, Message: "Invalid transaction hash"}
 	ErrInvalidBlockHash                 = &jsonrpc.Error{Code: 26, Message: "Invalid block hash"}
@@ -104,7 +69,6 @@
 	ErrTooManyAddressesInFilter         = &jsonrpc.Error{Code: 67, Message: "Too many addresses in filter sender_address filter"}
 	ErrTooManyBlocksBack                = &jsonrpc.Error{Code: 68, Message: fmt.Sprintf("Cannot go back more than %v blocks", MaxBlocksBack)}
 	ErrCallOnPending                    = &jsonrpc.Error{Code: 69, Message: "This method does not support being called on the pending block"}
->>>>>>> 2fc5f61c
 
 	// These errors can be only be returned by Juno-specific methods.
 	ErrSubscriptionNotFound = &jsonrpc.Error{Code: 100, Message: "Subscription not found"}
