--- conflicted
+++ resolved
@@ -40,13 +40,8 @@
 
 ### Dependencies
 
-<<<<<<< HEAD
-- Golang 1.18 or higher is required to build and run the project.You can found the installer on the official Golang
+- Golang 1.18 or higher is required to build and run the project. You can find the installer on the official Golang
   [download](https://go.dev/doc/install) page.
-=======
-- Golang 1.18 or higher is required to build and run the project. You can find the installer on the official Golang
-  [download](https://go.dev/dl/) page.
->>>>>>> 337eef7e
 - _For Linux_: You will need to install `clang`:
 
 ```shell
