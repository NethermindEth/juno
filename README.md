# juno

<div align="center"><img width="128" src="./docs/static/img/juno_rounded.png"></div>

Starknet client implementation.

[![Go Reference](https://pkg.go.dev/badge/github.com/NethermindEth/juno.svg)](https://pkg.go.dev/github.com/NethermindEth/juno) [![Go Report Card](https://goreportcard.com/badge/github.com/NethermindEth/juno)](https://goreportcard.com/report/github.com/NethermindEth/juno) [![Actions Status](https://github.com/NethermindEth/juno/actions/workflows/juno-build.yml/badge.svg)](https://github.com/NethermindEth/juno/actions) [![codecov](https://codecov.io/gh/NethermindEth/juno/branch/main/graph/badge.svg)](https://codecov.io/gh/NethermindEth/juno)

## Building from source

Run the following command.

```sh
% make all
```

## Executables

<table>
  <tr><th>Command</th><th>Description</th></tr>
  <tr>
    <td><code>juno</code></td>
    <td>The StarkNet full node client.</td>
  <tr>
</table>

## Configuration

<<<<<<< HEAD
**juno** uses a configuration file named **juno.yaml** that is located:

On Darwin in `$HOME/Library/Application Support/juno/`, `$XDG_CONFIG_HOME/juno/` for Unix (`$HOME/.config/juno/` if 
$XDG_CONFIG_HOME is not set), or `%AppData%/juno/` for Windows.

It generally looks like the following and a default will be generated if one does not exist.
=======
**juno** uses a configuration file named **juno.yaml** that is located in the following places depending on the operating system.

- **macOS** - `$HOME/Library/Application Support/juno/`.
- Other **Unix** systems - `$XDG_CONFIG_HOME/juno/` or `$HOME/.config/juno/` if the `$XDG_CONFIG_HOME` variable is not set.
- **Windows** -  `%AppData%/juno/`.

It generally looks like the following and a default will be generated if one does not exist.

The following is an example on how it would look on a macOS system (replace `$HOME` with a full path to the home directory).
>>>>>>> e53f296a

```yaml
db_path: $HOME/Library/Application Support/juno
ethereum:
  enabled: true
  node: "ethereum_archive_node"
rpc:
  enabled: true
  port: 8080
<<<<<<< HEAD
db_path: $HOME/Library/Application Support/juno
ethereum:
  enabled: true
  node: "ethereum_archive_node"
=======
>>>>>>> e53f296a
starknet:
  enabled: true
  feeder_gateway: "https://alpha-mainnet.starknet.io"
```<|MERGE_RESOLUTION|>--- conflicted
+++ resolved
@@ -26,14 +26,6 @@
 
 ## Configuration
 
-<<<<<<< HEAD
-**juno** uses a configuration file named **juno.yaml** that is located:
-
-On Darwin in `$HOME/Library/Application Support/juno/`, `$XDG_CONFIG_HOME/juno/` for Unix (`$HOME/.config/juno/` if 
-$XDG_CONFIG_HOME is not set), or `%AppData%/juno/` for Windows.
-
-It generally looks like the following and a default will be generated if one does not exist.
-=======
 **juno** uses a configuration file named **juno.yaml** that is located in the following places depending on the operating system.
 
 - **macOS** - `$HOME/Library/Application Support/juno/`.
@@ -43,7 +35,6 @@
 It generally looks like the following and a default will be generated if one does not exist.
 
 The following is an example on how it would look on a macOS system (replace `$HOME` with a full path to the home directory).
->>>>>>> e53f296a
 
 ```yaml
 db_path: $HOME/Library/Application Support/juno
@@ -53,13 +44,13 @@
 rpc:
   enabled: true
   port: 8080
-<<<<<<< HEAD
+starknet:
+  enabled: true
+  feeder_gateway: "https://alpha-mainnet.starknet.io"
 db_path: $HOME/Library/Application Support/juno
 ethereum:
   enabled: true
   node: "ethereum_archive_node"
-=======
->>>>>>> e53f296a
 starknet:
   enabled: true
   feeder_gateway: "https://alpha-mainnet.starknet.io"
