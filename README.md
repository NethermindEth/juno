--- conflicted
+++ resolved
@@ -14,25 +14,6 @@
 % make all
 ```
 
-<<<<<<< HEAD
-Use `import "github.com/NethermindEth/juno/internal/log""` and get the logger calling `var logger = log.GetLogger()`.
-
-It also allows us to add fields to the outputs, like this:
-
-```
-  logger.With("Key0", "Value0").Debugw("Useful debugging information.")
-  
-  logger.Infow("Useful information.", "Key0", "Value0", "Key1", "1")
-```
-
-For more details about logging just go to [zap](https://github.com/uber-go/zap).
-
-Resulting in an output like this:
-
-![Zap](./docs/static/img/log.png)
-
-For more details about logging just go to [zap](https://github.com/uber-go/zap).
-=======
 ## Executables
 
 <table>
@@ -42,7 +23,6 @@
     <td>The StarkNet full node client.</td>
   <tr>
 </table>
->>>>>>> bf19f1de
 
 ## Configuration
 
