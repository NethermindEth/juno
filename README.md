--- conflicted
+++ resolved
@@ -71,10 +71,6 @@
 
 ![Zap](./docs/static/img/log.png)
 
-<<<<<<< HEAD
-
-For more details about logging just go to [zap](https://github.com/uber-go/zap).
-=======
 For more details about logging just go to [zap](https://github.com/uber-go/zap).
 
 ## Configuration
@@ -111,5 +107,4 @@
       --config string   config file (default is $HOME/.juno/config.yaml)
   -h, --help            help for juno
 
-```
->>>>>>> 383de412
+```