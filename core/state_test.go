package core_test

import (
	"encoding/json"
	"fmt"
	"maps"
	"testing"

	"github.com/NethermindEth/juno/clients/feeder"
	"github.com/NethermindEth/juno/core"
	"github.com/NethermindEth/juno/core/felt"
	"github.com/NethermindEth/juno/db"
	"github.com/NethermindEth/juno/db/memory"
	adaptfeeder "github.com/NethermindEth/juno/starknetdata/feeder"
	"github.com/NethermindEth/juno/utils"
	"github.com/stretchr/testify/assert"
	"github.com/stretchr/testify/require"
)

// Address of first deployed contract in mainnet block 1's state update.
var (
	_su1FirstDeployedAddress, _ = new(felt.Felt).SetString(
		"0x6538fdd3aa353af8a87f5fe77d1f533ea82815076e30a86d65b72d3eb4f0b80",
	)
	su1FirstDeployedAddress = *_su1FirstDeployedAddress
)

func TestUpdate(t *testing.T) {
	client := feeder.NewTestClient(t, &utils.Mainnet)
	gw := adaptfeeder.New(client)

	testDB := memory.New()
	txn := testDB.NewIndexedBatch()
	state := core.NewState(txn)

	su0, err := gw.StateUpdate(t.Context(), 0)
	require.NoError(t, err)

	su1, err := gw.StateUpdate(t.Context(), 1)
	require.NoError(t, err)

	su2, err := gw.StateUpdate(t.Context(), 2)
	require.NoError(t, err)

	t.Run("empty state updated with mainnet block 0 state update", func(t *testing.T) {
		require.NoError(t, state.Update(0, su0, nil, false))
		gotNewRoot, rerr := state.Commitment()
		require.NoError(t, rerr)
		assert.Equal(t, su0.NewRoot, &gotNewRoot)
	})

	t.Run("error when state current root doesn't match state update's old root",
		func(t *testing.T) {
			oldRoot := new(felt.Felt).SetBytes([]byte("some old root"))
			su := &core.StateUpdate{
				OldRoot: oldRoot,
			}
			expectedErr := fmt.Sprintf(
				"state's current root: %s does not match the expected root: %s",
				su0.NewRoot,
				oldRoot,
			)
			require.EqualError(t, state.Update(1, su, nil, false), expectedErr)
		})

	t.Run("error when state new root doesn't match state update's new root", func(t *testing.T) {
		newRoot := new(felt.Felt).SetBytes([]byte("some new root"))
		su := &core.StateUpdate{
			NewRoot:   newRoot,
			OldRoot:   su0.NewRoot,
			StateDiff: new(core.StateDiff),
		}
		expectedErr := fmt.Sprintf(
			"state's current root: %s does not match the expected root: %s", su0.NewRoot, newRoot)
		require.EqualError(t, state.Update(1, su, nil, false), expectedErr)
	})

	t.Run("non-empty state updated multiple times", func(t *testing.T) {
		require.NoError(t, state.Update(1, su1, nil, false))
		gotNewRoot, rerr := state.Commitment()
		require.NoError(t, rerr)
		assert.Equal(t, su1.NewRoot, &gotNewRoot)

		require.NoError(t, state.Update(2, su2, nil, false))
		gotNewRoot, err = state.Commitment()
		require.NoError(t, err)
		assert.Equal(t, su2.NewRoot, &gotNewRoot)
	})

	su3 := &core.StateUpdate{
		OldRoot: su2.NewRoot,
		NewRoot: felt.NewUnsafeFromString[felt.Felt](
			"0x46f1033cfb8e0b2e16e1ad6f95c41fd3a123f168fe72665452b6cddbc1d8e7a",
		),
		StateDiff: &core.StateDiff{
			DeclaredV1Classes: map[felt.Felt]*felt.Felt{
				*felt.NewUnsafeFromString[felt.Felt]("0xDEADBEEF"): felt.NewUnsafeFromString[felt.Felt]("0xBEEFDEAD"),
			},
		},
	}

	t.Run("post v0.11.0 declared classes affect root", func(t *testing.T) {
		t.Run("without class definition", func(t *testing.T) {
			require.Error(t, state.Update(3, su3, nil, false))
		})
		require.NoError(t, state.Update(3, su3, map[felt.Felt]core.ClassDefinition{
			*felt.NewUnsafeFromString[felt.Felt]("0xDEADBEEF"): &core.SierraClass{},
		}, false))
		assert.NotEqual(t, su3.NewRoot, su3.OldRoot)
	})

	// These value were taken from part of integration state update number 299762
	// https://external.integration.starknet.io/feeder_gateway/get_state_update?blockNumber=299762
	scKey := felt.NewUnsafeFromString[felt.Felt]("0x492e8")
	scValue := felt.NewUnsafeFromString[felt.Felt](
		"0x10979c6b0b36b03be36739a21cc43a51076545ce6d3397f1b45c7e286474ad5",
	)
	scAddr := new(felt.Felt).SetUint64(1)

	su4 := &core.StateUpdate{
		OldRoot: su3.NewRoot,
		NewRoot: felt.NewUnsafeFromString[felt.Felt](
			"0x68ac0196d9b6276b8d86f9e92bca0ed9f854d06ded5b7f0b8bc0eeaa4377d9e",
		),
		StateDiff: &core.StateDiff{
			StorageDiffs: map[felt.Felt]map[felt.Felt]*felt.Felt{*scAddr: {*scKey: scValue}},
		},
	}

	t.Run("update systemContracts storage", func(t *testing.T) {
		require.NoError(t, state.Update(4, su4, nil, false))

		gotValue, err := state.ContractStorage(scAddr, scKey)
		require.NoError(t, err)

		assert.Equal(t, scValue, &gotValue)

		gotNonce, err := state.ContractNonce(scAddr)
		require.NoError(t, err)

		assert.Equal(t, felt.Zero, gotNonce)

		gotClassHash, err := state.ContractClassHash(scAddr)
		require.NoError(t, err)

		assert.Equal(t, felt.Zero, gotClassHash)
	})

	t.Run("cannot update unknown noClassContract", func(t *testing.T) {
		scAddr2 := felt.NewUnsafeFromString[felt.Felt]("0x10")
		su5 := &core.StateUpdate{
			OldRoot: su4.NewRoot,
			NewRoot: felt.NewUnsafeFromString[felt.Felt](
				"0x68ac0196d9b6276b8d86f9e92bca0ed9f854d06ded5b7f0b8bc0eeaa4377d9e",
			),
			StateDiff: &core.StateDiff{
				StorageDiffs: map[felt.Felt]map[felt.Felt]*felt.Felt{*scAddr2: {*scKey: scValue}},
			},
		}
		assert.ErrorIs(t, state.Update(5, su5, nil, false), core.ErrContractNotDeployed)
	})
}

func TestContractClassHash(t *testing.T) {
	client := feeder.NewTestClient(t, &utils.Mainnet)
	gw := adaptfeeder.New(client)

	testDB := memory.New()
	txn := testDB.NewIndexedBatch()

	state := core.NewState(txn)

	su0, err := gw.StateUpdate(t.Context(), 0)
	require.NoError(t, err)

	su1, err := gw.StateUpdate(t.Context(), 1)
	require.NoError(t, err)

	require.NoError(t, state.Update(0, su0, nil, false))
	require.NoError(t, state.Update(1, su1, nil, false))

	allDeployedContracts := make(map[felt.Felt]*felt.Felt)

	maps.Copy(allDeployedContracts, su0.StateDiff.DeployedContracts)
	maps.Copy(allDeployedContracts, su1.StateDiff.DeployedContracts)

	for addr, expectedClassHash := range allDeployedContracts {
		gotClassHash, err := state.ContractClassHash(&addr)
		require.NoError(t, err)

		assert.Equal(t, expectedClassHash, &gotClassHash)
	}

	t.Run("replace class hash", func(t *testing.T) {
		replaceUpdate := &core.StateUpdate{
			OldRoot:   su1.NewRoot,
			BlockHash: felt.NewUnsafeFromString[felt.Felt]("0xDEADBEEF"),
			NewRoot: felt.NewUnsafeFromString[felt.Felt](
				"0x484ff378143158f9af55a1210b380853ae155dfdd8cd4c228f9ece918bb982b",
			),
			StateDiff: &core.StateDiff{
				ReplacedClasses: map[felt.Felt]*felt.Felt{
					su1FirstDeployedAddress: felt.NewUnsafeFromString[felt.Felt]("0x1337"),
				},
			},
		}

		require.NoError(t, state.Update(2, replaceUpdate, nil, false))

		gotClassHash, err := state.ContractClassHash(new(felt.Felt).Set(&su1FirstDeployedAddress))
		require.NoError(t, err)

		assert.Equal(t, felt.NewUnsafeFromString[felt.Felt]("0x1337"), &gotClassHash)
	})
}

func TestNonce(t *testing.T) {
	testDB := memory.New()
	txn := testDB.NewIndexedBatch()
	state := core.NewState(txn)

	addr := felt.NewUnsafeFromString[felt.Felt](
		"0x20cfa74ee3564b4cd5435cdace0f9c4d43b939620e4a0bb5076105df0a626c6",
	)
	root := felt.NewUnsafeFromString[felt.Felt](
		"0x4bdef7bf8b81a868aeab4b48ef952415fe105ab479e2f7bc671c92173542368",
	)

	su := &core.StateUpdate{
		OldRoot: &felt.Zero,
		NewRoot: root,
		StateDiff: &core.StateDiff{
			DeployedContracts: map[felt.Felt]*felt.Felt{
				*addr: felt.NewUnsafeFromString[felt.Felt](
					"0x10455c752b86932ce552f2b0fe81a880746649b9aee7e0d842bf3f52378f9f8",
				),
			},
		},
	}

	require.NoError(t, state.Update(0, su, nil, false))

	t.Run("newly deployed contract has zero nonce", func(t *testing.T) {
		nonce, err := state.ContractNonce(addr)
		require.NoError(t, err)
		assert.Equal(t, felt.Zero, nonce)
	})

	t.Run("update contract nonce", func(t *testing.T) {
		expectedNonce := new(felt.Felt).SetUint64(1)
		su = &core.StateUpdate{
			NewRoot: felt.NewUnsafeFromString[felt.Felt](
				"0x6210642ffd49f64617fc9e5c0bbe53a6a92769e2996eb312a42d2bdb7f2afc1",
			),
			OldRoot: root,
			StateDiff: &core.StateDiff{
				Nonces: map[felt.Felt]*felt.Felt{*addr: expectedNonce},
			},
		}

		require.NoError(t, state.Update(1, su, nil, false))

		gotNonce, err := state.ContractNonce(addr)
		require.NoError(t, err)
		assert.Equal(t, expectedNonce, &gotNonce)
	})
}

func TestStateHistory(t *testing.T) {
	testDB := memory.New()
	txn := testDB.NewIndexedBatch()
	client := feeder.NewTestClient(t, &utils.Mainnet)
	gw := adaptfeeder.New(client)

	state := core.NewState(txn)
	su0, err := gw.StateUpdate(t.Context(), 0)
	require.NoError(t, err)
	require.NoError(t, state.Update(0, su0, nil, false))

	contractAddr := felt.NewUnsafeFromString[felt.Felt](
		"0x20cfa74ee3564b4cd5435cdace0f9c4d43b939620e4a0bb5076105df0a626c6",
	)
	changedLoc := felt.NewUnsafeFromString[felt.Felt]("0x5")
	t.Run("should return an error for a location that changed on the given height", func(t *testing.T) {
		val, err := state.ContractStorageAt(contractAddr, changedLoc, 0)
		assert.ErrorIs(t, err, core.ErrCheckHeadState)
		assert.Equal(t, felt.Zero, val)
	})

	t.Run("should return an error for not changed location", func(t *testing.T) {
		val, err := state.ContractStorageAt(
			contractAddr,
			felt.NewUnsafeFromString[felt.Felt]("0xDEADBEEF"),
			0,
		)
		assert.Equal(t, felt.Zero, val)
		assert.ErrorIs(t, err, core.ErrCheckHeadState)
	})

	// update the same location again
	su := &core.StateUpdate{
		NewRoot: felt.NewUnsafeFromString[felt.Felt](
			"0xac747e0ea7497dad7407ecf2baf24b1598b0b40943207fc9af8ded09a64f1c",
		),
		OldRoot: su0.NewRoot,
		StateDiff: &core.StateDiff{
			StorageDiffs: map[felt.Felt]map[felt.Felt]*felt.Felt{
				*contractAddr: {
					*changedLoc: felt.NewUnsafeFromString[felt.Felt]("0x44"),
				},
			},
		},
	}
	require.NoError(t, state.Update(1, su, nil, false))

	t.Run("should give old value for a location that changed after the given height",
		func(t *testing.T) {
			oldValue, err := state.ContractStorageAt(contractAddr, changedLoc, 0)
			require.NoError(t, err)
			require.Equal(t, &oldValue, felt.NewUnsafeFromString[felt.Felt]("0x22b"))
		})
}

func TestContractIsDeployedAt(t *testing.T) {
	client := feeder.NewTestClient(t, &utils.Mainnet)
	gw := adaptfeeder.New(client)

	testDB := memory.New()
	txn := testDB.NewIndexedBatch()

	state := core.NewState(txn)

	su0, err := gw.StateUpdate(t.Context(), 0)
	require.NoError(t, err)

	su1, err := gw.StateUpdate(t.Context(), 1)
	require.NoError(t, err)

	require.NoError(t, state.Update(0, su0, nil, false))
	require.NoError(t, state.Update(1, su1, nil, false))

	t.Run("deployed on genesis", func(t *testing.T) {
<<<<<<< HEAD
		deployedOn0 := felt.NewUnsafeFromString[felt.Felt]("0x20cfa74ee3564b4cd5435cdace0f9c4d43b939620e4a0bb5076105df0a626c6")
		deployed, err := state.ContractDeployedAt(deployedOn0, 0)
=======
		deployedOn0 := felt.NewUnsafeFromString[felt.Felt](
			"0x20cfa74ee3564b4cd5435cdace0f9c4d43b939620e4a0bb5076105df0a626c6",
		)
		deployed, err := state.ContractIsAlreadyDeployedAt(deployedOn0, 0)
>>>>>>> 56514d74
		require.NoError(t, err)
		assert.True(t, deployed)

		deployed, err = state.ContractDeployedAt(deployedOn0, 1)
		require.NoError(t, err)
		assert.True(t, deployed)
	})

	t.Run("deployed after genesis", func(t *testing.T) {
<<<<<<< HEAD
		deployedOn1 := felt.NewUnsafeFromString[felt.Felt]("0x6538fdd3aa353af8a87f5fe77d1f533ea82815076e30a86d65b72d3eb4f0b80")
		deployed, err := state.ContractDeployedAt(deployedOn1, 0)
=======
		deployedOn1 := felt.NewUnsafeFromString[felt.Felt](
			"0x6538fdd3aa353af8a87f5fe77d1f533ea82815076e30a86d65b72d3eb4f0b80",
		)
		deployed, err := state.ContractIsAlreadyDeployedAt(deployedOn1, 0)
>>>>>>> 56514d74
		require.NoError(t, err)
		assert.False(t, deployed)

		deployed, err = state.ContractDeployedAt(deployedOn1, 1)
		require.NoError(t, err)
		assert.True(t, deployed)
	})

	t.Run("not deployed", func(t *testing.T) {
		notDeployed := felt.NewUnsafeFromString[felt.Felt]("0xDEADBEEF")
		deployed, err := state.ContractDeployedAt(notDeployed, 1)
		require.NoError(t, err)
		assert.False(t, deployed)
	})
}

func TestClass(t *testing.T) {
	testDB := memory.New()
	txn := testDB.NewIndexedBatch()
	client := feeder.NewTestClient(t, &utils.Integration)
	gw := adaptfeeder.New(client)

	deprecatedCairoHash := felt.NewUnsafeFromString[felt.Felt](
		"0x4631b6b3fa31e140524b7d21ba784cea223e618bffe60b5bbdca44a8b45be04",
	)
	deprecatedCairoClass, err := gw.Class(t.Context(), deprecatedCairoHash)
	require.NoError(t, err)
	sierraHash := felt.NewUnsafeFromString[felt.Felt](
		"0x1cd2edfb485241c4403254d550de0a097fa76743cd30696f714a491a454bad5",
	)
	// todo: verify if `deprecatedCairoHash` is the right value to use here
	sierraClass, err := gw.Class(t.Context(), deprecatedCairoHash)
	require.NoError(t, err)

	state := core.NewState(txn)
	su0, err := gw.StateUpdate(t.Context(), 0)
	require.NoError(t, err)
	require.NoError(t, state.Update(0, su0, map[felt.Felt]core.ClassDefinition{
		*deprecatedCairoHash: deprecatedCairoClass,
		*sierraHash:          sierraClass,
	}, false))

	gotSierraClass, err := state.Class(sierraHash)
	require.NoError(t, err)
	assert.Zero(t, gotSierraClass.At)
	assert.Equal(t, sierraClass, gotSierraClass.Class)
	gotDeprecatedCairoClass, err := state.Class(deprecatedCairoHash)
	require.NoError(t, err)
	assert.Zero(t, gotDeprecatedCairoClass.At)
	assert.Equal(t, deprecatedCairoClass, gotDeprecatedCairoClass.Class)
}

func TestRevert(t *testing.T) {
	testDB := memory.New()
	txn := testDB.NewIndexedBatch()

	client := feeder.NewTestClient(t, &utils.Mainnet)
	gw := adaptfeeder.New(client)

	state := core.NewState(txn)
	su0, err := gw.StateUpdate(t.Context(), 0)
	require.NoError(t, err)
	require.NoError(t, state.Update(0, su0, nil, false))
	su1, err := gw.StateUpdate(t.Context(), 1)
	require.NoError(t, err)
	require.NoError(t, state.Update(1, su1, nil, false))

	t.Run("revert a replaced class", func(t *testing.T) {
		replaceStateUpdate := &core.StateUpdate{
			NewRoot: felt.NewUnsafeFromString[felt.Felt](
				"0x30b1741b28893b892ac30350e6372eac3a6f32edee12f9cdca7fbe7540a5ee",
			),
			OldRoot: su1.NewRoot,
			StateDiff: &core.StateDiff{
				ReplacedClasses: map[felt.Felt]*felt.Felt{
					su1FirstDeployedAddress: felt.NewUnsafeFromString[felt.Felt]("0xDEADBEEF"),
				},
			},
		}

		require.NoError(t, state.Update(2, replaceStateUpdate, nil, false))
		require.NoError(t, state.Revert(2, replaceStateUpdate))
		classHash, sErr := state.ContractClassHash(new(felt.Felt).Set(&su1FirstDeployedAddress))
		require.NoError(t, sErr)
		assert.Equal(t, su1.StateDiff.DeployedContracts[su1FirstDeployedAddress], &classHash)
	})

	t.Run("revert a nonce update", func(t *testing.T) {
		nonceStateUpdate := &core.StateUpdate{
			NewRoot: felt.NewUnsafeFromString[felt.Felt](
				"0x6683657d2b6797d95f318e7c6091dc2255de86b72023c15b620af12543eb62c",
			),
			OldRoot: su1.NewRoot,
			StateDiff: &core.StateDiff{
				Nonces: map[felt.Felt]*felt.Felt{
					su1FirstDeployedAddress: felt.NewUnsafeFromString[felt.Felt]("0xDEADBEEF"),
				},
			},
		}

		require.NoError(t, state.Update(2, nonceStateUpdate, nil, false))
		require.NoError(t, state.Revert(2, nonceStateUpdate))
		nonce, sErr := state.ContractNonce(new(felt.Felt).Set(&su1FirstDeployedAddress))
		require.NoError(t, sErr)
		assert.Equal(t, felt.Zero, nonce)
	})

	t.Run("revert declared classes", func(t *testing.T) {
		classesM := make(map[felt.Felt]core.ClassDefinition)
		deprecatedCairo := &core.DeprecatedCairoClass{
			Abi: json.RawMessage("some cairo 0 class abi"),
			Externals: []core.DeprecatedEntryPoint{{
				new(felt.Felt).SetBytes([]byte("e1")),
				new(felt.Felt).SetBytes([]byte("e2")),
			}},
			L1Handlers: []core.DeprecatedEntryPoint{{
				new(felt.Felt).SetBytes([]byte("l1")),
				new(felt.Felt).SetBytes([]byte("l2")),
			}},
			Constructors: []core.DeprecatedEntryPoint{{
				new(felt.Felt).SetBytes([]byte("c1")),
				new(felt.Felt).SetBytes([]byte("c2")),
			}},
			Program: "some cairo 0 program",
		}

		deprecatedCairoAddr := felt.NewUnsafeFromString[felt.Felt]("0xab1234")
		classesM[*deprecatedCairoAddr] = deprecatedCairo

		cairo1 := &core.SierraClass{
			Abi:     "some cairo 1 class abi",
			AbiHash: felt.NewUnsafeFromString[felt.Felt]("0xcd98"),
			EntryPoints: struct {
				Constructor []core.SierraEntryPoint
				External    []core.SierraEntryPoint
				L1Handler   []core.SierraEntryPoint
			}{
				Constructor: []core.SierraEntryPoint{{
					1,
					new(felt.Felt).SetBytes([]byte("c1")),
				}},
				External: []core.SierraEntryPoint{{
					0,
					new(felt.Felt).SetBytes([]byte("e1")),
				}},
				L1Handler: []core.SierraEntryPoint{{
					2,
					new(felt.Felt).SetBytes([]byte("l1")),
				}},
			},
			Program:         []*felt.Felt{new(felt.Felt).SetBytes([]byte("random program"))},
			ProgramHash:     new(felt.Felt).SetBytes([]byte("random program hash")),
			SemanticVersion: "version 1",
			Compiled:        &core.CasmClass{},
		}

		cairo1Addr := felt.NewUnsafeFromString[felt.Felt]("0xcd5678")
		classesM[*cairo1Addr] = cairo1

		declaredClassesStateUpdate := &core.StateUpdate{
			NewRoot: felt.NewUnsafeFromString[felt.Felt](
				"0x40427f2f4b5e1d15792e656b4d0c1d1dcf66ece1d8d60276d543aafedcc79d9",
			),
			OldRoot: su1.NewRoot,
			StateDiff: &core.StateDiff{
				DeclaredV0Classes: []*felt.Felt{deprecatedCairoAddr},
				DeclaredV1Classes: map[felt.Felt]*felt.Felt{
					*cairo1Addr: felt.NewUnsafeFromString[felt.Felt]("0xef9123"),
				},
			},
		}

		require.NoError(t, state.Update(2, declaredClassesStateUpdate, classesM, false))
		require.NoError(t, state.Revert(2, declaredClassesStateUpdate))

		var decClass *core.DeclaredClassDefinition
		decClass, err = state.Class(deprecatedCairoAddr)
		assert.ErrorIs(t, err, db.ErrKeyNotFound)
		assert.Nil(t, decClass)

		decClass, err = state.Class(cairo1Addr)
		assert.ErrorIs(t, err, db.ErrKeyNotFound)
		assert.Nil(t, decClass)
	})

	su2, err := gw.StateUpdate(t.Context(), 2)
	require.NoError(t, err)
	t.Run("should be able to apply new update after a Revert", func(t *testing.T) {
		require.NoError(t, state.Update(2, su2, nil, false))
	})

	t.Run("should be able to revert all the state", func(t *testing.T) {
		require.NoError(t, state.Revert(2, su2))
		root, err := state.Commitment()
		require.NoError(t, err)
		require.Equal(t, su2.OldRoot, &root)
		require.NoError(t, state.Revert(1, su1))
		root, err = state.Commitment()
		require.NoError(t, err)
		require.Equal(t, su1.OldRoot, &root)
		require.NoError(t, state.Revert(0, su0))
		root, err = state.Commitment()
		require.NoError(t, err)
		require.Equal(t, su0.OldRoot, &root)
	})

	t.Run("empty state should mean empty db", func(t *testing.T) {
		it, err := txn.NewIterator(nil, false)
		require.NoError(t, err)
		assert.False(t, it.Next())
		require.NoError(t, it.Close())
	})
}

// TestRevertGenesisStateDiff ensures the reverse diff for the genesis block sets all storage values to zero.
func TestRevertGenesisStateDiff(t *testing.T) {
	testDB := memory.New()
	txn := testDB.NewIndexedBatch()
	state := core.NewState(txn)

	addr := new(felt.Felt).SetUint64(1)
	key := new(felt.Felt).SetUint64(2)
	value := new(felt.Felt).SetUint64(3)
	su := &core.StateUpdate{
		BlockHash: new(felt.Felt),
		NewRoot: felt.NewUnsafeFromString[felt.Felt](
			"0xa89ee2d272016fd3708435efda2ce766692231f8c162e27065ce1607d5a9e8",
		),
		OldRoot: new(felt.Felt),
		StateDiff: &core.StateDiff{
			StorageDiffs: map[felt.Felt]map[felt.Felt]*felt.Felt{
				*addr: {
					*key: value,
				},
			},
		},
	}
	require.NoError(t, state.Update(0, su, nil, false))
	require.NoError(t, state.Revert(0, su))
}

func TestRevertSystemContracts(t *testing.T) {
	client := feeder.NewTestClient(t, &utils.Mainnet)
	gw := adaptfeeder.New(client)

	testDB := memory.New()
	txn := testDB.NewIndexedBatch()

	state := core.NewState(txn)

	su0, err := gw.StateUpdate(t.Context(), 0)
	require.NoError(t, err)

	require.NoError(t, state.Update(0, su0, nil, false))

	su1, err := gw.StateUpdate(t.Context(), 1)
	require.NoError(t, err)

	// These value were taken from part of integration state update number 299762
	// https://external.integration.starknet.io/feeder_gateway/get_state_update?blockNumber=299762
	scKey := felt.NewUnsafeFromString[felt.Felt]("0x492e8")
	scValue := felt.NewUnsafeFromString[felt.Felt](
		"0x10979c6b0b36b03be36739a21cc43a51076545ce6d3397f1b45c7e286474ad5",
	)
	scAddr := new(felt.Felt).SetUint64(1)

	// update state root
	su1.NewRoot = felt.NewUnsafeFromString[felt.Felt](
		"0x2829ac1aea81c890339e14422fe757d6831744031479cf33a9260d14282c341",
	)

	su1.StateDiff.StorageDiffs[*scAddr] = map[felt.Felt]*felt.Felt{*scKey: scValue}

	require.NoError(t, state.Update(1, su1, nil, false))

	require.NoError(t, state.Revert(1, su1))

	gotRoot, err := state.Commitment()
	require.NoError(t, err)

	assert.Equal(t, su0.NewRoot, &gotRoot)
}

func TestRevertDeclaredClasses(t *testing.T) {
	testDB := memory.New()
	txn := testDB.NewIndexedBatch()
	state := core.NewState(txn)

	classHash := felt.NewUnsafeFromString[felt.Felt]("0xDEADBEEF")
	sierraHash := felt.NewUnsafeFromString[felt.Felt]("0xDEADBEEF2")
	declareDiff := &core.StateUpdate{
		OldRoot: &felt.Zero,
		NewRoot: felt.NewUnsafeFromString[felt.Felt](
			"0x166a006ccf102903347ebe7b82ca0abc8c2fb82f0394d7797e5a8416afd4f8a",
		),
		BlockHash: &felt.Zero,
		StateDiff: &core.StateDiff{
			DeclaredV0Classes: []*felt.Felt{classHash},
			DeclaredV1Classes: map[felt.Felt]*felt.Felt{
				*sierraHash: sierraHash,
			},
		},
	}
	newClasses := map[felt.Felt]core.ClassDefinition{
		*classHash:  &core.DeprecatedCairoClass{},
		*sierraHash: &core.SierraClass{},
	}

	require.NoError(t, state.Update(0, declareDiff, newClasses, false))
	declaredClass, err := state.Class(classHash)
	require.NoError(t, err)
	assert.Equal(t, uint64(0), declaredClass.At)
	sierraClass, sErr := state.Class(sierraHash)
	require.NoError(t, sErr)
	assert.Equal(t, uint64(0), sierraClass.At)

	declareDiff.OldRoot = declareDiff.NewRoot
	require.NoError(t, state.Update(1, declareDiff, newClasses, false))

	t.Run("re-declaring a class shouldnt change it's DeclaredAt attribute", func(t *testing.T) {
		declaredClass, err = state.Class(classHash)
		require.NoError(t, err)
		assert.Equal(t, uint64(0), declaredClass.At)
		sierraClass, sErr = state.Class(sierraHash)
		require.NoError(t, sErr)
		assert.Equal(t, uint64(0), sierraClass.At)
	})

	require.NoError(t, state.Revert(1, declareDiff))

	t.Run(
		"reverting a re-declaration shouldnt change state commitment or remove class definitions",
		func(t *testing.T) {
			declaredClass, err = state.Class(classHash)
			require.NoError(t, err)
			assert.Equal(t, uint64(0), declaredClass.At)
			sierraClass, sErr = state.Class(sierraHash)
			require.NoError(t, sErr)
			assert.Equal(t, uint64(0), sierraClass.At)
		})

	declareDiff.OldRoot = &felt.Zero
	require.NoError(t, state.Revert(0, declareDiff))
	_, err = state.Class(classHash)
	require.ErrorIs(t, err, db.ErrKeyNotFound)
	_, err = state.Class(sierraHash)
	require.ErrorIs(t, err, db.ErrKeyNotFound)
}<|MERGE_RESOLUTION|>--- conflicted
+++ resolved
@@ -340,15 +340,10 @@
 	require.NoError(t, state.Update(1, su1, nil, false))
 
 	t.Run("deployed on genesis", func(t *testing.T) {
-<<<<<<< HEAD
-		deployedOn0 := felt.NewUnsafeFromString[felt.Felt]("0x20cfa74ee3564b4cd5435cdace0f9c4d43b939620e4a0bb5076105df0a626c6")
-		deployed, err := state.ContractDeployedAt(deployedOn0, 0)
-=======
 		deployedOn0 := felt.NewUnsafeFromString[felt.Felt](
 			"0x20cfa74ee3564b4cd5435cdace0f9c4d43b939620e4a0bb5076105df0a626c6",
 		)
-		deployed, err := state.ContractIsAlreadyDeployedAt(deployedOn0, 0)
->>>>>>> 56514d74
+		deployed, err := state.ContractDeployedAt(deployedOn0, 0)
 		require.NoError(t, err)
 		assert.True(t, deployed)
 
@@ -358,15 +353,10 @@
 	})
 
 	t.Run("deployed after genesis", func(t *testing.T) {
-<<<<<<< HEAD
-		deployedOn1 := felt.NewUnsafeFromString[felt.Felt]("0x6538fdd3aa353af8a87f5fe77d1f533ea82815076e30a86d65b72d3eb4f0b80")
-		deployed, err := state.ContractDeployedAt(deployedOn1, 0)
-=======
 		deployedOn1 := felt.NewUnsafeFromString[felt.Felt](
 			"0x6538fdd3aa353af8a87f5fe77d1f533ea82815076e30a86d65b72d3eb4f0b80",
 		)
-		deployed, err := state.ContractIsAlreadyDeployedAt(deployedOn1, 0)
->>>>>>> 56514d74
+		deployed, err := state.ContractDeployedAt(deployedOn1, 0)
 		require.NoError(t, err)
 		assert.False(t, deployed)
 
