package core_test

import (
	"encoding/json"
	"fmt"
	"maps"
	"testing"

	"github.com/NethermindEth/juno/clients/feeder"
	"github.com/NethermindEth/juno/core"
	"github.com/NethermindEth/juno/core/felt"
	"github.com/NethermindEth/juno/db"
	"github.com/NethermindEth/juno/db/pebble"
	adaptfeeder "github.com/NethermindEth/juno/starknetdata/feeder"
	"github.com/NethermindEth/juno/utils"
	"github.com/stretchr/testify/assert"
	"github.com/stretchr/testify/require"
)

// Address of first deployed contract in mainnet block 1's state update.
var (
	_su1FirstDeployedAddress, _ = new(felt.Felt).SetString("0x6538fdd3aa353af8a87f5fe77d1f533ea82815076e30a86d65b72d3eb4f0b80")
	su1FirstDeployedAddress     = *_su1FirstDeployedAddress
)

func TestUpdate(t *testing.T) {
	client := feeder.NewTestClient(t, &utils.Mainnet)
	gw := adaptfeeder.New(client)

	testDB := pebble.NewMemTest(t)
	txn, err := testDB.NewTransaction(true)
	require.NoError(t, err)
	t.Cleanup(func() {
		require.NoError(t, txn.Discard())
	})

	state := core.NewState(txn)

	su0, err := gw.StateUpdate(t.Context(), 0)
	require.NoError(t, err)

	su1, err := gw.StateUpdate(t.Context(), 1)
	require.NoError(t, err)

	su2, err := gw.StateUpdate(t.Context(), 2)
	require.NoError(t, err)

	t.Run("empty state updated with mainnet block 0 state update", func(t *testing.T) {
		require.NoError(t, state.Update(0, su0, nil, false))
		gotNewRoot, rerr := state.Root()
		require.NoError(t, rerr)
		assert.Equal(t, su0.NewRoot, gotNewRoot)
	})

	t.Run("error when state current root doesn't match state update's old root", func(t *testing.T) {
		oldRoot := new(felt.Felt).SetBytes([]byte("some old root"))
		su := &core.StateUpdate{
			OldRoot: oldRoot,
		}
		expectedErr := fmt.Sprintf("state's current root: %s does not match the expected root: %s", su0.NewRoot, oldRoot)
		require.EqualError(t, state.Update(1, su, nil, false), expectedErr)
	})

	t.Run("error when state new root doesn't match state update's new root", func(t *testing.T) {
		newRoot := new(felt.Felt).SetBytes([]byte("some new root"))
		su := &core.StateUpdate{
			NewRoot:   newRoot,
			OldRoot:   su0.NewRoot,
			StateDiff: new(core.StateDiff),
		}
		expectedErr := fmt.Sprintf("state's current root: %s does not match the expected root: %s", su0.NewRoot, newRoot)
		require.EqualError(t, state.Update(1, su, nil, false), expectedErr)
	})

	t.Run("non-empty state updated multiple times", func(t *testing.T) {
		require.NoError(t, state.Update(1, su1, nil, false))
		gotNewRoot, rerr := state.Root()
		require.NoError(t, rerr)
		assert.Equal(t, su1.NewRoot, gotNewRoot)

		require.NoError(t, state.Update(2, su2, nil, false))
		gotNewRoot, err = state.Root()
		require.NoError(t, err)
		assert.Equal(t, su2.NewRoot, gotNewRoot)
	})

	su3 := &core.StateUpdate{
		OldRoot: su2.NewRoot,
		NewRoot: utils.HexToFelt(t, "0x46f1033cfb8e0b2e16e1ad6f95c41fd3a123f168fe72665452b6cddbc1d8e7a"),
		StateDiff: &core.StateDiff{
			DeclaredV1Classes: map[felt.Felt]*felt.Felt{
				*utils.HexToFelt(t, "0xDEADBEEF"): utils.HexToFelt(t, "0xBEEFDEAD"),
			},
		},
	}

	t.Run("post v0.11.0 declared classes affect root", func(t *testing.T) {
		t.Run("without class definition", func(t *testing.T) {
			require.Error(t, state.Update(3, su3, nil, false))
		})
		require.NoError(t, state.Update(3, su3, map[felt.Felt]core.Class{
			*utils.HexToFelt(t, "0xDEADBEEF"): &core.Cairo1Class{},
		}, false))
		assert.NotEqual(t, su3.NewRoot, su3.OldRoot)
	})

	// These value were taken from part of integration state update number 299762
	// https://external.integration.starknet.io/feeder_gateway/get_state_update?blockNumber=299762
	scKey := utils.HexToFelt(t, "0x492e8")
	scValue := utils.HexToFelt(t, "0x10979c6b0b36b03be36739a21cc43a51076545ce6d3397f1b45c7e286474ad5")
	scAddr := new(felt.Felt).SetUint64(1)

	su4 := &core.StateUpdate{
		OldRoot: su3.NewRoot,
		NewRoot: utils.HexToFelt(t, "0x68ac0196d9b6276b8d86f9e92bca0ed9f854d06ded5b7f0b8bc0eeaa4377d9e"),
		StateDiff: &core.StateDiff{
			StorageDiffs: map[felt.Felt]map[felt.Felt]*felt.Felt{*scAddr: {*scKey: scValue}},
		},
	}

	t.Run("update systemContracts storage", func(t *testing.T) {
		require.NoError(t, state.Update(4, su4, nil, false))

		gotValue, err := state.ContractStorage(scAddr, scKey)
		require.NoError(t, err)

		assert.Equal(t, scValue, gotValue)

		gotNonce, err := state.ContractNonce(scAddr)
		require.NoError(t, err)

		assert.Equal(t, &felt.Zero, gotNonce)

		gotClassHash, err := state.ContractClassHash(scAddr)
		require.NoError(t, err)

		assert.Equal(t, &felt.Zero, gotClassHash)
	})

	t.Run("cannot update unknown noClassContract", func(t *testing.T) {
		scAddr2 := utils.HexToFelt(t, "0x10")
		su5 := &core.StateUpdate{
			OldRoot: su4.NewRoot,
			NewRoot: utils.HexToFelt(t, "0x68ac0196d9b6276b8d86f9e92bca0ed9f854d06ded5b7f0b8bc0eeaa4377d9e"),
			StateDiff: &core.StateDiff{
				StorageDiffs: map[felt.Felt]map[felt.Felt]*felt.Felt{*scAddr2: {*scKey: scValue}},
			},
		}
		assert.ErrorIs(t, state.Update(5, su5, nil, false), core.ErrContractNotDeployed)
	})
}

func TestContractClassHash(t *testing.T) {
	client := feeder.NewTestClient(t, &utils.Mainnet)
	gw := adaptfeeder.New(client)

	testDB := pebble.NewMemTest(t)
	txn, err := testDB.NewTransaction(true)
	require.NoError(t, err)
	t.Cleanup(func() {
		require.NoError(t, txn.Discard())
	})

	state := core.NewState(txn)

	su0, err := gw.StateUpdate(t.Context(), 0)
	require.NoError(t, err)

	su1, err := gw.StateUpdate(t.Context(), 1)
	require.NoError(t, err)

	require.NoError(t, state.Update(0, su0, nil, false))
	require.NoError(t, state.Update(1, su1, nil, false))

	allDeployedContracts := make(map[felt.Felt]*felt.Felt)

	maps.Copy(allDeployedContracts, su0.StateDiff.DeployedContracts)
	maps.Copy(allDeployedContracts, su1.StateDiff.DeployedContracts)

	for addr, expectedClassHash := range allDeployedContracts {
		gotClassHash, err := state.ContractClassHash(&addr)
		require.NoError(t, err)

		assert.Equal(t, expectedClassHash, gotClassHash)
	}

	t.Run("replace class hash", func(t *testing.T) {
		replaceUpdate := &core.StateUpdate{
			OldRoot:   su1.NewRoot,
			BlockHash: utils.HexToFelt(t, "0xDEADBEEF"),
			NewRoot:   utils.HexToFelt(t, "0x484ff378143158f9af55a1210b380853ae155dfdd8cd4c228f9ece918bb982b"),
			StateDiff: &core.StateDiff{
				ReplacedClasses: map[felt.Felt]*felt.Felt{
					su1FirstDeployedAddress: utils.HexToFelt(t, "0x1337"),
				},
			},
		}

		require.NoError(t, state.Update(2, replaceUpdate, nil, false))

		gotClassHash, err := state.ContractClassHash(new(felt.Felt).Set(&su1FirstDeployedAddress))
		require.NoError(t, err)

		assert.Equal(t, utils.HexToFelt(t, "0x1337"), gotClassHash)
	})
}

func TestNonce(t *testing.T) {
	testDB := pebble.NewMemTest(t)
	txn, err := testDB.NewTransaction(true)
	require.NoError(t, err)
	t.Cleanup(func() {
		require.NoError(t, txn.Discard())
	})

	state := core.NewState(txn)

	addr := utils.HexToFelt(t, "0x20cfa74ee3564b4cd5435cdace0f9c4d43b939620e4a0bb5076105df0a626c6")
	root := utils.HexToFelt(t, "0x4bdef7bf8b81a868aeab4b48ef952415fe105ab479e2f7bc671c92173542368")

	su := &core.StateUpdate{
		OldRoot: &felt.Zero,
		NewRoot: root,
		StateDiff: &core.StateDiff{
			DeployedContracts: map[felt.Felt]*felt.Felt{
				*addr: utils.HexToFelt(t, "0x10455c752b86932ce552f2b0fe81a880746649b9aee7e0d842bf3f52378f9f8"),
			},
		},
	}

	require.NoError(t, state.Update(0, su, nil, false))

	t.Run("newly deployed contract has zero nonce", func(t *testing.T) {
		nonce, err := state.ContractNonce(addr)
		require.NoError(t, err)
		assert.Equal(t, &felt.Zero, nonce)
	})

	t.Run("update contract nonce", func(t *testing.T) {
		expectedNonce := new(felt.Felt).SetUint64(1)
		su = &core.StateUpdate{
			NewRoot: utils.HexToFelt(t, "0x6210642ffd49f64617fc9e5c0bbe53a6a92769e2996eb312a42d2bdb7f2afc1"),
			OldRoot: root,
			StateDiff: &core.StateDiff{
				Nonces: map[felt.Felt]*felt.Felt{*addr: expectedNonce},
			},
		}

		require.NoError(t, state.Update(1, su, nil, false))

		gotNonce, err := state.ContractNonce(addr)
		require.NoError(t, err)
		assert.Equal(t, expectedNonce, gotNonce)
	})
}

func TestStateHistory(t *testing.T) {
	testDB := pebble.NewMemTest(t)
	txn, err := testDB.NewTransaction(true)
	require.NoError(t, err)
	t.Cleanup(func() {
		require.NoError(t, txn.Discard())
	})

	client := feeder.NewTestClient(t, &utils.Mainnet)
	gw := adaptfeeder.New(client)

	state := core.NewState(txn)
	su0, err := gw.StateUpdate(t.Context(), 0)
	require.NoError(t, err)
	require.NoError(t, state.Update(0, su0, nil, false))

	contractAddr := utils.HexToFelt(t, "0x20cfa74ee3564b4cd5435cdace0f9c4d43b939620e4a0bb5076105df0a626c6")
	changedLoc := utils.HexToFelt(t, "0x5")
	t.Run("should return an error for a location that changed on the given height", func(t *testing.T) {
		_, err = state.ContractStorageAt(contractAddr, changedLoc, 0)
		assert.ErrorIs(t, err, core.ErrCheckHeadState)
	})

	t.Run("should return an error for not changed location", func(t *testing.T) {
		_, err := state.ContractStorageAt(contractAddr, utils.HexToFelt(t, "0xDEADBEEF"), 0)
		assert.ErrorIs(t, err, core.ErrCheckHeadState)
	})

	// update the same location again
	su := &core.StateUpdate{
		NewRoot: utils.HexToFelt(t, "0xac747e0ea7497dad7407ecf2baf24b1598b0b40943207fc9af8ded09a64f1c"),
		OldRoot: su0.NewRoot,
		StateDiff: &core.StateDiff{
			StorageDiffs: map[felt.Felt]map[felt.Felt]*felt.Felt{
				*contractAddr: {
					*changedLoc: utils.HexToFelt(t, "0x44"),
				},
			},
		},
	}
	require.NoError(t, state.Update(1, su, nil, false))

	t.Run("should give old value for a location that changed after the given height", func(t *testing.T) {
		oldValue, err := state.ContractStorageAt(contractAddr, changedLoc, 0)
		require.NoError(t, err)
		require.Equal(t, oldValue, utils.HexToFelt(t, "0x22b"))
	})
}

func TestContractIsDeployedAt(t *testing.T) {
	client := feeder.NewTestClient(t, &utils.Mainnet)
	gw := adaptfeeder.New(client)

	testDB := pebble.NewMemTest(t)
	txn, err := testDB.NewTransaction(true)
	require.NoError(t, err)
	t.Cleanup(func() {
		require.NoError(t, txn.Discard())
	})

	state := core.NewState(txn)

	su0, err := gw.StateUpdate(t.Context(), 0)
	require.NoError(t, err)

	su1, err := gw.StateUpdate(t.Context(), 1)
	require.NoError(t, err)

	require.NoError(t, state.Update(0, su0, nil, false))
	require.NoError(t, state.Update(1, su1, nil, false))

	t.Run("deployed on genesis", func(t *testing.T) {
		deployedOn0 := utils.HexToFelt(t, "0x20cfa74ee3564b4cd5435cdace0f9c4d43b939620e4a0bb5076105df0a626c6")
		deployed, err := state.ContractIsAlreadyDeployedAt(deployedOn0, 0)
		require.NoError(t, err)
		assert.True(t, deployed)

		deployed, err = state.ContractIsAlreadyDeployedAt(deployedOn0, 1)
		require.NoError(t, err)
		assert.True(t, deployed)
	})

	t.Run("deployed after genesis", func(t *testing.T) {
		deployedOn1 := utils.HexToFelt(t, "0x6538fdd3aa353af8a87f5fe77d1f533ea82815076e30a86d65b72d3eb4f0b80")
		deployed, err := state.ContractIsAlreadyDeployedAt(deployedOn1, 0)
		require.NoError(t, err)
		assert.False(t, deployed)

		deployed, err = state.ContractIsAlreadyDeployedAt(deployedOn1, 1)
		require.NoError(t, err)
		assert.True(t, deployed)
	})

	t.Run("not deployed", func(t *testing.T) {
		notDeployed := utils.HexToFelt(t, "0xDEADBEEF")
		deployed, err := state.ContractIsAlreadyDeployedAt(notDeployed, 1)
		require.NoError(t, err)
		assert.False(t, deployed)
	})
}

func TestClass(t *testing.T) {
	testDB := pebble.NewMemTest(t)
	txn, err := testDB.NewTransaction(true)
	require.NoError(t, err)
	t.Cleanup(func() {
		require.NoError(t, txn.Discard())
	})

	client := feeder.NewTestClient(t, &utils.Integration)
	gw := adaptfeeder.New(client)

	cairo0Hash := utils.HexToFelt(t, "0x4631b6b3fa31e140524b7d21ba784cea223e618bffe60b5bbdca44a8b45be04")
	cairo0Class, err := gw.Class(t.Context(), cairo0Hash)
	require.NoError(t, err)
	cairo1Hash := utils.HexToFelt(t, "0x1cd2edfb485241c4403254d550de0a097fa76743cd30696f714a491a454bad5")
	cairo1Class, err := gw.Class(t.Context(), cairo0Hash)
	require.NoError(t, err)

	state := core.NewState(txn)
	su0, err := gw.StateUpdate(t.Context(), 0)
	require.NoError(t, err)
	require.NoError(t, state.Update(0, su0, map[felt.Felt]core.Class{
		*cairo0Hash: cairo0Class,
		*cairo1Hash: cairo1Class,
	}, false))

	gotCairo1Class, err := state.Class(cairo1Hash)
	require.NoError(t, err)
	assert.Zero(t, gotCairo1Class.At)
	assert.Equal(t, cairo1Class, gotCairo1Class.Class)
	gotCairo0Class, err := state.Class(cairo0Hash)
	require.NoError(t, err)
	assert.Zero(t, gotCairo0Class.At)
	assert.Equal(t, cairo0Class, gotCairo0Class.Class)
}

func TestRevert(t *testing.T) {
	testDB := pebble.NewMemTest(t)
	txn, err := testDB.NewTransaction(true)
	require.NoError(t, err)
	t.Cleanup(func() {
		require.NoError(t, txn.Discard())
	})

	client := feeder.NewTestClient(t, &utils.Mainnet)
	gw := adaptfeeder.New(client)

	state := core.NewState(txn)
	su0, err := gw.StateUpdate(t.Context(), 0)
	require.NoError(t, err)
<<<<<<< HEAD
	require.NoError(t, state.Update(0, su0, nil, false))
	su1, err := gw.StateUpdate(context.Background(), 1)
=======
	require.NoError(t, state.Update(0, su0, nil))
	su1, err := gw.StateUpdate(t.Context(), 1)
>>>>>>> 6c645879
	require.NoError(t, err)
	require.NoError(t, state.Update(1, su1, nil, false))

	t.Run("revert a replaced class", func(t *testing.T) {
		replaceStateUpdate := &core.StateUpdate{
			NewRoot: utils.HexToFelt(t, "0x30b1741b28893b892ac30350e6372eac3a6f32edee12f9cdca7fbe7540a5ee"),
			OldRoot: su1.NewRoot,
			StateDiff: &core.StateDiff{
				ReplacedClasses: map[felt.Felt]*felt.Felt{
					su1FirstDeployedAddress: utils.HexToFelt(t, "0xDEADBEEF"),
				},
			},
		}

		require.NoError(t, state.Update(2, replaceStateUpdate, nil, false))
		require.NoError(t, state.Revert(2, replaceStateUpdate))
		classHash, sErr := state.ContractClassHash(new(felt.Felt).Set(&su1FirstDeployedAddress))
		require.NoError(t, sErr)
		assert.Equal(t, su1.StateDiff.DeployedContracts[*new(felt.Felt).Set(&su1FirstDeployedAddress)], classHash)
	})

	t.Run("revert a nonce update", func(t *testing.T) {
		nonceStateUpdate := &core.StateUpdate{
			NewRoot: utils.HexToFelt(t, "0x6683657d2b6797d95f318e7c6091dc2255de86b72023c15b620af12543eb62c"),
			OldRoot: su1.NewRoot,
			StateDiff: &core.StateDiff{
				Nonces: map[felt.Felt]*felt.Felt{
					su1FirstDeployedAddress: utils.HexToFelt(t, "0xDEADBEEF"),
				},
			},
		}

		require.NoError(t, state.Update(2, nonceStateUpdate, nil, false))
		require.NoError(t, state.Revert(2, nonceStateUpdate))
		nonce, sErr := state.ContractNonce(new(felt.Felt).Set(&su1FirstDeployedAddress))
		require.NoError(t, sErr)
		assert.Equal(t, &felt.Zero, nonce)
	})

	t.Run("revert declared classes", func(t *testing.T) {
		classesM := make(map[felt.Felt]core.Class)
		cairo0 := &core.Cairo0Class{
			Abi:          json.RawMessage("some cairo 0 class abi"),
			Externals:    []core.EntryPoint{{new(felt.Felt).SetBytes([]byte("e1")), new(felt.Felt).SetBytes([]byte("e2"))}},
			L1Handlers:   []core.EntryPoint{{new(felt.Felt).SetBytes([]byte("l1")), new(felt.Felt).SetBytes([]byte("l2"))}},
			Constructors: []core.EntryPoint{{new(felt.Felt).SetBytes([]byte("c1")), new(felt.Felt).SetBytes([]byte("c2"))}},
			Program:      "some cairo 0 program",
		}

		cairo0Addr := utils.HexToFelt(t, "0xab1234")
		classesM[*cairo0Addr] = cairo0

		cairo1 := &core.Cairo1Class{
			Abi:     "some cairo 1 class abi",
			AbiHash: utils.HexToFelt(t, "0xcd98"),
			EntryPoints: struct {
				Constructor []core.SierraEntryPoint
				External    []core.SierraEntryPoint
				L1Handler   []core.SierraEntryPoint
			}{
				Constructor: []core.SierraEntryPoint{{1, new(felt.Felt).SetBytes([]byte("c1"))}},
				External:    []core.SierraEntryPoint{{0, new(felt.Felt).SetBytes([]byte("e1"))}},
				L1Handler:   []core.SierraEntryPoint{{2, new(felt.Felt).SetBytes([]byte("l1"))}},
			},
			Program:         []*felt.Felt{new(felt.Felt).SetBytes([]byte("random program"))},
			ProgramHash:     new(felt.Felt).SetBytes([]byte("random program hash")),
			SemanticVersion: "version 1",
			Compiled:        &core.CompiledClass{},
		}

		cairo1Addr := utils.HexToFelt(t, "0xcd5678")
		classesM[*cairo1Addr] = cairo1

		declaredClassesStateUpdate := &core.StateUpdate{
			NewRoot: utils.HexToFelt(t, "0x40427f2f4b5e1d15792e656b4d0c1d1dcf66ece1d8d60276d543aafedcc79d9"),
			OldRoot: su1.NewRoot,
			StateDiff: &core.StateDiff{
				DeclaredV0Classes: []*felt.Felt{cairo0Addr},
				DeclaredV1Classes: map[felt.Felt]*felt.Felt{
					*cairo1Addr: utils.HexToFelt(t, "0xef9123"),
				},
			},
		}

		require.NoError(t, state.Update(2, declaredClassesStateUpdate, classesM, false))
		require.NoError(t, state.Revert(2, declaredClassesStateUpdate))

		var decClass *core.DeclaredClass
		decClass, err = state.Class(cairo0Addr)
		assert.ErrorIs(t, err, db.ErrKeyNotFound)
		assert.Nil(t, decClass)

		decClass, err = state.Class(cairo1Addr)
		assert.ErrorIs(t, err, db.ErrKeyNotFound)
		assert.Nil(t, decClass)
	})

	su2, err := gw.StateUpdate(t.Context(), 2)
	require.NoError(t, err)
	t.Run("should be able to apply new update after a Revert", func(t *testing.T) {
		require.NoError(t, state.Update(2, su2, nil, false))
	})

	t.Run("should be able to revert all the state", func(t *testing.T) {
		require.NoError(t, state.Revert(2, su2))
		root, err := state.Root()
		require.NoError(t, err)
		require.Equal(t, su2.OldRoot, root)
		require.NoError(t, state.Revert(1, su1))
		root, err = state.Root()
		require.NoError(t, err)
		require.Equal(t, su1.OldRoot, root)
		require.NoError(t, state.Revert(0, su0))
		root, err = state.Root()
		require.NoError(t, err)
		require.Equal(t, su0.OldRoot, root)
	})

	t.Run("empty state should mean empty db", func(t *testing.T) {
		require.NoError(t, testDB.View(func(txn db.Transaction) error {
			it, err := txn.NewIterator(nil, false)
			if err != nil {
				return err
			}
			assert.False(t, it.Next())
			return it.Close()
		}))
	})
}

// TestRevertGenesisStateDiff ensures the reverse diff for the genesis block sets all storage values to zero.
func TestRevertGenesisStateDiff(t *testing.T) {
	testDB := pebble.NewMemTest(t)
	txn, err := testDB.NewTransaction(true)
	require.NoError(t, err)
	t.Cleanup(func() {
		require.NoError(t, txn.Discard())
	})
	state := core.NewState(txn)

	addr := new(felt.Felt).SetUint64(1)
	key := new(felt.Felt).SetUint64(2)
	value := new(felt.Felt).SetUint64(3)
	su := &core.StateUpdate{
		BlockHash: new(felt.Felt),
		NewRoot:   utils.HexToFelt(t, "0xa89ee2d272016fd3708435efda2ce766692231f8c162e27065ce1607d5a9e8"),
		OldRoot:   new(felt.Felt),
		StateDiff: &core.StateDiff{
			StorageDiffs: map[felt.Felt]map[felt.Felt]*felt.Felt{
				*addr: {
					*key: value,
				},
			},
		},
	}
	require.NoError(t, state.Update(0, su, nil, false))
	require.NoError(t, state.Revert(0, su))
}

func TestRevertSystemContracts(t *testing.T) {
	client := feeder.NewTestClient(t, &utils.Mainnet)
	gw := adaptfeeder.New(client)

	testDB := pebble.NewMemTest(t)
	txn, err := testDB.NewTransaction(true)
	require.NoError(t, err)
	t.Cleanup(func() {
		require.NoError(t, txn.Discard())
	})

	state := core.NewState(txn)

	su0, err := gw.StateUpdate(t.Context(), 0)
	require.NoError(t, err)

	require.NoError(t, state.Update(0, su0, nil, false))

	su1, err := gw.StateUpdate(t.Context(), 1)
	require.NoError(t, err)

	// These value were taken from part of integration state update number 299762
	// https://external.integration.starknet.io/feeder_gateway/get_state_update?blockNumber=299762
	scKey := utils.HexToFelt(t, "0x492e8")
	scValue := utils.HexToFelt(t, "0x10979c6b0b36b03be36739a21cc43a51076545ce6d3397f1b45c7e286474ad5")
	scAddr := new(felt.Felt).SetUint64(1)

	// update state root
	su1.NewRoot = utils.HexToFelt(t, "0x2829ac1aea81c890339e14422fe757d6831744031479cf33a9260d14282c341")

	su1.StateDiff.StorageDiffs[*scAddr] = map[felt.Felt]*felt.Felt{*scKey: scValue}

	require.NoError(t, state.Update(1, su1, nil, false))

	require.NoError(t, state.Revert(1, su1))

	gotRoot, err := state.Root()
	require.NoError(t, err)

	assert.Equal(t, su0.NewRoot, gotRoot)
}

func TestRevertDeclaredClasses(t *testing.T) {
	testDB := pebble.NewMemTest(t)
	txn, err := testDB.NewTransaction(true)
	require.NoError(t, err)
	t.Cleanup(func() {
		require.NoError(t, txn.Discard())
	})
	state := core.NewState(txn)

	classHash := utils.HexToFelt(t, "0xDEADBEEF")
	sierraHash := utils.HexToFelt(t, "0xDEADBEEF2")
	declareDiff := &core.StateUpdate{
		OldRoot:   &felt.Zero,
		NewRoot:   utils.HexToFelt(t, "0x166a006ccf102903347ebe7b82ca0abc8c2fb82f0394d7797e5a8416afd4f8a"),
		BlockHash: &felt.Zero,
		StateDiff: &core.StateDiff{
			DeclaredV0Classes: []*felt.Felt{classHash},
			DeclaredV1Classes: map[felt.Felt]*felt.Felt{
				*sierraHash: sierraHash,
			},
		},
	}
	newClasses := map[felt.Felt]core.Class{
		*classHash:  &core.Cairo0Class{},
		*sierraHash: &core.Cairo1Class{},
	}

	require.NoError(t, state.Update(0, declareDiff, newClasses, false))
	declaredClass, err := state.Class(classHash)
	require.NoError(t, err)
	assert.Equal(t, uint64(0), declaredClass.At)
	sierraClass, sErr := state.Class(sierraHash)
	require.NoError(t, sErr)
	assert.Equal(t, uint64(0), sierraClass.At)

	declareDiff.OldRoot = declareDiff.NewRoot
	require.NoError(t, state.Update(1, declareDiff, newClasses, false))

	t.Run("re-declaring a class shouldnt change it's DeclaredAt attribute", func(t *testing.T) {
		declaredClass, err = state.Class(classHash)
		require.NoError(t, err)
		assert.Equal(t, uint64(0), declaredClass.At)
		sierraClass, sErr = state.Class(sierraHash)
		require.NoError(t, sErr)
		assert.Equal(t, uint64(0), sierraClass.At)
	})

	require.NoError(t, state.Revert(1, declareDiff))

	t.Run("reverting a re-declaration shouldnt change state commitment or remove class definitions", func(t *testing.T) {
		declaredClass, err = state.Class(classHash)
		require.NoError(t, err)
		assert.Equal(t, uint64(0), declaredClass.At)
		sierraClass, sErr = state.Class(sierraHash)
		require.NoError(t, sErr)
		assert.Equal(t, uint64(0), sierraClass.At)
	})

	declareDiff.OldRoot = &felt.Zero
	require.NoError(t, state.Revert(0, declareDiff))
	_, err = state.Class(classHash)
	require.ErrorIs(t, err, db.ErrKeyNotFound)
	_, err = state.Class(sierraHash)
	require.ErrorIs(t, err, db.ErrKeyNotFound)
}<|MERGE_RESOLUTION|>--- conflicted
+++ resolved
@@ -405,13 +405,8 @@
 	state := core.NewState(txn)
 	su0, err := gw.StateUpdate(t.Context(), 0)
 	require.NoError(t, err)
-<<<<<<< HEAD
 	require.NoError(t, state.Update(0, su0, nil, false))
-	su1, err := gw.StateUpdate(context.Background(), 1)
-=======
-	require.NoError(t, state.Update(0, su0, nil))
 	su1, err := gw.StateUpdate(t.Context(), 1)
->>>>>>> 6c645879
 	require.NoError(t, err)
 	require.NoError(t, state.Update(1, su1, nil, false))
 
