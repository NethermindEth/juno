package core_test

import (
	"encoding/json"
	"fmt"
	"maps"
	"testing"

	"github.com/NethermindEth/juno/clients/feeder"
	"github.com/NethermindEth/juno/core"
	"github.com/NethermindEth/juno/core/felt"
	"github.com/NethermindEth/juno/db"
	"github.com/NethermindEth/juno/db/memory"
	adaptfeeder "github.com/NethermindEth/juno/starknetdata/feeder"
	"github.com/NethermindEth/juno/utils"
	"github.com/stretchr/testify/assert"
	"github.com/stretchr/testify/require"
)

// Address of first deployed contract in mainnet block 1's state update.
var (
	_su1FirstDeployedAddress, _ = new(felt.Felt).SetString(
		"0x6538fdd3aa353af8a87f5fe77d1f533ea82815076e30a86d65b72d3eb4f0b80",
	)
	su1FirstDeployedAddress = *_su1FirstDeployedAddress
)

func TestUpdate(t *testing.T) {
	client := feeder.NewTestClient(t, &utils.Mainnet)
	gw := adaptfeeder.New(client)

	testDB := memory.New()
	txn := testDB.NewIndexedBatch()
	state := core.NewState(txn)

	su0, err := gw.StateUpdate(t.Context(), 0)
	require.NoError(t, err)

	su1, err := gw.StateUpdate(t.Context(), 1)
	require.NoError(t, err)

	su2, err := gw.StateUpdate(t.Context(), 2)
	require.NoError(t, err)

	t.Run("empty state updated with mainnet block 0 state update", func(t *testing.T) {
<<<<<<< HEAD
		require.NoError(t, state.Update(0, su0, nil, false, true))
		gotNewRoot, rerr := state.Root()
=======
		require.NoError(t, state.Update(0, su0, nil, false))
		gotNewRoot, rerr := state.Commitment()
>>>>>>> a54beab4
		require.NoError(t, rerr)
		assert.Equal(t, su0.NewRoot, &gotNewRoot)
	})

<<<<<<< HEAD
	t.Run("error when state current root doesn't match state update's old root", func(t *testing.T) {
		oldRoot := new(felt.Felt).SetBytes([]byte("some old root"))
		su := &core.StateUpdate{
			OldRoot: oldRoot,
		}
		expectedErr := fmt.Sprintf("state's current root: %s does not match the expected root: %s", su0.NewRoot, oldRoot)
		require.EqualError(t, state.Update(1, su, nil, false, true), expectedErr)
	})
=======
	t.Run("error when state current root doesn't match state update's old root",
		func(t *testing.T) {
			oldRoot := new(felt.Felt).SetBytes([]byte("some old root"))
			su := &core.StateUpdate{
				OldRoot: oldRoot,
			}
			expectedErr := fmt.Sprintf(
				"state's current root: %s does not match the expected root: %s",
				su0.NewRoot,
				oldRoot,
			)
			require.EqualError(t, state.Update(1, su, nil, false), expectedErr)
		})
>>>>>>> a54beab4

	t.Run("error when state new root doesn't match state update's new root", func(t *testing.T) {
		newRoot := new(felt.Felt).SetBytes([]byte("some new root"))
		su := &core.StateUpdate{
			NewRoot:   newRoot,
			OldRoot:   su0.NewRoot,
			StateDiff: new(core.StateDiff),
		}
<<<<<<< HEAD
		expectedErr := fmt.Sprintf("state's current root: %s does not match the expected root: %s", su0.NewRoot, newRoot)
		require.EqualError(t, state.Update(1, su, nil, false, true), expectedErr)
	})

	t.Run("non-empty state updated multiple times", func(t *testing.T) {
		require.NoError(t, state.Update(1, su1, nil, false, true))
		gotNewRoot, rerr := state.Root()
		require.NoError(t, rerr)
		assert.Equal(t, su1.NewRoot, &gotNewRoot)

		require.NoError(t, state.Update(2, su2, nil, false, true))
		gotNewRoot, err = state.Root()
=======
		expectedErr := fmt.Sprintf(
			"state's current root: %s does not match the expected root: %s", su0.NewRoot, newRoot)
		require.EqualError(t, state.Update(1, su, nil, false), expectedErr)
	})

	t.Run("non-empty state updated multiple times", func(t *testing.T) {
		require.NoError(t, state.Update(1, su1, nil, false))
		gotNewRoot, rerr := state.Commitment()
		require.NoError(t, rerr)
		assert.Equal(t, su1.NewRoot, &gotNewRoot)

		require.NoError(t, state.Update(2, su2, nil, false))
		gotNewRoot, err = state.Commitment()
>>>>>>> a54beab4
		require.NoError(t, err)
		assert.Equal(t, su2.NewRoot, &gotNewRoot)
	})

	su3 := &core.StateUpdate{
		OldRoot: su2.NewRoot,
		NewRoot: felt.NewUnsafeFromString[felt.Felt](
			"0x46f1033cfb8e0b2e16e1ad6f95c41fd3a123f168fe72665452b6cddbc1d8e7a",
		),
		StateDiff: &core.StateDiff{
			DeclaredV1Classes: map[felt.Felt]*felt.Felt{
				*felt.NewUnsafeFromString[felt.Felt]("0xDEADBEEF"): felt.NewUnsafeFromString[felt.Felt]("0xBEEFDEAD"),
			},
		},
	}

	t.Run("post v0.11.0 declared classes affect root", func(t *testing.T) {
		t.Run("without class definition", func(t *testing.T) {
			require.Error(t, state.Update(3, su3, nil, false, true))
		})
<<<<<<< HEAD
		require.NoError(t, state.Update(3, su3, map[felt.Felt]core.Class{
			*felt.NewUnsafeFromString[felt.Felt]("0xDEADBEEF"): &core.Cairo1Class{},
		}, false, true))
=======
		require.NoError(t, state.Update(3, su3, map[felt.Felt]core.ClassDefinition{
			*felt.NewUnsafeFromString[felt.Felt]("0xDEADBEEF"): &core.SierraClass{},
		}, false))
>>>>>>> a54beab4
		assert.NotEqual(t, su3.NewRoot, su3.OldRoot)
	})

	// These value were taken from part of integration state update number 299762
	// https://external.integration.starknet.io/feeder_gateway/get_state_update?blockNumber=299762
	scKey := felt.NewUnsafeFromString[felt.Felt]("0x492e8")
	scValue := felt.NewUnsafeFromString[felt.Felt](
		"0x10979c6b0b36b03be36739a21cc43a51076545ce6d3397f1b45c7e286474ad5",
	)
	scAddr := new(felt.Felt).SetUint64(1)

	su4 := &core.StateUpdate{
		OldRoot: su3.NewRoot,
		NewRoot: felt.NewUnsafeFromString[felt.Felt](
			"0x68ac0196d9b6276b8d86f9e92bca0ed9f854d06ded5b7f0b8bc0eeaa4377d9e",
		),
		StateDiff: &core.StateDiff{
			StorageDiffs: map[felt.Felt]map[felt.Felt]*felt.Felt{*scAddr: {*scKey: scValue}},
		},
	}

	t.Run("update systemContracts storage", func(t *testing.T) {
		require.NoError(t, state.Update(4, su4, nil, false, true))

		gotValue, err := state.ContractStorage(scAddr, scKey)
		require.NoError(t, err)

		assert.Equal(t, scValue, &gotValue)

		gotNonce, err := state.ContractNonce(scAddr)
		require.NoError(t, err)

		assert.Equal(t, felt.Zero, gotNonce)

		gotClassHash, err := state.ContractClassHash(scAddr)
		require.NoError(t, err)

		assert.Equal(t, felt.Zero, gotClassHash)
	})

	t.Run("cannot update unknown noClassContract", func(t *testing.T) {
		scAddr2 := felt.NewUnsafeFromString[felt.Felt]("0x10")
		su5 := &core.StateUpdate{
			OldRoot: su4.NewRoot,
			NewRoot: felt.NewUnsafeFromString[felt.Felt](
				"0x68ac0196d9b6276b8d86f9e92bca0ed9f854d06ded5b7f0b8bc0eeaa4377d9e",
			),
			StateDiff: &core.StateDiff{
				StorageDiffs: map[felt.Felt]map[felt.Felt]*felt.Felt{*scAddr2: {*scKey: scValue}},
			},
		}
		assert.ErrorIs(t, state.Update(5, su5, nil, false, true), core.ErrContractNotDeployed)
	})
}

func TestContractClassHash(t *testing.T) {
	client := feeder.NewTestClient(t, &utils.Mainnet)
	gw := adaptfeeder.New(client)

	testDB := memory.New()
	txn := testDB.NewIndexedBatch()

	state := core.NewState(txn)

	su0, err := gw.StateUpdate(t.Context(), 0)
	require.NoError(t, err)

	su1, err := gw.StateUpdate(t.Context(), 1)
	require.NoError(t, err)

	require.NoError(t, state.Update(0, su0, nil, false, true))
	require.NoError(t, state.Update(1, su1, nil, false, true))

	allDeployedContracts := make(map[felt.Felt]*felt.Felt)

	maps.Copy(allDeployedContracts, su0.StateDiff.DeployedContracts)
	maps.Copy(allDeployedContracts, su1.StateDiff.DeployedContracts)

	for addr, expectedClassHash := range allDeployedContracts {
		gotClassHash, err := state.ContractClassHash(&addr)
		require.NoError(t, err)

		assert.Equal(t, expectedClassHash, &gotClassHash)
	}

	t.Run("replace class hash", func(t *testing.T) {
		replaceUpdate := &core.StateUpdate{
			OldRoot:   su1.NewRoot,
			BlockHash: felt.NewUnsafeFromString[felt.Felt]("0xDEADBEEF"),
			NewRoot: felt.NewUnsafeFromString[felt.Felt](
				"0x484ff378143158f9af55a1210b380853ae155dfdd8cd4c228f9ece918bb982b",
			),
			StateDiff: &core.StateDiff{
				ReplacedClasses: map[felt.Felt]*felt.Felt{
					su1FirstDeployedAddress: felt.NewUnsafeFromString[felt.Felt]("0x1337"),
				},
			},
		}

		require.NoError(t, state.Update(2, replaceUpdate, nil, false, true))

		gotClassHash, err := state.ContractClassHash(new(felt.Felt).Set(&su1FirstDeployedAddress))
		require.NoError(t, err)

		assert.Equal(t, felt.NewUnsafeFromString[felt.Felt]("0x1337"), &gotClassHash)
	})
}

func TestNonce(t *testing.T) {
	testDB := memory.New()
	txn := testDB.NewIndexedBatch()
	state := core.NewState(txn)

	addr := felt.NewUnsafeFromString[felt.Felt](
		"0x20cfa74ee3564b4cd5435cdace0f9c4d43b939620e4a0bb5076105df0a626c6",
	)
	root := felt.NewUnsafeFromString[felt.Felt](
		"0x4bdef7bf8b81a868aeab4b48ef952415fe105ab479e2f7bc671c92173542368",
	)

	su := &core.StateUpdate{
		OldRoot: &felt.Zero,
		NewRoot: root,
		StateDiff: &core.StateDiff{
			DeployedContracts: map[felt.Felt]*felt.Felt{
				*addr: felt.NewUnsafeFromString[felt.Felt](
					"0x10455c752b86932ce552f2b0fe81a880746649b9aee7e0d842bf3f52378f9f8",
				),
			},
		},
	}

	require.NoError(t, state.Update(0, su, nil, false, true))

	t.Run("newly deployed contract has zero nonce", func(t *testing.T) {
		nonce, err := state.ContractNonce(addr)
		require.NoError(t, err)
		assert.Equal(t, felt.Zero, nonce)
	})

	t.Run("update contract nonce", func(t *testing.T) {
		expectedNonce := new(felt.Felt).SetUint64(1)
		su = &core.StateUpdate{
			NewRoot: felt.NewUnsafeFromString[felt.Felt](
				"0x6210642ffd49f64617fc9e5c0bbe53a6a92769e2996eb312a42d2bdb7f2afc1",
			),
			OldRoot: root,
			StateDiff: &core.StateDiff{
				Nonces: map[felt.Felt]*felt.Felt{*addr: expectedNonce},
			},
		}

		require.NoError(t, state.Update(1, su, nil, false, true))

		gotNonce, err := state.ContractNonce(addr)
		require.NoError(t, err)
		assert.Equal(t, expectedNonce, &gotNonce)
	})
}

func TestStateHistory(t *testing.T) {
	testDB := memory.New()
	txn := testDB.NewIndexedBatch()
	client := feeder.NewTestClient(t, &utils.Mainnet)
	gw := adaptfeeder.New(client)

	state := core.NewState(txn)
	su0, err := gw.StateUpdate(t.Context(), 0)
	require.NoError(t, err)
	require.NoError(t, state.Update(0, su0, nil, false, true))

	contractAddr := felt.NewUnsafeFromString[felt.Felt](
		"0x20cfa74ee3564b4cd5435cdace0f9c4d43b939620e4a0bb5076105df0a626c6",
	)
	changedLoc := felt.NewUnsafeFromString[felt.Felt]("0x5")
	t.Run("should return an error for a location that changed on the given height", func(t *testing.T) {
		val, err := state.ContractStorageAt(contractAddr, changedLoc, 0)
		assert.ErrorIs(t, err, core.ErrCheckHeadState)
		assert.Equal(t, felt.Zero, val)
	})

	t.Run("should return an error for not changed location", func(t *testing.T) {
		val, err := state.ContractStorageAt(
			contractAddr,
			felt.NewUnsafeFromString[felt.Felt]("0xDEADBEEF"),
			0,
		)
		assert.Equal(t, felt.Zero, val)
		assert.ErrorIs(t, err, core.ErrCheckHeadState)
	})

	// update the same location again
	su := &core.StateUpdate{
		NewRoot: felt.NewUnsafeFromString[felt.Felt](
			"0xac747e0ea7497dad7407ecf2baf24b1598b0b40943207fc9af8ded09a64f1c",
		),
		OldRoot: su0.NewRoot,
		StateDiff: &core.StateDiff{
			StorageDiffs: map[felt.Felt]map[felt.Felt]*felt.Felt{
				*contractAddr: {
					*changedLoc: felt.NewUnsafeFromString[felt.Felt]("0x44"),
				},
			},
		},
	}
	require.NoError(t, state.Update(1, su, nil, false, true))

	t.Run("should give old value for a location that changed after the given height",
		func(t *testing.T) {
			oldValue, err := state.ContractStorageAt(contractAddr, changedLoc, 0)
			require.NoError(t, err)
			require.Equal(t, &oldValue, felt.NewUnsafeFromString[felt.Felt]("0x22b"))
		})
}

func TestContractIsDeployedAt(t *testing.T) {
	client := feeder.NewTestClient(t, &utils.Mainnet)
	gw := adaptfeeder.New(client)

	testDB := memory.New()
	txn := testDB.NewIndexedBatch()

	state := core.NewState(txn)

	su0, err := gw.StateUpdate(t.Context(), 0)
	require.NoError(t, err)

	su1, err := gw.StateUpdate(t.Context(), 1)
	require.NoError(t, err)

	require.NoError(t, state.Update(0, su0, nil, false, true))
	require.NoError(t, state.Update(1, su1, nil, false, true))

	t.Run("deployed on genesis", func(t *testing.T) {
		deployedOn0 := felt.NewUnsafeFromString[felt.Felt](
			"0x20cfa74ee3564b4cd5435cdace0f9c4d43b939620e4a0bb5076105df0a626c6",
		)
		deployed, err := state.ContractDeployedAt(deployedOn0, 0)
		require.NoError(t, err)
		assert.True(t, deployed)

		deployed, err = state.ContractDeployedAt(deployedOn0, 1)
		require.NoError(t, err)
		assert.True(t, deployed)
	})

	t.Run("deployed after genesis", func(t *testing.T) {
		deployedOn1 := felt.NewUnsafeFromString[felt.Felt](
			"0x6538fdd3aa353af8a87f5fe77d1f533ea82815076e30a86d65b72d3eb4f0b80",
		)
		deployed, err := state.ContractDeployedAt(deployedOn1, 0)
		require.NoError(t, err)
		assert.False(t, deployed)

		deployed, err = state.ContractDeployedAt(deployedOn1, 1)
		require.NoError(t, err)
		assert.True(t, deployed)
	})

	t.Run("not deployed", func(t *testing.T) {
		notDeployed := felt.NewUnsafeFromString[felt.Felt]("0xDEADBEEF")
		deployed, err := state.ContractDeployedAt(notDeployed, 1)
		require.NoError(t, err)
		assert.False(t, deployed)
	})
}

func TestClass(t *testing.T) {
	testDB := memory.New()
	txn := testDB.NewIndexedBatch()
	client := feeder.NewTestClient(t, &utils.Integration)
	gw := adaptfeeder.New(client)

	deprecatedCairoHash := felt.NewUnsafeFromString[felt.Felt](
		"0x4631b6b3fa31e140524b7d21ba784cea223e618bffe60b5bbdca44a8b45be04",
	)
	deprecatedCairoClass, err := gw.Class(t.Context(), deprecatedCairoHash)
	require.NoError(t, err)
	sierraHash := felt.NewUnsafeFromString[felt.Felt](
		"0x1cd2edfb485241c4403254d550de0a097fa76743cd30696f714a491a454bad5",
	)
	// todo: verify if `deprecatedCairoHash` is the right value to use here
	sierraClass, err := gw.Class(t.Context(), deprecatedCairoHash)
	require.NoError(t, err)

	state := core.NewState(txn)
	su0, err := gw.StateUpdate(t.Context(), 0)
	require.NoError(t, err)
<<<<<<< HEAD
	require.NoError(t, state.Update(0, su0, map[felt.Felt]core.Class{
		*cairo0Hash: cairo0Class,
		*cairo1Hash: cairo1Class,
	}, false, true))
=======
	require.NoError(t, state.Update(0, su0, map[felt.Felt]core.ClassDefinition{
		*deprecatedCairoHash: deprecatedCairoClass,
		*sierraHash:          sierraClass,
	}, false))
>>>>>>> a54beab4

	gotSierraClass, err := state.Class(sierraHash)
	require.NoError(t, err)
	assert.Zero(t, gotSierraClass.At)
	assert.Equal(t, sierraClass, gotSierraClass.Class)
	gotDeprecatedCairoClass, err := state.Class(deprecatedCairoHash)
	require.NoError(t, err)
	assert.Zero(t, gotDeprecatedCairoClass.At)
	assert.Equal(t, deprecatedCairoClass, gotDeprecatedCairoClass.Class)
}

func TestRevert(t *testing.T) {
	testDB := memory.New()
	txn := testDB.NewIndexedBatch()

	client := feeder.NewTestClient(t, &utils.Mainnet)
	gw := adaptfeeder.New(client)

	state := core.NewState(txn)
	su0, err := gw.StateUpdate(t.Context(), 0)
	require.NoError(t, err)
	require.NoError(t, state.Update(0, su0, nil, false, true))
	su1, err := gw.StateUpdate(t.Context(), 1)
	require.NoError(t, err)
	require.NoError(t, state.Update(1, su1, nil, false, true))

	t.Run("revert a replaced class", func(t *testing.T) {
		replaceStateUpdate := &core.StateUpdate{
			NewRoot: felt.NewUnsafeFromString[felt.Felt](
				"0x30b1741b28893b892ac30350e6372eac3a6f32edee12f9cdca7fbe7540a5ee",
			),
			OldRoot: su1.NewRoot,
			StateDiff: &core.StateDiff{
				ReplacedClasses: map[felt.Felt]*felt.Felt{
					su1FirstDeployedAddress: felt.NewUnsafeFromString[felt.Felt]("0xDEADBEEF"),
				},
			},
		}

		require.NoError(t, state.Update(2, replaceStateUpdate, nil, false, true))
		require.NoError(t, state.Revert(2, replaceStateUpdate))
		classHash, sErr := state.ContractClassHash(new(felt.Felt).Set(&su1FirstDeployedAddress))
		require.NoError(t, sErr)
		assert.Equal(t, su1.StateDiff.DeployedContracts[su1FirstDeployedAddress], &classHash)
	})

	t.Run("revert a nonce update", func(t *testing.T) {
		nonceStateUpdate := &core.StateUpdate{
			NewRoot: felt.NewUnsafeFromString[felt.Felt](
				"0x6683657d2b6797d95f318e7c6091dc2255de86b72023c15b620af12543eb62c",
			),
			OldRoot: su1.NewRoot,
			StateDiff: &core.StateDiff{
				Nonces: map[felt.Felt]*felt.Felt{
					su1FirstDeployedAddress: felt.NewUnsafeFromString[felt.Felt]("0xDEADBEEF"),
				},
			},
		}

		require.NoError(t, state.Update(2, nonceStateUpdate, nil, false, true))
		require.NoError(t, state.Revert(2, nonceStateUpdate))
		nonce, sErr := state.ContractNonce(new(felt.Felt).Set(&su1FirstDeployedAddress))
		require.NoError(t, sErr)
		assert.Equal(t, felt.Zero, nonce)
	})

	t.Run("revert declared classes", func(t *testing.T) {
		classesM := make(map[felt.Felt]core.ClassDefinition)
		deprecatedCairo := &core.DeprecatedCairoClass{
			Abi: json.RawMessage("some cairo 0 class abi"),
			Externals: []core.DeprecatedEntryPoint{{
				new(felt.Felt).SetBytes([]byte("e1")),
				new(felt.Felt).SetBytes([]byte("e2")),
			}},
			L1Handlers: []core.DeprecatedEntryPoint{{
				new(felt.Felt).SetBytes([]byte("l1")),
				new(felt.Felt).SetBytes([]byte("l2")),
			}},
			Constructors: []core.DeprecatedEntryPoint{{
				new(felt.Felt).SetBytes([]byte("c1")),
				new(felt.Felt).SetBytes([]byte("c2")),
			}},
			Program: "some cairo 0 program",
		}

		deprecatedCairoAddr := felt.NewUnsafeFromString[felt.Felt]("0xab1234")
		classesM[*deprecatedCairoAddr] = deprecatedCairo

		cairo1 := &core.SierraClass{
			Abi:     "some cairo 1 class abi",
			AbiHash: felt.NewUnsafeFromString[felt.Felt]("0xcd98"),
			EntryPoints: struct {
				Constructor []core.SierraEntryPoint
				External    []core.SierraEntryPoint
				L1Handler   []core.SierraEntryPoint
			}{
				Constructor: []core.SierraEntryPoint{{
					1,
					new(felt.Felt).SetBytes([]byte("c1")),
				}},
				External: []core.SierraEntryPoint{{
					0,
					new(felt.Felt).SetBytes([]byte("e1")),
				}},
				L1Handler: []core.SierraEntryPoint{{
					2,
					new(felt.Felt).SetBytes([]byte("l1")),
				}},
			},
			Program:         []*felt.Felt{new(felt.Felt).SetBytes([]byte("random program"))},
			ProgramHash:     new(felt.Felt).SetBytes([]byte("random program hash")),
			SemanticVersion: "version 1",
			Compiled:        &core.CasmClass{},
		}

		cairo1Addr := felt.NewUnsafeFromString[felt.Felt]("0xcd5678")
		classesM[*cairo1Addr] = cairo1

		declaredClassesStateUpdate := &core.StateUpdate{
			NewRoot: felt.NewUnsafeFromString[felt.Felt](
				"0x40427f2f4b5e1d15792e656b4d0c1d1dcf66ece1d8d60276d543aafedcc79d9",
			),
			OldRoot: su1.NewRoot,
			StateDiff: &core.StateDiff{
				DeclaredV0Classes: []*felt.Felt{deprecatedCairoAddr},
				DeclaredV1Classes: map[felt.Felt]*felt.Felt{
					*cairo1Addr: felt.NewUnsafeFromString[felt.Felt]("0xef9123"),
				},
			},
		}

		require.NoError(t, state.Update(2, declaredClassesStateUpdate, classesM, false, true))
		require.NoError(t, state.Revert(2, declaredClassesStateUpdate))

		var decClass *core.DeclaredClassDefinition
		decClass, err = state.Class(deprecatedCairoAddr)
		assert.ErrorIs(t, err, db.ErrKeyNotFound)
		assert.Nil(t, decClass)

		decClass, err = state.Class(cairo1Addr)
		assert.ErrorIs(t, err, db.ErrKeyNotFound)
		assert.Nil(t, decClass)
	})

	su2, err := gw.StateUpdate(t.Context(), 2)
	require.NoError(t, err)
	t.Run("should be able to apply new update after a Revert", func(t *testing.T) {
		require.NoError(t, state.Update(2, su2, nil, false, true))
	})

	t.Run("should be able to revert all the state", func(t *testing.T) {
		require.NoError(t, state.Revert(2, su2))
		root, err := state.Commitment()
		require.NoError(t, err)
		require.Equal(t, su2.OldRoot, &root)
		require.NoError(t, state.Revert(1, su1))
		root, err = state.Commitment()
		require.NoError(t, err)
		require.Equal(t, su1.OldRoot, &root)
		require.NoError(t, state.Revert(0, su0))
		root, err = state.Commitment()
		require.NoError(t, err)
		require.Equal(t, su0.OldRoot, &root)
	})

	t.Run("empty state should mean empty db", func(t *testing.T) {
		it, err := txn.NewIterator(nil, false)
		require.NoError(t, err)
		assert.False(t, it.Next())
		require.NoError(t, it.Close())
	})
}

// TestRevertGenesisStateDiff ensures the reverse diff for the genesis block sets all storage values to zero.
func TestRevertGenesisStateDiff(t *testing.T) {
	testDB := memory.New()
	txn := testDB.NewIndexedBatch()
	state := core.NewState(txn)

	addr := new(felt.Felt).SetUint64(1)
	key := new(felt.Felt).SetUint64(2)
	value := new(felt.Felt).SetUint64(3)
	su := &core.StateUpdate{
		BlockHash: new(felt.Felt),
		NewRoot: felt.NewUnsafeFromString[felt.Felt](
			"0xa89ee2d272016fd3708435efda2ce766692231f8c162e27065ce1607d5a9e8",
		),
		OldRoot: new(felt.Felt),
		StateDiff: &core.StateDiff{
			StorageDiffs: map[felt.Felt]map[felt.Felt]*felt.Felt{
				*addr: {
					*key: value,
				},
			},
		},
	}
	require.NoError(t, state.Update(0, su, nil, false, true))
	require.NoError(t, state.Revert(0, su))
}

func TestRevertSystemContracts(t *testing.T) {
	client := feeder.NewTestClient(t, &utils.Mainnet)
	gw := adaptfeeder.New(client)

	testDB := memory.New()
	txn := testDB.NewIndexedBatch()

	state := core.NewState(txn)

	su0, err := gw.StateUpdate(t.Context(), 0)
	require.NoError(t, err)

	require.NoError(t, state.Update(0, su0, nil, false, true))

	su1, err := gw.StateUpdate(t.Context(), 1)
	require.NoError(t, err)

	// These value were taken from part of integration state update number 299762
	// https://external.integration.starknet.io/feeder_gateway/get_state_update?blockNumber=299762
	scKey := felt.NewUnsafeFromString[felt.Felt]("0x492e8")
	scValue := felt.NewUnsafeFromString[felt.Felt](
		"0x10979c6b0b36b03be36739a21cc43a51076545ce6d3397f1b45c7e286474ad5",
	)
	scAddr := new(felt.Felt).SetUint64(1)

	// update state root
	su1.NewRoot = felt.NewUnsafeFromString[felt.Felt](
		"0x2829ac1aea81c890339e14422fe757d6831744031479cf33a9260d14282c341",
	)

	su1.StateDiff.StorageDiffs[*scAddr] = map[felt.Felt]*felt.Felt{*scKey: scValue}

	require.NoError(t, state.Update(1, su1, nil, false, true))

	require.NoError(t, state.Revert(1, su1))

	gotRoot, err := state.Commitment()
	require.NoError(t, err)

	assert.Equal(t, su0.NewRoot, &gotRoot)
}

func TestRevertDeclaredClasses(t *testing.T) {
	testDB := memory.New()
	txn := testDB.NewIndexedBatch()
	state := core.NewState(txn)

	classHash := felt.NewUnsafeFromString[felt.Felt]("0xDEADBEEF")
	sierraHash := felt.NewUnsafeFromString[felt.Felt]("0xDEADBEEF2")
	declareDiff := &core.StateUpdate{
		OldRoot: &felt.Zero,
		NewRoot: felt.NewUnsafeFromString[felt.Felt](
			"0x166a006ccf102903347ebe7b82ca0abc8c2fb82f0394d7797e5a8416afd4f8a",
		),
		BlockHash: &felt.Zero,
		StateDiff: &core.StateDiff{
			DeclaredV0Classes: []*felt.Felt{classHash},
			DeclaredV1Classes: map[felt.Felt]*felt.Felt{
				*sierraHash: sierraHash,
			},
		},
	}
	newClasses := map[felt.Felt]core.ClassDefinition{
		*classHash:  &core.DeprecatedCairoClass{},
		*sierraHash: &core.SierraClass{},
	}

	require.NoError(t, state.Update(0, declareDiff, newClasses, false, true))
	declaredClass, err := state.Class(classHash)
	require.NoError(t, err)
	assert.Equal(t, uint64(0), declaredClass.At)
	sierraClass, sErr := state.Class(sierraHash)
	require.NoError(t, sErr)
	assert.Equal(t, uint64(0), sierraClass.At)

	declareDiff.OldRoot = declareDiff.NewRoot
	require.NoError(t, state.Update(1, declareDiff, newClasses, false, true))

	t.Run("re-declaring a class shouldnt change it's DeclaredAt attribute", func(t *testing.T) {
		declaredClass, err = state.Class(classHash)
		require.NoError(t, err)
		assert.Equal(t, uint64(0), declaredClass.At)
		sierraClass, sErr = state.Class(sierraHash)
		require.NoError(t, sErr)
		assert.Equal(t, uint64(0), sierraClass.At)
	})

	require.NoError(t, state.Revert(1, declareDiff))

	t.Run(
		"reverting a re-declaration shouldnt change state commitment or remove class definitions",
		func(t *testing.T) {
			declaredClass, err = state.Class(classHash)
			require.NoError(t, err)
			assert.Equal(t, uint64(0), declaredClass.At)
			sierraClass, sErr = state.Class(sierraHash)
			require.NoError(t, sErr)
			assert.Equal(t, uint64(0), sierraClass.At)
		})

	declareDiff.OldRoot = &felt.Zero
	require.NoError(t, state.Revert(0, declareDiff))
	_, err = state.Class(classHash)
	require.ErrorIs(t, err, db.ErrKeyNotFound)
	_, err = state.Class(sierraHash)
	require.ErrorIs(t, err, db.ErrKeyNotFound)
}<|MERGE_RESOLUTION|>--- conflicted
+++ resolved
@@ -43,30 +43,15 @@
 	require.NoError(t, err)
 
 	t.Run("empty state updated with mainnet block 0 state update", func(t *testing.T) {
-<<<<<<< HEAD
 		require.NoError(t, state.Update(0, su0, nil, false, true))
-		gotNewRoot, rerr := state.Root()
-=======
-		require.NoError(t, state.Update(0, su0, nil, false))
 		gotNewRoot, rerr := state.Commitment()
->>>>>>> a54beab4
 		require.NoError(t, rerr)
 		assert.Equal(t, su0.NewRoot, &gotNewRoot)
 	})
 
-<<<<<<< HEAD
-	t.Run("error when state current root doesn't match state update's old root", func(t *testing.T) {
-		oldRoot := new(felt.Felt).SetBytes([]byte("some old root"))
-		su := &core.StateUpdate{
-			OldRoot: oldRoot,
-		}
-		expectedErr := fmt.Sprintf("state's current root: %s does not match the expected root: %s", su0.NewRoot, oldRoot)
-		require.EqualError(t, state.Update(1, su, nil, false, true), expectedErr)
-	})
-=======
 	t.Run("error when state current root doesn't match state update's old root",
 		func(t *testing.T) {
-			oldRoot := new(felt.Felt).SetBytes([]byte("some old root"))
+			oldRoot := felt.NewUnsafeFromString[felt.Felt]("some old root")
 			su := &core.StateUpdate{
 				OldRoot: oldRoot,
 			}
@@ -75,9 +60,8 @@
 				su0.NewRoot,
 				oldRoot,
 			)
-			require.EqualError(t, state.Update(1, su, nil, false), expectedErr)
+			require.EqualError(t, state.Update(1, su, nil, false, true), expectedErr)
 		})
->>>>>>> a54beab4
 
 	t.Run("error when state new root doesn't match state update's new root", func(t *testing.T) {
 		newRoot := new(felt.Felt).SetBytes([]byte("some new root"))
@@ -86,34 +70,19 @@
 			OldRoot:   su0.NewRoot,
 			StateDiff: new(core.StateDiff),
 		}
-<<<<<<< HEAD
-		expectedErr := fmt.Sprintf("state's current root: %s does not match the expected root: %s", su0.NewRoot, newRoot)
+		expectedErr := fmt.Sprintf(
+			"state's current root: %s does not match the expected root: %s", su0.NewRoot, newRoot)
 		require.EqualError(t, state.Update(1, su, nil, false, true), expectedErr)
 	})
 
 	t.Run("non-empty state updated multiple times", func(t *testing.T) {
 		require.NoError(t, state.Update(1, su1, nil, false, true))
-		gotNewRoot, rerr := state.Root()
-		require.NoError(t, rerr)
-		assert.Equal(t, su1.NewRoot, &gotNewRoot)
-
-		require.NoError(t, state.Update(2, su2, nil, false, true))
-		gotNewRoot, err = state.Root()
-=======
-		expectedErr := fmt.Sprintf(
-			"state's current root: %s does not match the expected root: %s", su0.NewRoot, newRoot)
-		require.EqualError(t, state.Update(1, su, nil, false), expectedErr)
-	})
-
-	t.Run("non-empty state updated multiple times", func(t *testing.T) {
-		require.NoError(t, state.Update(1, su1, nil, false))
 		gotNewRoot, rerr := state.Commitment()
 		require.NoError(t, rerr)
 		assert.Equal(t, su1.NewRoot, &gotNewRoot)
 
-		require.NoError(t, state.Update(2, su2, nil, false))
+		require.NoError(t, state.Update(2, su2, nil, false, true))
 		gotNewRoot, err = state.Commitment()
->>>>>>> a54beab4
 		require.NoError(t, err)
 		assert.Equal(t, su2.NewRoot, &gotNewRoot)
 	})
@@ -134,15 +103,9 @@
 		t.Run("without class definition", func(t *testing.T) {
 			require.Error(t, state.Update(3, su3, nil, false, true))
 		})
-<<<<<<< HEAD
-		require.NoError(t, state.Update(3, su3, map[felt.Felt]core.Class{
-			*felt.NewUnsafeFromString[felt.Felt]("0xDEADBEEF"): &core.Cairo1Class{},
-		}, false, true))
-=======
 		require.NoError(t, state.Update(3, su3, map[felt.Felt]core.ClassDefinition{
 			*felt.NewUnsafeFromString[felt.Felt]("0xDEADBEEF"): &core.SierraClass{},
-		}, false))
->>>>>>> a54beab4
+		}, false, true))
 		assert.NotEqual(t, su3.NewRoot, su3.OldRoot)
 	})
 
@@ -431,17 +394,10 @@
 	state := core.NewState(txn)
 	su0, err := gw.StateUpdate(t.Context(), 0)
 	require.NoError(t, err)
-<<<<<<< HEAD
-	require.NoError(t, state.Update(0, su0, map[felt.Felt]core.Class{
-		*cairo0Hash: cairo0Class,
-		*cairo1Hash: cairo1Class,
-	}, false, true))
-=======
 	require.NoError(t, state.Update(0, su0, map[felt.Felt]core.ClassDefinition{
 		*deprecatedCairoHash: deprecatedCairoClass,
 		*sierraHash:          sierraClass,
-	}, false))
->>>>>>> a54beab4
+	}, false, true))
 
 	gotSierraClass, err := state.Class(sierraHash)
 	require.NoError(t, err)
