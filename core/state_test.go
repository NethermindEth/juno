--- conflicted
+++ resolved
@@ -94,13 +94,8 @@
 			require.Error(t, state.Update(3, su3, nil, false, true))
 		})
 		require.NoError(t, state.Update(3, su3, map[felt.Felt]core.Class{
-<<<<<<< HEAD
-			*utils.HexToFelt(t, "0xDEADBEEF"): &core.Cairo1Class{},
+			*felt.NewUnsafeFromString[felt.Felt]("0xDEADBEEF"): &core.Cairo1Class{},
 		}, false, true))
-=======
-			*felt.NewUnsafeFromString[felt.Felt]("0xDEADBEEF"): &core.Cairo1Class{},
-		}, false))
->>>>>>> 1fed2118
 		assert.NotEqual(t, su3.NewRoot, su3.OldRoot)
 	})
 
