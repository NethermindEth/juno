--- conflicted
+++ resolved
@@ -1,17 +1,8 @@
 package trie_test
 
 import (
-<<<<<<< HEAD
-	"bytes"
-	"encoding/hex"
-	"fmt"
-	"github.com/NethermindEth/juno/core/crypto"
-	"math"
-	"math/big"
-=======
 	"math/big"
 	"math/rand"
->>>>>>> 227e94d1
 	"strconv"
 	"testing"
 
@@ -389,17 +380,6 @@
 	}))
 }
 
-<<<<<<< HEAD
-func numToFeltMul(num, multiplier int64) *felt.Felt {
-	f := felt.Zero
-	int1 := big.NewInt(int64(num))
-	int2 := big.NewInt(int64(multiplier))
-
-	return f.SetBigInt(int1.Mul(int1, int2))
-}
-
-=======
->>>>>>> 227e94d1
 func numToFelt(num int) *felt.Felt {
 	return numToFeltBigInt(big.NewInt(int64(num)))
 }
@@ -410,19 +390,6 @@
 }
 
 func TestTrie_Iterate(t *testing.T) {
-<<<<<<< HEAD
-	db, err := pebble.NewMem()
-	assert.Nil(t, err)
-
-	trie, err := trie.NewTriePedersen(trie.NewTransactionStorage(db.NewTransaction(true), []byte{1}), 251)
-	assert.Nil(t, err)
-
-	for i := 0; i < 10; i++ {
-		_, err = trie.Put(numToFelt(i), numToFelt(i+10))
-		assert.Nil(t, err)
-	}
-	err = trie.Commit()
-=======
 	memdb, err := pebble.NewMem()
 	assert.Nil(t, err)
 
@@ -434,7 +401,6 @@
 		assert.Nil(t, err)
 	}
 	err = tr.Commit()
->>>>>>> 227e94d1
 	assert.Nil(t, err)
 
 	tests := []struct {
@@ -506,21 +472,13 @@
 			keys := make([]*felt.Felt, 0)
 			values := make([]*felt.Felt, 0)
 
-<<<<<<< HEAD
-			_, err := trie.Iterate(test.startKey, func(key *felt.Felt, value *felt.Felt) (bool, error) {
-=======
 			_, err := tr.Iterate(test.startKey, func(key *felt.Felt, value *felt.Felt) (bool, error) {
->>>>>>> 227e94d1
 				keys = append(keys, key)
 				values = append(values, value)
 				return len(keys) < test.count, nil
 			})
 			assert.Nil(t, err)
 
-<<<<<<< HEAD
-			fmt.Printf("%s vs %s\n", test.expectedKeys[0], keys[0])
-=======
->>>>>>> 227e94d1
 			assert.Equal(t, test.expectedKeys, keys)
 			assert.Equal(t, test.expectedValues, values)
 		})
@@ -529,63 +487,6 @@
 
 func TestTrie_GenerateProof(t *testing.T) {
 	t.Run("with trie of interval 1", func(t *testing.T) {
-<<<<<<< HEAD
-		testTrie_GenerateProof(t, func() int64 {
-			return 1
-		})
-	})
-	/*
-		t.Run("with trie of gap 1", func(t *testing.T) {
-			testTrie_GenerateProof(t, func() int64 {
-				return 2
-			})
-		})
-		t.Run("with trie of gap 2", func(t *testing.T) {
-			testTrie_GenerateProof(t, func() int64 {
-				return 3
-			})
-		})
-		t.Run("with trie of gap 10", func(t *testing.T) {
-			testTrie_GenerateProof(t, func() int64 {
-				return 10
-			})
-		})
-		t.Run("with trie of gap 1000000", func(t *testing.T) {
-			testTrie_GenerateProof(t, func() int64 {
-				return 1000000
-			})
-		})
-
-		for seednum := 0; seednum < 10; seednum++ {
-			t.Run("with trie rand 10", func(t *testing.T) {
-				rng := rand.New(rand.NewSource(uint64(seednum)))
-				testTrie_GenerateProof(t, func() int64 {
-					return rng.Int63n(10) + 1
-				})
-			})
-			t.Run("with trie rand 100", func(t *testing.T) {
-				rng := rand.New(rand.NewSource(uint64(seednum)))
-				testTrie_GenerateProof(t, func() int64 {
-					return rng.Int63n(100) + 1
-				})
-			})
-			t.Run("with trie rand 1000000", func(t *testing.T) {
-				rng := rand.New(rand.NewSource(uint64(seednum)))
-				testTrie_GenerateProof(t, func() int64 {
-					return rng.Int63n(1000000000000) + 1
-				})
-			})
-		}
-	*/
-}
-
-func testTrie_GenerateProof(t *testing.T, gapGen func() int64) {
-	db, err := pebble.NewMem()
-	assert.Nil(t, err)
-
-	tr1, err := trie.NewTriePedersen(trie.NewTransactionStorage(db.NewTransaction(true), []byte{1}), 251)
-	assert.Nil(t, err)
-=======
 		testTrieGenerateProof(t, func() int64 {
 			return 1
 		})
@@ -639,7 +540,6 @@
 
 	tr1, err := trie.NewTriePedersen(trie.NewTransactionStorage(memdb.NewTransaction(true), []byte{1}), 251)
 	assert.NoError(t, err)
->>>>>>> 227e94d1
 
 	sourcepaths := make([]*felt.Felt, 0)
 	sourcevalues := make([]*felt.Felt, 0)
@@ -654,19 +554,11 @@
 
 	for i, sourcepath := range sourcepaths {
 		_, err = tr1.Put(sourcepath, sourcevalues[i])
-<<<<<<< HEAD
-		assert.Nil(t, err)
-	}
-
-	tr1root, err := tr1.Root()
-	assert.Nil(t, err)
-=======
 		assert.NoError(t, err)
 	}
 
 	tr1root, err := tr1.Root()
 	assert.NoError(t, err)
->>>>>>> 227e94d1
 
 	tests := []struct {
 		name     string
@@ -717,172 +609,19 @@
 			paths := sourcepaths[test.startIdx : test.startIdx+test.count]
 			values := sourcevalues[test.startIdx : test.startIdx+test.count]
 
-<<<<<<< HEAD
-			proofs, err := tr1.ProofTo(paths[0])
-			assert.Nil(t, err)
-
-			if test.count > 1 {
-				proof2, err := tr1.ProofTo(paths[len(paths)-1])
-				assert.Nil(t, err)
-
-				proofs = append(proofs, proof2...)
-			}
-=======
 			proofs, err := tr1.RangeProof(paths[0], paths[len(paths)-1])
 			assert.NoError(t, err)
->>>>>>> 227e94d1
 
 			for _, proof := range proofs {
 				assert.NotEqual(t, tr1root, proof.Hash)
 			}
 
-<<<<<<< HEAD
-			hasNext, err := trie.VerifyTrie(tr1root, paths, values, proofs, crypto.Pedersen)
-=======
 			hasNext, err := trie.VerifyTrie(tr1root, paths, values, proofs, 251, crypto.Pedersen)
->>>>>>> 227e94d1
 			assert.NoError(t, err)
 			assert.Equal(t, test.hasNext, hasNext)
 		})
 	}
 
-<<<<<<< HEAD
-	/*
-			// There can be cases where the proof overlap and this fail anyway
-		t.Run("additional leaves without proof would fail", func(t *testing.T) {
-			paths := sourcepaths[3:8]
-			values := sourcevalues[3:8]
-
-			proof, err := tr1.ProofTo(paths[0])
-			assert.Nil(t, err)
-			proof2, err := tr1.ProofTo(paths[len(paths)-3])
-			assert.Nil(t, err)
-
-			proofs := append(proof, proof2...)
-
-			_, err = trie.VerifyTrie(tr1root, paths, values, proofs, crypto.Pedersen)
-			assert.Error(t, err)
-		})
-	*/
-}
-
-func TestTrie_GenerateProof_SingleValue(t *testing.T) {
-	db, err := pebble.NewMem()
-	assert.Nil(t, err)
-
-	tr1, err := trie.NewTriePedersen(trie.NewTransactionStorage(db.NewTransaction(true), []byte{1}), 251)
-	assert.Nil(t, err)
-
-	for i := 0; i < 1; i++ {
-		_, err = tr1.Put(numToFelt(i), numToFelt(i+10))
-		assert.Nil(t, err)
-	}
-
-	err = tr1.Commit()
-	assert.Nil(t, err)
-
-	tr1root, err := tr1.Root()
-	assert.Nil(t, err)
-
-	t.Run("test single value proof", func(t *testing.T) {
-		db2, err := pebble.NewMem()
-		assert.Nil(t, err)
-
-		tr2, err := trie.NewTriePedersen(trie.NewTransactionStorage(db2.NewTransaction(true), []byte{1}), 251)
-		assert.Nil(t, err)
-
-		_, _ = tr2.Put(numToFelt(0), numToFelt(10))
-
-		proof, err := tr1.ProofTo(numToFelt(0))
-		assert.Nil(t, err)
-		for _, node := range proof {
-			err := tr2.SetProofNode(*node.Key, node.Hash)
-			assert.Nil(t, err)
-		}
-
-		tr2root, err := tr2.Root()
-
-		assert.Equal(t, tr1root, tr2root)
-	})
-}
-
-func Test_isBitsetHigher(t *testing.T) {
-	tests := []struct {
-		n1       int
-		n2       int
-		isHigher bool
-	}{
-		{
-			n1:       10,
-			n2:       0,
-			isHigher: true,
-		},
-		{
-			n1:       5,
-			n2:       0,
-			isHigher: true,
-		},
-		{
-			n1:       5,
-			n2:       4,
-			isHigher: true,
-		},
-		{
-			n1:       5,
-			n2:       5,
-			isHigher: false,
-		},
-		{
-			n1:       4,
-			n2:       5,
-			isHigher: false,
-		},
-		{
-			n1:       0,
-			n2:       5,
-			isHigher: false,
-		},
-		{
-			n1:       300,
-			n2:       1,
-			isHigher: true,
-		},
-		{
-			n1:       1,
-			n2:       300,
-			isHigher: false,
-		},
-	}
-
-	for _, test := range tests {
-		t.Run(fmt.Sprintf("%d %d %v", test.n1, test.n2, test.isHigher), func(t *testing.T) {
-			assert.Equal(t, trie.IsKeyHigher(
-				trie.FeltToBitSet(numToFelt(test.n1), 251),
-				trie.FeltToBitSet(numToFelt(test.n2), 251)),
-				test.isHigher)
-			assert.Equal(t, trie.IsKeyHigher(
-				trie.FeltToBitSet(numToFeltMul(int64(test.n1), math.MaxInt64), 251),
-				trie.FeltToBitSet(numToFeltMul(int64(test.n2), math.MaxInt64), 251)),
-				test.isHigher)
-		})
-	}
-}
-
-func Test_FieldOrder(t *testing.T) {
-
-	for i := 0; i < 10; i++ {
-		bignum := big.NewInt(int64(i))
-		thefelt := numToFeltBigInt(bignum)
-		thebitset := trie.FeltToBitSet(thefelt, 251)
-
-		buff := bytes.NewBuffer(make([]byte, 0))
-		thebitset.WriteTo(buff)
-
-		ashex := hex.EncodeToString(buff.Bytes())
-
-		fmt.Printf("%s %s\n", thefelt.String(), ashex)
-	}
-=======
 	t.Run("missing leaf should fail the proof", func(t *testing.T) {
 		paths := sourcepaths[3:8]
 		values := sourcevalues[3:8]
@@ -939,5 +678,4 @@
 
 		assert.Equal(t, tr1root, tr2root)
 	})
->>>>>>> 227e94d1
 }