// Package trie implements a dense Merkle Patricia Trie. See the documentation on [Trie] for details.
package trie

import (
	"errors"
	"fmt"
	"github.com/NethermindEth/juno/core/crypto"
	"github.com/NethermindEth/juno/core/felt"
	"github.com/NethermindEth/juno/db"
	"github.com/NethermindEth/juno/db/pebble"
	"github.com/prometheus/client_golang/prometheus"
	"github.com/prometheus/client_golang/prometheus/promauto"
	"math/big"
	"strings"
)

var (
	iterate_count = promauto.NewCounter(prometheus.CounterOpts{
		Name: "juno_iterate_count",
		Help: "Time in address get",
	})
	verify_count = promauto.NewCounter(prometheus.CounterOpts{
		Name: "juno_verify_count",
		Help: "Time in address get",
	})
	iterate_leaves_count = promauto.NewCounter(prometheus.CounterOpts{
		Name: "juno_iterate_leaves_count",
		Help: "Time in address get",
	})
)

// Storage is the Persistent storage for the [Trie]
type Storage interface {
	Put(key *Key, value *Node) error
	Get(key *Key) (*Node, error)
	Delete(key *Key) error

	PutRootKey(newRootKey *Key) error
	RootKey() (*Key, error)
	DeleteRootKey() error
}

<<<<<<< HEAD
type hashFunc func(*felt.Felt, *felt.Felt) *felt.Felt
=======
>>>>>>> 227e94d1
type HashFunc func(*felt.Felt, *felt.Felt) *felt.Felt

// Trie is a dense Merkle Patricia Trie (i.e., all internal nodes have two children).
//
// This implementation allows for a "flat" storage by keying nodes on their path rather than
// their hash, resulting in O(1) accesses and O(log n) insertions.
//
// The state trie [specification] describes a sparse Merkle Trie.
// Note that this dense implementation results in an equivalent commitment.
//
// Terminology:
//   - path: represents the path as defined in the specification. Together with len,
//     represents a relative path from the current node to the node's nearest non-empty child.
//   - len: represents the len as defined in the specification. The number of bits to take
//     from the fixed-length path to reach the nearest non-empty child.
//   - key: represents the storage key for trie [Node]s. It is the full path to the node from the
//     root.
//
// [specification]: https://docs.starknet.io/documentation/develop/State/starknet-state/
type Trie struct {
	height  uint8
	rootKey *Key
	maxKey  *felt.Felt
	storage Storage
	hash    HashFunc

	dirtyNodes     []*Key
	rootKeyIsDirty bool
}

type NewTrieFunc func(Storage, uint8) (*Trie, error)

func NewTriePedersen(storage Storage, height uint8) (*Trie, error) {
	return newTrie(storage, height, crypto.Pedersen)
}

func NewTriePoseidon(storage Storage, height uint8) (*Trie, error) {
	return newTrie(storage, height, crypto.Poseidon)
}

<<<<<<< HEAD
func NewTrie(storage Storage, height uint8, hash HashFunc) (*Trie, error) {
	return newTrie(storage, height, hashFunc(hash))
}

func newTrie(storage Storage, height uint8, hash hashFunc) (*Trie, error) {
=======
func newTrie(storage Storage, height uint8, hash HashFunc) (*Trie, error) {
>>>>>>> 227e94d1
	if height > felt.Bits {
		return nil, fmt.Errorf("max trie height is %d, got: %d", felt.Bits, height)
	}

	// maxKey is 2^height - 1
	maxKey := new(felt.Felt).Exp(new(felt.Felt).SetUint64(2), new(big.Int).SetUint64(uint64(height)))
	maxKey.Sub(maxKey, new(felt.Felt).SetUint64(1))

	rootKey, err := storage.RootKey()
	if err != nil && !errors.Is(err, db.ErrKeyNotFound) {
		return nil, err
	}

	return &Trie{
		storage: storage,
		height:  height,
		rootKey: rootKey,
		maxKey:  maxKey,
		hash:    hash,
	}, nil
}

// RunOnTempTrie creates an in-memory Trie of height `height` and runs `do` on that Trie
func RunOnTempTrie(height uint8, do func(*Trie) error) error {
	trie, err := NewTriePedersen(newMemStorage(), height)
	if err != nil {
		return err
	}
	return do(trie)
}

func (t *Trie) FeltToBitSet(k *felt.Felt) Key {
	return t.feltToKey(k)
}

// feltToBitSet Converts a key, given in felt, to a trie.Key which when followed on a [Trie],
// leads to the corresponding [Node]
func (t *Trie) feltToKey(k *felt.Felt) Key {
	kBytes := k.Bytes()
	return NewKey(t.height, kBytes[:])
}

func FeltToBitSet(k *felt.Felt, h uint8) *Key {
	kBytes := k.Bytes()
	nk := NewKey(h, kBytes[:])
	return &nk
}

func (t *Trie) bitSetToFelt(path *Key) *felt.Felt {
	if path == nil {
		return nil
	}

	f := path.Felt()
	return &f
}

// findCommonKey finds the set of common MSB bits in two key bitsets.
func findCommonKey(longerKey, shorterKey *Key) (Key, bool) {
	divergentBit := findDivergentBit(longerKey, shorterKey)
	commonKey := *shorterKey
	commonKey.DeleteLSB(shorterKey.Len() - divergentBit + 1)
	return commonKey, divergentBit == shorterKey.Len()+1
}

func findDivergentBit(longerKey, shorterKey *Key) uint8 {
	divergentBit := uint8(0)
	for divergentBit <= shorterKey.Len() &&
		longerKey.Test(longerKey.Len()-divergentBit) == shorterKey.Test(shorterKey.Len()-divergentBit) {
		divergentBit++
	}
	return divergentBit
}

func isSubset(longerKey, shorterKey *Key) bool {
	divergentBit := findDivergentBit(longerKey, shorterKey)
	return divergentBit == shorterKey.Len()+1
}

// path returns the path as mentioned in the [specification] for commitment calculations.
// path is suffix of key that diverges from parentKey. For example,
// for a key 0b1011 and parentKey 0b10, this function would return the path object of 0b0.
//
// [specification]: https://docs.starknet.io/documentation/develop/State/starknet-state/
func path(key, parentKey *Key) Key {
	path := *key
	// drop parent key, and one more MSB since left/right relation already encodes that information
	if parentKey != nil {
		path.Truncate(path.Len() - parentKey.Len() - 1)
		/* TODO: double check this
		if path.Len() == 0 { // Could be in case of proof node where the parent temporarily does not have one of the child node
			return nil
		}
		path.DeleteAt(path.Len() - 1)
		*/
	}
	return path
}

// storageNode is the on-disk representation of a [Node],
// where key is the storage key and node is the value.
type storageNode struct {
	key  *Key
	node *Node
}

// nodesFromRoot enumerates the set of [Node] objects that need to be traversed from the root
// of the Trie to the node which is given by the key.
// The [storageNode]s are returned in descending order beginning with the root.
func (t *Trie) nodesFromRoot(key *Key) ([]storageNode, error) {
	var nodes []storageNode
	cur := t.rootKey
	for cur != nil {
		node, err := t.storage.Get(cur)
		if err != nil {
			return nil, err
		}

		nodes = append(nodes, storageNode{
			key:  cur,
			node: node,
		})

		subset := isSubset(key, cur)
		if cur.Len() >= key.Len() || !subset {
			return nodes, nil
		}

		if key.Test(key.Len() - cur.Len() - 1) {
			cur = node.Right
		} else {
			cur = node.Left
		}
	}

	return nodes, nil
}

// Get the corresponding `value` for a `key`
func (t *Trie) Get(key *felt.Felt) (*felt.Felt, error) {
	storageKey := t.feltToKey(key)
	value, err := t.storage.Get(&storageKey)
	if err != nil {
		if errors.Is(err, db.ErrKeyNotFound) {
			return &felt.Zero, nil
		}
		return nil, err
	}
	defer nodePool.Put(value)
	leafValue := *value.Value
	return &leafValue, nil
}

<<<<<<< HEAD
func (t *Trie) Iterate(startValue *felt.Felt, consumer func(key, value *felt.Felt) (bool, error)) (bool, error) {
	startValueKey := FeltToBitSet(startValue, 251)
	neverStopped, err := t.doIterate(startValueKey, t.rootKey, consumer)
=======
// Iterate the trie from startValue in ascending order until the consumer returned false or an error occur. Return true
// if end of trie is reached.
// TODO: its much more efficient to iterate from the txn level. But even without that, if the leaf are ordered correctly,
// block cache should have a pretty good hit rate.
func (t *Trie) Iterate(startValue *felt.Felt, consumer func(key, value *felt.Felt) (bool, error)) (bool, error) {
	startValueKey := t.feltToKey(startValue)
	neverStopped, err := t.doIterate(&startValueKey, t.rootKey, consumer)
>>>>>>> 227e94d1

	return neverStopped, err
}

func (t *Trie) doIterate(startValue, key *Key, consumer func(key, value *felt.Felt) (bool, error)) (bool, error) {
<<<<<<< HEAD
	iterate_count.Inc()
=======
>>>>>>> 227e94d1
	if key == nil {
		return false, nil
	}

	thenode, err := t.storage.Get(key)
	if err != nil {
		return false, err
	}

<<<<<<< HEAD
	if key.Len() == 251 {
		if IsKeyHigher(startValue, key) {
			return true, nil
		}
		iterate_leaves_count.Inc()
		keyAsFelt := t.bitSetToFelt(key)
		return consumer(keyAsFelt, thenode.Value)
	}

	// TODO: Double check this
	if !IsKeyHigher(startValue, thenode.Right) {
=======
	if key.Len() == t.height {
		if startValue.CmpAligned(key) > 0 {
			return true, nil
		}
		keyAsFelt := key.Felt()
		return consumer(&keyAsFelt, thenode.Value)
	}

	// If the startvalue is higher than the right node, no point in going to left at all
	if startValue.CmpAligned(thenode.Right) < 0 {
>>>>>>> 227e94d1
		next, err := t.doIterate(startValue, thenode.Left, consumer)
		if err != nil {
			return false, err
		}

		if !next {
			return false, nil
		}
	}

	return t.doIterate(startValue, thenode.Right, consumer)
}

type ProofNode struct {
	Key  *Key
	Hash *felt.Felt
}

<<<<<<< HEAD
func (t *Trie) ProofTo(key *felt.Felt) ([]*ProofNode, error) {
=======
func (t *Trie) RangeProof(from, to *felt.Felt) ([]*ProofNode, error) {
	if from.Equal(to) {
		return t.proofTo(from)
	}

	leftProofs, err := t.proofTo(from)
	if err != nil {
		return nil, err
	}

	rightProofs, err := t.proofTo(to)
	if err != nil {
		return nil, err
	}

	fromKey := t.feltToKey(from)
	toKey := t.feltToKey(to)

	// Trim the proof from inner node or there might be cases where verification passes even with missing leaf
	combinedProofs := make([]*ProofNode, 0, len(leftProofs)+len(rightProofs))
	for _, proof := range leftProofs {
		if proof.Key.CmpAligned(&fromKey) > 0 {
			continue
		}
		combinedProofs = append(combinedProofs, proof)
	}
	for _, proof := range rightProofs {
		if proof.Key.CmpAligned(&toKey) < 0 {
			continue
		}
		combinedProofs = append(combinedProofs, proof)
	}

	return combinedProofs, err
}

func (t *Trie) proofTo(key *felt.Felt) ([]*ProofNode, error) {
>>>>>>> 227e94d1
	nodeKey := t.feltToKey(key)
	nodes, err := t.nodesFromRoot(&nodeKey)
	if err != nil {
		return nil, err
	}

	result := make([]*ProofNode, 0, len(nodes))
	for i, curnode := range nodes[:len(nodes)-1] {
		nextKey := nodes[i+1].key
		if curnode.node.Left.Equal(nextKey) {
			othernode, err := t.storage.Get(curnode.node.Right)
			if err != nil {
				return nil, err
			}
			result = append(result, &ProofNode{
				Key:  curnode.node.Right,
				Hash: othernode.Value,
			})
		} else {
			othernode, err := t.storage.Get(curnode.node.Left)
			if err != nil {
				return nil, err
			}
			result = append(result, &ProofNode{
				Key:  curnode.node.Left,
				Hash: othernode.Value,
			})
		}
	}

	return result, nil
}

func (t *Trie) SetProofNode(key Key, value *felt.Felt) error {
<<<<<<< HEAD
	_, err := t.put(key, value, true)
=======
	_, err := t.put(key, value)
>>>>>>> 227e94d1
	return err
}

// Put updates the corresponding `value` for a `key`
func (t *Trie) Put(key, value *felt.Felt) (*felt.Felt, error) {
	if key.Cmp(t.maxKey) > 0 {
		return nil, fmt.Errorf("key %s exceeds trie height %d", key, t.height)
	}

	nodeKey := t.feltToKey(key)
<<<<<<< HEAD
	return t.put(nodeKey, value, false)
}

// Put updates the corresponding `value` for a `key`
//
//nolint:gocyclo
func (t *Trie) put(nodeKey Key, value *felt.Felt, isProof bool) (*felt.Felt, error) {
=======
	return t.put(nodeKey, value)
}

//nolint:gocyclo
func (t *Trie) put(nodeKey Key, value *felt.Felt) (*felt.Felt, error) {
>>>>>>> 227e94d1
	old := felt.Zero
	node := &Node{
		Value: value,
	}

	nodes, err := t.nodesFromRoot(&nodeKey)
	if err != nil {
		return nil, err
	}
	defer func() {
		for _, n := range nodes {
			nodePool.Put(n.node)
		}
	}()

	// empty trie, make new value root
	if len(nodes) == 0 {
		if value.IsZero() {
			return nil, nil // no-op
		}

		if err = t.storage.Put(&nodeKey, node); err != nil {
			return nil, err
		}
		t.setRootKey(&nodeKey)
		return &old, nil
	} else {
		// Replace if key already exist
		sibling := nodes[len(nodes)-1]
		if nodeKey.Equal(sibling.key) {
			if isProof {
				return nil, nil
			}

			// we have to deference the Value, since the Node can released back
			// to the NodePool and be reused anytime
			old = *sibling.node.Value // record old value to return to caller
			if value.IsZero() {
				if err = t.deleteLast(nodes); err != nil {
					return nil, err
				}
				return &old, nil
			}

			if err = t.storage.Put(&nodeKey, node); err != nil {
				return nil, err
			}
			t.dirtyNodes = append(t.dirtyNodes, &nodeKey)
			return &old, nil
		} else if value.IsZero() {
			// trying to insert 0 to a key that does not exist
			return nil, nil // no-op
		}

		var commonKey Key
		if nodeKey.Len() > sibling.key.Len() {
			commonKey, _ = findCommonKey(&nodeKey, sibling.key)
		} else {
			commonKey, _ = findCommonKey(sibling.key, &nodeKey)
		}

<<<<<<< HEAD
		if commonKey.Equal(&nodeKey) && isProof {
			return nil, nil
		}

		if isProof {
			n, err := t.storage.Get(&commonKey)
			if err != nil && err != db.ErrKeyNotFound {
				return nil, err
			}

			if n != nil {
				return nil, nil
			}
		}

=======
>>>>>>> 227e94d1
		newParent := &Node{}
		var leftChild, rightChild *Node
		if nodeKey.Test(nodeKey.Len() - commonKey.Len() - 1) {
			newParent.Left, newParent.Right = sibling.key, &nodeKey
			leftChild, rightChild = sibling.node, node
		} else {
			newParent.Left, newParent.Right = &nodeKey, sibling.key
			leftChild, rightChild = node, sibling.node
		}

		leftPath := path(newParent.Left, &commonKey)
		rightPath := path(newParent.Right, &commonKey)

		newParent.Value = t.hash(leftChild.Hash(&leftPath, t.hash), rightChild.Hash(&rightPath, t.hash))
		if err = t.storage.Put(&commonKey, newParent); err != nil {
			return nil, err
		}

		if len(nodes) > 1 { // sibling has a parent
			siblingParent := nodes[len(nodes)-2]

			// replace the link to our sibling with the new parent
			if siblingParent.node.Left.Equal(sibling.key) {
				*siblingParent.node.Left = commonKey
			} else {
				*siblingParent.node.Right = commonKey
			}

			if err = t.storage.Put(siblingParent.key, siblingParent.node); err != nil {
				return nil, err
			}
			t.dirtyNodes = append(t.dirtyNodes, &commonKey)
		} else {
			t.setRootKey(&commonKey)
		}

		if err = t.storage.Put(&nodeKey, node); err != nil {
			return nil, err
		}
		return &old, nil
	}
}

func (t *Trie) setRootKey(newRootKey *Key) {
	t.rootKey = newRootKey
	t.rootKeyIsDirty = true
}

func (t *Trie) updateValueIfDirty(key *Key) (*Node, error) {
	node, err := t.storage.Get(key)
	if err != nil {
		return nil, err
	}

	// leaf node
	if key.Len() == t.height {
		return node, nil
	}

	shouldUpdate := false
	for _, dirtyNode := range t.dirtyNodes {
		if key.Len() < dirtyNode.Len() {
			shouldUpdate = isSubset(dirtyNode, key)
			if shouldUpdate {
				break
			}
		}
	}

	if !shouldUpdate {
		return node, nil
	}

	leftChild, err := t.updateValueIfDirty(node.Left)
	if err != nil {
		return nil, err
	}
	defer nodePool.Put(leftChild)
	rightChild, err := t.updateValueIfDirty(node.Right)
	if err != nil {
		return nil, err
	}
	defer nodePool.Put(rightChild)

	leftPath := path(node.Left, key)
	rightPath := path(node.Right, key)

	node.Value = t.hash(leftChild.Hash(&leftPath, t.hash), rightChild.Hash(&rightPath, t.hash))

	if err = t.storage.Put(key, node); err != nil {
		return nil, err
	}
	return node, nil
}

// deleteLast deletes the last node in the given list
func (t *Trie) deleteLast(nodes []storageNode) error {
	last := nodes[len(nodes)-1]
	if err := t.storage.Delete(last.key); err != nil {
		return err
	}

	if len(nodes) == 1 { // deleted node was root
		t.setRootKey(nil)
		return nil
	}

	// parent now has only a single child, so delete
	parent := nodes[len(nodes)-2]
	if err := t.storage.Delete(parent.key); err != nil {
		return err
	}

	var siblingKey Key
	if parent.node.Left.Equal(last.key) {
		siblingKey = *parent.node.Right
	} else {
		siblingKey = *parent.node.Left
	}

	if len(nodes) == 2 { // sibling should become root
		t.setRootKey(&siblingKey)
		return nil
	}
	// sibling should link to grandparent (len(affectedNodes) > 2)
	grandParent := &nodes[len(nodes)-3]
	// replace link to parent with a link to sibling
	if grandParent.node.Left.Equal(parent.key) {
		*grandParent.node.Left = siblingKey
	} else {
		*grandParent.node.Right = siblingKey
	}

	if err := t.storage.Put(grandParent.key, grandParent.node); err != nil {
		return err
	}
	t.dirtyNodes = append(t.dirtyNodes, &siblingKey)
	return nil
}

// Root returns the commitment of a [Trie]
func (t *Trie) Root() (*felt.Felt, error) {
	// We are careful to update the root key before returning.
	// Otherwise, a new trie will not be able to find the root node.
	if t.rootKeyIsDirty {
		if t.rootKey == nil {
			if err := t.storage.DeleteRootKey(); err != nil {
				return nil, err
			}
		} else if err := t.storage.PutRootKey(t.rootKey); err != nil {
			return nil, err
		}
		t.rootKeyIsDirty = false
	}

	if t.rootKey == nil {
		return new(felt.Felt), nil
	}

	root, err := t.updateValueIfDirty(t.rootKey)
	if err != nil {
		return nil, err
	}
	defer nodePool.Put(root)
	t.dirtyNodes = nil

	path := path(t.rootKey, nil)
	return root.Hash(&path, t.hash), nil
}

// Commit forces root calculation
func (t *Trie) Commit() error {
	_, err := t.Root()
	return err
}

// RootKey returns db key of the [Trie] root node
func (t *Trie) RootKey() *Key {
	return t.rootKey
}

func (t *Trie) Dump() {
	t.dump(0, nil)
}

// Try to print a [Trie] in a somewhat human-readable form
/*
Todo: create more meaningful representation of trie. In the current format string, storage is being
printed but the value that is printed is the bitset of the trie node this is different from the
storage of the trie. Also, consider renaming the function name to something other than dump.

The following can be printed:
- key (which represents the storage key)
- path (as specified in the documentation)
- len (as specified in the documentation)
- bottom (as specified in the documentation)

The spacing to represent the levels of the trie can remain the same.
*/
func (t *Trie) dump(level int, parentP *Key) {
	if t.rootKey == nil {
		fmt.Printf("%sEMPTY\n", strings.Repeat("\t", level))
		return
	}

	root, err := t.storage.Get(t.rootKey)
	if err != nil {
		return
	}
	defer nodePool.Put(root)
	path := path(t.rootKey, parentP)
	fmt.Printf("%sstorage : \"%s\" %d spec: \"%s\" %d bottom: \"%s\" \n",
		strings.Repeat("\t", level),
		t.rootKey.String(),
		t.rootKey.Len(),
		path.String(),
		path.Len(),
		root.Value.String(),
	)
	(&Trie{
		rootKey: root.Left,
		storage: t.storage,
	}).dump(level+1, t.rootKey)
	(&Trie{
		rootKey: root.Right,
		storage: t.storage,
	}).dump(level+1, t.rootKey)
}

<<<<<<< HEAD
func KeyToBigInt(path *Key) *big.Int {
	theint := &big.Int{}
	theint = theint.SetBytes(path.bitset[:])
	if path.Len() < 251 {
		theint = theint.Lsh(theint, 251-uint(path.len))
	}

	return theint
}

func IsKeyHigher(b1, b2 *Key) bool {
	// No its not aligned, so need to convert to bigint
	b1i := KeyToBigInt(b1)
	b2i := KeyToBigInt(b2)
	return b1i.Cmp(b2i) > 0
}

// VerifyTrie recalculate a trie root
// TODO: In context of snap sync, this does not store the calculated inner nodes, which is a waste of CPU cycle.
func VerifyTrie(expectedRoot *felt.Felt, paths []*felt.Felt, hashes []*felt.Felt, proofs []*ProofNode, hash HashFunc) (bool, error) {
	db2, err := pebble.NewMem()
	if err != nil {
		return false, err
	}
	defer db2.Close()

	tr2, err := NewTrie(NewTransactionStorage(db2.NewTransaction(true), []byte{1}), 251, hash)
=======
// VerifyTrie recalculate a trie root and throw error if it does not match the expected root.
// Return true if the proofs shows the existence of more nodes to after the last path.
// TODO: In context of snap sync, this does not store the calculated inner nodes, which is a waste of CPU cycle.
func VerifyTrie(expectedRoot *felt.Felt, paths, hashes []*felt.Felt, proofs []*ProofNode, height uint8, hash HashFunc) (bool, error) {
	tr, err := newTrie(newMemStorage(), height, hash)
>>>>>>> 227e94d1
	if err != nil {
		return false, err
	}

	for i, path := range paths {
<<<<<<< HEAD
		verify_count.Inc() // I know its not efficient
		_, err := tr2.Put(path, hashes[i])
=======
		_, err = tr.Put(path, hashes[i])
>>>>>>> 227e94d1
		if err != nil {
			return false, err
		}
	}

	hasNext := false
<<<<<<< HEAD
	lastPath := tr2.FeltToBitSet(paths[len(paths)-1])
	for _, proof := range proofs {
		if IsKeyHigher(proof.Key, &lastPath) {
			hasNext = true
		}
		err := tr2.SetProofNode(*proof.Key, proof.Hash)
=======
	lastPath := tr.feltToKey(paths[len(paths)-1])
	for _, proof := range proofs {
		if proof.Key.CmpAligned(&lastPath) > 0 {
			hasNext = true
		}
		err = tr.SetProofNode(*proof.Key, proof.Hash)
>>>>>>> 227e94d1
		if err != nil {
			return false, err
		}
	}

<<<<<<< HEAD
	tr2root, err := tr2.Root()
=======
	root, err := tr.Root()
>>>>>>> 227e94d1
	if err != nil {
		return false, nil
	}

<<<<<<< HEAD
	if !tr2root.Equal(expectedRoot) {
		return false, fmt.Errorf("hash mismatch %s vs %s", tr2root.String(), expectedRoot.String())
=======
	if !root.Equal(expectedRoot) {
		return false, fmt.Errorf("hash mismatch %s vs %s", root.String(), expectedRoot.String())
>>>>>>> 227e94d1
	}

	return hasNext, nil
}<|MERGE_RESOLUTION|>--- conflicted
+++ resolved
@@ -4,29 +4,12 @@
 import (
 	"errors"
 	"fmt"
+	"math/big"
+	"strings"
+
 	"github.com/NethermindEth/juno/core/crypto"
 	"github.com/NethermindEth/juno/core/felt"
 	"github.com/NethermindEth/juno/db"
-	"github.com/NethermindEth/juno/db/pebble"
-	"github.com/prometheus/client_golang/prometheus"
-	"github.com/prometheus/client_golang/prometheus/promauto"
-	"math/big"
-	"strings"
-)
-
-var (
-	iterate_count = promauto.NewCounter(prometheus.CounterOpts{
-		Name: "juno_iterate_count",
-		Help: "Time in address get",
-	})
-	verify_count = promauto.NewCounter(prometheus.CounterOpts{
-		Name: "juno_verify_count",
-		Help: "Time in address get",
-	})
-	iterate_leaves_count = promauto.NewCounter(prometheus.CounterOpts{
-		Name: "juno_iterate_leaves_count",
-		Help: "Time in address get",
-	})
 )
 
 // Storage is the Persistent storage for the [Trie]
@@ -40,10 +23,6 @@
 	DeleteRootKey() error
 }
 
-<<<<<<< HEAD
-type hashFunc func(*felt.Felt, *felt.Felt) *felt.Felt
-=======
->>>>>>> 227e94d1
 type HashFunc func(*felt.Felt, *felt.Felt) *felt.Felt
 
 // Trie is a dense Merkle Patricia Trie (i.e., all internal nodes have two children).
@@ -84,15 +63,7 @@
 	return newTrie(storage, height, crypto.Poseidon)
 }
 
-<<<<<<< HEAD
-func NewTrie(storage Storage, height uint8, hash HashFunc) (*Trie, error) {
-	return newTrie(storage, height, hashFunc(hash))
-}
-
-func newTrie(storage Storage, height uint8, hash hashFunc) (*Trie, error) {
-=======
 func newTrie(storage Storage, height uint8, hash HashFunc) (*Trie, error) {
->>>>>>> 227e94d1
 	if height > felt.Bits {
 		return nil, fmt.Errorf("max trie height is %d, got: %d", felt.Bits, height)
 	}
@@ -124,30 +95,11 @@
 	return do(trie)
 }
 
-func (t *Trie) FeltToBitSet(k *felt.Felt) Key {
-	return t.feltToKey(k)
-}
-
 // feltToBitSet Converts a key, given in felt, to a trie.Key which when followed on a [Trie],
 // leads to the corresponding [Node]
 func (t *Trie) feltToKey(k *felt.Felt) Key {
 	kBytes := k.Bytes()
 	return NewKey(t.height, kBytes[:])
-}
-
-func FeltToBitSet(k *felt.Felt, h uint8) *Key {
-	kBytes := k.Bytes()
-	nk := NewKey(h, kBytes[:])
-	return &nk
-}
-
-func (t *Trie) bitSetToFelt(path *Key) *felt.Felt {
-	if path == nil {
-		return nil
-	}
-
-	f := path.Felt()
-	return &f
 }
 
 // findCommonKey finds the set of common MSB bits in two key bitsets.
@@ -182,12 +134,6 @@
 	// drop parent key, and one more MSB since left/right relation already encodes that information
 	if parentKey != nil {
 		path.Truncate(path.Len() - parentKey.Len() - 1)
-		/* TODO: double check this
-		if path.Len() == 0 { // Could be in case of proof node where the parent temporarily does not have one of the child node
-			return nil
-		}
-		path.DeleteAt(path.Len() - 1)
-		*/
 	}
 	return path
 }
@@ -246,11 +192,6 @@
 	return &leafValue, nil
 }
 
-<<<<<<< HEAD
-func (t *Trie) Iterate(startValue *felt.Felt, consumer func(key, value *felt.Felt) (bool, error)) (bool, error) {
-	startValueKey := FeltToBitSet(startValue, 251)
-	neverStopped, err := t.doIterate(startValueKey, t.rootKey, consumer)
-=======
 // Iterate the trie from startValue in ascending order until the consumer returned false or an error occur. Return true
 // if end of trie is reached.
 // TODO: its much more efficient to iterate from the txn level. But even without that, if the leaf are ordered correctly,
@@ -258,16 +199,11 @@
 func (t *Trie) Iterate(startValue *felt.Felt, consumer func(key, value *felt.Felt) (bool, error)) (bool, error) {
 	startValueKey := t.feltToKey(startValue)
 	neverStopped, err := t.doIterate(&startValueKey, t.rootKey, consumer)
->>>>>>> 227e94d1
 
 	return neverStopped, err
 }
 
 func (t *Trie) doIterate(startValue, key *Key, consumer func(key, value *felt.Felt) (bool, error)) (bool, error) {
-<<<<<<< HEAD
-	iterate_count.Inc()
-=======
->>>>>>> 227e94d1
 	if key == nil {
 		return false, nil
 	}
@@ -277,19 +213,6 @@
 		return false, err
 	}
 
-<<<<<<< HEAD
-	if key.Len() == 251 {
-		if IsKeyHigher(startValue, key) {
-			return true, nil
-		}
-		iterate_leaves_count.Inc()
-		keyAsFelt := t.bitSetToFelt(key)
-		return consumer(keyAsFelt, thenode.Value)
-	}
-
-	// TODO: Double check this
-	if !IsKeyHigher(startValue, thenode.Right) {
-=======
 	if key.Len() == t.height {
 		if startValue.CmpAligned(key) > 0 {
 			return true, nil
@@ -300,7 +223,6 @@
 
 	// If the startvalue is higher than the right node, no point in going to left at all
 	if startValue.CmpAligned(thenode.Right) < 0 {
->>>>>>> 227e94d1
 		next, err := t.doIterate(startValue, thenode.Left, consumer)
 		if err != nil {
 			return false, err
@@ -319,9 +241,6 @@
 	Hash *felt.Felt
 }
 
-<<<<<<< HEAD
-func (t *Trie) ProofTo(key *felt.Felt) ([]*ProofNode, error) {
-=======
 func (t *Trie) RangeProof(from, to *felt.Felt) ([]*ProofNode, error) {
 	if from.Equal(to) {
 		return t.proofTo(from)
@@ -359,7 +278,6 @@
 }
 
 func (t *Trie) proofTo(key *felt.Felt) ([]*ProofNode, error) {
->>>>>>> 227e94d1
 	nodeKey := t.feltToKey(key)
 	nodes, err := t.nodesFromRoot(&nodeKey)
 	if err != nil {
@@ -394,11 +312,7 @@
 }
 
 func (t *Trie) SetProofNode(key Key, value *felt.Felt) error {
-<<<<<<< HEAD
-	_, err := t.put(key, value, true)
-=======
 	_, err := t.put(key, value)
->>>>>>> 227e94d1
 	return err
 }
 
@@ -409,21 +323,11 @@
 	}
 
 	nodeKey := t.feltToKey(key)
-<<<<<<< HEAD
-	return t.put(nodeKey, value, false)
-}
-
-// Put updates the corresponding `value` for a `key`
-//
-//nolint:gocyclo
-func (t *Trie) put(nodeKey Key, value *felt.Felt, isProof bool) (*felt.Felt, error) {
-=======
 	return t.put(nodeKey, value)
 }
 
 //nolint:gocyclo
 func (t *Trie) put(nodeKey Key, value *felt.Felt) (*felt.Felt, error) {
->>>>>>> 227e94d1
 	old := felt.Zero
 	node := &Node{
 		Value: value,
@@ -454,10 +358,6 @@
 		// Replace if key already exist
 		sibling := nodes[len(nodes)-1]
 		if nodeKey.Equal(sibling.key) {
-			if isProof {
-				return nil, nil
-			}
-
 			// we have to deference the Value, since the Node can released back
 			// to the NodePool and be reused anytime
 			old = *sibling.node.Value // record old value to return to caller
@@ -485,24 +385,6 @@
 			commonKey, _ = findCommonKey(sibling.key, &nodeKey)
 		}
 
-<<<<<<< HEAD
-		if commonKey.Equal(&nodeKey) && isProof {
-			return nil, nil
-		}
-
-		if isProof {
-			n, err := t.storage.Get(&commonKey)
-			if err != nil && err != db.ErrKeyNotFound {
-				return nil, err
-			}
-
-			if n != nil {
-				return nil, nil
-			}
-		}
-
-=======
->>>>>>> 227e94d1
 		newParent := &Node{}
 		var leftChild, rightChild *Node
 		if nodeKey.Test(nodeKey.Len() - commonKey.Len() - 1) {
@@ -732,94 +614,41 @@
 	}).dump(level+1, t.rootKey)
 }
 
-<<<<<<< HEAD
-func KeyToBigInt(path *Key) *big.Int {
-	theint := &big.Int{}
-	theint = theint.SetBytes(path.bitset[:])
-	if path.Len() < 251 {
-		theint = theint.Lsh(theint, 251-uint(path.len))
-	}
-
-	return theint
-}
-
-func IsKeyHigher(b1, b2 *Key) bool {
-	// No its not aligned, so need to convert to bigint
-	b1i := KeyToBigInt(b1)
-	b2i := KeyToBigInt(b2)
-	return b1i.Cmp(b2i) > 0
-}
-
-// VerifyTrie recalculate a trie root
-// TODO: In context of snap sync, this does not store the calculated inner nodes, which is a waste of CPU cycle.
-func VerifyTrie(expectedRoot *felt.Felt, paths []*felt.Felt, hashes []*felt.Felt, proofs []*ProofNode, hash HashFunc) (bool, error) {
-	db2, err := pebble.NewMem()
-	if err != nil {
-		return false, err
-	}
-	defer db2.Close()
-
-	tr2, err := NewTrie(NewTransactionStorage(db2.NewTransaction(true), []byte{1}), 251, hash)
-=======
 // VerifyTrie recalculate a trie root and throw error if it does not match the expected root.
 // Return true if the proofs shows the existence of more nodes to after the last path.
 // TODO: In context of snap sync, this does not store the calculated inner nodes, which is a waste of CPU cycle.
 func VerifyTrie(expectedRoot *felt.Felt, paths, hashes []*felt.Felt, proofs []*ProofNode, height uint8, hash HashFunc) (bool, error) {
 	tr, err := newTrie(newMemStorage(), height, hash)
->>>>>>> 227e94d1
 	if err != nil {
 		return false, err
 	}
 
 	for i, path := range paths {
-<<<<<<< HEAD
-		verify_count.Inc() // I know its not efficient
-		_, err := tr2.Put(path, hashes[i])
-=======
 		_, err = tr.Put(path, hashes[i])
->>>>>>> 227e94d1
 		if err != nil {
 			return false, err
 		}
 	}
 
 	hasNext := false
-<<<<<<< HEAD
-	lastPath := tr2.FeltToBitSet(paths[len(paths)-1])
-	for _, proof := range proofs {
-		if IsKeyHigher(proof.Key, &lastPath) {
-			hasNext = true
-		}
-		err := tr2.SetProofNode(*proof.Key, proof.Hash)
-=======
 	lastPath := tr.feltToKey(paths[len(paths)-1])
 	for _, proof := range proofs {
 		if proof.Key.CmpAligned(&lastPath) > 0 {
 			hasNext = true
 		}
 		err = tr.SetProofNode(*proof.Key, proof.Hash)
->>>>>>> 227e94d1
 		if err != nil {
 			return false, err
 		}
 	}
 
-<<<<<<< HEAD
-	tr2root, err := tr2.Root()
-=======
 	root, err := tr.Root()
->>>>>>> 227e94d1
 	if err != nil {
 		return false, nil
 	}
 
-<<<<<<< HEAD
-	if !tr2root.Equal(expectedRoot) {
-		return false, fmt.Errorf("hash mismatch %s vs %s", tr2root.String(), expectedRoot.String())
-=======
 	if !root.Equal(expectedRoot) {
 		return false, fmt.Errorf("hash mismatch %s vs %s", root.String(), expectedRoot.String())
->>>>>>> 227e94d1
 	}
 
 	return hasNext, nil
