// Package trie implements a dense Merkle Patricia Trie. See the documentation on [Trie] for details.
package trie

import (
	"bytes"
	"encoding/binary"
	"errors"
	"fmt"
	"github.com/NethermindEth/juno/core/crypto"
	"github.com/NethermindEth/juno/core/felt"
	"github.com/NethermindEth/juno/db"
<<<<<<< HEAD
	"github.com/NethermindEth/juno/db/pebble"
	"github.com/bits-and-blooms/bitset"
	"github.com/prometheus/client_golang/prometheus"
	"github.com/prometheus/client_golang/prometheus/promauto"
	"math/big"
	"strings"
)

var (
	iterate_count = promauto.NewCounter(prometheus.CounterOpts{
		Name: "juno_iterate_count",
		Help: "Time in address get",
	})
	verify_count = promauto.NewCounter(prometheus.CounterOpts{
		Name: "juno_verify_count",
		Help: "Time in address get",
	})
	iterate_leaves_count = promauto.NewCounter(prometheus.CounterOpts{
		Name: "juno_iterate_leaves_count",
		Help: "Time in address get",
	})
=======
>>>>>>> a03ad275
)

// Storage is the Persistent storage for the [Trie]
type Storage interface {
	Put(key *Key, value *Node) error
	Get(key *Key) (*Node, error)
	Delete(key *Key) error

	PutRootKey(newRootKey *Key) error
	RootKey() (*Key, error)
	DeleteRootKey() error
}

type hashFunc func(*felt.Felt, *felt.Felt) *felt.Felt
type HashFunc func(*felt.Felt, *felt.Felt) *felt.Felt

// Trie is a dense Merkle Patricia Trie (i.e., all internal nodes have two children).
//
// This implementation allows for a "flat" storage by keying nodes on their path rather than
// their hash, resulting in O(1) accesses and O(log n) insertions.
//
// The state trie [specification] describes a sparse Merkle Trie.
// Note that this dense implementation results in an equivalent commitment.
//
// Terminology:
//   - path: represents the path as defined in the specification. Together with len,
//     represents a relative path from the current node to the node's nearest non-empty child.
//   - len: represents the len as defined in the specification. The number of bits to take
//     from the fixed-length path to reach the nearest non-empty child.
//   - key: represents the storage key for trie [Node]s. It is the full path to the node from the
//     root.
//
// [specification]: https://docs.starknet.io/documentation/develop/State/starknet-state/
type Trie struct {
	height  uint8
	rootKey *Key
	maxKey  *felt.Felt
	storage Storage
	hash    hashFunc

	dirtyNodes     []*Key
	rootKeyIsDirty bool
}

type NewTrieFunc func(Storage, uint8) (*Trie, error)

func NewTriePedersen(storage Storage, height uint8) (*Trie, error) {
	return newTrie(storage, height, crypto.Pedersen)
}

func NewTriePoseidon(storage Storage, height uint8) (*Trie, error) {
	return newTrie(storage, height, crypto.Poseidon)
}

<<<<<<< HEAD
func NewTrie(storage Storage, height uint, hash HashFunc) (*Trie, error) {
	return newTrie(storage, height, hashFunc(hash))
}

func newTrie(storage Storage, height uint, hash hashFunc) (*Trie, error) {
=======
func newTrie(storage Storage, height uint8, hash hashFunc) (*Trie, error) {
>>>>>>> a03ad275
	if height > felt.Bits {
		return nil, fmt.Errorf("max trie height is %d, got: %d", felt.Bits, height)
	}

	// maxKey is 2^height - 1
	maxKey := new(felt.Felt).Exp(new(felt.Felt).SetUint64(2), new(big.Int).SetUint64(uint64(height)))
	maxKey.Sub(maxKey, new(felt.Felt).SetUint64(1))

	rootKey, err := storage.RootKey()
	if err != nil && !errors.Is(err, db.ErrKeyNotFound) {
		return nil, err
	}

	return &Trie{
		storage: storage,
		height:  height,
		rootKey: rootKey,
		maxKey:  maxKey,
		hash:    hash,
	}, nil
}

// RunOnTempTrie creates an in-memory Trie of height `height` and runs `do` on that Trie
func RunOnTempTrie(height uint8, do func(*Trie) error) error {
	trie, err := NewTriePedersen(newMemStorage(), height)
	if err != nil {
		return err
	}
	return do(trie)
}

<<<<<<< HEAD
func (t *Trie) FeltToBitSet(k *felt.Felt) *bitset.BitSet {
	return t.feltToBitSet(k)
}

// feltToBitSet Converts a key, given in felt, to a bitset which when followed on a [Trie],
=======
// feltToBitSet Converts a key, given in felt, to a trie.Key which when followed on a [Trie],
>>>>>>> a03ad275
// leads to the corresponding [Node]
func (t *Trie) feltToKey(k *felt.Felt) Key {
	kBytes := k.Bytes()
	return NewKey(t.height, kBytes[:])
}

func FeltToBitSet(k *felt.Felt, h uint) *bitset.BitSet {
	if k == nil {
		return nil
	}

	kBits := k.Bits()
	return bitset.FromWithLength(h, kBits[:])
}

func (t *Trie) bitSetToFelt(path *bitset.BitSet) *felt.Felt {
	pathWords := path.Bytes()
	if len(pathWords) > felt.Limbs {
		panic(fmt.Sprintf("key too long to fit in Felt %d %d", len(pathWords), felt.Limbs))
	}

	var pathBytes [felt.Bytes]byte
	for idx, word := range pathWords {
		startBytes := 24 - (idx * 8)
		binary.BigEndian.PutUint64(pathBytes[startBytes:startBytes+8], word)
	}

	return new(felt.Felt).SetBytes(pathBytes[:])
}

// findCommonKey finds the set of common MSB bits in two key bitsets.
func findCommonKey(longerKey, shorterKey *Key) (Key, bool) {
	divergentBit := findDivergentBit(longerKey, shorterKey)
	commonKey := *shorterKey
	commonKey.DeleteLSB(shorterKey.Len() - divergentBit + 1)
	return commonKey, divergentBit == shorterKey.Len()+1
}

func findDivergentBit(longerKey, shorterKey *Key) uint8 {
	divergentBit := uint8(0)
	for divergentBit <= shorterKey.Len() &&
		longerKey.Test(longerKey.Len()-divergentBit) == shorterKey.Test(shorterKey.Len()-divergentBit) {
		divergentBit++
	}
	return divergentBit
}

func isSubset(longerKey, shorterKey *Key) bool {
	divergentBit := findDivergentBit(longerKey, shorterKey)
	return divergentBit == shorterKey.Len()+1
}

// path returns the path as mentioned in the [specification] for commitment calculations.
// path is suffix of key that diverges from parentKey. For example,
// for a key 0b1011 and parentKey 0b10, this function would return the path object of 0b0.
//
// [specification]: https://docs.starknet.io/documentation/develop/State/starknet-state/
func path(key, parentKey *Key) Key {
	path := *key
	// drop parent key, and one more MSB since left/right relation already encodes that information
	if parentKey != nil {
<<<<<<< HEAD
		path.Shrink(path.Len() - parentKey.Len() - 1)
		if path.Len() == 0 { // Could be in case of proof node where the parent temporarily does not have one of the child node
			return nil
		}
		path.DeleteAt(path.Len() - 1)
=======
		path.Truncate(path.Len() - parentKey.Len() - 1)
>>>>>>> a03ad275
	}
	return path
}

// storageNode is the on-disk representation of a [Node],
// where key is the storage key and node is the value.
type storageNode struct {
	key  *Key
	node *Node
}

// nodesFromRoot enumerates the set of [Node] objects that need to be traversed from the root
// of the Trie to the node which is given by the key.
// The [storageNode]s are returned in descending order beginning with the root.
func (t *Trie) nodesFromRoot(key *Key) ([]storageNode, error) {
	var nodes []storageNode
	cur := t.rootKey
	for cur != nil {
		node, err := t.storage.Get(cur)
		if err != nil {
			return nil, err
		}

		nodes = append(nodes, storageNode{
			key:  cur,
			node: node,
		})

		subset := isSubset(key, cur)
		if cur.Len() >= key.Len() || !subset {
			return nodes, nil
		}

		if key.Test(key.Len() - cur.Len() - 1) {
			cur = node.Right
		} else {
			cur = node.Left
		}
	}

	return nodes, nil
}

// Get the corresponding `value` for a `key`
func (t *Trie) Get(key *felt.Felt) (*felt.Felt, error) {
	storageKey := t.feltToKey(key)
	value, err := t.storage.Get(&storageKey)
	if err != nil {
		if errors.Is(err, db.ErrKeyNotFound) {
			return &felt.Zero, nil
		}
		return nil, err
	}
	defer nodePool.Put(value)
	leafValue := *value.Value
	return &leafValue, nil
}

func (t *Trie) Iterate(startValue *felt.Felt, consumer func(key *felt.Felt, value *felt.Felt) (bool, error)) (bool, error) {
	startValueKey := FeltToBitSet(startValue, 251)
	neverStopped, err := t.doIterate(startValueKey, t.rootKey, consumer)

	return neverStopped, err
}

func (t *Trie) doIterate(startValue *bitset.BitSet, key *bitset.BitSet, consumer func(key *felt.Felt, value *felt.Felt) (bool, error)) (bool, error) {
	iterate_count.Inc()
	if key == nil {
		return false, nil
	}

	thenode, err := t.storage.Get(key)
	if err != nil {
		return false, err
	}

	if key.Len() == 251 {
		if IsBitsetHigher(startValue, key) {
			return true, nil
		}
		iterate_leaves_count.Inc()
		keyAsFelt := t.bitSetToFelt(key)
		return consumer(keyAsFelt, thenode.Value)
	}

	// TODO: Double check this
	if !IsBitsetHigher(startValue, thenode.Right) {
		next, err := t.doIterate(startValue, thenode.Left, consumer)
		if err != nil {
			return false, err
		}

		if !next {
			return false, nil
		}
	}

	return t.doIterate(startValue, thenode.Right, consumer)
}

type ProofNode struct {
	Key  *bitset.BitSet
	Hash *felt.Felt
}

func (t *Trie) ProofTo(key *felt.Felt) ([]*ProofNode, error) {
	nodeKey := t.feltToBitSet(key)
	nodes, err := t.nodesFromRoot(nodeKey)
	if err != nil {
		return nil, err
	}

	result := make([]*ProofNode, 0, len(nodes))
	for i, curnode := range nodes[:len(nodes)-1] {
		nextKey := nodes[i+1].key
		if curnode.node.Left.Equal(nextKey) {
			othernode, err := t.storage.Get(curnode.node.Right)
			if err != nil {
				return nil, err
			}
			result = append(result, &ProofNode{
				Key:  curnode.node.Right,
				Hash: othernode.Value,
			})
		} else {
			othernode, err := t.storage.Get(curnode.node.Left)
			if err != nil {
				return nil, err
			}
			result = append(result, &ProofNode{
				Key:  curnode.node.Left,
				Hash: othernode.Value,
			})
		}
	}

	return result, nil
}

func NormalizedBitsetStr(b *bitset.BitSet) string {
	var buffer bytes.Buffer
	buffer.WriteString(fmt.Sprintf("%d ", b.Len()))

	offset := 251 - b.Len()
	backoffset := uint(251 - 64)
	// backoffset := uint(0)

	for i := 0; i < 64; i++ {
		if uint(i)+backoffset < offset {
			buffer.WriteString(".")
			continue
		}

		if b.Test(uint(i) - offset + backoffset) {
			buffer.WriteString("1")
		} else {
			buffer.WriteString("0")
		}

	}

	return buffer.String()
}

func (t *Trie) SetProofNode(key *bitset.BitSet, value *felt.Felt) error {
	_, err := t.put(key, value, true)
	return err
}

// Put updates the corresponding `value` for a `key`
//
//nolint:gocyclo
func (t *Trie) Put(key, value *felt.Felt) (*felt.Felt, error) {
	if key.Cmp(t.maxKey) > 0 {
		return nil, fmt.Errorf("key %s exceeds trie height %d", key, t.height)
	}

<<<<<<< HEAD
	nodeKey := t.feltToBitSet(key)
	return t.put(nodeKey, value, false)
}

// Put updates the corresponding `value` for a `key`
//
//nolint:gocyclo
func (t *Trie) put(nodeKey *bitset.BitSet, value *felt.Felt, isProof bool) (*felt.Felt, error) {
	old := felt.Zero
=======
	old := felt.Zero
	nodeKey := t.feltToKey(key)
>>>>>>> a03ad275
	node := &Node{
		Value: value,
	}

	nodes, err := t.nodesFromRoot(&nodeKey)
	if err != nil {
		return nil, err
	}
	defer func() {
		for _, n := range nodes {
			nodePool.Put(n.node)
		}
	}()

	// empty trie, make new value root
	if len(nodes) == 0 {
		if value.IsZero() {
			return nil, nil // no-op
		}

		if err = t.storage.Put(&nodeKey, node); err != nil {
			return nil, err
		}
		t.setRootKey(&nodeKey)
		return &old, nil
	} else {
		// Replace if key already exist
		sibling := nodes[len(nodes)-1]
		if nodeKey.Equal(sibling.key) {
			if isProof {
				return nil, nil
			}

			// we have to deference the Value, since the Node can released back
			// to the NodePool and be reused anytime
			old = *sibling.node.Value // record old value to return to caller
			if value.IsZero() {
				if err = t.deleteLast(nodes); err != nil {
					return nil, err
				}
				return &old, nil
			}

			if err = t.storage.Put(&nodeKey, node); err != nil {
				return nil, err
			}
			t.dirtyNodes = append(t.dirtyNodes, &nodeKey)
			return &old, nil
		} else if value.IsZero() {
			// trying to insert 0 to a key that does not exist
			return nil, nil // no-op
		}

<<<<<<< HEAD
		var commonKey *bitset.BitSet
		if nodeKey.Len() > sibling.key.Len() {
			commonKey, _ = findCommonKey(nodeKey, sibling.key)
		} else {
			commonKey, _ = findCommonKey(sibling.key, nodeKey)
		}

		if commonKey.Equal(nodeKey) && isProof {
			return nil, nil
		}

		if isProof {
			n, err := t.storage.Get(commonKey)
			if err != nil && err != db.ErrKeyNotFound {
				return nil, err
			}

			if n != nil {
				return nil, nil
			}
		}

=======
		commonKey, _ := findCommonKey(&nodeKey, sibling.key)
>>>>>>> a03ad275
		newParent := &Node{}
		var leftChild, rightChild *Node
		if nodeKey.Test(nodeKey.Len() - commonKey.Len() - 1) {
			newParent.Left, newParent.Right = sibling.key, &nodeKey
			leftChild, rightChild = sibling.node, node
		} else {
			newParent.Left, newParent.Right = &nodeKey, sibling.key
			leftChild, rightChild = node, sibling.node
		}

		leftPath := path(newParent.Left, &commonKey)
		rightPath := path(newParent.Right, &commonKey)

<<<<<<< HEAD
		newParent.Value = t.hash(leftChild.Hash(leftPath, t.hash), rightChild.Hash(rightPath, t.hash))

		if err = t.storage.Put(commonKey, newParent); err != nil {
=======
		newParent.Value = t.hash(leftChild.Hash(&leftPath, t.hash), rightChild.Hash(&rightPath, t.hash))
		if err = t.storage.Put(&commonKey, newParent); err != nil {
>>>>>>> a03ad275
			return nil, err
		}

		if len(nodes) > 1 { // sibling has a parent
			siblingParent := nodes[len(nodes)-2]

			// replace the link to our sibling with the new parent
			if siblingParent.node.Left.Equal(sibling.key) {
				*siblingParent.node.Left = commonKey
			} else {
				*siblingParent.node.Right = commonKey
			}

			if err = t.storage.Put(siblingParent.key, siblingParent.node); err != nil {
				return nil, err
			}
			t.dirtyNodes = append(t.dirtyNodes, &commonKey)
		} else {
			t.setRootKey(&commonKey)
		}

		if err = t.storage.Put(&nodeKey, node); err != nil {
			return nil, err
		}
		return &old, nil
	}
}

func (t *Trie) setRootKey(newRootKey *Key) {
	t.rootKey = newRootKey
	t.rootKeyIsDirty = true
}

func (t *Trie) updateValueIfDirty(key *Key) (*Node, error) {
	node, err := t.storage.Get(key)
	if err != nil {
		return nil, err
	}

	// leaf node
	if key.Len() == t.height && !key.Equal(bitset.New(t.height)) {
		return node, nil
	}

	shouldUpdate := false
	for _, dirtyNode := range t.dirtyNodes {
		if key.Len() < dirtyNode.Len() {
			shouldUpdate = isSubset(dirtyNode, key)
			if shouldUpdate {
				break
			}
		}
	}

	if !shouldUpdate {
		return node, nil
	}

	leftChild, err := t.updateValueIfDirty(node.Left)
	if err != nil {
		return nil, err
	}
	defer nodePool.Put(leftChild)
	rightChild, err := t.updateValueIfDirty(node.Right)
	if err != nil {
		return nil, err
	}
	defer nodePool.Put(rightChild)

	leftPath := path(node.Left, key)
	rightPath := path(node.Right, key)

	node.Value = t.hash(leftChild.Hash(&leftPath, t.hash), rightChild.Hash(&rightPath, t.hash))

	if err = t.storage.Put(key, node); err != nil {
		return nil, err
	}
	return node, nil
}

// deleteLast deletes the last node in the given list
func (t *Trie) deleteLast(nodes []storageNode) error {
	last := nodes[len(nodes)-1]
	if err := t.storage.Delete(last.key); err != nil {
		return err
	}

	if len(nodes) == 1 { // deleted node was root
		t.setRootKey(nil)
		return nil
	}

	// parent now has only a single child, so delete
	parent := nodes[len(nodes)-2]
	if err := t.storage.Delete(parent.key); err != nil {
		return err
	}

	var siblingKey Key
	if parent.node.Left.Equal(last.key) {
		siblingKey = *parent.node.Right
	} else {
		siblingKey = *parent.node.Left
	}

	if len(nodes) == 2 { // sibling should become root
		t.setRootKey(&siblingKey)
		return nil
	}
	// sibling should link to grandparent (len(affectedNodes) > 2)
	grandParent := &nodes[len(nodes)-3]
	// replace link to parent with a link to sibling
	if grandParent.node.Left.Equal(parent.key) {
		*grandParent.node.Left = siblingKey
	} else {
		*grandParent.node.Right = siblingKey
	}

	if err := t.storage.Put(grandParent.key, grandParent.node); err != nil {
		return err
	}
	t.dirtyNodes = append(t.dirtyNodes, &siblingKey)
	return nil
}

// Root returns the commitment of a [Trie]
func (t *Trie) Root() (*felt.Felt, error) {
	// We are careful to update the root key before returning.
	// Otherwise, a new trie will not be able to find the root node.
	if t.rootKeyIsDirty {
		if t.rootKey == nil {
			if err := t.storage.DeleteRootKey(); err != nil {
				return nil, err
			}
		} else if err := t.storage.PutRootKey(t.rootKey); err != nil {
			return nil, err
		}
		t.rootKeyIsDirty = false
	}

	if t.rootKey == nil {
		return new(felt.Felt), nil
	}

	root, err := t.updateValueIfDirty(t.rootKey)
	if err != nil {
		return nil, err
	}
	defer nodePool.Put(root)
	t.dirtyNodes = nil

	path := path(t.rootKey, nil)
	return root.Hash(&path, t.hash), nil
}

// Commit forces root calculation
func (t *Trie) Commit() error {
	_, err := t.Root()
	return err
}

// RootKey returns db key of the [Trie] root node
func (t *Trie) RootKey() *Key {
	return t.rootKey
}

func (t *Trie) Dump() {
	t.dump(0, nil)
}

// Try to print a [Trie] in a somewhat human-readable form
/*
Todo: create more meaningful representation of trie. In the current format string, storage is being
printed but the value that is printed is the bitset of the trie node this is different from the
storage of the trie. Also, consider renaming the function name to something other than dump.

The following can be printed:
- key (which represents the storage key)
- path (as specified in the documentation)
- len (as specified in the documentation)
- bottom (as specified in the documentation)

The spacing to represent the levels of the trie can remain the same.
*/
func (t *Trie) dump(level int, parentP *Key) {
	if t.rootKey == nil {
		fmt.Printf("%sEMPTY\n", strings.Repeat("\t", level))
		return
	}

	root, err := t.storage.Get(t.rootKey)
	if err != nil {
		return
	}
	defer nodePool.Put(root)
	path := path(t.rootKey, parentP)
	fmt.Printf("%sstorage : \"%s\" %d spec: \"%s\" %d bottom: \"%s\" \n",
		strings.Repeat("\t", level),
		t.rootKey.String(),
		t.rootKey.Len(),
		path.String(),
		path.Len(),
		root.Value.String(),
	)
	(&Trie{
		rootKey: root.Left,
		storage: t.storage,
	}).dump(level+1, t.rootKey)
	(&Trie{
		rootKey: root.Right,
		storage: t.storage,
	}).dump(level+1, t.rootKey)
}

func BitsetToBigInt(path *bitset.BitSet) *big.Int {

	buff := make([]byte, 8*len(path.Bytes()))

	for i, b := range path.Bytes() {
		binary.BigEndian.PutUint64(buff[len(buff)-8-i*8:], b)
	}

	theint := &big.Int{}
	theint = theint.SetBytes(buff)
	if path.Len() < 251 {
		theint = theint.Lsh(theint, 251-path.Len())
	}

	return theint
}

func IsBitsetHigher(b1, b2 *bitset.BitSet) bool {
	bi1 := BitsetToBigInt(b1)
	bi2 := BitsetToBigInt(b2)
	return bi1.Cmp(bi2) > 0
}

func VerifyTrie(expectedRoot *felt.Felt, paths []*felt.Felt, hashes []*felt.Felt, proofs []*ProofNode, hash HashFunc) (bool, error) {
	db2, err := pebble.NewMem()
	if err != nil {
		return false, err
	}
	defer db2.Close()

	tr2, err := NewTrie(NewTransactionStorage(db2.NewTransaction(true), []byte{1}), 251, hash)
	if err != nil {
		return false, err
	}

	for i, path := range paths {
		verify_count.Inc() // I know its not efficient
		_, err := tr2.Put(path, hashes[i])
		if err != nil {
			return false, err
		}
	}

	hasNext := false
	lastPath := tr2.FeltToBitSet(paths[len(paths)-1])
	for _, proof := range proofs {
		if IsBitsetHigher(proof.Key, lastPath) {
			hasNext = true
		}
		err := tr2.SetProofNode(proof.Key, proof.Hash)
		if err != nil {
			return false, err
		}
	}

	tr2root, err := tr2.Root()
	if err != nil {
		return false, nil
	}

	if !tr2root.Equal(expectedRoot) {
		return false, fmt.Errorf("hash mismatch %s vs %s", tr2root.String(), expectedRoot.String())
	}

	return hasNext, nil
}<|MERGE_RESOLUTION|>--- conflicted
+++ resolved
@@ -9,7 +9,6 @@
 	"github.com/NethermindEth/juno/core/crypto"
 	"github.com/NethermindEth/juno/core/felt"
 	"github.com/NethermindEth/juno/db"
-<<<<<<< HEAD
 	"github.com/NethermindEth/juno/db/pebble"
 	"github.com/bits-and-blooms/bitset"
 	"github.com/prometheus/client_golang/prometheus"
@@ -31,8 +30,6 @@
 		Name: "juno_iterate_leaves_count",
 		Help: "Time in address get",
 	})
-=======
->>>>>>> a03ad275
 )
 
 // Storage is the Persistent storage for the [Trie]
@@ -87,15 +84,11 @@
 	return newTrie(storage, height, crypto.Poseidon)
 }
 
-<<<<<<< HEAD
-func NewTrie(storage Storage, height uint, hash HashFunc) (*Trie, error) {
+func NewTrie(storage Storage, height uint8, hash HashFunc) (*Trie, error) {
 	return newTrie(storage, height, hashFunc(hash))
 }
 
-func newTrie(storage Storage, height uint, hash hashFunc) (*Trie, error) {
-=======
 func newTrie(storage Storage, height uint8, hash hashFunc) (*Trie, error) {
->>>>>>> a03ad275
 	if height > felt.Bits {
 		return nil, fmt.Errorf("max trie height is %d, got: %d", felt.Bits, height)
 	}
@@ -127,15 +120,11 @@
 	return do(trie)
 }
 
-<<<<<<< HEAD
-func (t *Trie) FeltToBitSet(k *felt.Felt) *bitset.BitSet {
+func (t *Trie) FeltToBitSet(k *felt.Felt) Key {
 	return t.feltToBitSet(k)
 }
 
-// feltToBitSet Converts a key, given in felt, to a bitset which when followed on a [Trie],
-=======
 // feltToBitSet Converts a key, given in felt, to a trie.Key which when followed on a [Trie],
->>>>>>> a03ad275
 // leads to the corresponding [Node]
 func (t *Trie) feltToKey(k *felt.Felt) Key {
 	kBytes := k.Bytes()
@@ -197,15 +186,13 @@
 	path := *key
 	// drop parent key, and one more MSB since left/right relation already encodes that information
 	if parentKey != nil {
-<<<<<<< HEAD
-		path.Shrink(path.Len() - parentKey.Len() - 1)
+		path.Truncate(path.Len() - parentKey.Len() - 1)
+		/* TODO: double check this
 		if path.Len() == 0 { // Could be in case of proof node where the parent temporarily does not have one of the child node
 			return nil
 		}
 		path.DeleteAt(path.Len() - 1)
-=======
-		path.Truncate(path.Len() - parentKey.Len() - 1)
->>>>>>> a03ad275
+		*/
 	}
 	return path
 }
@@ -383,7 +370,6 @@
 		return nil, fmt.Errorf("key %s exceeds trie height %d", key, t.height)
 	}
 
-<<<<<<< HEAD
 	nodeKey := t.feltToBitSet(key)
 	return t.put(nodeKey, value, false)
 }
@@ -391,12 +377,8 @@
 // Put updates the corresponding `value` for a `key`
 //
 //nolint:gocyclo
-func (t *Trie) put(nodeKey *bitset.BitSet, value *felt.Felt, isProof bool) (*felt.Felt, error) {
+func (t *Trie) put(nodeKey Key, value *felt.Felt, isProof bool) (*felt.Felt, error) {
 	old := felt.Zero
-=======
-	old := felt.Zero
-	nodeKey := t.feltToKey(key)
->>>>>>> a03ad275
 	node := &Node{
 		Value: value,
 	}
@@ -450,20 +432,19 @@
 			return nil, nil // no-op
 		}
 
-<<<<<<< HEAD
-		var commonKey *bitset.BitSet
+		var commonKey Key
 		if nodeKey.Len() > sibling.key.Len() {
-			commonKey, _ = findCommonKey(nodeKey, sibling.key)
+			commonKey, _ = findCommonKey(&nodeKey, sibling.key)
 		} else {
-			commonKey, _ = findCommonKey(sibling.key, nodeKey)
-		}
-
-		if commonKey.Equal(nodeKey) && isProof {
+			commonKey, _ = findCommonKey(sibling.key, &nodeKey)
+		}
+
+		if commonKey.Equal(&nodeKey) && isProof {
 			return nil, nil
 		}
 
 		if isProof {
-			n, err := t.storage.Get(commonKey)
+			n, err := t.storage.Get(&commonKey)
 			if err != nil && err != db.ErrKeyNotFound {
 				return nil, err
 			}
@@ -473,9 +454,6 @@
 			}
 		}
 
-=======
-		commonKey, _ := findCommonKey(&nodeKey, sibling.key)
->>>>>>> a03ad275
 		newParent := &Node{}
 		var leftChild, rightChild *Node
 		if nodeKey.Test(nodeKey.Len() - commonKey.Len() - 1) {
@@ -489,14 +467,8 @@
 		leftPath := path(newParent.Left, &commonKey)
 		rightPath := path(newParent.Right, &commonKey)
 
-<<<<<<< HEAD
-		newParent.Value = t.hash(leftChild.Hash(leftPath, t.hash), rightChild.Hash(rightPath, t.hash))
-
-		if err = t.storage.Put(commonKey, newParent); err != nil {
-=======
 		newParent.Value = t.hash(leftChild.Hash(&leftPath, t.hash), rightChild.Hash(&rightPath, t.hash))
 		if err = t.storage.Put(&commonKey, newParent); err != nil {
->>>>>>> a03ad275
 			return nil, err
 		}
 
