--- conflicted
+++ resolved
@@ -3,7 +3,6 @@
 import (
 	"bytes"
 	"errors"
-	"io"
 	"sync"
 
 	"github.com/NethermindEth/juno/db"
@@ -57,32 +56,31 @@
 	return int64(len(t.prefix)) + keyLen, err
 }
 
-<<<<<<< HEAD
-func (t *TransactionStorage) keyToBitset(key []byte) (*bitset.BitSet, error) {
-	if !bytes.Equal(t.prefix, key[:len(t.prefix)]) {
-		return nil, notSameDb
-	}
+func (t *TransactionStorage) keyToBitset(key []byte) (*Key, error) {
+	panic("redo this")
+	/*
+		if !bytes.Equal(t.prefix, key[:len(t.prefix)]) {
+			return nil, notSameDb
+		}
 
-	buff := bytes.NewBuffer(key)
+		buff := bytes.NewBuffer(key)
 
-	_, err := io.CopyN(io.Discard, buff, int64(len(t.prefix)))
-	if err != nil {
-		return nil, err
-	}
+		_, err := io.CopyN(io.Discard, buff, int64(len(t.prefix)))
+		if err != nil {
+			return nil, err
+		}
 
-	bts := &bitset.BitSet{}
-	_, err = bts.ReadFrom(buff)
-	if err != nil {
-		return nil, err
-	}
+		bts := &bitset.BitSet{}
+		_, err = bts.ReadFrom(buff)
+		if err != nil {
+			return nil, err
+		}
 
-	return bts, nil
+		return bts, nil
+	*/
 }
 
-func (t *TransactionStorage) Put(key *bitset.BitSet, value *Node) error {
-=======
 func (t *TransactionStorage) Put(key *Key, value *Node) error {
->>>>>>> a03ad275
 	buffer := getBuffer()
 	defer bufferPool.Put(buffer)
 	keyLen, err := t.dbKey(key, buffer)
