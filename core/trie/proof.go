--- conflicted
+++ resolved
@@ -61,10 +61,83 @@
 	Value *felt.Felt // this nodes hash
 }
 
+func GetBoundaryProofs(leftBoundary, rightBoundary *Key, tri *Trie) ([2][]ProofNode, error) {
+	proofs := [2][]ProofNode{}
+	leftProof, err := GetProof(leftBoundary, tri)
+	if err != nil {
+		return proofs, err
+	}
+	rightProof, err := GetProof(rightBoundary, tri)
+	if err != nil {
+		return proofs, err
+	}
+	proofs[0] = leftProof
+	proofs[1] = rightProof
+	return proofs, nil
+}
+
+func isEdge(parentKey *Key, sNode StorageNode) bool {
+	sNodeLen := sNode.key.len
+	if parentKey == nil { // Root
+		return sNodeLen != 0
+	}
+	return sNodeLen-parentKey.len > 1
+}
+
+// Note: we need to account for the fact that Junos Trie has nodes that are Binary AND Edge,
+// whereas the protocol requires nodes that are Binary XOR Edge
+func transformNode(tri *Trie, parentKey *Key, sNode StorageNode) (*Edge, *Binary, error) {
+	isEdgeBool := isEdge(parentKey, sNode)
+
+	var edge *Edge
+	if isEdgeBool {
+		edgePath := path(sNode.key, parentKey)
+		edge = &Edge{
+			Path:  &edgePath,
+			Child: sNode.node.Value,
+		}
+	}
+	if sNode.key.len == tri.height { // Leaf
+		return edge, nil, nil
+	}
+	lNode, err := tri.GetNodeFromKey(sNode.node.Left)
+	if err != nil {
+		return nil, nil, err
+	}
+	rNode, err := tri.GetNodeFromKey(sNode.node.Right)
+	if err != nil {
+		return nil, nil, err
+	}
+
+	rightHash := rNode.Value
+	if isEdge(sNode.key, StorageNode{node: rNode, key: sNode.node.Right}) {
+		edgePath := path(sNode.node.Right, sNode.key)
+		rEdge := ProofNode{Edge: &Edge{
+			Path:  &edgePath,
+			Child: rNode.Value,
+		}}
+		rightHash = rEdge.Hash(tri.hash)
+	}
+	leftHash := lNode.Value
+	if isEdge(sNode.key, StorageNode{node: lNode, key: sNode.node.Left}) {
+		edgePath := path(sNode.node.Left, sNode.key)
+		lEdge := ProofNode{Edge: &Edge{
+			Path:  &edgePath,
+			Child: lNode.Value,
+		}}
+		leftHash = lEdge.Hash(tri.hash)
+	}
+	binary := &Binary{
+		LeftHash:  leftHash,
+		RightHash: rightHash,
+	}
+
+	return edge, binary, nil
+}
+
 // https://github.com/eqlabs/pathfinder/blob/main/crates/merkle-tree/src/tree.rs#L514
-func GetProof(leaf *felt.Felt, tri *Trie) ([]ProofNode, error) {
-	leafKey := tri.feltToKey(leaf)
-	nodesToLeaf, err := tri.nodesFromRoot(&leafKey)
+func GetProof(key *Key, tri *Trie) ([]ProofNode, error) {
+	nodesFromRoot, err := tri.nodesFromRoot(key)
 	if err != nil {
 		return nil, err
 	}
@@ -72,8 +145,8 @@
 
 	var parentKey *Key
 
-	for i, sNode := range nodesToLeaf {
-		sNodeEdge, sNodeBinary, err := adaptNodeToSnap(tri, parentKey, sNode)
+	for i, sNode := range nodesFromRoot {
+		sNodeEdge, sNodeBinary, err := transformNode(tri, parentKey, sNode)
 		if err != nil {
 			return nil, err
 		}
@@ -88,119 +161,6 @@
 		} else if sNodeEdge == nil && sNodeBinary == nil { // sNode is a binary leaf
 			break
 		}
-		parentKey = nodesToLeaf[i].key
-	}
-	return proofNodes, nil
-}
-
-func GetBoundaryProofs(leftBoundary, rightBoundary *felt.Felt, tri *Trie) ([2][]ProofNode, error) {
-	proofs := [2][]ProofNode{}
-	leftProof, err := GetProof(leftBoundary, tri)
-	if err != nil {
-		return proofs, err
-	}
-	rightProof, err := GetProof(rightBoundary, tri)
-	if err != nil {
-		return proofs, err
-	}
-	proofs[0] = leftProof
-	proofs[1] = rightProof
-	return proofs, nil
-}
-
-func isEdge(parentKey *Key, sNode StorageNode) bool {
-	sNodeLen := sNode.key.len
-	if parentKey == nil { // Root
-		return sNodeLen != 0
-	}
-	return sNodeLen-parentKey.len > 1
-}
-
-// Note: we need to account for the fact that Junos Trie has nodes that are Binary AND Edge,
-// whereas the protocol requires nodes that are Binary XOR Edge
-func adaptNodeToSnap(tri *Trie, parentKey *Key, sNode StorageNode) (*Edge, *Binary, error) {
-	isEdgeBool := isEdge(parentKey, sNode)
-
-	var edge *Edge
-	if isEdgeBool {
-		edgePath := path(sNode.key, parentKey)
-		edge = &Edge{
-			Path:  &edgePath,
-			Child: sNode.node.Value,
-		}
-	}
-	if sNode.key.len == tri.height { // Leaf
-		return edge, nil, nil
-	}
-	lNode, err := tri.GetNodeFromKey(sNode.node.Left)
-	if err != nil {
-		return nil, nil, err
-	}
-	rNode, err := tri.GetNodeFromKey(sNode.node.Right)
-	if err != nil {
-		return nil, nil, err
-	}
-
-	rightHash := rNode.Value
-	if isEdge(sNode.key, StorageNode{node: rNode, key: sNode.node.Right}) {
-		edgePath := path(sNode.node.Right, sNode.key)
-		rEdge := ProofNode{Edge: &Edge{
-			Path:  &edgePath,
-			Child: rNode.Value,
-		}}
-		rightHash = rEdge.Hash(tri.hash)
-	}
-	leftHash := lNode.Value
-	if isEdge(sNode.key, StorageNode{node: lNode, key: sNode.node.Left}) {
-		edgePath := path(sNode.node.Left, sNode.key)
-		lEdge := ProofNode{Edge: &Edge{
-			Path:  &edgePath,
-			Child: lNode.Value,
-		}}
-		leftHash = lEdge.Hash(tri.hash)
-	}
-	binary := &Binary{
-		LeftHash:  leftHash,
-		RightHash: rightHash,
-	}
-
-	return edge, binary, nil
-}
-
-<<<<<<< HEAD
-// verifyProof checks if `leafPath` leads from `root` to `leafHash` along the `proofNodes`
-// https://github.com/eqlabs/pathfinder/blob/main/crates/merkle-tree/src/tree.rs#L2006
-func VerifyProof(root, keyFelt, value *felt.Felt, proofs []ProofNode, hash hashFunc) bool {
-	keyBytes := keyFelt.Bytes()
-	key := NewKey(251, keyBytes[:]) //nolint:gomnd
-
-=======
-// https://github.com/eqlabs/pathfinder/blob/main/crates/merkle-tree/src/tree.rs#L514
-func GetProof(key *Key, tri *Trie) ([]ProofNode, error) {
-	nodesFromRoot, err := tri.nodesFromRoot(key)
-	if err != nil {
-		return nil, err
-	}
-	proofNodes := []ProofNode{}
-
-	var parentKey *Key
-
-	for i, sNode := range nodesFromRoot {
-		sNodeEdge, sNodeBinary, err := transformNode(tri, parentKey, sNode)
-		if err != nil {
-			return nil, err
-		}
-		isLeaf := sNode.key.len == tri.height
-
-		if sNodeEdge != nil && !isLeaf { // Internal Edge
-			proofNodes = append(proofNodes, []ProofNode{{Edge: sNodeEdge}, {Binary: sNodeBinary}}...)
-		} else if sNodeEdge == nil && !isLeaf { // Internal Binary
-			proofNodes = append(proofNodes, []ProofNode{{Binary: sNodeBinary}}...)
-		} else if sNodeEdge != nil && isLeaf { // Leaf Edge
-			proofNodes = append(proofNodes, []ProofNode{{Edge: sNodeEdge}}...)
-		} else if sNodeEdge == nil && sNodeBinary == nil { // sNode is a binary leaf
-			break
-		}
 		parentKey = nodesFromRoot[i].key
 	}
 	return proofNodes, nil
@@ -209,7 +169,6 @@
 // verifyProof checks if `leafPath` leads from `root` to `leafHash` along the `proofNodes`
 // https://github.com/eqlabs/pathfinder/blob/main/crates/merkle-tree/src/tree.rs#L2006
 func VerifyProof(root *felt.Felt, key *Key, value *felt.Felt, proofs []ProofNode, hash hashFunc) bool {
->>>>>>> 99afb512
 	expectedHash := root
 	remainingPath := key
 	for _, proofNode := range proofs {
@@ -233,11 +192,7 @@
 				return false
 			}
 			expectedHash = proofNode.Edge.Child
-<<<<<<< HEAD
-			remainingPath.Truncate(remainingPath.len - proofNode.Edge.Path.Len())
-=======
 			remainingPath.Truncate(251 - proofNode.Edge.Path.Len()) //nolint:gomnd
->>>>>>> 99afb512
 		}
 	}
 
@@ -250,7 +205,7 @@
 // If the trie is constructed incorrectly then the root will have an incorrect key(len,path), and value,
 // and therefore it's hash won't match the expected root
 // ref: https://github.com/ethereum/go-ethereum/blob/v1.14.3/trie/proof.go#L484
-func VerifyRangeProof(root *felt.Felt, keys, values []*felt.Felt, proofKeys, proofValues [2]*felt.Felt,
+func VerifyRangeProof(root *felt.Felt, keys, values []*felt.Felt, proofKeys [2]*Key, proofValues [2]*felt.Felt,
 	proofs [2][]ProofNode, hash hashFunc,
 ) (bool, error) {
 	// Step 0: checks
@@ -304,12 +259,18 @@
 	return true, nil
 }
 
-func ensureMonotonicIncreasing(proofKeys [2]*felt.Felt, keys []*felt.Felt) error {
-	if proofKeys[0] != nil && proofKeys[0].Cmp(keys[0]) >= 0 {
-		return errors.New("range is not monotonically increasing")
-	}
-	if proofKeys[1] != nil && keys[len(keys)-1].Cmp(proofKeys[1]) >= 0 {
-		return errors.New("range is not monotonically increasing")
+func ensureMonotonicIncreasing(proofKeys [2]*Key, keys []*felt.Felt) error {
+	if proofKeys[0] != nil {
+		leftProofFelt := proofKeys[0].Felt()
+		if leftProofFelt.Cmp(keys[0]) >= 0 {
+			return errors.New("range is not monotonically increasing")
+		}
+	}
+	if proofKeys[1] != nil {
+		rightProofFelt := proofKeys[1].Felt()
+		if keys[len(keys)-1].Cmp(&rightProofFelt) >= 0 {
+			return errors.New("range is not monotonically increasing")
+		}
 	}
 	if len(keys) >= 2 {
 		for i := 0; i < len(keys)-1; i++ {
@@ -357,10 +318,8 @@
 
 // ProofToPath returns the set of storage nodes along the proofNodes towards the leaf.
 // Note that only the nodes and children along this path will be set correctly.
-func ProofToPath(proofNodes []ProofNode, leaf *felt.Felt, hashF hashFunc) ([]StorageNode, error) {
+func ProofToPath(proofNodes []ProofNode, leafKey *Key, hashF hashFunc) ([]StorageNode, error) {
 	pathNodes := []StorageNode{}
-	leafBytes := leaf.Bytes()
-	leafKey := NewKey(251, leafBytes[:]) //nolint:gomnd
 
 	// Hack: this allows us to store a right without an existing left node.
 	zeroFeltBytes := new(felt.Felt).Bytes()
@@ -374,11 +333,15 @@
 		height := getHeight(i, pathNodes, proofNodes)
 
 		// Set the key of the current node
+		var err error
 		squishedParent, squishParentOffset := shouldSquish(i, proofNodes)
 		if proofNodes[i].Binary != nil {
-			crntKey = leafKey.SubKey(height)
+			crntKey, err = leafKey.SubKey(height)
 		} else {
-			crntKey = leafKey.SubKey(height + squishParentOffset)
+			crntKey, err = leafKey.SubKey(height + squishParentOffset)
+		}
+		if err != nil {
+			return nil, err
 		}
 		offset += squishedParent
 
@@ -390,26 +353,32 @@
 		childIsRight := leafKey.Test(leafKey.len - crntKey.len - 1)
 		if i+2+squishedParent < len(proofNodes)-1 { // The child will be compressed, so point to its compressed form
 			squishedChild, squishChildOffset := shouldSquish(childIdx, proofNodes)
-			childKey := leafKey.SubKey(height + squishParentOffset + squishChildOffset + uint8(squishedChild))
+			childKey, err := leafKey.SubKey(height + squishParentOffset + squishChildOffset + uint8(squishedChild))
+			if err != nil {
+				return nil, err
+			}
 			assignChild(&crntNode, &nilKey, childKey, childIsRight)
 		} else if i+1+offset == len(proofNodes)-1 { // The child points to a leaf, keep it as is
 			if proofNodes[childIdx].Edge != nil {
-				assignChild(&crntNode, &nilKey, &leafKey, childIsRight)
+				assignChild(&crntNode, &nilKey, leafKey, childIsRight)
 			} else {
-				childKey := leafKey.SubKey(crntKey.len + proofNodes[childIdx].Len())
+				childKey, err := leafKey.SubKey(crntKey.len + proofNodes[childIdx].Len())
+				if err != nil {
+					return nil, err
+				}
 				assignChild(&crntNode, &nilKey, childKey, childIsRight)
 			}
 		} else { // Current node points directly to leaf
 			if proofNodes[i].Edge != nil && len(pathNodes) > 0 {
 				break
 			}
-			assignChild(&crntNode, &nilKey, &leafKey, childIsRight)
+			assignChild(&crntNode, &nilKey, leafKey, childIsRight)
 		}
 
 		pathNodes = append(pathNodes, StorageNode{key: crntKey, node: &crntNode})
 		i += 1 + offset
 	}
-	pathNodes = addLeafNode(proofNodes, pathNodes, &leafKey)
+	pathNodes = addLeafNode(proofNodes, pathNodes, leafKey)
 	return pathNodes, nil
 }
 
