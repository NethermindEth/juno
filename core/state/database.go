package state

import (
	"fmt"

	"github.com/NethermindEth/juno/core"
	"github.com/NethermindEth/juno/core/crypto"
	"github.com/NethermindEth/juno/core/felt"
	"github.com/NethermindEth/juno/core/trie2"
	"github.com/NethermindEth/juno/core/trie2/triedb"
	"github.com/NethermindEth/juno/core/trie2/trienode"
	"github.com/NethermindEth/juno/core/trie2/trieutils"
	"github.com/NethermindEth/juno/db"
)

const (
	ClassTrieHeight           = 251
	ContractTrieHeight        = 251
	ContractStorageTrieHeight = 251
)

type StateDB struct {
	disk       db.KeyValueStore
	triedb     *triedb.Database
	stateCache *stateCache
}

func NewStateDB(disk db.KeyValueStore, triedb *triedb.Database) *StateDB {
	stateCache := newStateCache()
	return &StateDB{disk: disk, triedb: triedb, stateCache: &stateCache}
}

// Opens a class trie for the given state root
<<<<<<< HEAD
func (s *StateDB) ClassTrie(stateComm felt.Felt) (*trie2.Trie, error) {
	switch scheme := s.triedb.Scheme(); scheme {
	case triedb.PathDB:
		return trie2.New(trieutils.NewClassTrieID(stateComm), ClassTrieHeight, crypto.Poseidon, s.triedb)
	case triedb.HashDB:
		if stateComm.IsZero() {
			return trie2.New(trieutils.NewClassTrieID(stateComm), ClassTrieHeight, crypto.Poseidon, s.triedb)
		}
		rootHash, err := core.GetClassAndContractRootByStateCommitment(s.disk, &stateComm)
		if err != nil {
			return nil, err
		}
		classRootHash, _, err := trienode.DecodeTriesRoots(rootHash)
		if err != nil {
			return nil, err
		}
		return trie2.NewFromRootHash(trieutils.NewClassTrieID(stateComm), ClassTrieHeight, crypto.Poseidon, s.triedb, &classRootHash)
	default:
		return nil, fmt.Errorf("unsupported trie db type: %T", scheme)
	}
}

// Opens a contract trie for the given state root
func (s *StateDB) ContractTrie(stateComm felt.Felt) (*trie2.Trie, error) {
	switch scheme := s.triedb.Scheme(); scheme {
	case triedb.PathDB:
		return trie2.New(trieutils.NewContractTrieID(stateComm), ContractTrieHeight, crypto.Pedersen, s.triedb)
	case triedb.HashDB:
		if stateComm.IsZero() {
			return trie2.New(trieutils.NewContractTrieID(stateComm), ContractTrieHeight, crypto.Pedersen, s.triedb)
		}
		rootsBytes, err := core.GetClassAndContractRootByStateCommitment(s.disk, &stateComm)
		if err != nil {
			return nil, err
		}
		_, contractRootHash, err := trienode.DecodeTriesRoots(rootsBytes)
		if err != nil {
			return nil, err
		}
		return trie2.NewFromRootHash(trieutils.NewContractTrieID(stateComm), ContractTrieHeight, crypto.Pedersen, s.triedb, &contractRootHash)
	default:
		return nil, fmt.Errorf("unsupported trie db type: %T", scheme)
	}
}

// Opens a contract storage trie for the given state root and contract address
func (s *StateDB) ContractStorageTrie(stateComm, owner felt.Felt) (*trie2.Trie, error) {
	switch scheme := s.triedb.Scheme(); scheme {
	case triedb.PathDB:
		return trie2.New(trieutils.NewContractStorageTrieID(stateComm, owner), ContractStorageTrieHeight, crypto.Pedersen, s.triedb)
	case triedb.HashDB:
		if stateComm.IsZero() {
			return trie2.New(trieutils.NewContractStorageTrieID(stateComm, owner), ContractStorageTrieHeight, crypto.Pedersen, s.triedb)
		}
		rootsBytes, err := core.GetClassAndContractRootByStateCommitment(s.disk, &stateComm)
		if err != nil {
			return nil, err
		}
		_, contractRootHash, err := trienode.DecodeTriesRoots(rootsBytes)
		if err != nil {
			return nil, err
		}
		contractTrie, err := trie2.NewFromRootHash(trieutils.NewContractTrieID(stateComm), ContractTrieHeight, crypto.Pedersen, s.triedb, &contractRootHash)
		if err != nil {
			return nil, err
		}

		contractComm, err := contractTrie.Get(&owner)
		if err != nil {
			return nil, err
		}

		if contractComm.IsZero() {
			return trie2.New(trieutils.NewContractStorageTrieID(stateComm, owner), ContractStorageTrieHeight, crypto.Pedersen, s.triedb)
		}

		contractStorageRootBytes, err := core.GetContractStorageRoot(s.disk, &stateComm, &contractComm)
		if err != nil {
			return nil, err
		}
		contractStorageRoot := new(felt.Felt).SetBytes(contractStorageRootBytes)

		return trie2.NewFromRootHash(
			trieutils.NewContractStorageTrieID(stateComm, owner),
			ContractStorageTrieHeight,
			crypto.Pedersen,
			s.triedb,
			contractStorageRoot,
		)
	default:
		return nil, fmt.Errorf("unsupported trie db type: %T", scheme)
	}
=======
func (s *StateDB) ClassTrie(stateComm *felt.Felt) (*trie2.Trie, error) {
	return trie2.New(trieutils.NewClassTrieID(*stateComm), ClassTrieHeight, crypto.Poseidon, s.triedb)
}

// Opens a contract trie for the given state root
func (s *StateDB) ContractTrie(stateComm *felt.Felt) (*trie2.Trie, error) {
	return trie2.New(trieutils.NewContractTrieID(*stateComm), ContractTrieHeight, crypto.Pedersen, s.triedb)
}

// Opens a contract storage trie for the given state root and contract address
func (s *StateDB) ContractStorageTrie(stateComm, owner *felt.Felt) (*trie2.Trie, error) {
	return trie2.New(trieutils.NewContractStorageTrieID(*stateComm, *owner), ContractStorageTrieHeight, crypto.Pedersen, s.triedb)
>>>>>>> 90f32422
}<|MERGE_RESOLUTION|>--- conflicted
+++ resolved
@@ -31,7 +31,6 @@
 }
 
 // Opens a class trie for the given state root
-<<<<<<< HEAD
 func (s *StateDB) ClassTrie(stateComm felt.Felt) (*trie2.Trie, error) {
 	switch scheme := s.triedb.Scheme(); scheme {
 	case triedb.PathDB:
@@ -124,18 +123,4 @@
 	default:
 		return nil, fmt.Errorf("unsupported trie db type: %T", scheme)
 	}
-=======
-func (s *StateDB) ClassTrie(stateComm *felt.Felt) (*trie2.Trie, error) {
-	return trie2.New(trieutils.NewClassTrieID(*stateComm), ClassTrieHeight, crypto.Poseidon, s.triedb)
-}
-
-// Opens a contract trie for the given state root
-func (s *StateDB) ContractTrie(stateComm *felt.Felt) (*trie2.Trie, error) {
-	return trie2.New(trieutils.NewContractTrieID(*stateComm), ContractTrieHeight, crypto.Pedersen, s.triedb)
-}
-
-// Opens a contract storage trie for the given state root and contract address
-func (s *StateDB) ContractStorageTrie(stateComm, owner *felt.Felt) (*trie2.Trie, error) {
-	return trie2.New(trieutils.NewContractStorageTrieID(*stateComm, *owner), ContractStorageTrieHeight, crypto.Pedersen, s.triedb)
->>>>>>> 90f32422
 }