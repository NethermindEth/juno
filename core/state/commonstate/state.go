--- conflicted
+++ resolved
@@ -40,148 +40,6 @@
 	ContractStorageTrie(addr *felt.Felt) (commontrie.Trie, error)
 }
 
-<<<<<<< HEAD
-// StateAdapter wraps state.State to implement CommonState
-type StateAdapter state.State
-
-func NewStateAdapter(s *state.State) *StateAdapter {
-	return (*StateAdapter)(s)
-}
-
-func (s *StateAdapter) ClassTrie() (commontrie.Trie, error) {
-	t, err := (*state.State)(s).ClassTrie()
-	if err != nil {
-		return nil, err
-	}
-	return (*commontrie.TrieAdapter)(t), nil
-}
-
-func (s *StateAdapter) ContractTrie() (commontrie.Trie, error) {
-	t, err := (*state.State)(s).ContractTrie()
-	if err != nil {
-		return nil, err
-	}
-	return (*commontrie.TrieAdapter)(t), nil
-}
-
-func (s *StateAdapter) ContractStorageTrie(addr *felt.Felt) (commontrie.Trie, error) {
-	t, err := (*state.State)(s).ContractStorageTrie(addr)
-	if err != nil {
-		return nil, err
-	}
-	return (*commontrie.TrieAdapter)(t), nil
-}
-
-func (s *StateAdapter) Class(classHash *felt.Felt) (*core.DeclaredClass, error) {
-	return (*state.State)(s).Class(classHash)
-}
-
-func (s *StateAdapter) Commitment() (felt.Felt, error) {
-	return (*state.State)(s).Commitment()
-}
-
-func (s *StateAdapter) Revert(blockNumber uint64, update *core.StateUpdate) error {
-	return (*state.State)(s).Revert(blockNumber, update)
-}
-
-func (s *StateAdapter) Update(
-	blockNumber uint64,
-	update *core.StateUpdate,
-	declaredClasses map[felt.Felt]core.Class,
-	skipVerifyNewRoot bool,
-	flushChanges bool,
-) error {
-	return (*state.State)(s).Update(
-		blockNumber,
-		update,
-		declaredClasses,
-		skipVerifyNewRoot,
-		flushChanges,
-	)
-}
-
-func (s *StateAdapter) ContractClassHash(addr *felt.Felt) (felt.Felt, error) {
-	return (*state.State)(s).ContractClassHash(addr)
-}
-
-func (s *StateAdapter) ContractClassHashAt(addr *felt.Felt, blockNumber uint64) (felt.Felt, error) {
-	return (*state.State)(s).ContractClassHashAt(addr, blockNumber)
-}
-
-func (s *StateAdapter) ContractDeployedAt(addr *felt.Felt, blockNumber uint64) (bool, error) {
-	return (*state.State)(s).ContractDeployedAt(addr, blockNumber)
-}
-
-func (s *StateAdapter) ContractNonce(addr *felt.Felt) (felt.Felt, error) {
-	return (*state.State)(s).ContractNonce(addr)
-}
-
-func (s *StateAdapter) ContractNonceAt(addr *felt.Felt, blockNumber uint64) (felt.Felt, error) {
-	return (*state.State)(s).ContractNonceAt(addr, blockNumber)
-}
-
-func (s *StateAdapter) ContractStorage(addr, key *felt.Felt) (felt.Felt, error) {
-	return (*state.State)(s).ContractStorage(addr, key)
-}
-
-func (s *StateAdapter) ContractStorageAt(
-	addr,
-	key *felt.Felt,
-	blockNumber uint64,
-) (felt.Felt, error) {
-	return (*state.State)(s).ContractStorageAt(addr, key, blockNumber)
-}
-
-type StateReaderAdapter struct {
-	state.StateReader
-}
-
-func NewStateReaderAdapter(s state.StateReader) *StateReaderAdapter {
-	return &StateReaderAdapter{StateReader: s}
-}
-
-func (s *StateReaderAdapter) Class(classHash *felt.Felt) (*core.DeclaredClass, error) {
-	return s.StateReader.Class(classHash)
-}
-
-func (s *StateReaderAdapter) ContractClassHash(addr *felt.Felt) (felt.Felt, error) {
-	return s.StateReader.ContractClassHash(addr)
-}
-
-func (s *StateReaderAdapter) ContractNonce(addr *felt.Felt) (felt.Felt, error) {
-	return s.StateReader.ContractNonce(addr)
-}
-
-func (s *StateReaderAdapter) ContractStorage(addr, key *felt.Felt) (felt.Felt, error) {
-	return s.StateReader.ContractStorage(addr, key)
-}
-
-func (s *StateReaderAdapter) ClassTrie() (commontrie.Trie, error) {
-	t, err := s.StateReader.ClassTrie()
-	if err != nil {
-		return nil, err
-	}
-	return (*commontrie.TrieAdapter)(t), nil
-}
-
-func (s *StateReaderAdapter) ContractTrie() (commontrie.Trie, error) {
-	t, err := s.StateReader.ContractTrie()
-	if err != nil {
-		return nil, err
-	}
-	return (*commontrie.TrieAdapter)(t), nil
-}
-
-func (s *StateReaderAdapter) ContractStorageTrie(addr *felt.Felt) (commontrie.Trie, error) {
-	t, err := s.StateReader.ContractStorageTrie(addr)
-	if err != nil {
-		return nil, err
-	}
-	return (*commontrie.TrieAdapter)(t), nil
-}
-
-=======
->>>>>>> a54beab4
 type StateFactory struct {
 	UseNewState bool
 	triedb      *triedb.Database
