package state

import (
	"encoding/binary"
	"errors"
	"fmt"
	"maps"
	"runtime"
	"slices"
	"sync"

	"github.com/NethermindEth/juno/core"
	"github.com/NethermindEth/juno/core/crypto"
	"github.com/NethermindEth/juno/core/felt"
	"github.com/NethermindEth/juno/core/state/commontrie"
	"github.com/NethermindEth/juno/core/trie2"
	"github.com/NethermindEth/juno/core/trie2/trienode"
	"github.com/NethermindEth/juno/core/trie2/trieutils"
	"github.com/NethermindEth/juno/db"
	"github.com/sourcegraph/conc/pool"
)

const (
	systemContract1Addr = 1
	systemContract2Addr = 2
)

var (
	stateVersion0             = new(felt.Felt).SetBytes([]byte(`STARKNET_STATE_V0`))
	leafVersion0              = new(felt.Felt).SetBytes([]byte(`CONTRACT_CLASS_LEAF_V0`))
	noClassContractsClassHash = felt.Zero
	noClassContracts          = map[felt.Felt]struct{}{
		*felt.NewFromUint64[felt.Felt](systemContract1Addr): {},
		*felt.NewFromUint64[felt.Felt](systemContract2Addr): {},
	}
)

var _ StateReader = &State{}

//go:generate mockgen -destination=../../mocks/mock_state_reader.go -package=mocks github.com/NethermindEth/juno/core/state StateReader
type StateReader interface {
	ContractReader
	ClassReader
	TrieProvider
}

type ContractReader interface {
	ContractClassHash(addr *felt.Felt) (felt.Felt, error)
	ContractNonce(addr *felt.Felt) (felt.Felt, error)
	ContractStorage(addr, key *felt.Felt) (felt.Felt, error)
}

type ClassReader interface {
	Class(classHash *felt.Felt) (*core.DeclaredClassDefinition, error)
}

type TrieProvider interface {
	ClassTrie() (commontrie.Trie, error)
	ContractTrie() (commontrie.Trie, error)
	ContractStorageTrie(addr *felt.Felt) (commontrie.Trie, error)
}

type State struct {
	initRoot     felt.Felt
	db           *StateDB
	contractTrie *trie2.Trie
	classTrie    *trie2.Trie

	stateObjects map[felt.Felt]*stateObject
}

func New(stateRoot *felt.Felt, db *StateDB) (*State, error) {
	contractTrie, err := db.ContractTrie(stateRoot)
	if err != nil {
		return nil, err
	}

	classTrie, err := db.ClassTrie(stateRoot)
	if err != nil {
		return nil, err
	}

	return &State{
		initRoot:     *stateRoot,
		db:           db,
		contractTrie: contractTrie,
		classTrie:    classTrie,
		stateObjects: make(map[felt.Felt]*stateObject),
	}, nil
}

func (s *State) ContractClassHash(addr *felt.Felt) (felt.Felt, error) {
	if classHash := s.db.stateCache.getReplacedClass(&s.initRoot, addr); classHash != nil {
		return *classHash, nil
	}

	contract, err := GetContract(s.db.disk, addr)
	if err != nil {
		return felt.Felt{}, err
	}
	return contract.ClassHash, nil
}

func (s *State) ContractNonce(addr *felt.Felt) (felt.Felt, error) {
	if nonce := s.db.stateCache.getNonce(&s.initRoot, addr); nonce != nil {
		return *nonce, nil
	}

	contract, err := GetContract(s.db.disk, addr)
	if err != nil {
		return felt.Felt{}, err
	}
	return contract.Nonce, nil
}

func (s *State) ContractStorage(addr, key *felt.Felt) (felt.Felt, error) {
	if storage := s.db.stateCache.getStorageDiff(&s.initRoot, addr, key); storage != nil {
		return *storage, nil
	}

	obj, err := s.getStateObject(addr)
	if err != nil {
		return felt.Felt{}, err
	}

	ret, err := obj.getStorage(key)
	if err != nil {
		return felt.Felt{}, err
	}

	return ret, nil
}

func (s *State) ContractDeployedAt(addr *felt.Felt, blockNum uint64) (bool, error) {
	contract, err := GetContract(s.db.disk, addr)
	if err != nil {
		if errors.Is(err, ErrContractNotDeployed) {
			return false, nil
		}
		return false, err
	}

	return contract.DeployedHeight <= blockNum, nil
}

func (s *State) Class(classHash *felt.Felt) (*core.DeclaredClassDefinition, error) {
	return GetClass(s.db.disk, classHash)
}

func (s *State) ClassTrie() (commontrie.Trie, error) {
	return s.classTrie, nil
}

func (s *State) ContractTrie() (commontrie.Trie, error) {
	return s.contractTrie, nil
}

func (s *State) ContractStorageTrie(addr *felt.Felt) (commontrie.Trie, error) {
	return s.db.ContractStorageTrie(&s.initRoot, addr)
}

// Returns the state commitment
func (s *State) Commitment() (felt.Felt, error) {
	contractRoot, err := s.contractTrie.Hash()
	if err != nil {
		return felt.Felt{}, err
	}
	classRoot, err := s.classTrie.Hash()
	if err != nil {
		return felt.Felt{}, err
	}
	return stateCommitment(&contractRoot, &classRoot), nil
}

// Applies a state update to a given state. If any error is encountered, state is not updated.
// After a state update is applied, the root of the state must match the given new root in the state update.
// TODO(weiihann): deal with flush atomicity
func (s *State) Update(
	blockNum uint64,
	update *core.StateUpdate,
<<<<<<< HEAD
	declaredClasses map[felt.Felt]core.Class,
	skipVerifyNewRoot bool,
=======
	declaredClasses map[felt.Felt]core.ClassDefinition,
>>>>>>> 20d0772c
) error {
	if err := s.verifyComm(update.OldRoot); err != nil {
		return err
	}

	dirtyClasses := make(map[felt.Felt]core.ClassDefinition)

	// Register the declared classes
	for hash, class := range declaredClasses {
		hasClass, err := HasClass(s.db.disk, &hash)
		if err != nil {
			return err
		}

		if !hasClass {
			dirtyClasses[hash] = class
		}
	}

	// Update the class trie
	if err := s.updateClassTrie(update.StateDiff.DeclaredV1Classes, declaredClasses); err != nil {
		return err
	}

	// Register deployed contracts
	for addr, classHash := range update.StateDiff.DeployedContracts {
		exists, err := HasContract(s.db.disk, &addr)
		if err != nil {
			return err
		}

		if exists {
			return ErrContractAlreadyDeployed
		}

		contract := newContractDeployed(*classHash, blockNum)
		newObj := newStateObject(s, &addr, &contract)
		s.stateObjects[addr] = &newObj
	}

	// Update the contract fields
	if err := s.updateContracts(blockNum, update.StateDiff); err != nil {
		return err
	}

	newComm, stateUpdate, err := s.commit()
	if err != nil {
		return err
	}

	// Check if the new commitment matches the one in state diff
	// The following check isn't relevant for the centralised Juno sequencer
	if !skipVerifyNewRoot {
		if !newComm.Equal(update.NewRoot) {
			return fmt.Errorf(
				"state commitment mismatch: %v (expected) != %v (actual)",
				update.NewRoot,
				&newComm,
			)
		}
	}

	s.db.stateCache.PushLayer(&newComm, &stateUpdate.prevComm, &diffCache{
		storageDiffs:      update.StateDiff.StorageDiffs,
		nonces:            update.StateDiff.Nonces,
		deployedContracts: update.StateDiff.ReplacedClasses,
	})

	if err := s.flush(blockNum, &stateUpdate, dirtyClasses, true); err != nil {
		return err
	}

	return nil
}

// Revert a given state update. The block number is the block number of the state update.
//
//nolint:gocyclo
func (s *State) Revert(blockNum uint64, update *core.StateUpdate) error {
	// Ensure the current root is the same as the new root
	if err := s.verifyComm(update.NewRoot); err != nil {
		return err
	}

	reverseDiff, err := s.GetReverseStateDiff(blockNum, update.StateDiff)
	if err != nil {
		return fmt.Errorf("get reverse state diff: %v", err)
	}

	// Gather the classes to be reverted
	v0Classes := update.StateDiff.DeclaredV0Classes
	v1Classes := update.StateDiff.DeclaredV1Classes
	classHashes := make([]*felt.Felt, 0, len(v0Classes)+len(v1Classes))
	classHashes = append(classHashes, v0Classes...)
	for hash := range v1Classes {
		classHashes = append(classHashes, &hash)
	}

	// Revert the classes
	dirtyClasses := make(map[felt.Felt]core.ClassDefinition)
	for _, hash := range classHashes {
		dc, err := s.Class(hash)
		if err != nil {
			return err
		}

		if dc.At != blockNum {
			continue
		}

		if _, ok := dc.Class.(*core.SierraClass); ok {
			if err := s.classTrie.Update(hash, &felt.Zero); err != nil {
				return err
			}
		}

		dirtyClasses[*hash] = nil // mark for deletion
	}

	if err := s.updateContracts(blockNum, &reverseDiff); err != nil {
		return fmt.Errorf("update contracts: %v", err)
	}

	for addr := range update.StateDiff.DeployedContracts {
		s.stateObjects[addr] = nil // mark for deletion
	}

	newComm, stateUpdate, err := s.commit()
	if err != nil {
		return err
	}

	// Check if the new commitment matches the old one
	if !newComm.Equal(update.OldRoot) {
		return fmt.Errorf("state commitment mismatch: %v (expected) != %v (actual)", update.OldRoot, &newComm)
	}

	if err := s.flush(blockNum, &stateUpdate, dirtyClasses, false); err != nil {
		return err
	}

	if err := s.db.stateCache.PopLayer(update.NewRoot, update.OldRoot); err != nil {
		return err
	}

	if err := s.deleteHistory(blockNum, update.StateDiff); err != nil {
		return err
	}

	return nil
}

func (s *State) GetReverseStateDiff(blockNum uint64, diff *core.StateDiff) (core.StateDiff, error) {
	reverse := core.StateDiff{
		StorageDiffs:    make(map[felt.Felt]map[felt.Felt]*felt.Felt, len(diff.StorageDiffs)),
		Nonces:          make(map[felt.Felt]*felt.Felt, len(diff.Nonces)),
		ReplacedClasses: make(map[felt.Felt]*felt.Felt, len(diff.ReplacedClasses)),
	}

	for addr, stDiffs := range diff.StorageDiffs {
		reverse.StorageDiffs[addr] = make(map[felt.Felt]*felt.Felt, len(stDiffs))
		for key := range stDiffs {
			value := felt.Zero
			if blockNum > 0 {
				oldValue, err := s.ContractStorageAt(&addr, &key, blockNum-1)
				if err != nil {
					return core.StateDiff{}, err
				}
				value = oldValue
			}
			reverse.StorageDiffs[addr][key] = &value
		}
	}

	for addr := range diff.Nonces {
		oldNonce := felt.Zero
		if blockNum > 0 {
			var err error
			oldNonce, err = s.ContractNonceAt(&addr, blockNum-1)
			if err != nil {
				return core.StateDiff{}, err
			}
		}
		reverse.Nonces[addr] = &oldNonce
	}

	for addr := range diff.ReplacedClasses {
		oldCh := felt.Zero
		if blockNum > 0 {
			var err error
			oldCh, err = s.ContractClassHashAt(&addr, blockNum-1)
			if err != nil {
				return core.StateDiff{}, err
			}
		}
		reverse.ReplacedClasses[addr] = &oldCh
	}

	return reverse, nil
}

//nolint:gocyclo
func (s *State) commit() (felt.Felt, stateUpdate, error) {
	// Sort in descending order of the number of storage changes
	// so that we start with the heaviest update first
	keys := slices.SortedStableFunc(maps.Keys(s.stateObjects), s.compareContracts)

	var (
		mergeLock           sync.Mutex
		mergedContractNodes = trienode.NewMergeNodeSet(nil)
		comms               = make([]felt.Felt, len(keys))
		p                   = pool.New().WithMaxGoroutines(runtime.GOMAXPROCS(0)).WithErrors()
	)

	merge := func(set *trienode.NodeSet) error {
		if set == nil {
			return nil
		}

		mergeLock.Lock()
		defer mergeLock.Unlock()

		return mergedContractNodes.Merge(set)
	}

	for i, addr := range keys {
		obj := s.stateObjects[addr]

		p.Go(func() error {
			// Object is marked as delete
			if obj == nil {
				return nil
			}

			nodes, err := obj.commit()
			if err != nil {
				return err
			}

			if err := merge(nodes); err != nil {
				return err
			}

			comms[i] = obj.commitment()
			return nil
		})
	}

	if err := p.Wait(); err != nil {
		return felt.Zero, emptyStateUpdate, err
	}

	for i, addr := range keys {
		if err := s.contractTrie.Update(&addr, &comms[i]); err != nil {
			return felt.Zero, emptyStateUpdate, err
		}

		// As noClassContracts are not in StateDiff.DeployedContracts we can only purge them if their storage no longer exists.
		// Updating contracts with reverse diff will eventually lead to the deletion of noClassContract's storage key from db. Thus,
		// we can use the lack of key's existence as reason for purging noClassContracts.
		for nAddr := range noClassContracts {
			if addr.Equal(&nAddr) {
				obj := s.stateObjects[addr]
				root := obj.getStorageRoot()

				if root.IsZero() {
					if err := s.contractTrie.Update(&nAddr, &felt.Zero); err != nil {
						return felt.Zero, emptyStateUpdate, err
					}

					s.stateObjects[nAddr] = nil // mark for deletion
				}
			}
		}
	}

	var (
		classRoot, contractRoot   felt.Felt
		classNodes, contractNodes *trienode.NodeSet
	)

	p = pool.New().WithMaxGoroutines(runtime.GOMAXPROCS(0)).WithErrors()
	p.Go(func() error {
		classRoot, classNodes = s.classTrie.Commit()
		return nil
	})
	p.Go(func() error {
		contractRoot, contractNodes = s.contractTrie.Commit()
		return nil
	})

	if err := p.Wait(); err != nil {
		return felt.Zero, emptyStateUpdate, err
	}

	if err := merge(contractNodes); err != nil {
		return felt.Zero, emptyStateUpdate, err
	}

	newComm := stateCommitment(&contractRoot, &classRoot)

	su := stateUpdate{
		prevComm:      s.initRoot,
		curComm:       newComm,
		contractNodes: mergedContractNodes,
	}

	if classNodes != nil {
		su.classNodes = trienode.NewMergeNodeSet(classNodes)
	}

	return newComm, su, nil
}

//nolint:gocyclo
func (s *State) flush(
	blockNum uint64,
	update *stateUpdate,
	classes map[felt.Felt]core.ClassDefinition,
	storeHistory bool,
) error {
	p := pool.New().WithMaxGoroutines(runtime.GOMAXPROCS(0)).WithErrors()

	p.Go(func() error {
		return s.db.triedb.Update(&update.curComm, &update.prevComm, blockNum, update.classNodes, update.contractNodes)
	})

	batch := s.db.disk.NewBatch()
	p.Go(func() error {
		for addr, obj := range s.stateObjects {
			if obj == nil { // marked as deleted
				if err := DeleteContract(batch, &addr); err != nil {
					return err
				}

				// TODO(weiihann): handle hash-based, and there should be better ways of doing this
				if err := trieutils.DeleteStorageNodesByPath(batch, addr); err != nil {
					return err
				}
			} else { // updated
				if err := WriteContract(batch, &addr, obj.contract); err != nil {
					return err
				}

				if storeHistory {
					for key, val := range obj.dirtyStorage {
						if err := WriteStorageHistory(batch, &addr, &key, blockNum, val); err != nil {
							return err
						}
					}

					if err := WriteNonceHistory(batch, &addr, blockNum, &obj.contract.Nonce); err != nil {
						return err
					}

					if err := WriteClassHashHistory(batch, &addr, blockNum, &obj.contract.ClassHash); err != nil {
						return err
					}
				}
			}
		}

		for classHash, class := range classes {
			if class == nil { // mark as deleted
				if err := DeleteClass(batch, &classHash); err != nil {
					return err
				}
			} else {
				if err := WriteClass(batch, &classHash, class, blockNum); err != nil {
					return err
				}
			}
		}

		return nil
	})

	if err := p.Wait(); err != nil {
		return err
	}

	return batch.Write()
}

func (s *State) updateClassTrie(
	declaredClasses map[felt.Felt]*felt.Felt,
	classDefs map[felt.Felt]core.ClassDefinition,
) error {
	for classHash, compiledClassHash := range declaredClasses {
		if _, found := classDefs[classHash]; !found {
			continue
		}

		leafVal := crypto.Poseidon(leafVersion0, compiledClassHash)
		if err := s.classTrie.Update(&classHash, leafVal); err != nil {
			return err
		}
	}

	return nil
}

func (s *State) verifyComm(comm *felt.Felt) error {
	curComm, err := s.Commitment()
	if err != nil {
		return err
	}

	if !curComm.Equal(comm) {
		return fmt.Errorf("state commitment mismatch: %v (expected) != %v (actual)", comm, &curComm)
	}

	return nil
}

func (s *State) updateContracts(blockNum uint64, diff *core.StateDiff) error {
	if err := s.updateContractClasses(diff.ReplacedClasses); err != nil {
		return err
	}

	if err := s.updateContractNonces(diff.Nonces); err != nil {
		return err
	}

	if err := s.updateContractStorage(blockNum, diff.StorageDiffs); err != nil {
		return err
	}

	return nil
}

func (s *State) updateContractClasses(classes map[felt.Felt]*felt.Felt) error {
	for addr, classHash := range classes {
		obj, err := s.getStateObject(&addr)
		if err != nil {
			return err
		}

		obj.setClassHash(classHash)
	}

	return nil
}

func (s *State) updateContractNonces(nonces map[felt.Felt]*felt.Felt) error {
	for addr, nonce := range nonces {
		obj, err := s.getStateObject(&addr)
		if err != nil {
			return err
		}

		obj.setNonce(nonce)
	}

	return nil
}

func (s *State) updateContractStorage(blockNum uint64, storage map[felt.Felt]map[felt.Felt]*felt.Felt) error {
	for addr, storage := range storage {
		obj, err := s.getStateObject(&addr)
		if err != nil {
			if _, ok := noClassContracts[addr]; ok && errors.Is(err, ErrContractNotDeployed) {
				contract := newContractDeployed(noClassContractsClassHash, blockNum)
				newObj := newStateObject(s, &addr, &contract)
				obj = &newObj
				s.stateObjects[addr] = obj
			} else {
				return err
			}
		}

		obj.dirtyStorage = storage
	}

	return nil
}

func (s *State) getStateObject(addr *felt.Felt) (*stateObject, error) {
	objPointer, ok := s.stateObjects[*addr]
	if ok {
		return objPointer, nil
	}

	obj, err := GetStateObject(s.db.disk, s, addr)
	if err != nil {
		return nil, err
	}

	s.stateObjects[*addr] = obj
	return obj, nil
}

// Returns the storage value of a contract at a given storage key at a given block number.
func (s *State) ContractStorageAt(addr, key *felt.Felt, blockNum uint64) (felt.Felt, error) {
	prefix := db.ContractStorageHistoryKey(addr, key)
	return s.getHistoricalValue(prefix, blockNum)
}

// Returns the nonce of a contract at a given block number.
func (s *State) ContractNonceAt(addr *felt.Felt, blockNum uint64) (felt.Felt, error) {
	prefix := db.ContractNonceHistoryKey(addr)
	return s.getHistoricalValue(prefix, blockNum)
}

// Returns the class hash of a contract at a given block number.
func (s *State) ContractClassHashAt(addr *felt.Felt, blockNum uint64) (felt.Felt, error) {
	prefix := db.ContractClassHashHistoryKey(addr)
	return s.getHistoricalValue(prefix, blockNum)
}

func (s *State) getHistoricalValue(prefix []byte, blockNum uint64) (felt.Felt, error) {
	var ret felt.Felt

	err := s.valueAt(prefix, blockNum, func(val []byte) error {
		ret.SetBytes(val)
		return nil
	})
	if err != nil {
		if errors.Is(err, ErrNoHistoryValue) {
			return felt.Zero, nil
		}
		return felt.Zero, err
	}

	return ret, nil
}

// Returns the value at the given block number.
// First, it attempts to seek for the key at the given block number.
// If the key exists, it means that the key was modified at the given block number.
// Otherwise, it moves the iterator one step back.
// If a key-value pair exists, we have found the value.
func (s *State) valueAt(prefix []byte, blockNum uint64, cb func(val []byte) error) error {
	it, err := s.db.disk.NewIterator(prefix, true)
	if err != nil {
		return err
	}
	defer it.Close()

	seekKey := binary.BigEndian.AppendUint64(prefix, blockNum)
	if !it.Seek(seekKey) {
		return ErrNoHistoryValue
	}

	key := it.Key()
	keyBlockNum := binary.BigEndian.Uint64(key[len(prefix):])
	if keyBlockNum == blockNum {
		// Found the value
		val, err := it.Value()
		if err != nil {
			return err
		}

		return cb(val)
	}

	// Otherwise, move the iterator backwards
	if !it.Prev() {
		// Moving iterator backwards is invalid, this means we were already at the first key
		// No values will be found beyond the first key
		return ErrNoHistoryValue
	}

	val, err := it.Value()
	if err != nil {
		return err
	}

	return cb(val)
}

func (s *State) deleteHistory(blockNum uint64, diff *core.StateDiff) error {
	batch := s.db.disk.NewBatch()

	for addr, storage := range diff.StorageDiffs {
		for key := range storage {
			if err := DeleteStorageHistory(batch, &addr, &key, blockNum); err != nil {
				return err
			}
		}
	}

	for addr := range diff.Nonces {
		if err := DeleteNonceHistory(batch, &addr, blockNum); err != nil {
			return err
		}
	}

	for addr := range diff.ReplacedClasses {
		if err := DeleteClassHashHistory(batch, &addr, blockNum); err != nil {
			return err
		}
	}

	for addr := range diff.DeployedContracts {
		if err := DeleteNonceHistory(batch, &addr, blockNum); err != nil {
			return err
		}

		if err := DeleteClassHashHistory(batch, &addr, blockNum); err != nil {
			return err
		}
	}

	return batch.Write()
}

func (s *State) compareContracts(a, b felt.Felt) int {
	contractA, contractB := s.stateObjects[a], s.stateObjects[b]

	switch {
	case contractA == nil && contractB == nil:
		return 0
	case contractA == nil:
		return 1 // Move nil contracts to end
	case contractB == nil:
		return -1 // Keep non-nil contracts first
	}

	return len(contractB.dirtyStorage) - len(contractA.dirtyStorage)
}

// Calculate the commitment of the state
func stateCommitment(contractRoot, classRoot *felt.Felt) felt.Felt {
	if classRoot.IsZero() {
		return *contractRoot
	}

	commitment := crypto.PoseidonArray(stateVersion0, contractRoot, classRoot)
	return *commitment
}<|MERGE_RESOLUTION|>--- conflicted
+++ resolved
@@ -178,12 +178,8 @@
 func (s *State) Update(
 	blockNum uint64,
 	update *core.StateUpdate,
-<<<<<<< HEAD
-	declaredClasses map[felt.Felt]core.Class,
-	skipVerifyNewRoot bool,
-=======
 	declaredClasses map[felt.Felt]core.ClassDefinition,
->>>>>>> 20d0772c
+  skipVerifyNewRoot bool,
 ) error {
 	if err := s.verifyComm(update.OldRoot); err != nil {
 		return err
