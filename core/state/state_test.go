--- conflicted
+++ resolved
@@ -262,21 +262,12 @@
 
 	su0, err := gw.StateUpdate(t.Context(), 0)
 	require.NoError(t, err)
-<<<<<<< HEAD
 	require.NoError(t, state.Update(0, su0, map[felt.Felt]core.Class{
 		*cairo0Hash: cairo0Class,
 		*cairo1Hash: cairo1Class,
-	}, false))
-	require.NoError(t, batch.Write())
+	}, false, true))
+
 	gotCairo1Class, err := state.Class(cairo1Hash)
-=======
-	require.NoError(t, state.Update(0, su0, map[felt.Felt]core.ClassDefinition{
-		*deprecatedCairoHash: deprecatedCairoClass,
-		*sierraHash:          sierraClass,
-	}, false, true))
-
-	gotSierraClass, err := state.Class(sierraHash)
->>>>>>> d8524505
 	require.NoError(t, err)
 	assert.Zero(t, gotSierraClass.At)
 	assert.Equal(t, sierraClass, gotSierraClass.Class)
