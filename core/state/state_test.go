--- conflicted
+++ resolved
@@ -840,16 +840,12 @@
 		if i == 3 {
 			declaredClasses = su3DeclaredClasses()
 		}
-<<<<<<< HEAD
-		require.NoError(t, state.Update(uint64(i), su, declaredClasses, false, true), "failed to update state for block %d", i)
-=======
 		require.NoError(
 			t,
-			state.Update(uint64(i), su, declaredClasses, false),
+			state.Update(uint64(i), su, declaredClasses, false, true),
 			"failed to update state for block %d",
 			i,
 		)
->>>>>>> 5caa15f6
 		newComm, err := state.Commitment()
 		require.NoError(t, err)
 		assert.Equal(t, *su.NewRoot, newComm)
