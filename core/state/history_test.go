package state

import (
	"testing"

	"github.com/NethermindEth/juno/core"
	"github.com/NethermindEth/juno/core/felt"
	"github.com/NethermindEth/juno/db"
	"github.com/stretchr/testify/assert"
	"github.com/stretchr/testify/require"
)

func TestNewStateHistory(t *testing.T) {
	stateDB := newTestStateDB()

	t.Run("successful creation", func(t *testing.T) {
		history, err := NewStateHistory(0, &felt.Zero, stateDB)
		require.NoError(t, err)
		assert.Equal(t, uint64(0), history.blockNum)
		assert.NotNil(t, history.state)
	})
<<<<<<< HEAD
=======

	t.Run("bigger state root", func(t *testing.T) {
		invalidRoot := felt.NewUnsafeFromString[felt.Felt]("0x999")
		_, err := NewStateHistory(1, invalidRoot, stateDB)
		// error is returned only for the triedb
		// in path scheme
		assert.NoError(t, err)
	})
>>>>>>> 3188d1a2
}

func TestStateHistoryContractOperations(t *testing.T) {
	stateUpdates := []*core.StateUpdate{
		{
			OldRoot: &felt.Zero,
			NewRoot: felt.NewUnsafeFromString[felt.Felt]("0x2e782bf13c68887b9f98c625aa284ba4d23237bd45fc1161442860d4a6576d8"),
			StateDiff: &core.StateDiff{
				DeployedContracts: map[felt.Felt]*felt.Felt{
					*felt.NewUnsafeFromString[felt.Felt]("0x1"): felt.NewUnsafeFromString[felt.Felt]("0x1"),
				},
				Nonces: map[felt.Felt]*felt.Felt{
					*felt.NewUnsafeFromString[felt.Felt]("0x1"): felt.NewUnsafeFromString[felt.Felt]("0x1"),
				},
				StorageDiffs: map[felt.Felt]map[felt.Felt]*felt.Felt{
					*felt.NewUnsafeFromString[felt.Felt]("0x1"): {
						*felt.NewUnsafeFromString[felt.Felt]("0x1"): felt.NewUnsafeFromString[felt.Felt]("0x1"),
						*felt.NewUnsafeFromString[felt.Felt]("0x2"): felt.NewUnsafeFromString[felt.Felt]("0x2"),
					},
				},
			},
		},
		{
			OldRoot: felt.NewUnsafeFromString[felt.Felt]("0x2e782bf13c68887b9f98c625aa284ba4d23237bd45fc1161442860d4a6576d8"),
			NewRoot: felt.NewUnsafeFromString[felt.Felt]("0x59aa7d6f2c197b91bffa600e4ba4d6d80990ed42a7321c5d01cbe06b45d95ee"),
			StateDiff: &core.StateDiff{
				DeployedContracts: map[felt.Felt]*felt.Felt{
					*felt.NewUnsafeFromString[felt.Felt]("0x2"): felt.NewUnsafeFromString[felt.Felt]("0x2"),
					*felt.NewUnsafeFromString[felt.Felt]("0x3"): felt.NewUnsafeFromString[felt.Felt]("0x3"),
				},
				Nonces: map[felt.Felt]*felt.Felt{
					*felt.NewUnsafeFromString[felt.Felt]("0x2"): felt.NewUnsafeFromString[felt.Felt]("0x2"),
					*felt.NewUnsafeFromString[felt.Felt]("0x3"): felt.NewUnsafeFromString[felt.Felt]("0x3"),
				},
				StorageDiffs: map[felt.Felt]map[felt.Felt]*felt.Felt{
					*felt.NewUnsafeFromString[felt.Felt]("0x2"): {
						*felt.NewUnsafeFromString[felt.Felt]("0x1"): felt.NewUnsafeFromString[felt.Felt]("0x3"),
						*felt.NewUnsafeFromString[felt.Felt]("0x2"): felt.NewUnsafeFromString[felt.Felt]("0x4"),
					},
					*felt.NewUnsafeFromString[felt.Felt]("0x3"): {
						*felt.NewUnsafeFromString[felt.Felt]("0x1"): felt.NewUnsafeFromString[felt.Felt]("0x5"),
						*felt.NewUnsafeFromString[felt.Felt]("0x2"): felt.NewUnsafeFromString[felt.Felt]("0x6"),
					},
				},
			},
		},
	}
	stateDB := setupState(t, stateUpdates, 2)
	historyBlock0, err := NewStateHistory(0, &felt.Zero, stateDB)
	require.NoError(t, err)
	historyBlock1, err := NewStateHistory(1, &felt.Zero, stateDB)
	require.NoError(t, err)

	t.Run("ContractClassHash", func(t *testing.T) {
		hash, err := historyBlock0.ContractClassHash(felt.NewUnsafeFromString[felt.Felt]("0x1"))
		require.NoError(t, err)
		assert.Equal(t, hash, *felt.NewUnsafeFromString[felt.Felt]("0x1"))
		hash, err = historyBlock1.ContractClassHash(felt.NewUnsafeFromString[felt.Felt]("0x2"))
		require.NoError(t, err)
		assert.Equal(t, hash, *felt.NewUnsafeFromString[felt.Felt]("0x2"))
	})

	t.Run("ContractNonce", func(t *testing.T) {
		nonce, err := historyBlock0.ContractNonce(felt.NewUnsafeFromString[felt.Felt]("0x1"))
		require.NoError(t, err)
		assert.Equal(t, nonce, *felt.NewUnsafeFromString[felt.Felt]("0x1"))
		nonce, err = historyBlock1.ContractNonce(felt.NewUnsafeFromString[felt.Felt]("0x2"))
		require.NoError(t, err)
		assert.Equal(t, nonce, *felt.NewUnsafeFromString[felt.Felt]("0x2"))
	})

	t.Run("ContractStorage", func(t *testing.T) {
		value, err := historyBlock0.ContractStorage(felt.NewUnsafeFromString[felt.Felt]("0x1"), felt.NewUnsafeFromString[felt.Felt]("0x1"))
		require.NoError(t, err)
		assert.Equal(t, value, *felt.NewUnsafeFromString[felt.Felt]("0x1"))
		value, err = historyBlock1.ContractStorage(felt.NewUnsafeFromString[felt.Felt]("0x2"), felt.NewUnsafeFromString[felt.Felt]("0x1"))
		require.NoError(t, err)
		assert.Equal(t, value, *felt.NewUnsafeFromString[felt.Felt]("0x3"))
	})

	t.Run("NonExistentContract", func(t *testing.T) {
		nonExistentAddr := new(felt.Felt).SetUint64(999)
		_, err := historyBlock0.ContractClassHash(nonExistentAddr)
		assert.ErrorIs(t, err, ErrContractNotDeployed)
	})
}

func TestStateHistoryClassOperations(t *testing.T) {
	stateDB := newTestStateDB()

	class1Hash := *felt.NewUnsafeFromString[felt.Felt]("0xDEADBEEF")
	class2Hash := *felt.NewUnsafeFromString[felt.Felt]("0xDEADBEEF2")

	class1 := &core.SierraClass{}
	class2 := &core.SierraClass{}

	classes := map[felt.Felt]core.ClassDefinition{
		class1Hash: class1,
	}
	stateUpdate := &core.StateUpdate{
		OldRoot:   &felt.Zero,
		NewRoot:   &felt.Zero,
		StateDiff: &core.StateDiff{},
	}
	state, err := New(&felt.Zero, stateDB)
	require.NoError(t, err)
	err = state.Update(0, stateUpdate, classes, false, true)
	require.NoError(t, err)
	stateComm, err := state.Commitment()
	require.NoError(t, err)

	stateUpdate = &core.StateUpdate{
		OldRoot:   &stateComm,
		NewRoot:   &stateComm,
		StateDiff: &core.StateDiff{},
	}
	classes2 := map[felt.Felt]core.ClassDefinition{
		class2Hash: class2,
	}

	state, err = New(&stateComm, stateDB)
	require.NoError(t, err)
	err = state.Update(1, stateUpdate, classes2, false, true)
	require.NoError(t, err)

	historyBlock0, err := NewStateHistory(0, &felt.Zero, stateDB)
	require.NoError(t, err)
	historyBlock1, err := NewStateHistory(1, &stateComm, stateDB)
	require.NoError(t, err)

	t.Run("Class retrieval at declaration block", func(t *testing.T) {
		retrievedClass, err := historyBlock0.Class(&class1Hash)
		require.NoError(t, err)
		assert.Equal(t, retrievedClass.Class, class1)
		assert.Equal(t, retrievedClass.At, uint64(0))

		retrievedClass, err = historyBlock1.Class(&class2Hash)
		require.NoError(t, err)
		assert.Equal(t, retrievedClass.Class, class2)
		assert.Equal(t, retrievedClass.At, uint64(1))
	})

	t.Run("NonExistentClass", func(t *testing.T) {
		nonExistentClass := felt.NewUnsafeFromString[felt.Felt]("0xDEADBEEF3")
		_, err := historyBlock0.Class(nonExistentClass)
		assert.Error(t, err)
	})
}

func TestStateHistoryClassBeforeDeclaration(t *testing.T) {
	stateDB := newTestStateDB()
	history, err := NewStateHistory(0, &felt.Zero, stateDB)
	require.NoError(t, err)

	_, err = history.Class(felt.NewUnsafeFromString[felt.Felt]("0xDEADBEEF"))
	assert.ErrorIs(t, err, db.ErrKeyNotFound)
}

func TestStateHistoryTrieOperations(t *testing.T) {
	stateDB := newTestStateDB()
	history, err := NewStateHistory(1, &felt.Zero, stateDB)
	require.NoError(t, err)

	t.Run("ClassTrie not supported", func(t *testing.T) {
		_, err := history.ClassTrie()
		assert.ErrorIs(t, err, ErrHistoricalTrieNotSupported)
	})

	t.Run("ContractTrie not supported", func(t *testing.T) {
		_, err := history.ContractTrie()
		assert.ErrorIs(t, err, ErrHistoricalTrieNotSupported)
	})

	t.Run("ContractStorageTrie not supported", func(t *testing.T) {
		addr := new(felt.Felt).SetUint64(1)
		_, err := history.ContractStorageTrie(addr)
		assert.ErrorIs(t, err, ErrHistoricalTrieNotSupported)
	})
}<|MERGE_RESOLUTION|>--- conflicted
+++ resolved
@@ -19,8 +19,6 @@
 		assert.Equal(t, uint64(0), history.blockNum)
 		assert.NotNil(t, history.state)
 	})
-<<<<<<< HEAD
-=======
 
 	t.Run("bigger state root", func(t *testing.T) {
 		invalidRoot := felt.NewUnsafeFromString[felt.Felt]("0x999")
@@ -29,7 +27,6 @@
 		// in path scheme
 		assert.NoError(t, err)
 	})
->>>>>>> 3188d1a2
 }
 
 func TestStateHistoryContractOperations(t *testing.T) {
