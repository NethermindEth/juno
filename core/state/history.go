package state

import (
	"github.com/NethermindEth/juno/core"
	"github.com/NethermindEth/juno/core/felt"
	"github.com/NethermindEth/juno/core/state/commontrie"
	"github.com/NethermindEth/juno/db"
)

var _ StateReader = (*stateHistory)(nil)

// StateHistory represents a snapshot of the blockchain state at a specific block number.
type stateHistory struct {
	blockNum uint64
	state    *State
}

func NewStateHistory(blockNum uint64, stateRoot *felt.Felt, db *StateDB) (stateHistory, error) {
	state, err := New(stateRoot, db)
	if err != nil {
		return stateHistory{}, err
	}
<<<<<<< HEAD

	return stateHistory{
=======
	return StateHistory{
>>>>>>> ab5542a5
		blockNum: blockNum,
		state:    state,
	}, nil
}

func (s *stateHistory) ContractClassHash(addr *felt.Felt) (felt.Felt, error) {
	if err := s.checkDeployed(addr); err != nil {
		return felt.Felt{}, err
	}
	ret, err := s.state.ContractClassHashAt(addr, s.blockNum)
	if err != nil {
		return felt.Felt{}, err
	}
	return ret, nil
}

func (s *stateHistory) ContractNonce(addr *felt.Felt) (felt.Felt, error) {
	if err := s.checkDeployed(addr); err != nil {
		return felt.Felt{}, err
	}
	ret, err := s.state.ContractNonceAt(addr, s.blockNum)
	if err != nil {
		return felt.Felt{}, err
	}
	return ret, nil
}

func (s *stateHistory) ContractStorage(addr, key *felt.Felt) (felt.Felt, error) {
	if err := s.checkDeployed(addr); err != nil {
		return felt.Felt{}, err
	}
	ret, err := s.state.ContractStorageAt(addr, key, s.blockNum)
	if err != nil {
		return felt.Felt{}, err
	}
	return ret, nil
}

// Checks if the contract is deployed at the given block number.
func (s *stateHistory) checkDeployed(addr *felt.Felt) error {
	isDeployed, err := s.state.ContractDeployedAt(addr, s.blockNum)
	if err != nil {
		return err
	}

	if !isDeployed {
		// TODO(weiihann): previously this was db.ErrKeyNotFound
		// remember to handle it in the rpc
		return ErrContractNotDeployed
	}

	return nil
}

func (s *stateHistory) Class(classHash *felt.Felt) (*core.DeclaredClassDefinition, error) {
	declaredClass, err := s.state.Class(classHash)
	if err != nil {
		return nil, err
	}

	if s.blockNum < declaredClass.At {
		return nil, db.ErrKeyNotFound
	}

	return declaredClass, nil
}

<<<<<<< HEAD
func (s *stateHistory) ClassTrie() (*trie2.Trie, error) {
	return nil, ErrHistoricalTrieNotSupported
}

func (s *stateHistory) ContractTrie() (*trie2.Trie, error) {
	return nil, ErrHistoricalTrieNotSupported
}

func (s *stateHistory) ContractStorageTrie(addr *felt.Felt) (*trie2.Trie, error) {
=======
func (s *StateHistory) ClassTrie() (commontrie.Trie, error) {
	return nil, ErrHistoricalTrieNotSupported
}

func (s *StateHistory) ContractTrie() (commontrie.Trie, error) {
	return nil, ErrHistoricalTrieNotSupported
}

func (s *StateHistory) ContractStorageTrie(addr *felt.Felt) (commontrie.Trie, error) {
>>>>>>> ab5542a5
	return nil, ErrHistoricalTrieNotSupported
}<|MERGE_RESOLUTION|>--- conflicted
+++ resolved
@@ -20,12 +20,8 @@
 	if err != nil {
 		return stateHistory{}, err
 	}
-<<<<<<< HEAD
 
 	return stateHistory{
-=======
-	return StateHistory{
->>>>>>> ab5542a5
 		blockNum: blockNum,
 		state:    state,
 	}, nil
@@ -93,17 +89,6 @@
 	return declaredClass, nil
 }
 
-<<<<<<< HEAD
-func (s *stateHistory) ClassTrie() (*trie2.Trie, error) {
-	return nil, ErrHistoricalTrieNotSupported
-}
-
-func (s *stateHistory) ContractTrie() (*trie2.Trie, error) {
-	return nil, ErrHistoricalTrieNotSupported
-}
-
-func (s *stateHistory) ContractStorageTrie(addr *felt.Felt) (*trie2.Trie, error) {
-=======
 func (s *StateHistory) ClassTrie() (commontrie.Trie, error) {
 	return nil, ErrHistoricalTrieNotSupported
 }
@@ -113,6 +98,5 @@
 }
 
 func (s *StateHistory) ContractStorageTrie(addr *felt.Felt) (commontrie.Trie, error) {
->>>>>>> ab5542a5
 	return nil, ErrHistoricalTrieNotSupported
 }