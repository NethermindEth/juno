package core

import (
	"encoding/binary"
	"errors"
	"fmt"
	"strings"

	"github.com/Masterminds/semver/v3"
	"github.com/NethermindEth/juno/core/crypto"
	"github.com/NethermindEth/juno/core/felt"
	"github.com/NethermindEth/juno/core/trie"
	"github.com/NethermindEth/juno/utils"
	"github.com/bits-and-blooms/bloom/v3"
	"github.com/ethereum/go-ethereum/common"
)

type Event struct {
	Data []*felt.Felt
	From *felt.Felt
	Keys []*felt.Felt
}

type L1ToL2Message struct {
	From     common.Address
	Nonce    *felt.Felt
	Payload  []*felt.Felt
	Selector *felt.Felt
	To       *felt.Felt
}

type L2ToL1Message struct {
	From    *felt.Felt
	Payload []*felt.Felt
	To      common.Address
}

type ExecutionResources struct {
	BuiltinInstanceCounter BuiltinInstanceCounter
	MemoryHoles            uint64
	Steps                  uint64
}

type BuiltinInstanceCounter struct {
	Bitwise    uint64
	EcOp       uint64
	Ecsda      uint64
	Output     uint64
	Pedersen   uint64
	RangeCheck uint64
}

type TransactionReceipt struct {
	Fee                *felt.Felt
	Events             []*Event
	ExecutionResources *ExecutionResources
	L1ToL2Message      *L1ToL2Message
	L2ToL1Message      []*L2ToL1Message
	TransactionHash    *felt.Felt
	Reverted           bool
}

type Transaction interface {
	Hash() *felt.Felt
	Signature() []*felt.Felt
}

var (
	_ Transaction = (*DeployTransaction)(nil)
	_ Transaction = (*DeployAccountTransaction)(nil)
	_ Transaction = (*DeclareTransaction)(nil)
	_ Transaction = (*InvokeTransaction)(nil)
	_ Transaction = (*L1HandlerTransaction)(nil)
)

const (
	// Calculated at https://hur.st/bloomfilter/?n=1000&p=&m=8192&k=
	// provides 1 in 51 possibility of false positives for approximately 1000 elements
	eventsBloomLength    = 8192
	eventsBloomHashFuncs = 6
)

type DeployTransaction struct {
	TransactionHash *felt.Felt
	// A random number used to distinguish between different instances of the contract.
	ContractAddressSalt *felt.Felt
	// The address of the contract.
	ContractAddress *felt.Felt
	// The hash of the class which defines the contract’s functionality.
	ClassHash *felt.Felt
	// The arguments passed to the constructor during deployment.
	ConstructorCallData []*felt.Felt
	// The transaction’s version. Possible values are 1 or 0.
	//
	// When the fields that comprise a transaction change,
	// either with the addition of a new field or the removal of an existing field,
	// then the transaction version increases.
	// Transaction version 0 is deprecated and will be removed in a future version of Starknet.
	Version *felt.Felt
}

func (d *DeployTransaction) Hash() *felt.Felt {
	return d.TransactionHash
}

func (d *DeployTransaction) Signature() []*felt.Felt {
	return make([]*felt.Felt, 0)
}

type DeployAccountTransaction struct {
	DeployTransaction
	// The maximum fee that the sender is willing to pay for the transaction.
	MaxFee *felt.Felt
	// Additional information given by the sender, used to validate the transaction.
	TransactionSignature []*felt.Felt
	// The transaction nonce.
	Nonce *felt.Felt
}

func (d *DeployAccountTransaction) Hash() *felt.Felt {
	return d.TransactionHash
}

func (d *DeployAccountTransaction) Signature() []*felt.Felt {
	return d.TransactionSignature
}

type InvokeTransaction struct {
	TransactionHash *felt.Felt
	// The arguments that are passed to the validated and execute functions.
	CallData []*felt.Felt
	// Additional information given by the sender, used to validate the transaction.
	TransactionSignature []*felt.Felt
	// The maximum fee that the sender is willing to pay for the transaction
	MaxFee *felt.Felt
	// The address of the contract invoked by this transaction.
	ContractAddress *felt.Felt
	// When the fields that comprise a transaction change,
	// either with the addition of a new field or the removal of an existing field,
	// then the transaction version increases.
	Version *felt.Felt

	// Version 0 fields
	// The encoding of the selector for the function invoked (the entry point in the contract)
	EntryPointSelector *felt.Felt

	// Version 1 fields
	// The transaction nonce.
	Nonce *felt.Felt
	// The address of the sender of this transaction
	SenderAddress *felt.Felt
}

func (i *InvokeTransaction) Hash() *felt.Felt {
	return i.TransactionHash
}

func (i *InvokeTransaction) Signature() []*felt.Felt {
	return i.TransactionSignature
}

type DeclareTransaction struct {
	TransactionHash *felt.Felt
	// The class hash
	ClassHash *felt.Felt
	// The address of the account initiating the transaction.
	SenderAddress *felt.Felt
	// The maximum fee that the sender is willing to pay for the transaction.
	MaxFee *felt.Felt
	// Additional information given by the sender, used to validate the transaction.
	TransactionSignature []*felt.Felt
	// The transaction nonce.
	Nonce *felt.Felt
	// The transaction’s version. Possible values are 1 or 0.
	// When the fields that comprise a transaction change,
	// either with the addition of a new field or the removal of an existing field,
	// then the transaction version increases.
	// Transaction version 0 is deprecated and will be removed in a future version of Starknet.
	Version *felt.Felt

	// Version 2 fields
	CompiledClassHash *felt.Felt
}

func (d *DeclareTransaction) Hash() *felt.Felt {
	return d.TransactionHash
}

func (d *DeclareTransaction) Signature() []*felt.Felt {
	return d.TransactionSignature
}

type L1HandlerTransaction struct {
	TransactionHash *felt.Felt
	// The address of the contract.
	ContractAddress *felt.Felt
	// The encoding of the selector for the function invoked (the entry point in the contract)
	EntryPointSelector *felt.Felt
	// The transaction nonce.
	Nonce *felt.Felt
	// The arguments that are passed to the validated and execute functions.
	CallData []*felt.Felt
	// When the fields that comprise a transaction change,
	// either with the addition of a new field or the removal of an existing field,
	// then the transaction version increases.
	Version *felt.Felt
}

func (l *L1HandlerTransaction) Hash() *felt.Felt {
	return l.TransactionHash
}

func (l *L1HandlerTransaction) Signature() []*felt.Felt {
	return make([]*felt.Felt, 0)
}

<<<<<<< HEAD
func transactionHash(transaction Transaction, n utils.Network) (*felt.Felt, error) {
	return StrictTransactionHash(transaction, n, false)
}

func StrictTransactionHash(transaction Transaction, n utils.Network, force bool) (*felt.Felt, error) {
=======
func TransactionHash(transaction Transaction, n utils.Network) (*felt.Felt, error) {
>>>>>>> 58521307
	switch t := transaction.(type) {
	case *DeclareTransaction:
		return declareTransactionHash(t, n, force)
	case *InvokeTransaction:
		return invokeTransactionHash(t, n, force)
	case *DeployTransaction:
		if force {
			return crypto.PedersenArray(
				t.ContractAddressSalt,
				t.ContractAddress,
				t.ClassHash,
				crypto.PedersenArray(t.ConstructorCallData...),
				t.Version,
			), nil
		}

		// deploy transactions are deprecated after re-genesis therefore we don't verify
		// transaction hash
		return t.TransactionHash, nil
	case *L1HandlerTransaction:
		return l1HandlerTransactionHash(t, n, force)
	case *DeployAccountTransaction:
		return deployAccountTransactionHash(t, n)
	default:
		return nil, errors.New("unknown transaction")
	}
}

var (
	invokeFelt        = new(felt.Felt).SetBytes([]byte("invoke"))
	declareFelt       = new(felt.Felt).SetBytes([]byte("declare"))
	l1HandlerFelt     = new(felt.Felt).SetBytes([]byte("l1_handler"))
	deployAccountFelt = new(felt.Felt).SetBytes([]byte("deploy_account"))
)

func errInvalidTransactionVersion(t Transaction, version *felt.Felt) error {
	return fmt.Errorf("invalid Transaction (type: %T) version: %v", t, version.Text(felt.Base10))
}

func invokeTransactionHash(i *InvokeTransaction, n utils.Network, force bool) (*felt.Felt, error) {
	switch {
	case i.Version.IsZero():
<<<<<<< HEAD
		if force {
			sender := i.ContractAddress
			if sender == nil {
				sender = i.SenderAddress
			}

			felts := []*felt.Felt{
				invokeFelt,
				i.Version,
				sender,
				i.EntryPointSelector,
				crypto.PedersenArray(i.CallData...),
				i.MaxFee,
				n.ChainID(),
			}

			for i, key := range felts {
				if key == nil {
					fmt.Printf("null at %d", i)
				}
			}

			result := crypto.PedersenArray(felts...)
			return result, nil
		}

		// Due to inconsistencies in version 0 hash calculation we don't verify the hash
		return i.TransactionHash, nil
=======
		return crypto.PedersenArray(
			invokeFelt,
			i.Version,
			i.ContractAddress,
			i.EntryPointSelector,
			crypto.PedersenArray(i.CallData...),
			i.MaxFee,
			n.ChainID(),
		), nil
>>>>>>> 58521307
	case i.Version.IsOne():
		return crypto.PedersenArray(
			invokeFelt,
			i.Version,
			i.SenderAddress,
			new(felt.Felt),
			crypto.PedersenArray(i.CallData...),
			i.MaxFee,
			n.ChainID(),
			i.Nonce,
		), nil
	default:
		return nil, errInvalidTransactionVersion(i, i.Version)
	}
}

func declareTransactionHash(d *DeclareTransaction, n utils.Network, force bool) (*felt.Felt, error) {
	switch {
	case d.Version.IsZero():
		if force {
			// force mode just need something for hash.
			return crypto.PedersenArray(
				declareFelt,
				d.Version,
				d.SenderAddress,
				new(felt.Felt),
				crypto.PedersenArray(d.ClassHash),
				d.MaxFee,
				n.ChainID(),
				d.Nonce,
			), nil
		}

		// Due to inconsistencies in version 0 hash calculation we don't verify the hash
		return d.TransactionHash, nil
	case d.Version.IsOne():
		return crypto.PedersenArray(
			declareFelt,
			d.Version,
			d.SenderAddress,
			new(felt.Felt),
			crypto.PedersenArray(d.ClassHash),
			d.MaxFee,
			n.ChainID(),
			d.Nonce,
		), nil
	case d.Version.Equal(new(felt.Felt).SetUint64(2)):
		return crypto.PedersenArray(
			declareFelt,
			d.Version,
			d.SenderAddress,
			&felt.Zero,
			crypto.PedersenArray(d.ClassHash),
			d.MaxFee,
			n.ChainID(),
			d.Nonce,
			d.CompiledClassHash,
		), nil

	default:
		return nil, errInvalidTransactionVersion(d, d.Version)
	}
}

func l1HandlerTransactionHash(l *L1HandlerTransaction, n utils.Network, _ bool) (*felt.Felt, error) {
	switch {
	case l.Version.IsZero():
		// There are some l1 handler transaction which do not return a nonce and for some random
		// transaction the following hash fails.
		if l.Nonce == nil {
			return l.TransactionHash, nil
		}
		return crypto.PedersenArray(
			l1HandlerFelt,
			l.Version,
			l.ContractAddress,
			l.EntryPointSelector,
			crypto.PedersenArray(l.CallData...),
			&felt.Zero,
			n.ChainID(),
			l.Nonce,
		), nil
	default:
		return nil, errInvalidTransactionVersion(l, l.Version)
	}
}

func deployAccountTransactionHash(d *DeployAccountTransaction, n utils.Network) (*felt.Felt, error) {
	callData := []*felt.Felt{d.ClassHash, d.ContractAddressSalt}
	callData = append(callData, d.ConstructorCallData...)
	// There is no version 0 for deploy account
	if d.Version.IsOne() {
		return crypto.PedersenArray(
			deployAccountFelt,
			d.Version,
			d.ContractAddress,
			&felt.Zero,
			crypto.PedersenArray(callData...),
			d.MaxFee,
			n.ChainID(),
			d.Nonce,
		), nil
	}
	return nil, errInvalidTransactionVersion(d, d.Version)
}

func VerifyTransactions(txs []Transaction, n utils.Network, protocolVersion string) error {
	blockVersion, err := ParseBlockVersion(protocolVersion)
	if err != nil {
		return err
	}

	// blockVersion < 0.11.0
	// only start verifying transaction hashes after 0.11.0
	if blockVersion.LessThan(semver.MustParse("0.11.0")) {
		return nil
	}

	for _, t := range txs {
		calculatedTxHash, hErr := TransactionHash(t, n)
		if hErr != nil {
			return fmt.Errorf("cannot calculate transaction hash of Transaction %s, reason: %w", t.Hash(), hErr)
		}
		if !calculatedTxHash.Equal(t.Hash()) {
			return fmt.Errorf("cannot verify transaction hash of Transaction %s", t.Hash())
		}
	}
	return nil
}

const commitmentTrieHeight uint = 64

// transactionCommitment is the root of a height 64 binary Merkle Patricia tree of the
// transaction hashes and signatures in a block.
func transactionCommitment(transactions []Transaction, protocolVersion string) (*felt.Felt, error) {
	var commitment *felt.Felt
	v0_11_1 := semver.MustParse("0.11.1")
	return commitment, trie.RunOnTempTrie(commitmentTrieHeight, func(trie *trie.Trie) error {
		blockVersion, err := ParseBlockVersion(protocolVersion)
		if err != nil {
			return err
		}

		for i, transaction := range transactions {
			signatureHash := crypto.PedersenArray()

			// blockVersion >= 0.11.1
			if blockVersion.Compare(v0_11_1) != -1 {
				signatureHash = crypto.PedersenArray(transaction.Signature()...)
			} else if _, ok := transaction.(*InvokeTransaction); ok {
				signatureHash = crypto.PedersenArray(transaction.Signature()...)
			}

			if _, err = trie.Put(new(felt.Felt).SetUint64(uint64(i)),
				crypto.Pedersen(transaction.Hash(), signatureHash)); err != nil {
				return err
			}
		}
		root, err := trie.Root()
		if err != nil {
			return err
		}
		commitment = root
		return nil
	})
}

// ParseBlockVersion computes the block version, defaulting to "0.0.0" for empty strings
func ParseBlockVersion(protocolVersion string) (*semver.Version, error) {
	if protocolVersion == "" {
		return semver.NewVersion("0.0.0")
	}

	sep := "."
	digits := strings.Split(protocolVersion, sep)
	// pad with 3 zeros in case version has less than 3 digits
	digits = append(digits, []string{"0", "0", "0"}...)

	// get first 3 digits only
	return semver.NewVersion(strings.Join(digits[:3], sep))
}

// eventCommitment computes the event commitment for a block.
func eventCommitment(receipts []*TransactionReceipt) (*felt.Felt, error) {
	var commitment *felt.Felt
	return commitment, trie.RunOnTempTrie(commitmentTrieHeight, func(trie *trie.Trie) error {
		count := uint64(0)
		for _, receipt := range receipts {
			for _, event := range receipt.Events {
				eventHash := crypto.PedersenArray(
					event.From,
					crypto.PedersenArray(event.Keys...),
					crypto.PedersenArray(event.Data...),
				)

				if _, err := trie.Put(new(felt.Felt).SetUint64(count), eventHash); err != nil {
					return err
				}
				count++
			}
		}
		root, err := trie.Root()
		if err != nil {
			return err
		}
		commitment = root
		return nil
	})
}

func EventsBloom(receipts []*TransactionReceipt) *bloom.BloomFilter {
	filter := bloom.New(eventsBloomLength, eventsBloomHashFuncs)

	for _, receipt := range receipts {
		for _, event := range receipt.Events {
			fromBytes := event.From.Bytes()
			filter.TestOrAdd(fromBytes[:])
			for index, key := range event.Keys {
				keyBytes := key.Bytes()
				keyAndIndexBytes := binary.AppendVarint(keyBytes[:], int64(index))
				filter.TestOrAdd(keyAndIndexBytes)
			}
		}
	}
	return filter
}<|MERGE_RESOLUTION|>--- conflicted
+++ resolved
@@ -214,15 +214,11 @@
 	return make([]*felt.Felt, 0)
 }
 
-<<<<<<< HEAD
-func transactionHash(transaction Transaction, n utils.Network) (*felt.Felt, error) {
-	return StrictTransactionHash(transaction, n, false)
-}
-
-func StrictTransactionHash(transaction Transaction, n utils.Network, force bool) (*felt.Felt, error) {
-=======
 func TransactionHash(transaction Transaction, n utils.Network) (*felt.Felt, error) {
->>>>>>> 58521307
+	return TransactionHash(transaction, n)
+}
+
+func transactionHash(transaction Transaction, n utils.Network, force bool) (*felt.Felt, error) {
 	switch t := transaction.(type) {
 	case *DeclareTransaction:
 		return declareTransactionHash(t, n, force)
@@ -265,36 +261,6 @@
 func invokeTransactionHash(i *InvokeTransaction, n utils.Network, force bool) (*felt.Felt, error) {
 	switch {
 	case i.Version.IsZero():
-<<<<<<< HEAD
-		if force {
-			sender := i.ContractAddress
-			if sender == nil {
-				sender = i.SenderAddress
-			}
-
-			felts := []*felt.Felt{
-				invokeFelt,
-				i.Version,
-				sender,
-				i.EntryPointSelector,
-				crypto.PedersenArray(i.CallData...),
-				i.MaxFee,
-				n.ChainID(),
-			}
-
-			for i, key := range felts {
-				if key == nil {
-					fmt.Printf("null at %d", i)
-				}
-			}
-
-			result := crypto.PedersenArray(felts...)
-			return result, nil
-		}
-
-		// Due to inconsistencies in version 0 hash calculation we don't verify the hash
-		return i.TransactionHash, nil
-=======
 		return crypto.PedersenArray(
 			invokeFelt,
 			i.Version,
@@ -304,7 +270,6 @@
 			i.MaxFee,
 			n.ChainID(),
 		), nil
->>>>>>> 58521307
 	case i.Version.IsOne():
 		return crypto.PedersenArray(
 			invokeFelt,
