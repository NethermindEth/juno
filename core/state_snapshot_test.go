--- conflicted
+++ resolved
@@ -35,34 +35,6 @@
 		return *historyValue, nil
 	}
 
-<<<<<<< HEAD
-	mockState.
-		EXPECT().
-		ContractIsAlreadyDeployedAt(gomock.Any(), gomock.Any()).
-		DoAndReturn(func(addr *felt.Felt, height uint64) (bool, error) {
-			return deployedHeight <= height, nil
-		}).
-		AnyTimes()
-	mockState.
-		EXPECT().
-		ContractClassHashAt(gomock.Any(), gomock.Any()).
-		DoAndReturn(doAtReq).
-		AnyTimes()
-	mockState.
-		EXPECT().
-		ContractNonceAt(gomock.Any(), gomock.Any()).
-		DoAndReturn(doAtReq).
-		AnyTimes()
-	mockState.
-		EXPECT().
-		ContractStorageAt(gomock.Any(), gomock.Any(), gomock.Any()).
-		DoAndReturn(
-			func(addr, loc *felt.Felt, at uint64) (felt.Felt, error) {
-				return doAtReq(loc, at)
-			},
-		).
-		AnyTimes()
-=======
 	mockState.EXPECT().ContractDeployedAt(
 		gomock.Any(),
 		gomock.Any(),
@@ -77,7 +49,6 @@
 			return doAtReq(loc, at)
 		},
 	).AnyTimes()
->>>>>>> 19edd4d2
 
 	headValue := new(felt.Felt).SetUint64(2)
 	var err error
