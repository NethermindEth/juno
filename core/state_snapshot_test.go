package core_test

import (
	"errors"
	"testing"

	"github.com/NethermindEth/juno/core"
	"github.com/NethermindEth/juno/core/felt"
	"github.com/NethermindEth/juno/db"
	"github.com/NethermindEth/juno/mocks"
	"github.com/stretchr/testify/require"
	"go.uber.org/mock/gomock"
)

func TestStateSnapshot(t *testing.T) {
	mockCtrl := gomock.NewController(t)
	t.Cleanup(mockCtrl.Finish)

	mockState := mocks.NewMockStateHistoryReader(mockCtrl)
	deployedHeight := uint64(3)
	changeHeight := uint64(10)
	snapshotBeforeDeployment := core.NewStateSnapshot(mockState, deployedHeight-1)
	snapshotBeforeChange := core.NewStateSnapshot(mockState, deployedHeight)
	snapshotAfterChange := core.NewStateSnapshot(mockState, changeHeight+1)

	historyValue := new(felt.Felt).SetUint64(1)
	doAtReq := func(addr *felt.Felt, at uint64) (felt.Felt, error) {
		if addr.IsZero() {
			return felt.Zero, errors.New("some error")
		}

		if at > changeHeight {
			return felt.Zero, core.ErrCheckHeadState
		}
		return *historyValue, nil
	}

<<<<<<< HEAD
	mockState.
		EXPECT().
		ContractIsAlreadyDeployedAt(gomock.Any(), gomock.Any()).
		DoAndReturn(func(addr *felt.Felt, height uint64) (bool, error) {
			return deployedHeight <= height, nil
		}).
		AnyTimes()
=======
	mockState.EXPECT().ContractDeployedAt(
		gomock.Any(),
		gomock.Any(),
	).DoAndReturn(
		func(addr *felt.Felt, height uint64) (bool, error) {
			return deployedHeight <= height, nil
		}).AnyTimes()
>>>>>>> beeda7bf
	mockState.EXPECT().ContractClassHashAt(gomock.Any(), gomock.Any()).DoAndReturn(doAtReq).AnyTimes()
	mockState.EXPECT().ContractNonceAt(gomock.Any(), gomock.Any()).DoAndReturn(doAtReq).AnyTimes()
	mockState.EXPECT().ContractStorageAt(gomock.Any(), gomock.Any(), gomock.Any()).DoAndReturn(
		func(addr, loc *felt.Felt, at uint64) (felt.Felt, error) {
			return doAtReq(loc, at)
		},
	).AnyTimes()

	headValue := new(felt.Felt).SetUint64(2)
	var err error
	doHeadReq := func(_ *felt.Felt) (felt.Felt, error) {
		return *headValue, err
	}

	mockState.EXPECT().ContractClassHash(gomock.Any()).DoAndReturn(doHeadReq).AnyTimes()
	mockState.EXPECT().ContractNonce(gomock.Any()).DoAndReturn(doHeadReq).AnyTimes()
	mockState.EXPECT().ContractStorage(gomock.Any(), gomock.Any()).DoAndReturn(
		func(addr, loc *felt.Felt) (felt.Felt, error) {
			return doHeadReq(loc)
		},
	).AnyTimes()

	addr := felt.NewRandom[felt.Felt]()
	require.NoError(t, err)

	for desc, test := range map[string]struct {
		snapshot core.StateReader
		checker  func(*testing.T, felt.Felt, error)
	}{
		"contract is not deployed": {
			snapshot: snapshotBeforeDeployment,
			checker: func(t *testing.T, _ felt.Felt, err error) {
				require.ErrorIs(t, err, db.ErrKeyNotFound)
			},
		},
		"correct value is in history": {
			snapshot: snapshotBeforeChange,
			checker: func(t *testing.T, got felt.Felt, err error) {
				require.NoError(t, err)
				require.Equal(t, *historyValue, got)
			},
		},
		"correct value is in HEAD": {
			snapshot: snapshotAfterChange,
			checker: func(t *testing.T, got felt.Felt, err error) {
				require.NoError(t, err)
				require.Equal(t, *headValue, got)
			},
		},
	} {
		t.Run(desc, func(t *testing.T) {
			t.Run("class hash", func(t *testing.T) {
				got, err := test.snapshot.ContractClassHash(addr)
				test.checker(t, got, err)
			})
			t.Run("nonce", func(t *testing.T) {
				got, err := test.snapshot.ContractNonce(addr)
				test.checker(t, got, err)
			})
			t.Run("storage value", func(t *testing.T) {
				got, err := test.snapshot.ContractStorage(addr, addr)
				test.checker(t, got, err)
			})
		})
	}

	t.Run("history returns some error", func(t *testing.T) {
		t.Run("class hash", func(t *testing.T) {
			_, err := snapshotAfterChange.ContractClassHash(&felt.Zero)
			require.EqualError(t, err, "some error")
		})
		t.Run("nonce", func(t *testing.T) {
			_, err := snapshotAfterChange.ContractNonce(&felt.Zero)
			require.EqualError(t, err, "some error")
		})
		t.Run("storage value", func(t *testing.T) {
			_, err := snapshotAfterChange.ContractStorage(&felt.Zero, &felt.Zero)
			require.EqualError(t, err, "some error")
		})
	})

	declareHeight := deployedHeight
	mockState.EXPECT().Class(gomock.Any()).Return(
		&core.DeclaredClassDefinition{At: declareHeight},
		nil,
	).AnyTimes()

	t.Run("before class is declared", func(t *testing.T) {
		_, err := snapshotBeforeDeployment.Class(addr)
		require.ErrorIs(t, err, db.ErrKeyNotFound)
	})

	t.Run("on height that class is declared", func(t *testing.T) {
		declared, err := snapshotBeforeChange.Class(addr)
		require.NoError(t, err)
		require.Equal(t, declareHeight, declared.At)
	})

	t.Run("after class is declared", func(t *testing.T) {
		declared, err := snapshotAfterChange.Class(addr)
		require.NoError(t, err)
		require.Equal(t, declareHeight, declared.At)
	})
}<|MERGE_RESOLUTION|>--- conflicted
+++ resolved
@@ -35,15 +35,6 @@
 		return *historyValue, nil
 	}
 
-<<<<<<< HEAD
-	mockState.
-		EXPECT().
-		ContractIsAlreadyDeployedAt(gomock.Any(), gomock.Any()).
-		DoAndReturn(func(addr *felt.Felt, height uint64) (bool, error) {
-			return deployedHeight <= height, nil
-		}).
-		AnyTimes()
-=======
 	mockState.EXPECT().ContractDeployedAt(
 		gomock.Any(),
 		gomock.Any(),
@@ -51,7 +42,6 @@
 		func(addr *felt.Felt, height uint64) (bool, error) {
 			return deployedHeight <= height, nil
 		}).AnyTimes()
->>>>>>> beeda7bf
 	mockState.EXPECT().ContractClassHashAt(gomock.Any(), gomock.Any()).DoAndReturn(doAtReq).AnyTimes()
 	mockState.EXPECT().ContractNonceAt(gomock.Any(), gomock.Any()).DoAndReturn(doAtReq).AnyTimes()
 	mockState.EXPECT().ContractStorageAt(gomock.Any(), gomock.Any(), gomock.Any()).DoAndReturn(
