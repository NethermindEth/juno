--- conflicted
+++ resolved
@@ -94,9 +94,6 @@
 	return declaredClass, nil
 }
 
-<<<<<<< HEAD
-func (s *stateSnapshot) ClassTrie() (CommonTrie, error) {
-=======
 func (s *stateSnapshot) CompiledClassHash(
 	classHash *felt.SierraClassHash,
 ) (felt.CasmClassHash, error) {
@@ -109,8 +106,7 @@
 	return s.state.CompiledClassHashV2(classHash)
 }
 
-func (s *stateSnapshot) ClassTrie() (commontrie.Trie, error) {
->>>>>>> 80c53a49
+func (s *stateSnapshot) ClassTrie() (CommonTrie, error) {
 	return nil, ErrHistoricalTrieNotSupported
 }
 
