package core

import (
	"encoding/binary"

	"github.com/NethermindEth/juno/core/felt"
	"github.com/NethermindEth/juno/db"
	"github.com/NethermindEth/juno/encoder"
	"github.com/NethermindEth/juno/utils"
)

/**
State-related accessors

███████ ████████  █████  ████████ ███████
██         ██    ██   ██    ██    ██
███████    ██    ███████    ██    █████
     ██    ██    ██   ██    ██    ██
███████    ██    ██   ██    ██    ███████

**/

func GetContractClassHash(r db.KeyValueReader, addr *felt.Felt) (felt.Felt, error) {
	var classHash felt.Felt
	err := r.Get(db.ContractClassHashKey(addr), func(data []byte) error {
		classHash.SetBytes(data)
		return nil
	})
	return classHash, err
}

func WriteContractClassHash(w db.KeyValueWriter, addr, classHash *felt.Felt) error {
	return w.Put(db.ContractClassHashKey(addr), classHash.Marshal())
}

func GetContractNonce(r db.KeyValueReader, addr *felt.Felt) (felt.Felt, error) {
	var nonce felt.Felt
	err := r.Get(db.ContractNonceKey(addr), func(data []byte) error {
		nonce.SetBytes(data)
		return nil
	})
	return nonce, err
}

func WriteContractNonce(w db.KeyValueWriter, addr, nonce *felt.Felt) error {
	return w.Put(db.ContractNonceKey(addr), nonce.Marshal())
}

func HasClass(r db.KeyValueReader, classHash *felt.Felt) (bool, error) {
	return r.Has(db.ClassKey(classHash))
}

func GetClass(r db.KeyValueReader, classHash *felt.Felt) (*DeclaredClass, error) {
	var class *DeclaredClass

	err := r.Get(db.ClassKey(classHash), func(data []byte) error {
		return encoder.Unmarshal(data, &class)
	})
	return class, err
}

func WriteClass(w db.KeyValueWriter, classHash *felt.Felt, class *DeclaredClass) error {
	data, err := encoder.Marshal(class)
	if err != nil {
		return err
	}
	return w.Put(db.ClassKey(classHash), data)
}

func DeleteClass(w db.KeyValueWriter, classHash *felt.Felt) error {
	return w.Delete(db.ClassKey(classHash))
}

func WriteContractDeploymentHeight(w db.KeyValueWriter, addr *felt.Felt, height uint64) error {
	enc := MarshalBlockNumber(height)
	return w.Put(db.ContractDeploymentHeightKey(addr), enc)
}

func GetContractDeploymentHeight(r db.KeyValueReader, addr *felt.Felt) (uint64, error) {
	var height uint64
	err := r.Get(db.ContractDeploymentHeightKey(addr), func(data []byte) error {
		height = binary.BigEndian.Uint64(data)
		return nil
	})
	return height, err
}

func DeleteContractDeploymentHeight(w db.KeyValueWriter, addr *felt.Felt) error {
	return w.Delete(db.ContractDeploymentHeightKey(addr))
}

func GetStateUpdateByBlockNum(r db.KeyValueReader, blockNum uint64) (*StateUpdate, error) {
	var stateUpdate *StateUpdate
	err := r.Get(db.StateUpdateByBlockNumKey(blockNum), func(data []byte) error {
		return encoder.Unmarshal(data, &stateUpdate)
	})
	if err != nil {
		return nil, err
	}
	return stateUpdate, nil
}

func WriteStateUpdateByBlockNum(w db.KeyValueWriter, blockNum uint64, stateUpdate *StateUpdate) error {
	data, err := encoder.Marshal(stateUpdate)
	if err != nil {
		return err
	}
	return w.Put(db.StateUpdateByBlockNumKey(blockNum), data)
}

func DeleteStateUpdateByBlockNum(w db.KeyValueWriter, blockNum uint64) error {
	return w.Delete(db.StateUpdateByBlockNumKey(blockNum))
}

func GetStateUpdateByHash(r db.KeyValueReader, hash *felt.Felt) (*StateUpdate, error) {
	var val []byte
	err := r.Get(db.BlockHeaderNumbersByHashKey(hash), func(data []byte) error {
		val = data
		return nil
	})
	if err != nil {
		return nil, err
	}

	return GetStateUpdateByBlockNum(r, binary.BigEndian.Uint64(val))
}

/**
 Chain-related accessors

 ██████ ██   ██  █████  ██ ███    ██
██      ██   ██ ██   ██ ██ ████   ██
██      ███████ ███████ ██ ██ ██  ██
██      ██   ██ ██   ██ ██ ██  ██ ██
 ██████ ██   ██ ██   ██ ██ ██   ████

 **/

func GetL1Head(r db.KeyValueReader) (L1Head, error) {
	var l1Head L1Head
	err := r.Get(db.L1Height.Key(), func(data []byte) error {
		return encoder.Unmarshal(data, &l1Head)
	})
	return l1Head, err
}

func WriteL1Head(w db.KeyValueWriter, l1Head *L1Head) error {
	data, err := encoder.Marshal(l1Head)
	if err != nil {
		return err
	}
	return w.Put(db.L1Height.Key(), data)
}

func WriteBlockHeaderNumberByHash(w db.KeyValueWriter, hash *felt.Felt, number uint64) error {
	enc := MarshalBlockNumber(number)
	return w.Put(db.BlockHeaderNumbersByHashKey(hash), enc)
}

func GetBlockHeaderNumberByHash(r db.KeyValueReader, hash *felt.Felt) (uint64, error) {
	var number uint64
	err := r.Get(db.BlockHeaderNumbersByHashKey(hash), func(data []byte) error {
		number = binary.BigEndian.Uint64(data)
		return nil
	})
	return number, err
}

func DeleteBlockHeaderNumberByHash(w db.KeyValueWriter, hash *felt.Felt) error {
	return w.Delete(db.BlockHeaderNumbersByHashKey(hash))
}

func WriteBlockHeaderByNumber(w db.KeyValueWriter, header *Header) error {
	data, err := encoder.Marshal(header)
	if err != nil {
		return err
	}
	return w.Put(db.BlockHeaderByNumberKey(header.Number), data)
}

func DeleteBlockHeaderByNumber(w db.KeyValueWriter, number uint64) error {
	return w.Delete(db.BlockHeaderByNumberKey(number))
}

func GetReceiptByBlockNumIndexBytes(r db.KeyValueReader, bnIndex []byte) (*TransactionReceipt, error) {
	var (
		receipt *TransactionReceipt
		val     []byte
	)
	err := r.Get(db.ReceiptByBlockNumIndexKeyBytes(bnIndex), func(data []byte) error {
		val = data
		return nil
	})
	if err != nil {
		return nil, err
	}
	if err = encoder.Unmarshal(val, &receipt); err != nil {
		return nil, err
	}
	return receipt, nil
}

func WriteReceiptByBlockNumIndex(w db.KeyValueWriter, num, index uint64, receipt *TransactionReceipt) error {
	data, err := encoder.Marshal(receipt)
	if err != nil {
		return err
	}
	return w.Put(db.ReceiptByBlockNumIndexKey(num, index), data)
}

func DeleteReceiptByBlockNumIndex(w db.KeyValueWriter, num, index uint64) error {
	return w.Delete(db.ReceiptByBlockNumIndexKey(num, index))
}

func GetReceiptByHash(r db.KeyValueReader, hash *felt.Felt) (*TransactionReceipt, error) {
	var val []byte
	err := r.Get(db.TxBlockNumIndexByHashKey(hash), func(data []byte) error {
		val = data
		return nil
	})
	if err != nil {
		return nil, err
	}

	return GetReceiptByBlockNumIndexBytes(r, val)
}

func DeleteTxsAndReceipts(batch db.IndexedBatch, blockNum, numTxs uint64) error {
	// remove txs and receipts
	for i := range numTxs {
		txn, err := GetTxByBlockNumIndex(batch, blockNum, i)
		if err != nil {
			return err
		}

		if err := DeleteTxByBlockNumIndex(batch, blockNum, i); err != nil {
			return err
		}
		if err := DeleteReceiptByBlockNumIndex(batch, blockNum, i); err != nil {
			return err
		}
		if err := DeleteTxBlockNumIndexByHash(batch, txn.Hash()); err != nil {
			return err
		}
		if l1handler, ok := txn.(*L1HandlerTransaction); ok {
			if err := DeleteL1HandlerTxnHashByMsgHash(batch, l1handler.MessageHash()); err != nil {
				return err
			}
		}
	}

	return nil
}

func GetBlockCommitmentByBlockNum(r db.KeyValueReader, blockNum uint64) (*BlockCommitments, error) {
	var commitment *BlockCommitments
	err := r.Get(db.BlockCommitmentsKey(blockNum), func(data []byte) error {
		return encoder.Unmarshal(data, &commitment)
	})
	return commitment, err
}

func WriteBlockCommitment(w db.KeyValueWriter, blockNum uint64, commitment *BlockCommitments) error {
	data, err := encoder.Marshal(commitment)
	if err != nil {
		return err
	}
	return w.Put(db.BlockCommitmentsKey(blockNum), data)
}

func DeleteBlockCommitment(w db.KeyValueWriter, blockNum uint64) error {
	return w.Delete(db.BlockCommitmentsKey(blockNum))
}

func GetL1HandlerTxnHashByMsgHash(r db.KeyValueReader, msgHash []byte) (felt.Felt, error) {
	var l1HandlerTxnHash felt.Felt
	err := r.Get(db.L1HandlerTxnHashByMsgHashKey(msgHash), func(data []byte) error {
		l1HandlerTxnHash.Unmarshal(data)
		return nil
	})
	return l1HandlerTxnHash, err
}

func WriteL1HandlerTxnHashByMsgHash(w db.KeyValueWriter, msgHash []byte, l1HandlerTxnHash *felt.Felt) error {
	return w.Put(db.L1HandlerTxnHashByMsgHashKey(msgHash), l1HandlerTxnHash.Marshal())
}

func DeleteL1HandlerTxnHashByMsgHash(w db.KeyValueWriter, msgHash []byte) error {
	return w.Delete(db.L1HandlerTxnHashByMsgHashKey(msgHash))
}

func WriteL1HandlerMsgHashes(w db.KeyValueWriter, txns []Transaction) error {
	for _, txn := range txns {
		if l1Handler, ok := txn.(*L1HandlerTransaction); ok {
			return WriteL1HandlerTxnHashByMsgHash(w, l1Handler.MessageHash(), l1Handler.Hash())
		}
	}
	return nil
}

func GetChainHeight(r db.KeyValueReader) (uint64, error) {
	var height uint64
	err := r.Get(db.ChainHeight.Key(), func(data []byte) error {
		height = binary.BigEndian.Uint64(data)
		return nil
	})
	return height, err
}

func WriteChainHeight(w db.KeyValueWriter, height uint64) error {
	return w.Put(db.ChainHeight.Key(), MarshalBlockNumber(height))
}

func DeleteChainHeight(w db.KeyValueWriter) error {
	return w.Delete(db.ChainHeight.Key())
}

func GetBlockHeaderByNumber(r db.KeyValueReader, blockNum uint64) (*Header, error) {
	var header *Header
	err := r.Get(db.BlockHeaderByNumberKey(blockNum), func(data []byte) error {
		return encoder.Unmarshal(data, &header)
	})
	return header, err
}

func GetBlockHeaderByHash(r db.KeyValueReader, hash *felt.Felt) (*Header, error) {
	var blockNum uint64
	err := r.Get(db.BlockHeaderNumbersByHashKey(hash), func(data []byte) error {
		blockNum = binary.BigEndian.Uint64(data)
		return nil
	})
	if err != nil {
		return nil, err
	}

	return GetBlockHeaderByNumber(r, blockNum)
}

func WriteBlockHeader(r db.KeyValueWriter, header *Header) error {
	if err := WriteBlockHeaderNumberByHash(r, header.Hash, header.Number); err != nil {
		return err
	}

	return WriteBlockHeaderByNumber(r, header)
}

// Returns all transactions in a given block
func GetTxsByBlockNum(iterable db.Iterable, blockNum uint64) ([]Transaction, error) {
	prefix := db.TransactionsByBlockNumberAndIndex.Key(MarshalBlockNumber(blockNum))

	it, err := iterable.NewIterator(prefix, true)
	if err != nil {
		return nil, err
	}

	var txs []Transaction
	for it.First(); it.Valid(); it.Next() {
		val, vErr := it.Value()
		if vErr != nil {
			return nil, utils.RunAndWrapOnError(it.Close, vErr)
		}

		var tx Transaction
		if err = encoder.Unmarshal(val, &tx); err != nil {
			return nil, utils.RunAndWrapOnError(it.Close, err)
		}

		txs = append(txs, tx)
	}

	if err = it.Close(); err != nil {
		return nil, err
	}

	return txs, nil
}

// Returns all receipts in a given block
func GetReceiptsByBlockNum(iterable db.Iterable, blockNum uint64) ([]*TransactionReceipt, error) {
	prefix := db.ReceiptsByBlockNumberAndIndex.Key(MarshalBlockNumber(blockNum))

	it, err := iterable.NewIterator(prefix, true)
	if err != nil {
		return nil, err
	}

	var receipts []*TransactionReceipt
	for it.First(); it.Valid(); it.Next() {
		val, vErr := it.Value()
		if vErr != nil {
			return nil, utils.RunAndWrapOnError(it.Close, vErr)
		}

		var receipt *TransactionReceipt
		if err = encoder.Unmarshal(val, &receipt); err != nil {
			return nil, utils.RunAndWrapOnError(it.Close, err)
		}

		receipts = append(receipts, receipt)
	}

	if err = it.Close(); err != nil {
		return nil, err
	}

	return receipts, nil
}

func GetBlockByNumber(r db.IndexedBatch, blockNum uint64) (*Block, error) {
	header, err := GetBlockHeaderByNumber(r, blockNum)
	if err != nil {
		return nil, err
	}

	txs, err := GetTxsByBlockNum(r, blockNum)
	if err != nil {
		return nil, err
	}

	receipts, err := GetReceiptsByBlockNum(r, blockNum)
	if err != nil {
		return nil, err
	}

	return &Block{
		Header:       header,
		Transactions: txs,
		Receipts:     receipts,
	}, nil
}

func GetTxBlockNumIndexByHash(r db.KeyValueReader, hash *felt.Felt) (db.BlockNumIndexKey, error) {
	bnIndex := db.BlockNumIndexKey{}
	err := r.Get(db.TxBlockNumIndexByHashKey(hash), bnIndex.UnmarshalBinary)
	return bnIndex, err
}

func WriteTxBlockNumIndexByHash(w db.KeyValueWriter, num, index uint64, hash *felt.Felt) error {
	val := db.BlockNumIndexKey{
		Number: num,
		Index:  index,
	}
	return w.Put(db.TxBlockNumIndexByHashKey(hash), val.MarshalBinary())
}

func DeleteTxBlockNumIndexByHash(w db.KeyValueWriter, hash *felt.Felt) error {
	return w.Delete(db.TxBlockNumIndexByHashKey(hash))
}

func GetTxByBlockNumIndex(r db.KeyValueReader, blockNum, index uint64) (Transaction, error) {
	var tx Transaction
	err := r.Get(db.TxByBlockNumIndexKey(blockNum, index), func(data []byte) error {
		return encoder.Unmarshal(data, &tx)
	})
	if err != nil {
		return nil, err
	}
	return tx, nil
}

func GetTxByBlockNumIndexBytes(r db.KeyValueReader, val []byte) (Transaction, error) {
	var tx Transaction
	err := r.Get(db.TxByBlockNumIndexKeyBytes(val), func(data []byte) error {
		return encoder.Unmarshal(data, &tx)
	})
	if err != nil {
		return nil, err
	}
	return tx, nil
}

func WriteTxByBlockNumIndex(w db.KeyValueWriter, num, index uint64, tx Transaction) error {
	enc, err := encoder.Marshal(tx)
	if err != nil {
		return err
	}
	return w.Put(db.TxByBlockNumIndexKey(num, index), enc)
}

func DeleteTxByBlockNumIndex(w db.KeyValueWriter, num, index uint64) error {
	return w.Delete(db.TxByBlockNumIndexKey(num, index))
}

func WriteTxAndReceipt(w db.KeyValueWriter, num, index uint64, tx Transaction, receipt *TransactionReceipt) error {
	if err := WriteTxBlockNumIndexByHash(w, num, index, receipt.TransactionHash); err != nil {
		return err
	}

	if err := WriteTxByBlockNumIndex(w, num, index, tx); err != nil {
		return err
	}

	if err := WriteReceiptByBlockNumIndex(w, num, index, receipt); err != nil {
		return err
	}

	return nil
}

func GetTxByHash(r db.KeyValueReader, hash *felt.Felt) (Transaction, error) {
	var val []byte
	err := r.Get(db.TxBlockNumIndexByHashKey(hash), func(data []byte) error {
		val = data
		return nil
	})
	if err != nil {
		return nil, err
	}

	return GetTxByBlockNumIndexBytes(r, val)
}

func WriteClassAndContractRootByStateCommitment(w db.KeyValueWriter, stateCommitment *felt.Felt, val []byte) error {
	return w.Put(db.StateHashToTrieRootsKey(stateCommitment), val)
}

// This is used to get the class and contract roots for a given state commitment,
// needed to properly initialise the trie or recover the cache, if the triedb is in hash scheme
func GetClassAndContractRootByStateCommitment(r db.KeyValueReader, stateCommitment *felt.Felt) ([]byte, error) {
	var val []byte
	err := r.Get(db.StateHashToTrieRootsKey(stateCommitment), func(data []byte) error {
		val = data
		return nil
	})
	if err != nil {
		return nil, err
	}

	return val, nil
}

<<<<<<< HEAD
func DeleteClassAndContractRootByStateCommitment(w db.KeyValueWriter, stateCommitment *felt.Felt) error {
	return w.Delete(db.StateHashToTrieRootsKey(stateCommitment))
}

func WriteContractStorageRoot(
	w db.KeyValueWriter,
	stateCommitment,
	contractCommitment,
	contractStorageRoot *felt.Felt,
) error {
	return w.Put(db.ContractStorageRootKey(stateCommitment, contractCommitment), contractStorageRoot.Marshal())
}

// This is used to get the contract storage root for a given state commitment and contract commitment,
// needed to properly initialise the trie or recover the cache, if the triedb is in hash scheme
func GetContractStorageRoot(r db.KeyValueReader, stateCommitment, contractCommitment *felt.Felt) ([]byte, error) {
	var val []byte
	err := r.Get(db.ContractStorageRootKey(stateCommitment, contractCommitment), func(data []byte) error {
		val = data
		return nil
=======
func GetAggregatedBloomFilter(r db.KeyValueReader, fromBlock, toBLock uint64) (AggregatedBloomFilter, error) {
	var filter AggregatedBloomFilter
	err := r.Get(db.AggregatedBloomFilterKey(fromBlock, toBLock), func(data []byte) error {
		err := encoder.Unmarshal(data, &filter)
		return err
	})
	if err != nil {
		return AggregatedBloomFilter{}, err
	}

	return filter, nil
}

func WriteAggregatedBloomFilter(w db.KeyValueWriter, filter *AggregatedBloomFilter) error {
	enc, err := encoder.Marshal(filter)
	if err != nil {
		return err
	}
	return w.Put(db.AggregatedBloomFilterKey(filter.FromBlock(), filter.ToBlock()), enc)
}

func GetRunningEventFilter(r db.KeyValueReader) (*RunningEventFilter, error) {
	var filter RunningEventFilter
	err := r.Get(db.RunningEventFilter.Key(), func(data []byte) error {
		err := encoder.Unmarshal(data, &filter)
		return err
>>>>>>> 90f32422
	})
	if err != nil {
		return nil, err
	}

<<<<<<< HEAD
	return val, nil
}

func DeleteContractStorageRoot(w db.KeyValueWriter, stateCommitment, contractCommitment *felt.Felt) error {
	return w.Delete(db.ContractStorageRootKey(stateCommitment, contractCommitment))
=======
	return &filter, nil
}

func WriteRunningEventFilter(w db.KeyValueWriter, filter *RunningEventFilter) error {
	enc, err := encoder.Marshal(filter)
	if err != nil {
		return err
	}

	return w.Put(db.RunningEventFilter.Key(), enc)
>>>>>>> 90f32422
}<|MERGE_RESOLUTION|>--- conflicted
+++ resolved
@@ -513,6 +513,49 @@
 func WriteClassAndContractRootByStateCommitment(w db.KeyValueWriter, stateCommitment *felt.Felt, val []byte) error {
 	return w.Put(db.StateHashToTrieRootsKey(stateCommitment), val)
 }
+  
+func GetAggregatedBloomFilter(r db.KeyValueReader, fromBlock, toBLock uint64) (AggregatedBloomFilter, error) {
+	var filter AggregatedBloomFilter
+	err := r.Get(db.AggregatedBloomFilterKey(fromBlock, toBLock), func(data []byte) error {
+		err := encoder.Unmarshal(data, &filter)
+		return err
+	})
+	if err != nil {
+		return AggregatedBloomFilter{}, err
+	}
+
+	return filter, nil
+}
+
+func WriteAggregatedBloomFilter(w db.KeyValueWriter, filter *AggregatedBloomFilter) error {
+	enc, err := encoder.Marshal(filter)
+	if err != nil {
+		return err
+	}
+	return w.Put(db.AggregatedBloomFilterKey(filter.FromBlock(), filter.ToBlock()), enc)
+}
+
+func GetRunningEventFilter(r db.KeyValueReader) (*RunningEventFilter, error) {
+	var filter RunningEventFilter
+	err := r.Get(db.RunningEventFilter.Key(), func(data []byte) error {
+		err := encoder.Unmarshal(data, &filter)
+		return err
+	})
+	if err != nil {
+		return nil, err
+	}
+  
+  return &filter, nil
+}
+
+func WriteRunningEventFilter(w db.KeyValueWriter, filter *RunningEventFilter) error {
+	enc, err := encoder.Marshal(filter)
+	if err != nil {
+		return err
+	}
+
+	return w.Put(db.RunningEventFilter.Key(), enc)
+}
 
 // This is used to get the class and contract roots for a given state commitment,
 // needed to properly initialise the trie or recover the cache, if the triedb is in hash scheme
@@ -529,7 +572,6 @@
 	return val, nil
 }
 
-<<<<<<< HEAD
 func DeleteClassAndContractRootByStateCommitment(w db.KeyValueWriter, stateCommitment *felt.Felt) error {
 	return w.Delete(db.StateHashToTrieRootsKey(stateCommitment))
 }
@@ -550,55 +592,14 @@
 	err := r.Get(db.ContractStorageRootKey(stateCommitment, contractCommitment), func(data []byte) error {
 		val = data
 		return nil
-=======
-func GetAggregatedBloomFilter(r db.KeyValueReader, fromBlock, toBLock uint64) (AggregatedBloomFilter, error) {
-	var filter AggregatedBloomFilter
-	err := r.Get(db.AggregatedBloomFilterKey(fromBlock, toBLock), func(data []byte) error {
-		err := encoder.Unmarshal(data, &filter)
-		return err
-	})
-	if err != nil {
-		return AggregatedBloomFilter{}, err
-	}
-
-	return filter, nil
-}
-
-func WriteAggregatedBloomFilter(w db.KeyValueWriter, filter *AggregatedBloomFilter) error {
-	enc, err := encoder.Marshal(filter)
-	if err != nil {
-		return err
-	}
-	return w.Put(db.AggregatedBloomFilterKey(filter.FromBlock(), filter.ToBlock()), enc)
-}
-
-func GetRunningEventFilter(r db.KeyValueReader) (*RunningEventFilter, error) {
-	var filter RunningEventFilter
-	err := r.Get(db.RunningEventFilter.Key(), func(data []byte) error {
-		err := encoder.Unmarshal(data, &filter)
-		return err
->>>>>>> 90f32422
-	})
-	if err != nil {
-		return nil, err
-	}
-
-<<<<<<< HEAD
-	return val, nil
+    	})
+	if err != nil {
+		return nil, err
+	}
+  
+  return val, nil
 }
 
 func DeleteContractStorageRoot(w db.KeyValueWriter, stateCommitment, contractCommitment *felt.Felt) error {
 	return w.Delete(db.ContractStorageRootKey(stateCommitment, contractCommitment))
-=======
-	return &filter, nil
-}
-
-func WriteRunningEventFilter(w db.KeyValueWriter, filter *RunningEventFilter) error {
-	enc, err := encoder.Marshal(filter)
-	if err != nil {
-		return err
-	}
-
-	return w.Put(db.RunningEventFilter.Key(), enc)
->>>>>>> 90f32422
-}+}
