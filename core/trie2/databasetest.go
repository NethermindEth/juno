package trie2

import (
	"github.com/NethermindEth/juno/core/felt"
	"github.com/NethermindEth/juno/core/trie2/triedb/database"
	"github.com/NethermindEth/juno/core/trie2/trienode"
	"github.com/NethermindEth/juno/core/trie2/trieutils"
	"github.com/NethermindEth/juno/db"
)

type dbScheme uint8

const (
	PathScheme dbScheme = iota + 1
	HashScheme
)

type testNodeReader struct {
	id     trieutils.TrieID
	nodes  []*trienode.MergeNodeSet
	db     db.KeyValueStore
	scheme dbScheme
}

func newTestNodeReader(id trieutils.TrieID, nodes []*trienode.MergeNodeSet, db db.KeyValueStore, scheme dbScheme) *testNodeReader {
	return &testNodeReader{id: id, nodes: nodes, db: db, scheme: scheme}
}

func (n *testNodeReader) Node(owner *felt.Felt, path *trieutils.Path, hash *felt.Felt, isLeaf bool) ([]byte, error) {
	for _, nodes := range n.nodes {
		var (
			node trienode.TrieNode
			ok   bool
		)
		node, ok = nodes.OwnerSet.Nodes[*path]
		if !ok {
			continue
		}
		if _, ok := node.(*trienode.DeletedNode); ok {
			return nil, &MissingNodeError{owner: *owner, path: *path, hash: node.Hash()}
		}
		return node.Blob(), nil
	}
	return readNode(n.db, n.id, n.scheme, path, hash, isLeaf)
}

func readNode(
	r db.KeyValueStore,
	id trieutils.TrieID,
	scheme dbScheme,
	path *trieutils.Path,
	hash *felt.Felt,
	isLeaf bool,
) ([]byte, error) {
<<<<<<< HEAD
  owner := id.Owner()
=======
	owner := id.Owner()
>>>>>>> 9cec0d27
	switch scheme {
	case PathScheme:
		return trieutils.GetNodeByPath(r, id.Bucket(), &owner, path, isLeaf)
	case HashScheme:
		return trieutils.GetNodeByHash(r, id.Bucket(), &owner, path, hash, isLeaf)
	}
<<<<<<< HEAD

=======
>>>>>>> 9cec0d27
	return nil, &MissingNodeError{owner: owner, path: *path, hash: *hash}
}

type TestNodeDatabase struct {
	disk      db.KeyValueStore
	root      felt.Felt
	scheme    dbScheme
	nodes     map[felt.Felt]*trienode.MergeNodeSet
	rootLinks map[felt.Felt]felt.Felt // map[child_root]parent_root - keep track of the parent root for each child root
}

func NewTestNodeDatabase(disk db.KeyValueStore, scheme dbScheme) TestNodeDatabase {
	return TestNodeDatabase{
		disk:      disk,
		root:      felt.Zero,
		scheme:    scheme,
		nodes:     make(map[felt.Felt]*trienode.MergeNodeSet),
		rootLinks: make(map[felt.Felt]felt.Felt),
	}
}

func (d *TestNodeDatabase) Update(root, parent *felt.Felt, nodes *trienode.MergeNodeSet) error {
	if root == parent {
		return nil
	}

	rootVal := *root
	parentVal := *parent

	if _, ok := d.nodes[rootVal]; ok { // already exists
		return nil
	}

	d.nodes[rootVal] = nodes
	d.rootLinks[rootVal] = parentVal

	return nil
}

func (d *TestNodeDatabase) NodeReader(id trieutils.TrieID) (database.NodeReader, error) {
	root := id.StateComm()
	nodes, _ := d.dirties(&root, true)
	return newTestNodeReader(id, nodes, d.disk, d.scheme), nil
}

func (d *TestNodeDatabase) dirties(root *felt.Felt, newerFirst bool) ([]*trienode.MergeNodeSet, []felt.Felt) {
	var (
		pending []*trienode.MergeNodeSet
		roots   []felt.Felt
	)

	rootVal := *root

	for {
		if rootVal == d.root {
			break
		}

		nodes, ok := d.nodes[rootVal]
		if !ok {
			break
		}

		if newerFirst {
			pending = append(pending, nodes)
			roots = append(roots, rootVal)
		} else {
			pending = append([]*trienode.MergeNodeSet{nodes}, pending...)
			roots = append([]felt.Felt{rootVal}, roots...)
		}

		rootVal = d.rootLinks[rootVal]
	}

	return pending, roots
}<|MERGE_RESOLUTION|>--- conflicted
+++ resolved
@@ -52,21 +52,13 @@
 	hash *felt.Felt,
 	isLeaf bool,
 ) ([]byte, error) {
-<<<<<<< HEAD
-  owner := id.Owner()
-=======
 	owner := id.Owner()
->>>>>>> 9cec0d27
 	switch scheme {
 	case PathScheme:
 		return trieutils.GetNodeByPath(r, id.Bucket(), &owner, path, isLeaf)
 	case HashScheme:
 		return trieutils.GetNodeByHash(r, id.Bucket(), &owner, path, hash, isLeaf)
 	}
-<<<<<<< HEAD
-
-=======
->>>>>>> 9cec0d27
 	return nil, &MissingNodeError{owner: owner, path: *path, hash: *hash}
 }
 
