package hashdb

import (
	"math"
	"sync"
	"testing"

	"github.com/NethermindEth/juno/core/crypto"
	"github.com/NethermindEth/juno/core/felt"
	"github.com/NethermindEth/juno/core/trie2/trienode"
	"github.com/NethermindEth/juno/core/trie2/trieutils"
	"github.com/NethermindEth/juno/db"
	"github.com/NethermindEth/juno/db/memory"
	"github.com/stretchr/testify/assert"
	"github.com/stretchr/testify/require"
	"golang.org/x/exp/maps"
)

var (
	leaf1Hash   = new(felt.Felt).SetUint64(201)
	leaf2Hash   = new(felt.Felt).SetUint64(202)
	rootHash    = new(felt.Felt).SetUint64(100)
	level1Hash1 = new(felt.Felt).SetUint64(301)
	level1Hash2 = new(felt.Felt).SetUint64(302)

	leaf1Path   = trieutils.NewBitArray(1, 0x00)
	leaf2Path   = trieutils.NewBitArray(1, 0x01)
	rootPath    = trieutils.NewBitArray(0, 0x0)
	level1Path1 = trieutils.NewBitArray(2, 0x00)
	level1Path2 = trieutils.NewBitArray(2, 0x01)

	leaf1Node   = trienode.NewLeaf(*leaf1Hash, []byte{1, 2, 3})
	leaf2Node   = trienode.NewLeaf(*leaf2Hash, []byte{4, 5, 6})
	rootNode    = trienode.NewNonLeaf(*rootHash, createBinaryNodeBlob(leaf1Hash, leaf2Hash))
	level1Node1 = trienode.NewNonLeaf(*level1Hash1, createEdgeNodeBlob(leaf1Hash))
	level1Node2 = trienode.NewNonLeaf(*level1Hash2, createEdgeNodeBlob(leaf2Hash))

	basicClassNodes = map[trieutils.Path]trienode.TrieNode{
		rootPath:  rootNode,
		leaf1Path: leaf1Node,
		leaf2Path: leaf2Node,
	}
)

// verifyNode verifies that the node is stored in the database and that the database returns the correct node.
// It also checks that the node is not in the dirty cache, which mean that it has been flushed to disk.
func verifyNodeInDisk(t *testing.T, database *Database, id trieutils.TrieID, path *trieutils.Path, node trienode.TrieNode) {
	t.Helper()

	reader, err := database.NodeReader(id)
	require.NoError(t, err)

	owner := id.Owner()
	nodeHash := node.Hash()
	blob, err := reader.Node(&owner, path, &nodeHash, node.IsLeaf())
	require.NoError(t, err)
	assert.Equal(t, node.Blob(), blob)
}

func createBinaryNodeBlob(leftHash, rightHash *felt.Felt) []byte {
	binaryBlob := make([]byte, 1+2*felt.Bytes)
	binaryBlob[0] = 1

	leftBytes := leftHash.Bytes()
	rightBytes := rightHash.Bytes()

	copy(binaryBlob[1:felt.Bytes+1], leftBytes[:])
	copy(binaryBlob[felt.Bytes+1:], rightBytes[:])

	return binaryBlob
}

func createEdgeNodeBlob(childHash *felt.Felt) []byte {
	edgeBlob := make([]byte, 1+felt.Bytes)
	edgeBlob[0] = 2

	childBytes := childHash.Bytes()
	copy(edgeBlob[1:felt.Bytes+1], childBytes[:])

	return edgeBlob
}

func createMergeNodeSet(nodes map[trieutils.Path]trienode.TrieNode) *trienode.MergeNodeSet {
	ownerSet := trienode.NewNodeSet(felt.Zero)
	for path, node := range nodes {
		ownerSet.Add(&path, node)
	}
	return trienode.NewMergeNodeSet(&ownerSet)
}

func createContractMergeNodeSet(nodes map[felt.Felt]map[trieutils.Path]trienode.TrieNode) *trienode.MergeNodeSet {
	ownerSet := trienode.NewNodeSet(felt.Zero)
	childSets := make(map[felt.Felt]*trienode.NodeSet)

	for owner, ownerNodes := range nodes {
		childSet := trienode.NewNodeSet(owner)
		for path, node := range ownerNodes {
			childSet.Add(&path, node)
		}
		childSets[owner] = &childSet
	}

	return &trienode.MergeNodeSet{
		OwnerSet:  &ownerSet,
		ChildSets: childSets,
	}
}

func TestDatabase(t *testing.T) {
	t.Run("New creates database with correct defaults", func(t *testing.T) {
		memDB := memory.New()
		database := New(memDB, nil)
		assert.NotNil(t, database)
	})

	t.Run("New creates database with provided config", func(t *testing.T) {
		memDB := memory.New()
		config := &Config{
			CleanCacheSize: 1024,
		}
		database := New(memDB, config)
		assert.NotNil(t, database)
	})

	t.Run("panics when cache size is too large but not max uint64", func(t *testing.T) {
		assert.PanicsWithValue(t, "cache size too large: uint64 to int conversion would overflow", func() {
			newCleanCache(math.MaxInt64 + 1)
		})
	})

	t.Run("Update and Commit deep trie structure", func(t *testing.T) {
		memDB := memory.New()
		database := New(memDB, nil)

		deepClassNodes := map[trieutils.Path]trienode.TrieNode{
			rootPath:    rootNode,
			level1Path1: level1Node1,
			level1Path2: level1Node2,
			leaf1Path:   leaf1Node,
			leaf2Path:   leaf2Node,
		}

		err := database.Update(&felt.Zero, &felt.Zero, 42, createMergeNodeSet(deepClassNodes), createContractMergeNodeSet(nil))
		require.NoError(t, err)

		verifyNodeInDisk(t, database, trieutils.NewClassTrieID(felt.Zero), &rootPath, rootNode)
		verifyNodeInDisk(t, database, trieutils.NewClassTrieID(felt.Zero), &level1Path1, level1Node1)
		verifyNodeInDisk(t, database, trieutils.NewClassTrieID(felt.Zero), &level1Path2, level1Node2)
		verifyNodeInDisk(t, database, trieutils.NewClassTrieID(felt.Zero), &leaf1Path, leaf1Node)
		verifyNodeInDisk(t, database, trieutils.NewClassTrieID(felt.Zero), &leaf2Path, leaf2Node)
	})

	t.Run("Update and Commit with contract nodes and storage", func(t *testing.T) {
		memDB := memory.New()
		database := New(memDB, nil)

		contractHash := *new(felt.Felt).SetUint64(210)
		contractOwner := *new(felt.Felt).SetUint64(123)
		contractPath := trieutils.NewBitArray(1, 0x01)
		contractNode := trienode.NewLeaf(contractHash, []byte{4, 5, 6})

		storageHash := *new(felt.Felt).SetUint64(220)
		storagePath := trieutils.NewBitArray(1, 0x02)
		storageNode := trienode.NewLeaf(storageHash, []byte{7, 8, 9})

		contractNodes := map[felt.Felt]map[trieutils.Path]trienode.TrieNode{
			contractOwner: {
				contractPath: contractNode,
			},
		}

		contractStorageNodes := map[felt.Felt]map[trieutils.Path]trienode.TrieNode{
			contractOwner: {
				storagePath: storageNode,
			},
		}

		allContractNodes := make(map[felt.Felt]map[trieutils.Path]trienode.TrieNode)
		maps.Copy(allContractNodes, contractNodes)
		for owner, nodes := range contractStorageNodes {
			if _, exists := allContractNodes[owner]; !exists {
				allContractNodes[owner] = make(map[trieutils.Path]trienode.TrieNode)
			}
			maps.Copy(allContractNodes[owner], nodes)
		}

		err := database.Update(&felt.Zero, &felt.Zero, 42, createMergeNodeSet(basicClassNodes), createContractMergeNodeSet(allContractNodes))
		require.NoError(t, err)

		// Verify class nodes
		verifyNodeInDisk(t, database, trieutils.NewClassTrieID(felt.Zero), &rootPath, rootNode)
		verifyNodeInDisk(t, database, trieutils.NewClassTrieID(felt.Zero), &leaf1Path, leaf1Node)
		verifyNodeInDisk(t, database, trieutils.NewClassTrieID(felt.Zero), &leaf2Path, leaf2Node)

		// Verify contract nodes
		verifyNodeInDisk(t, database, trieutils.NewContractTrieID(felt.Zero), &contractPath, contractNode)

		// Verify contract storage nodes
		verifyNodeInDisk(t, database, trieutils.NewContractStorageTrieID(felt.Zero, contractOwner), &storagePath, storageNode)
	})

	t.Run("Update and Commit deep trie structure with edge nodes", func(t *testing.T) {
		memDB := memory.New()
		database := New(memDB, nil)

		edgeHash := *new(felt.Felt).SetUint64(201)
		edgePath := trieutils.NewBitArray(1, 0x01)
		edgeNode := trienode.NewNonLeaf(edgeHash, createEdgeNodeBlob(leaf1Hash))

		edgeClassNodes := map[trieutils.Path]trienode.TrieNode{
			rootPath:  rootNode,
			edgePath:  edgeNode,
			leaf1Path: leaf1Node,
		}

		err := database.Update(&felt.Zero, &felt.Zero, 42, createMergeNodeSet(edgeClassNodes), createContractMergeNodeSet(nil))
		require.NoError(t, err)

		verifyNodeInDisk(t, database, trieutils.NewClassTrieID(felt.Zero), &rootPath, rootNode)
		verifyNodeInDisk(t, database, trieutils.NewClassTrieID(felt.Zero), &edgePath, edgeNode)
		verifyNodeInDisk(t, database, trieutils.NewClassTrieID(felt.Zero), &leaf1Path, leaf1Node)
	})

	t.Run("Commit handles concurrent operations", func(t *testing.T) {
		memDB := memory.New()
		database := New(memDB, nil)

		numTries := 5
		tries := make([]struct {
			root         felt.Felt
			parent       felt.Felt
			classNodes   map[trieutils.Path]trienode.TrieNode
			classRoot    felt.Felt
			contractRoot felt.Felt
		}, numTries)

		for i := range numTries {
			leafHash := new(felt.Felt).SetUint64(uint64(i*100 + 50))
			rootHash := new(felt.Felt).SetUint64(uint64(i * 100))

			leafPath := trieutils.NewBitArray(1, 0x00)
			leafNode := trienode.NewLeaf(*leafHash, []byte{byte(i), byte(i + 1), byte(i + 2)})

			rootPath := trieutils.NewBitArray(0, 0x0)
			rootNode := trienode.NewNonLeaf(*rootHash, createBinaryNodeBlob(leafHash, &felt.Zero))

			tries[i] = struct {
				root         felt.Felt
				parent       felt.Felt
				classNodes   map[trieutils.Path]trienode.TrieNode
				classRoot    felt.Felt
				contractRoot felt.Felt
			}{
				root:   *rootHash,
				parent: *new(felt.Felt).SetUint64(uint64(i*100 - 1)),
				classNodes: map[trieutils.Path]trienode.TrieNode{
					rootPath: rootNode,
					leafPath: leafNode,
				},
				classRoot:    *rootHash,
				contractRoot: *new(felt.Felt).SetUint64(uint64(3000 + i)),
			}

			err := database.Update(&tries[i].root, &tries[i].parent, uint64(i), createMergeNodeSet(tries[i].classNodes), createContractMergeNodeSet(nil))
			require.NoError(t, err)
		}

		var wg sync.WaitGroup
		wg.Add(numTries)
		for range numTries {
			go func() {
				defer wg.Done()
				err := database.Commit(&felt.Zero)
				require.NoError(t, err)
			}()
		}
		wg.Wait()

		for _, trie := range tries {
			for path, node := range trie.classNodes {
				verifyNodeInDisk(t, database, trieutils.NewClassTrieID(felt.Zero), &path, node)
			}
		}
	})

	t.Run("Update and Commit with deleted nodes", func(t *testing.T) {
		memDB := memory.New()
		database := New(memDB, nil)

		err := database.Update(&felt.Zero, &felt.Zero, 42, createMergeNodeSet(basicClassNodes), createContractMergeNodeSet(nil))
		require.NoError(t, err)

		newRootHash := *new(felt.Felt).SetUint64(101)
		newRootNode := trienode.NewNonLeaf(newRootHash, createBinaryNodeBlob(&felt.Zero, leaf2Hash))

		updatedNodes := map[trieutils.Path]trienode.TrieNode{
			rootPath:  newRootNode,
			leaf2Path: leaf2Node,
			leaf1Path: trienode.NewDeleted(true),
		}

		err = database.Update(&felt.Zero, &felt.Zero, 42, createMergeNodeSet(updatedNodes), createContractMergeNodeSet(nil))
		require.NoError(t, err)

		verifyNodeInDisk(t, database, trieutils.NewClassTrieID(felt.Zero), &rootPath, rootNode)
		verifyNodeInDisk(t, database, trieutils.NewClassTrieID(felt.Zero), &leaf1Path, leaf1Node)
		verifyNodeInDisk(t, database, trieutils.NewClassTrieID(felt.Zero), &leaf2Path, leaf2Node)
		verifyNodeInDisk(t, database, trieutils.NewClassTrieID(felt.Zero), &rootPath, newRootNode)
		verifyNodeInDisk(t, database, trieutils.NewClassTrieID(felt.Zero), &leaf2Path, leaf2Node)
	})

	t.Run("GetTrieRootNodes", func(t *testing.T) {
		t.Run("successfully retrieves trie root nodes", func(t *testing.T) {
			memDB := memory.New()
			database := New(memDB, nil)

			stateCommitment := new(felt.Felt).SetUint64(1000)
			classRootBlob := createBinaryNodeBlob(leaf1Hash, leaf2Hash)
			contractRootBlob := createBinaryNodeBlob(leaf1Hash, leaf2Hash)
			classRootHash := crypto.Poseidon(leaf1Hash, leaf2Hash)
			contractRootHash := crypto.Poseidon(leaf1Hash, leaf2Hash)
<<<<<<< HEAD
			err := core.WriteClassAndContractRootByStateCommitment(memDB, stateCommitment, append(classRootHash.Marshal(), contractRootHash.Marshal()...))
=======

			val := append(classRootHash.Marshal(), contractRootHash.Marshal()...)
			err := memDB.Put(db.StateHashToTrieRootsKey(stateCommitment), val)
>>>>>>> bfd9cc18
			require.NoError(t, err)

			err = trieutils.WriteNodeByHash(memDB, db.ClassTrie, &felt.Zero, &rootPath, classRootHash, false, classRootBlob)
			require.NoError(t, err)
			err = trieutils.WriteNodeByHash(memDB, db.ContractTrieContract, &felt.Zero, &rootPath, contractRootHash, false, contractRootBlob)
			require.NoError(t, err)

			newClassRootNode, newContractRootNode, err := database.GetTrieRootNodes(classRootHash, contractRootHash)
			require.NoError(t, err)
			assert.NotNil(t, newClassRootNode)
			assert.NotNil(t, newContractRootNode)
			newClassRootHash := newClassRootNode.Hash(crypto.Poseidon)
			newContractRootHash := newContractRootNode.Hash(crypto.Poseidon)

			assert.True(t, classRootHash.Equal(&newClassRootHash))
			assert.True(t, contractRootHash.Equal(&newContractRootHash))
		})

		t.Run("returns error when root nodes not found", func(t *testing.T) {
			memDB := memory.New()
			database := New(memDB, nil)

			stateCommitment := new(felt.Felt).SetUint64(1000)
			classRootHash := new(felt.Felt).SetUint64(2000)
			contractRootHash := new(felt.Felt).SetUint64(3000)

<<<<<<< HEAD
			err := core.WriteClassAndContractRootByStateCommitment(memDB, stateCommitment, append(classRootHash.Marshal(), contractRootHash.Marshal()...))
=======
			val := append(classRootHash.Marshal(), contractRootHash.Marshal()...)
			err := memDB.Put(db.StateHashToTrieRootsKey(stateCommitment), val)
>>>>>>> bfd9cc18
			require.NoError(t, err)

			_, _, err = database.GetTrieRootNodes(classRootHash, contractRootHash)
			assert.Error(t, err)
			assert.Contains(t, err.Error(), "class root node not found")
		})
	})
}<|MERGE_RESOLUTION|>--- conflicted
+++ resolved
@@ -319,13 +319,9 @@
 			contractRootBlob := createBinaryNodeBlob(leaf1Hash, leaf2Hash)
 			classRootHash := crypto.Poseidon(leaf1Hash, leaf2Hash)
 			contractRootHash := crypto.Poseidon(leaf1Hash, leaf2Hash)
-<<<<<<< HEAD
-			err := core.WriteClassAndContractRootByStateCommitment(memDB, stateCommitment, append(classRootHash.Marshal(), contractRootHash.Marshal()...))
-=======
 
 			val := append(classRootHash.Marshal(), contractRootHash.Marshal()...)
 			err := memDB.Put(db.StateHashToTrieRootsKey(stateCommitment), val)
->>>>>>> bfd9cc18
 			require.NoError(t, err)
 
 			err = trieutils.WriteNodeByHash(memDB, db.ClassTrie, &felt.Zero, &rootPath, classRootHash, false, classRootBlob)
@@ -352,12 +348,8 @@
 			classRootHash := new(felt.Felt).SetUint64(2000)
 			contractRootHash := new(felt.Felt).SetUint64(3000)
 
-<<<<<<< HEAD
-			err := core.WriteClassAndContractRootByStateCommitment(memDB, stateCommitment, append(classRootHash.Marshal(), contractRootHash.Marshal()...))
-=======
 			val := append(classRootHash.Marshal(), contractRootHash.Marshal()...)
 			err := memDB.Put(db.StateHashToTrieRootsKey(stateCommitment), val)
->>>>>>> bfd9cc18
 			require.NoError(t, err)
 
 			_, _, err = database.GetTrieRootNodes(classRootHash, contractRootHash)
