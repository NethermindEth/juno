package triedb

import (
	"fmt"

	"github.com/NethermindEth/juno/core/felt"
	"github.com/NethermindEth/juno/core/trie2/triedb/database"
	"github.com/NethermindEth/juno/core/trie2/triedb/hashdb"
	"github.com/NethermindEth/juno/core/trie2/triedb/pathdb"
	"github.com/NethermindEth/juno/core/trie2/trienode"
	"github.com/NethermindEth/juno/core/trie2/trieutils"
	"github.com/NethermindEth/juno/db"
)

type Scheme string

const (
	PathDB Scheme = "pathdb"
	HashDB Scheme = "hashdb"
)

type Config struct {
	PathConfig *pathdb.Config
	HashConfig *hashdb.Config
}

type Database struct {
	triedb database.TrieDB
	config *Config
}

func New(disk db.KeyValueStore, config *Config) (*Database, error) {
	var triedb database.TrieDB
	var err error
	// Default to path config if not provided
	if config == nil {
<<<<<<< HEAD
		config = &Config{
			PathConfig: pathdb.DefaultConfig,
			HashConfig: nil,
=======
		triedb, err = pathdb.New(disk, nil)
		if err != nil {
			return nil, err
>>>>>>> cf9e4559
		}
	} else if config.PathConfig != nil {
		triedb, err = pathdb.New(disk, config.PathConfig)
		if err != nil {
			return nil, err
		}
	} else if config.HashConfig != nil {
		triedb = hashdb.New(disk, config.HashConfig)
	}

<<<<<<< HEAD
	var triedb database.TrieDB
	var err error

	if config.PathConfig != nil {
		triedb, err = pathdb.New(disk, config.PathConfig)
		if err != nil {
			return nil, err
		}
	} else if config.HashConfig != nil {
		triedb = hashdb.New(disk, config.HashConfig)
	}

=======
>>>>>>> cf9e4559
	return &Database{
		triedb: triedb,
		config: config,
	}, nil
}

func (d *Database) Update(
	root,
	parent *felt.Felt,
	blockNum uint64,
	mergeClassNodes,
	mergeContractNodes *trienode.MergeNodeSet,
) error {
	switch td := d.triedb.(type) {
	case *pathdb.Database:
		return td.Update(root, parent, blockNum, mergeClassNodes, mergeContractNodes)
	case *hashdb.Database:
		return td.Update(root, parent, blockNum, mergeClassNodes, mergeContractNodes)
	default:
		return fmt.Errorf("unsupported trie db type: %T", td)
	}
}

func (d *Database) Scheme() Scheme {
	switch d.triedb.(type) {
	case *pathdb.Database:
		return PathDB
	case *hashdb.Database:
		return HashDB
	default:
		return ""
	}
}

func (d *Database) NodeReader(id trieutils.TrieID) (database.NodeReader, error) {
	return d.triedb.NodeReader(id)
}

func (d *Database) Close() error {
	return d.triedb.Close()
}

func (d *Database) NewIterator(id trieutils.TrieID) (db.Iterator, error) {
	return d.triedb.NewIterator(id)
}<|MERGE_RESOLUTION|>--- conflicted
+++ resolved
@@ -34,15 +34,9 @@
 	var err error
 	// Default to path config if not provided
 	if config == nil {
-<<<<<<< HEAD
-		config = &Config{
-			PathConfig: pathdb.DefaultConfig,
-			HashConfig: nil,
-=======
 		triedb, err = pathdb.New(disk, nil)
 		if err != nil {
 			return nil, err
->>>>>>> cf9e4559
 		}
 	} else if config.PathConfig != nil {
 		triedb, err = pathdb.New(disk, config.PathConfig)
@@ -53,21 +47,6 @@
 		triedb = hashdb.New(disk, config.HashConfig)
 	}
 
-<<<<<<< HEAD
-	var triedb database.TrieDB
-	var err error
-
-	if config.PathConfig != nil {
-		triedb, err = pathdb.New(disk, config.PathConfig)
-		if err != nil {
-			return nil, err
-		}
-	} else if config.HashConfig != nil {
-		triedb = hashdb.New(disk, config.HashConfig)
-	}
-
-=======
->>>>>>> cf9e4559
 	return &Database{
 		triedb: triedb,
 		config: config,
