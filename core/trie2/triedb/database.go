--- conflicted
+++ resolved
@@ -59,11 +59,7 @@
 	blockNum uint64,
 	mergeClassNodes,
 	mergeContractNodes *trienode.MergeNodeSet,
-<<<<<<< HEAD
-	w db.KeyValueWriter,
-=======
 	batch db.KeyValueWriter,
->>>>>>> 80c53a49
 ) error {
 	switch td := d.triedb.(type) {
 	case *pathdb.Database:
@@ -71,11 +67,7 @@
 	case *hashdb.Database:
 		return td.Update(root, parent, blockNum, mergeClassNodes, mergeContractNodes)
 	case *rawdb.Database:
-<<<<<<< HEAD
-		return td.Update(root, parent, blockNum, mergeClassNodes, mergeContractNodes, w)
-=======
 		return td.Update(root, parent, blockNum, mergeClassNodes, mergeContractNodes, batch)
->>>>>>> 80c53a49
 	default:
 		return fmt.Errorf("unsupported trie db type: %T", td)
 	}
@@ -90,13 +82,9 @@
 }
 
 func (d *Database) Scheme() string {
-<<<<<<< HEAD
 	if d.config == nil {
 		return RawScheme
 	} else if d.config.PathConfig != nil {
-=======
-	if d.config.PathConfig != nil {
->>>>>>> 80c53a49
 		return PathScheme
 	} else if d.config.HashConfig != nil {
 		return HashScheme
