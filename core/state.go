package core

import (
	"bytes"
	"encoding/binary"
	"errors"
	"fmt"
	"maps"
	"runtime"
	"slices"
	"sort"

	"github.com/NethermindEth/juno/core/crypto"
	"github.com/NethermindEth/juno/core/felt"
	"github.com/NethermindEth/juno/core/trie"
	"github.com/NethermindEth/juno/db"
	"github.com/NethermindEth/juno/encoder"
	"github.com/sourcegraph/conc/pool"
)

const globalTrieHeight = 251

var (
	stateVersion = new(felt.Felt).SetBytes([]byte(`STARKNET_STATE_V0`))
	leafVersion  = new(felt.Felt).SetBytes([]byte(`CONTRACT_CLASS_LEAF_V0`))
)

var _ StateHistoryReader = (*State)(nil)

//go:generate mockgen -destination=../mocks/mock_state.go -package=mocks github.com/NethermindEth/juno/core StateHistoryReader
type StateHistoryReader interface {
	StateReader

	ContractStorageAt(addr, key *felt.Felt, blockNumber uint64) (felt.Felt, error)
	ContractNonceAt(addr *felt.Felt, blockNumber uint64) (felt.Felt, error)
	ContractClassHashAt(addr *felt.Felt, blockNumber uint64) (felt.Felt, error)
	ContractDeployedAt(addr *felt.Felt, blockNumber uint64) (bool, error)
}

type StateReader interface {
	ChainHeight() (uint64, error)
	ContractClassHash(addr *felt.Felt) (felt.Felt, error)
	ContractNonce(addr *felt.Felt) (felt.Felt, error)
	ContractStorage(addr, key *felt.Felt) (felt.Felt, error)
	Class(classHash *felt.Felt) (*DeclaredClassDefinition, error)

	ClassTrie() (*trie.Trie, error)
	ContractTrie() (*trie.Trie, error)
	ContractStorageTrie(addr *felt.Felt) (*trie.Trie, error)
}

type State struct {
	*history
	txn db.IndexedBatch
}

func NewState(txn db.IndexedBatch) *State {
	return &State{
		history: &history{txn: txn},
		txn:     txn,
	}
}

func (s *State) ChainHeight() (uint64, error) {
	return GetChainHeight(s.txn)
}

// putNewContract creates a contract storage instance in the state and stores the relation between contract address and class hash to be
// queried later with [GetContractClass].
func (s *State) putNewContract(stateTrie *trie.Trie, addr, classHash *felt.Felt, blockNumber uint64) error {
	contract, err := DeployContract(addr, classHash, s.txn)
	if err != nil {
		return err
	}

	numBytes := MarshalBlockNumber(blockNumber)
	if err = s.txn.Put(db.ContractDeploymentHeightKey(addr), numBytes); err != nil {
		return err
	}

	return s.updateContractCommitment(stateTrie, contract)
}

// ContractClassHash returns class hash of a contract at a given address.
func (s *State) ContractClassHash(addr *felt.Felt) (felt.Felt, error) {
	return ContractClassHash(addr, s.txn)
}

// ContractNonce returns nonce of a contract at a given address.
func (s *State) ContractNonce(addr *felt.Felt) (felt.Felt, error) {
	return ContractNonce(addr, s.txn)
}

// ContractStorage returns value of a key in the storage of the contract at the given address.
func (s *State) ContractStorage(addr, key *felt.Felt) (felt.Felt, error) {
	return ContractStorage(addr, key, s.txn)
}

// Root returns the state commitment.
func (s *State) Commitment() (felt.Felt, error) {
	var storageRoot, classesRoot felt.Felt

	sStorage, closer, err := s.storage()
	if err != nil {
		return felt.Felt{}, err
	}

	if storageRoot, err = sStorage.Hash(); err != nil {
		return felt.Felt{}, err
	}

	if err = closer(); err != nil {
		return felt.Felt{}, err
	}

	classes, closer, err := s.classesTrie()
	if err != nil {
		return felt.Felt{}, err
	}

	if classesRoot, err = classes.Hash(); err != nil {
		return felt.Felt{}, err
	}

	if err = closer(); err != nil {
		return felt.Felt{}, err
	}

	if classesRoot.IsZero() {
		return storageRoot, nil
	}

	root := crypto.PoseidonArray(stateVersion, &storageRoot, &classesRoot)
	return *root, nil
}

func (s *State) ClassTrie() (*trie.Trie, error) {
	// We don't need to call the closer function here because we are only reading the trie
	tr, _, err := s.classesTrie()
	return tr, err
}

func (s *State) ContractTrie() (*trie.Trie, error) {
	tr, _, err := s.storage()
	return tr, err
}

func (s *State) ContractStorageTrie(addr *felt.Felt) (*trie.Trie, error) {
	return storage(addr, s.txn)
}

// storage returns a [core.Trie] that represents the Starknet global state in the given Txn context.
func (s *State) storage() (*trie.Trie, func() error, error) {
	return s.globalTrie(db.StateTrie, trie.NewTriePedersen)
}

func (s *State) classesTrie() (*trie.Trie, func() error, error) {
	return s.globalTrie(db.ClassesTrie, trie.NewTriePoseidon)
}

func (s *State) globalTrie(bucket db.Bucket, newTrie trie.NewTrieFunc) (*trie.Trie, func() error, error) {
	dbPrefix := bucket.Key()
	tTxn := trie.NewStorage(s.txn, dbPrefix)

	// fetch root key
	rootKeyDBKey := dbPrefix
	var val []byte
	err := s.txn.Get(rootKeyDBKey, func(data []byte) error {
		val = data
		return nil
	})
	// if some error other than "not found"
	if err != nil && !errors.Is(err, db.ErrKeyNotFound) {
		return nil, nil, err
	}

	rootKey := new(trie.BitArray)
	if len(val) > 0 {
		err = rootKey.UnmarshalBinary(val)
		if err != nil {
			return nil, nil, err
		}
	}

	gTrie, err := newTrie(tTxn, globalTrieHeight)
	if err != nil {
		return nil, nil, err
	}

	// prep closer
	closer := func() error {
		if err = gTrie.Commit(); err != nil {
			return err
		}

		resultingRootKey := gTrie.RootKey()
		// no updates on the trie, short circuit and return
		if resultingRootKey.Equal(rootKey) {
			return nil
		}

		if resultingRootKey != nil {
			var rootKeyBytes bytes.Buffer
			_, marshalErr := resultingRootKey.Write(&rootKeyBytes)
			if marshalErr != nil {
				return marshalErr
			}

			return s.txn.Put(rootKeyDBKey, rootKeyBytes.Bytes())
		}
		return s.txn.Delete(rootKeyDBKey)
	}

	return gTrie, closer, nil
}

func (s *State) verifyStateUpdateRoot(root *felt.Felt) error {
	currentRoot, err := s.Commitment()
	if err != nil {
		return err
	}
	if !root.Equal(&currentRoot) {
		return fmt.Errorf(
			"state's current root: %s does not match the expected root: %s",
			&currentRoot, root,
		)
	}
	return nil
}

// Update applies a StateUpdate to the State object. State is not
// updated if an error is encountered during the operation. If update's
// old or new root does not match the state's old or new roots,
// [ErrMismatchedRoot] is returned.
func (s *State) Update(
	blockNumber uint64,
	update *StateUpdate,
	declaredClasses map[felt.Felt]ClassDefinition,
	skipVerifyNewRoot bool,
) error {
	err := s.verifyStateUpdateRoot(update.OldRoot)
	if err != nil {
		return err
	}

	// register declared classes mentioned in stateDiff.deployedContracts and stateDiff.declaredClasses
	for cHash, class := range declaredClasses {
		if err = s.putClass(&cHash, class, blockNumber); err != nil {
			return err
		}
	}

	if err = s.updateDeclaredClassesTrie(update.StateDiff.DeclaredV1Classes, declaredClasses); err != nil {
		return err
	}

	stateTrie, storageCloser, err := s.storage()
	if err != nil {
		return err
	}

	// register deployed contracts
	for addr, classHash := range update.StateDiff.DeployedContracts {
		if err = s.putNewContract(stateTrie, &addr, classHash, blockNumber); err != nil {
			return err
		}
	}

	if err = s.updateContracts(stateTrie, blockNumber, update.StateDiff, true); err != nil {
		return err
	}

	if err = storageCloser(); err != nil {
		return err
	}

	// The following check isn't relevant for the centralised Juno sequencer
	if skipVerifyNewRoot {
		return nil
	}

	return s.verifyStateUpdateRoot(update.NewRoot)
}

var (
	systemContractsClassHash = new(felt.Felt).SetUint64(0)

	systemContracts = map[felt.Felt]struct{}{
		*new(felt.Felt).SetUint64(1): {},
		*new(felt.Felt).SetUint64(2): {},
	}
)

func (s *State) updateContracts(stateTrie *trie.Trie, blockNumber uint64, diff *StateDiff, logChanges bool) error {
	// replace contract instances
	for addr, classHash := range diff.ReplacedClasses {
		oldClassHash, err := s.replaceContract(stateTrie, &addr, classHash)
		if err != nil {
			return err
		}

		if logChanges {
			if err = s.LogContractClassHash(&addr, &oldClassHash, blockNumber); err != nil {
				return err
			}
		}
	}

	// update contract nonces
	for addr, nonce := range diff.Nonces {
		oldNonce, err := s.updateContractNonce(stateTrie, &addr, nonce)
		if err != nil {
			return err
		}

		if logChanges {
			if err = s.LogContractNonce(&addr, &oldNonce, blockNumber); err != nil {
				return err
			}
		}
	}

	// update contract storages
	return s.updateContractStorages(stateTrie, diff.StorageDiffs, blockNumber, logChanges)
}

// replaceContract replaces the class that a contract at a given address instantiates
func (s *State) replaceContract(
	stateTrie *trie.Trie,
	addr,
	classHash *felt.Felt,
) (felt.Felt, error) {
	return s.updateContract(stateTrie, addr, ContractClassHash, func(c *ContractUpdater) error {
		return c.Replace(classHash)
	})
}

func (s *State) putClass(classHash *felt.Felt, class ClassDefinition, declaredAt uint64) error {
	classKey := db.ClassKey(classHash)

	err := s.txn.Get(classKey, func(data []byte) error { return nil })
	if errors.Is(err, db.ErrKeyNotFound) {
		classEncoded, encErr := encoder.Marshal(DeclaredClassDefinition{
			At:    declaredAt,
			Class: class,
		})
		if encErr != nil {
			return encErr
		}

		return s.txn.Put(classKey, classEncoded)
	}
	return err
}

// Class returns the class object corresponding to the given classHash
func (s *State) Class(classHash *felt.Felt) (*DeclaredClassDefinition, error) {
	var class *DeclaredClassDefinition
	err := s.txn.Get(db.ClassKey(classHash), func(data []byte) error {
		return encoder.Unmarshal(data, &class)
	})
	return class, err
}

func (s *State) updateStorageBuffered(contractAddr *felt.Felt, updateDiff map[felt.Felt]*felt.Felt, blockNumber uint64, logChanges bool) (
	*db.BufferBatch, error,
) {
	// to avoid multiple transactions writing to s.txn, create a buffered transaction and use that in the worker goroutine
	bufferedTxn := db.NewBufferBatch(s.txn)
	bufferedState := NewState(bufferedTxn)
	bufferedContract, err := NewContractUpdater(contractAddr, bufferedTxn)
	if err != nil {
		return nil, err
	}

	onValueChanged := func(location, oldValue *felt.Felt) error {
		if logChanges {
			return bufferedState.LogContractStorage(contractAddr, location, oldValue, blockNumber)
		}
		return nil
	}

	if err = bufferedContract.UpdateStorage(updateDiff, onValueChanged); err != nil {
		return nil, err
	}

	return bufferedTxn, nil
}

// updateContractStorages applies the diff set to the Trie of the
// contract at the given address in the given Txn context.
func (s *State) updateContractStorages(stateTrie *trie.Trie, diffs map[felt.Felt]map[felt.Felt]*felt.Felt,
	blockNumber uint64, logChanges bool,
) error {
	type bufferedTransactionWithAddress struct {
		txn  *db.BufferBatch
		addr *felt.Felt
	}

	// make sure all systemContracts are deployed
	for addr := range diffs {
		if _, ok := systemContracts[addr]; !ok {
			continue
		}

		_, err := NewContractUpdater(&addr, s.txn)
		if err != nil {
			if !errors.Is(err, ErrContractNotDeployed) {
				return err
			}
			// Deploy systemContract
			err = s.putNewContract(stateTrie, &addr, systemContractsClassHash, blockNumber)
			if err != nil {
				return err
			}
		}
	}

	// sort the contracts in decending diff size order
	// so we start with the heaviest update first
	keys := slices.SortedStableFunc(maps.Keys(diffs), func(a, b felt.Felt) int { return len(diffs[a]) - len(diffs[b]) })

	// update per-contract storage Tries concurrently
	contractUpdaters := pool.NewWithResults[*bufferedTransactionWithAddress]().WithErrors().WithMaxGoroutines(runtime.GOMAXPROCS(0))
	for _, key := range keys {
		contractAddr := key
		contractUpdaters.Go(func() (*bufferedTransactionWithAddress, error) {
			bufferedTxn, err := s.updateStorageBuffered(&contractAddr, diffs[contractAddr], blockNumber, logChanges)
			if err != nil {
				return nil, err
			}
			return &bufferedTransactionWithAddress{txn: bufferedTxn, addr: &contractAddr}, nil
		})
	}

	bufferedTxns, err := contractUpdaters.Wait()
	if err != nil {
		return err
	}

	// we sort bufferedTxns in ascending contract address order to achieve an additional speedup
	sort.Slice(bufferedTxns, func(i, j int) bool {
		return bufferedTxns[i].addr.Cmp(bufferedTxns[j].addr) < 0
	})

	// flush buffered txns
	for _, txnWithAddress := range bufferedTxns {
		if err := txnWithAddress.txn.Flush(); err != nil {
			return err
		}
	}

	for addr := range diffs {
		contract, err := NewContractUpdater(&addr, s.txn)
		if err != nil {
			return err
		}

		if err = s.updateContractCommitment(stateTrie, contract); err != nil {
			return err
		}
	}

	return nil
}

// updateContractNonce updates nonce of the contract at the
// given address in the given Txn context.
func (s *State) updateContractNonce(
	stateTrie *trie.Trie,
	addr,
	nonce *felt.Felt,
) (felt.Felt, error) {
	return s.updateContract(stateTrie, addr, ContractNonce, func(c *ContractUpdater) error {
		return c.UpdateNonce(nonce)
	})
}

func (s *State) updateContract(
	stateTrie *trie.Trie,
	addr *felt.Felt,
	getOldValue func(*felt.Felt, db.IndexedBatch) (felt.Felt, error),
	updateValue func(*ContractUpdater) error,
) (felt.Felt, error) {
	contract, err := NewContractUpdater(addr, s.txn)
	if err != nil {
		return felt.Felt{}, err
	}

	oldVal, err := getOldValue(addr, s.txn)
	if err != nil {
		return felt.Felt{}, err
	}

	if err = updateValue(contract); err != nil {
		return felt.Felt{}, err
	}

	if err = s.updateContractCommitment(stateTrie, contract); err != nil {
		return felt.Felt{}, err
	}

	return oldVal, nil
}

// updateContractCommitment recalculates the contract commitment and updates its value in the global state Trie
func (s *State) updateContractCommitment(stateTrie *trie.Trie, contract *ContractUpdater) error {
	root, err := ContractRoot(contract.Address, s.txn)
	if err != nil {
		return err
	}

	cHash, err := ContractClassHash(contract.Address, s.txn)
	if err != nil {
		return err
	}

	nonce, err := ContractNonce(contract.Address, s.txn)
	if err != nil {
		return err
	}

	commitment := calculateContractCommitment(&root, &cHash, &nonce)

	_, err = stateTrie.Put(contract.Address, commitment)
	return err
}

func calculateContractCommitment(storageRoot, classHash, nonce *felt.Felt) *felt.Felt {
	return crypto.Pedersen(crypto.Pedersen(crypto.Pedersen(classHash, storageRoot), nonce), &felt.Zero)
}

func (s *State) updateDeclaredClassesTrie(
	declaredClasses map[felt.Felt]*felt.Felt,
	classDefinitions map[felt.Felt]ClassDefinition,
) error {
	classesTrie, classesCloser, err := s.classesTrie()
	if err != nil {
		return err
	}

	for classHash, compiledClassHash := range declaredClasses {
		if _, found := classDefinitions[classHash]; !found {
			continue
		}

		leafValue := crypto.Poseidon(leafVersion, compiledClassHash)
		if _, err = classesTrie.Put(&classHash, leafValue); err != nil {
			return err
		}
	}

	return classesCloser()
}

// ContractDeployedAt returns if contract at given addr was deployed at blockNumber
func (s *State) ContractDeployedAt(addr *felt.Felt, blockNumber uint64) (bool, error) {
	var deployedAt uint64

	err := s.txn.Get(db.ContractDeploymentHeightKey(addr), func(data []byte) error {
		deployedAt = binary.BigEndian.Uint64(data)
		return nil
	})
	if err != nil {
		if errors.Is(err, db.ErrKeyNotFound) {
			return false, nil
		}
		return false, err
	}

	return deployedAt <= blockNumber, nil
}

func (s *State) Revert(blockNumber uint64, update *StateUpdate) error {
	err := s.verifyStateUpdateRoot(update.NewRoot)
	if err != nil {
		return fmt.Errorf("verify state update root: %v", err)
	}

	if err = s.removeDeclaredClasses(blockNumber, update.StateDiff.DeclaredV0Classes, update.StateDiff.DeclaredV1Classes); err != nil {
		return fmt.Errorf("remove declared classes: %v", err)
	}

	reversedDiff, err := s.GetReverseStateDiff(blockNumber, update.StateDiff)
	if err != nil {
		return fmt.Errorf("error getting reverse state diff: %v", err)
	}

	err = s.performStateDeletions(blockNumber, update.StateDiff)
	if err != nil {
		return fmt.Errorf("error performing state deletions: %v", err)
	}

	stateTrie, storageCloser, err := s.storage()
	if err != nil {
		return err
	}

	if err = s.updateContracts(stateTrie, blockNumber, reversedDiff, false); err != nil {
		return fmt.Errorf("update contracts: %v", err)
	}

	if err = storageCloser(); err != nil {
		return err
	}

	// purge deployed contracts
	for addr := range update.StateDiff.DeployedContracts {
		if err = s.purgeContract(&addr); err != nil {
			return fmt.Errorf("purge contract: %v", err)
		}
	}

	if err = s.purgesystemContracts(); err != nil {
		return err
	}

	return s.verifyStateUpdateRoot(update.OldRoot)
}

func (s *State) purgesystemContracts() error {
	// As systemContracts are not in StateDiff.DeployedContracts we can only purge them if their storage no longer exists.
	// Updating contracts with reverse diff will eventually lead to the deletion of noClassContract's storage key from db. Thus,
	// we can use the lack of key's existence as reason for purging systemContracts.
	for addr := range systemContracts {
		noClassC, err := NewContractUpdater(&addr, s.txn)
		if err != nil {
			if !errors.Is(err, ErrContractNotDeployed) {
				return err
			}
			continue
		}

		r, err := ContractRoot(noClassC.Address, s.txn)
		if err != nil {
			return fmt.Errorf("contract root: %v", err)
		}

		if r.Equal(&felt.Zero) {
			if err = s.purgeContract(&addr); err != nil {
				return fmt.Errorf("purge contract: %v", err)
			}
		}
	}
	return nil
}

func (s *State) removeDeclaredClasses(
	blockNumber uint64,
<<<<<<< HEAD
	v0Classes []*felt.Felt,
	v1Classes map[felt.Felt]*felt.Felt,
) error {
	totalCapacity := len(v0Classes) + len(v1Classes)
=======
	deprecatedClasses []*felt.Felt,
	sierraClasses map[felt.Felt]*felt.Felt,
) error {
	totalCapacity := len(deprecatedClasses) + len(sierraClasses)
>>>>>>> 19edd4d2
	classHashes := make([]*felt.Felt, 0, totalCapacity)
	classHashes = append(classHashes, deprecatedClasses...)
	for classHash := range sierraClasses {
		classHashes = append(classHashes, classHash.Clone())
	}

	classesTrie, classesCloser, err := s.classesTrie()
	if err != nil {
		return err
	}
	for _, cHash := range classHashes {
		declaredClass, err := s.Class(cHash)
		if err != nil {
			return fmt.Errorf("get class %s: %v", cHash, err)
		}
		if declaredClass.At != blockNumber {
			continue
		}

		if err = s.txn.Delete(db.ClassKey(cHash)); err != nil {
			return fmt.Errorf("delete class: %v", err)
		}

		if _, ok := declaredClass.Class.(*SierraClass); ok {
			if _, err = classesTrie.Put(cHash, &felt.Zero); err != nil {
				return err
			}
		}
	}
	return classesCloser()
}

func (s *State) purgeContract(addr *felt.Felt) error {
	contract, err := NewContractUpdater(addr, s.txn)
	if err != nil {
		return err
	}

	state, storageCloser, err := s.storage()
	if err != nil {
		return err
	}

	if err = s.txn.Delete(db.ContractDeploymentHeightKey(addr)); err != nil {
		return err
	}

	if _, err = state.Put(contract.Address, &felt.Zero); err != nil {
		return err
	}

	if err = contract.Purge(); err != nil {
		return err
	}

	return storageCloser()
}

// todo(rdr): return `StateDiff` by value
func (s *State) GetReverseStateDiff(blockNumber uint64, diff *StateDiff) (*StateDiff, error) {
	reversed := *diff

	reversed.StorageDiffs = make(map[felt.Felt]map[felt.Felt]*felt.Felt, len(diff.StorageDiffs))
	for addr, storageDiffs := range diff.StorageDiffs {
		reversedDiffs := make(map[felt.Felt]*felt.Felt, len(storageDiffs))
		for key := range storageDiffs {
			value := felt.Zero
			if blockNumber > 0 {
				oldValue, err := s.ContractStorageAt(&addr, &key, blockNumber-1)
				if err != nil {
					return nil, err
				}
				value = oldValue
			}
			reversedDiffs[key] = &value
		}
		reversed.StorageDiffs[addr] = reversedDiffs
	}

	reversed.Nonces = make(map[felt.Felt]*felt.Felt, len(diff.Nonces))
	for addr := range diff.Nonces {
		oldNonce := felt.Zero
		if blockNumber > 0 {
			var err error
			oldNonce, err = s.ContractNonceAt(&addr, blockNumber-1)
			if err != nil {
				return nil, err
			}
		}
		reversed.Nonces[addr] = &oldNonce
	}

	reversed.ReplacedClasses = make(map[felt.Felt]*felt.Felt, len(diff.ReplacedClasses))
	for addr := range diff.ReplacedClasses {
		classHash := felt.Zero
		if blockNumber > 0 {
			var err error
			classHash, err = s.ContractClassHashAt(&addr, blockNumber-1)
			if err != nil {
				return nil, err
			}
		}
		reversed.ReplacedClasses[addr] = &classHash
	}

	return &reversed, nil
}

func (s *State) performStateDeletions(blockNumber uint64, diff *StateDiff) error {
	// storage diffs
	for addr, storageDiffs := range diff.StorageDiffs {
		for key := range storageDiffs {
			if err := s.DeleteContractStorageLog(&addr, &key, blockNumber); err != nil {
				return err
			}
		}
	}

	// nonces
	for addr := range diff.Nonces {
		if err := s.DeleteContractNonceLog(&addr, blockNumber); err != nil {
			return err
		}
	}

	// replaced classes
	for addr := range diff.ReplacedClasses {
		if err := s.DeleteContractClassHashLog(&addr, blockNumber); err != nil {
			return err
		}
	}

	return nil
}<|MERGE_RESOLUTION|>--- conflicted
+++ resolved
@@ -647,17 +647,10 @@
 
 func (s *State) removeDeclaredClasses(
 	blockNumber uint64,
-<<<<<<< HEAD
-	v0Classes []*felt.Felt,
-	v1Classes map[felt.Felt]*felt.Felt,
-) error {
-	totalCapacity := len(v0Classes) + len(v1Classes)
-=======
 	deprecatedClasses []*felt.Felt,
 	sierraClasses map[felt.Felt]*felt.Felt,
 ) error {
 	totalCapacity := len(deprecatedClasses) + len(sierraClasses)
->>>>>>> 19edd4d2
 	classHashes := make([]*felt.Felt, 0, totalCapacity)
 	classHashes = append(classHashes, deprecatedClasses...)
 	for classHash := range sierraClasses {
