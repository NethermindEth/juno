package core

import (
	"bytes"
	"encoding/binary"
	"errors"
	"fmt"
	"maps"
	"runtime"
	"slices"
	"sort"

	"github.com/NethermindEth/juno/core/crypto"
	"github.com/NethermindEth/juno/core/felt"
	"github.com/NethermindEth/juno/core/state/commontrie"
	"github.com/NethermindEth/juno/core/trie"
	"github.com/NethermindEth/juno/db"
	"github.com/NethermindEth/juno/encoder"
	"github.com/NethermindEth/juno/utils"
	"github.com/sourcegraph/conc/pool"
)

const globalTrieHeight = 251

var (
	stateVersion = new(felt.Felt).SetBytes([]byte(`STARKNET_STATE_V0`))
	leafVersion  = new(felt.Felt).SetBytes([]byte(`CONTRACT_CLASS_LEAF_V0`))
)

var _ StateHistoryReader = (*State)(nil)

//go:generate mockgen -destination=../mocks/mock_state.go -package=mocks github.com/NethermindEth/juno/core StateHistoryReader
type StateHistoryReader interface {
	StateReader

	ContractStorageAt(addr, key *felt.Felt, blockNumber uint64) (felt.Felt, error)
	ContractNonceAt(addr *felt.Felt, blockNumber uint64) (felt.Felt, error)
	ContractClassHashAt(addr *felt.Felt, blockNumber uint64) (felt.Felt, error)
	ContractDeployedAt(addr *felt.Felt, blockNumber uint64) (bool, error)
}

type StateReader interface {
	ContractClassHash(addr *felt.Felt) (felt.Felt, error)
	ContractNonce(addr *felt.Felt) (felt.Felt, error)
	ContractStorage(addr, key *felt.Felt) (felt.Felt, error)
	Class(classHash *felt.Felt) (*DeclaredClassDefinition, error)

	ClassTrie() (commontrie.Trie, error)
	ContractTrie() (commontrie.Trie, error)
	ContractStorageTrie(addr *felt.Felt) (commontrie.Trie, error)
}

type State struct {
	txn db.IndexedBatch
}

func NewState(txn db.IndexedBatch) *State {
	return &State{
		txn: txn,
	}
}

// putNewContract creates a contract storage instance in the state and stores the relation between contract address and class hash to be
// queried later with [GetContractClass].
func (s *State) putNewContract(stateTrie *trie.Trie, addr, classHash *felt.Felt, blockNumber uint64) error {
	contract, err := DeployContract(addr, classHash, s.txn)
	if err != nil {
		return err
	}

	numBytes := MarshalBlockNumber(blockNumber)
	if err = s.txn.Put(db.ContractDeploymentHeightKey(addr), numBytes); err != nil {
		return err
	}

	return s.updateContractCommitment(stateTrie, contract)
}

// ContractClassHash returns class hash of a contract at a given address.
func (s *State) ContractClassHash(addr *felt.Felt) (felt.Felt, error) {
	return ContractClassHash(addr, s.txn)
}

// ContractNonce returns nonce of a contract at a given address.
func (s *State) ContractNonce(addr *felt.Felt) (felt.Felt, error) {
	return ContractNonce(addr, s.txn)
}

// ContractStorage returns value of a key in the storage of the contract at the given address.
func (s *State) ContractStorage(addr, key *felt.Felt) (felt.Felt, error) {
	return ContractStorage(addr, key, s.txn)
}

// Root returns the state commitment.
func (s *State) Commitment() (felt.Felt, error) {
	var storageRoot, classesRoot felt.Felt

	sStorage, closer, err := s.storage()
	if err != nil {
		return felt.Felt{}, err
	}

	if storageRoot, err = sStorage.Hash(); err != nil {
		return felt.Felt{}, err
	}

	if err = closer(); err != nil {
		return felt.Felt{}, err
	}

	classes, closer, err := s.classesTrie()
	if err != nil {
		return felt.Felt{}, err
	}

	if classesRoot, err = classes.Hash(); err != nil {
		return felt.Felt{}, err
	}

	if err = closer(); err != nil {
		return felt.Felt{}, err
	}

	if classesRoot.IsZero() {
		return storageRoot, nil
	}

	root := crypto.PoseidonArray(stateVersion, &storageRoot, &classesRoot)
	return *root, nil
}

func (s *State) ClassTrie() (commontrie.Trie, error) {
	// We don't need to call the closer function here because we are only reading the trie
	tr, _, err := s.classesTrie()
	return tr, err
}

func (s *State) ContractTrie() (commontrie.Trie, error) {
	tr, _, err := s.storage()
	return tr, err
}

func (s *State) ContractStorageTrie(addr *felt.Felt) (commontrie.Trie, error) {
	return storage(addr, s.txn)
}

// storage returns a [core.Trie] that represents the Starknet global state in the given Txn context.
func (s *State) storage() (*trie.Trie, func() error, error) {
	return s.globalTrie(db.StateTrie, trie.NewTriePedersen)
}

func (s *State) classesTrie() (*trie.Trie, func() error, error) {
	return s.globalTrie(db.ClassesTrie, trie.NewTriePoseidon)
}

func (s *State) globalTrie(bucket db.Bucket, newTrie trie.NewTrieFunc) (*trie.Trie, func() error, error) {
	dbPrefix := bucket.Key()
	tTxn := trie.NewStorage(s.txn, dbPrefix)

	// fetch root key
	rootKeyDBKey := dbPrefix
	var val []byte
	err := s.txn.Get(rootKeyDBKey, func(data []byte) error {
		val = data
		return nil
	})
	// if some error other than "not found"
	if err != nil && !errors.Is(err, db.ErrKeyNotFound) {
		return nil, nil, err
	}

	rootKey := new(trie.BitArray)
	if len(val) > 0 {
		err = rootKey.UnmarshalBinary(val)
		if err != nil {
			return nil, nil, err
		}
	}

	gTrie, err := newTrie(tTxn, globalTrieHeight)
	if err != nil {
		return nil, nil, err
	}

	// prep closer
	closer := func() error {
		if err = gTrie.Commit(); err != nil {
			return err
		}

		resultingRootKey := gTrie.RootKey()
		// no updates on the trie, short circuit and return
		if resultingRootKey.Equal(rootKey) {
			return nil
		}

		if resultingRootKey != nil {
			var rootKeyBytes bytes.Buffer
			_, marshalErr := resultingRootKey.Write(&rootKeyBytes)
			if marshalErr != nil {
				return marshalErr
			}

			return s.txn.Put(rootKeyDBKey, rootKeyBytes.Bytes())
		}
		return s.txn.Delete(rootKeyDBKey)
	}

	return gTrie, closer, nil
}

func (s *State) verifyStateUpdateRoot(root *felt.Felt) error {
	currentRoot, err := s.Commitment()
	if err != nil {
		return err
	}
	if !root.Equal(&currentRoot) {
		return fmt.Errorf(
			"state's current root: %s does not match the expected root: %s",
			&currentRoot, root,
		)
	}
	return nil
}

// Update applies a StateUpdate to the State object. State is not
// updated if an error is encountered during the operation. If update's
// old or new root does not match the state's old or new roots,
// [ErrMismatchedRoot] is returned.
func (s *State) Update(
	blockNumber uint64,
	update *StateUpdate,
	declaredClasses map[felt.Felt]ClassDefinition,
	skipVerifyNewRoot bool,
) error {
	err := s.verifyStateUpdateRoot(update.OldRoot)
	if err != nil {
		return err
	}

	// register declared classes mentioned in stateDiff.deployedContracts and stateDiff.declaredClasses
	for cHash, class := range declaredClasses {
		if err = s.putClass(&cHash, class, blockNumber); err != nil {
			return err
		}
	}

	err = s.updateDeclaredClassesTrie(
		update.StateDiff.DeclaredV1Classes,
		declaredClasses,
		update.StateDiff.MigratedClasses,
	)
	if err != nil {
		return err
	}

	stateTrie, storageCloser, err := s.storage()
	if err != nil {
		return err
	}

	// register deployed contracts
	for addr, classHash := range update.StateDiff.DeployedContracts {
		if err = s.putNewContract(stateTrie, &addr, classHash, blockNumber); err != nil {
			return err
		}
	}

	if err = s.updateContracts(stateTrie, blockNumber, update.StateDiff, true); err != nil {
		return err
	}

	if err = storageCloser(); err != nil {
		return err
	}

	// The following check isn't relevant for the centralised Juno sequencer
	if skipVerifyNewRoot {
		return nil
	}

	return s.verifyStateUpdateRoot(update.NewRoot)
}

var (
	systemContractsClassHash = new(felt.Felt).SetUint64(0)

	systemContracts = map[felt.Felt]struct{}{
		*new(felt.Felt).SetUint64(1): {},
		*new(felt.Felt).SetUint64(2): {},
	}
)

func (s *State) updateContracts(stateTrie *trie.Trie, blockNumber uint64, diff *StateDiff, logChanges bool) error {
	// replace contract instances
	for addr, classHash := range diff.ReplacedClasses {
		oldClassHash, err := s.replaceContract(stateTrie, &addr, classHash)
		if err != nil {
			return err
		}

		if logChanges {
			if err = WriteContractClassHashHistory(s.txn, &addr, &oldClassHash, blockNumber); err != nil {
				return err
			}
		}
	}

	// update contract nonces
	for addr, nonce := range diff.Nonces {
		oldNonce, err := s.updateContractNonce(stateTrie, &addr, nonce)
		if err != nil {
			return err
		}

		if logChanges {
			if err = WriteContractNonceHistory(s.txn, &addr, &oldNonce, blockNumber); err != nil {
				return err
			}
		}
	}

	// update contract storages
	return s.updateContractStorages(stateTrie, diff.StorageDiffs, blockNumber, logChanges)
}

// replaceContract replaces the class that a contract at a given address instantiates
func (s *State) replaceContract(
	stateTrie *trie.Trie,
	addr,
	classHash *felt.Felt,
) (felt.Felt, error) {
	return s.updateContract(stateTrie, addr, ContractClassHash, func(c *ContractUpdater) error {
		return c.Replace(classHash)
	})
}

func (s *State) putClass(classHash *felt.Felt, class ClassDefinition, declaredAt uint64) error {
	classKey := db.ClassKey(classHash)

	err := s.txn.Get(classKey, func(data []byte) error { return nil })
	if errors.Is(err, db.ErrKeyNotFound) {
		classEncoded, encErr := encoder.Marshal(DeclaredClassDefinition{
			At:    declaredAt,
			Class: class,
		})
		if encErr != nil {
			return encErr
		}

		return s.txn.Put(classKey, classEncoded)
	}
	return err
}

// Class returns the class object corresponding to the given classHash
func (s *State) Class(classHash *felt.Felt) (*DeclaredClassDefinition, error) {
	var class *DeclaredClassDefinition
	err := s.txn.Get(db.ClassKey(classHash), func(data []byte) error {
		return encoder.Unmarshal(data, &class)
	})
	return class, err
}

func (s *State) updateStorageBuffered(contractAddr *felt.Felt, updateDiff map[felt.Felt]*felt.Felt, blockNumber uint64, logChanges bool) (
	*db.BufferBatch, error,
) {
	// to avoid multiple transactions writing to s.txn, create a buffered transaction and use that in the worker goroutine
	bufferedTxn := db.NewBufferBatch(s.txn)
	bufferedContract, err := NewContractUpdater(contractAddr, bufferedTxn)
	if err != nil {
		return nil, err
	}

	onValueChanged := func(location, oldValue *felt.Felt) error {
		if logChanges {
			return WriteContractStorageHistory(bufferedTxn, contractAddr, location, oldValue, blockNumber)
		}
		return nil
	}

	if err = bufferedContract.UpdateStorage(updateDiff, onValueChanged); err != nil {
		return nil, err
	}

	return bufferedTxn, nil
}

// updateContractStorages applies the diff set to the Trie of the
// contract at the given address in the given Txn context.
func (s *State) updateContractStorages(stateTrie *trie.Trie, diffs map[felt.Felt]map[felt.Felt]*felt.Felt,
	blockNumber uint64, logChanges bool,
) error {
	type bufferedTransactionWithAddress struct {
		txn  *db.BufferBatch
		addr *felt.Felt
	}

	// make sure all systemContracts are deployed
	for addr := range diffs {
		if _, ok := systemContracts[addr]; !ok {
			continue
		}

		_, err := NewContractUpdater(&addr, s.txn)
		if err != nil {
			if !errors.Is(err, ErrContractNotDeployed) {
				return err
			}
			// Deploy systemContract
			err = s.putNewContract(stateTrie, &addr, systemContractsClassHash, blockNumber)
			if err != nil {
				return err
			}
		}
	}

	// sort the contracts in decending diff size order
	// so we start with the heaviest update first
	keys := slices.SortedStableFunc(maps.Keys(diffs), func(a, b felt.Felt) int { return len(diffs[a]) - len(diffs[b]) })

	// update per-contract storage Tries concurrently
	contractUpdaters := pool.NewWithResults[*bufferedTransactionWithAddress]().WithErrors().WithMaxGoroutines(runtime.GOMAXPROCS(0))
	for _, key := range keys {
		contractAddr := key
		contractUpdaters.Go(func() (*bufferedTransactionWithAddress, error) {
			bufferedTxn, err := s.updateStorageBuffered(&contractAddr, diffs[contractAddr], blockNumber, logChanges)
			if err != nil {
				return nil, err
			}
			return &bufferedTransactionWithAddress{txn: bufferedTxn, addr: &contractAddr}, nil
		})
	}

	bufferedTxns, err := contractUpdaters.Wait()
	if err != nil {
		return err
	}

	// we sort bufferedTxns in ascending contract address order to achieve an additional speedup
	sort.Slice(bufferedTxns, func(i, j int) bool {
		return bufferedTxns[i].addr.Cmp(bufferedTxns[j].addr) < 0
	})

	// flush buffered txns
	for _, txnWithAddress := range bufferedTxns {
		if err := txnWithAddress.txn.Flush(); err != nil {
			return err
		}
	}

	for addr := range diffs {
		contract, err := NewContractUpdater(&addr, s.txn)
		if err != nil {
			return err
		}

		if err = s.updateContractCommitment(stateTrie, contract); err != nil {
			return err
		}
	}

	return nil
}

// updateContractNonce updates nonce of the contract at the
// given address in the given Txn context.
func (s *State) updateContractNonce(
	stateTrie *trie.Trie,
	addr,
	nonce *felt.Felt,
) (felt.Felt, error) {
	return s.updateContract(stateTrie, addr, ContractNonce, func(c *ContractUpdater) error {
		return c.UpdateNonce(nonce)
	})
}

func (s *State) updateContract(
	stateTrie *trie.Trie,
	addr *felt.Felt,
	getOldValue func(*felt.Felt, db.IndexedBatch) (felt.Felt, error),
	updateValue func(*ContractUpdater) error,
) (felt.Felt, error) {
	contract, err := NewContractUpdater(addr, s.txn)
	if err != nil {
		return felt.Felt{}, err
	}

	oldVal, err := getOldValue(addr, s.txn)
	if err != nil {
		return felt.Felt{}, err
	}

	if err = updateValue(contract); err != nil {
		return felt.Felt{}, err
	}

	if err = s.updateContractCommitment(stateTrie, contract); err != nil {
		return felt.Felt{}, err
	}

	return oldVal, nil
}

// updateContractCommitment recalculates the contract commitment and updates its value in the global state Trie
func (s *State) updateContractCommitment(stateTrie *trie.Trie, contract *ContractUpdater) error {
	root, err := ContractRoot(contract.Address, s.txn)
	if err != nil {
		return err
	}

	cHash, err := ContractClassHash(contract.Address, s.txn)
	if err != nil {
		return err
	}

	nonce, err := ContractNonce(contract.Address, s.txn)
	if err != nil {
		return err
	}

	commitment := calculateContractCommitment(&root, &cHash, &nonce)

	_, err = stateTrie.Put(contract.Address, commitment)
	return err
}

func calculateContractCommitment(storageRoot, classHash, nonce *felt.Felt) *felt.Felt {
	return crypto.Pedersen(crypto.Pedersen(crypto.Pedersen(classHash, storageRoot), nonce), &felt.Zero)
}

func (s *State) updateDeclaredClassesTrie(
	declaredClasses map[felt.Felt]*felt.Felt,
	classDefinitions map[felt.Felt]ClassDefinition,
	migratedCasmClasses map[felt.SierraClassHash]felt.CasmClassHash,
) error {
	classesTrie, classesCloser, err := s.classesTrie()
	if err != nil {
		return err
	}

	for classHash, casmClassHash := range declaredClasses {
		if _, found := classDefinitions[classHash]; !found {
			continue
		}

		leafValue := crypto.Poseidon(leafVersion, casmClassHash)
		if _, err = classesTrie.Put(&classHash, leafValue); err != nil {
			return err
		}
	}

	for classHash, casmClassHash := range migratedCasmClasses {
		classHashFelt := (*felt.Felt)(&classHash)

		leafValue := crypto.Poseidon(leafVersion, (*felt.Felt)(&casmClassHash))
		if _, err = classesTrie.Put(classHashFelt, leafValue); err != nil {
			return err
		}
	}

	return classesCloser()
}

// ContractDeployedAt returns if contract at given addr was deployed at blockNumber
func (s *State) ContractDeployedAt(addr *felt.Felt, blockNumber uint64) (bool, error) {
	var deployedAt uint64

	err := s.txn.Get(db.ContractDeploymentHeightKey(addr), func(data []byte) error {
		deployedAt = binary.BigEndian.Uint64(data)
		return nil
	})
	if err != nil {
		if errors.Is(err, db.ErrKeyNotFound) {
			return false, nil
		}
		return false, err
	}

	return deployedAt <= blockNumber, nil
}

func (s *State) Revert(blockNumber uint64, update *StateUpdate) error {
	err := s.verifyStateUpdateRoot(update.NewRoot)
	if err != nil {
		return fmt.Errorf("verify state update root: %v", err)
	}

	err = s.removeDeclaredClasses(
		blockNumber,
		update.StateDiff.DeclaredV0Classes,
		update.StateDiff.DeclaredV1Classes,
	)
	if err != nil {
		return fmt.Errorf("remove declared classes: %v", err)
	}

	err = s.revertMigratedCasmClasses(update.StateDiff.MigratedClasses)
	if err != nil {
		return fmt.Errorf("revert migrated casm classes: %v", err)
	}

	reversedDiff, err := s.GetReverseStateDiff(blockNumber, update.StateDiff)
	if err != nil {
		return fmt.Errorf("error getting reverse state diff: %v", err)
	}

	err = s.performStateDeletions(blockNumber, update.StateDiff)
	if err != nil {
		return fmt.Errorf("error performing state deletions: %v", err)
	}

	stateTrie, storageCloser, err := s.storage()
	if err != nil {
		return err
	}

	if err = s.updateContracts(stateTrie, blockNumber, reversedDiff, false); err != nil {
		return fmt.Errorf("update contracts: %v", err)
	}

	if err = storageCloser(); err != nil {
		return err
	}

	// purge deployed contracts
	for addr := range update.StateDiff.DeployedContracts {
		if err = s.purgeContract(&addr); err != nil {
			return fmt.Errorf("purge contract: %v", err)
		}
	}

	if err = s.purgesystemContracts(); err != nil {
		return err
	}

	return s.verifyStateUpdateRoot(update.OldRoot)
}

func (s *State) purgesystemContracts() error {
	// As systemContracts are not in StateDiff.DeployedContracts we can only purge them if their storage no longer exists.
	// Updating contracts with reverse diff will eventually lead to the deletion of noClassContract's storage key from db. Thus,
	// we can use the lack of key's existence as reason for purging systemContracts.
	for addr := range systemContracts {
		noClassC, err := NewContractUpdater(&addr, s.txn)
		if err != nil {
			if !errors.Is(err, ErrContractNotDeployed) {
				return err
			}
			continue
		}

		r, err := ContractRoot(noClassC.Address, s.txn)
		if err != nil {
			return fmt.Errorf("contract root: %v", err)
		}

		if r.Equal(&felt.Zero) {
			if err = s.purgeContract(&addr); err != nil {
				return fmt.Errorf("purge contract: %v", err)
			}
		}
	}
	return nil
}

func (s *State) removeDeclaredClasses(
	blockNumber uint64,
	deprecatedClasses []*felt.Felt,
	sierraClasses map[felt.Felt]*felt.Felt,
) error {
	totalCapacity := len(deprecatedClasses) + len(sierraClasses)
	classHashes := make([]*felt.Felt, 0, totalCapacity)
	classHashes = append(classHashes, deprecatedClasses...)
	for classHash := range sierraClasses {
		classHashes = append(classHashes, classHash.Clone())
	}

	classesTrie, classesCloser, err := s.classesTrie()
	if err != nil {
		return err
	}
	for _, cHash := range classHashes {
		declaredClass, err := s.Class(cHash)
		if err != nil {
			return fmt.Errorf("get class %s: %v", cHash, err)
		}
		if declaredClass.At != blockNumber {
			continue
		}

		if err = s.txn.Delete(db.ClassKey(cHash)); err != nil {
			return fmt.Errorf("delete class: %v", err)
		}

		if _, ok := declaredClass.Class.(*SierraClass); ok {
			if _, err = classesTrie.Put(cHash, &felt.Zero); err != nil {
				return err
			}
		}
	}
	return classesCloser()
}

func (s *State) purgeContract(addr *felt.Felt) error {
	contract, err := NewContractUpdater(addr, s.txn)
	if err != nil {
		return err
	}

	state, storageCloser, err := s.storage()
	if err != nil {
		return err
	}

	if err = s.txn.Delete(db.ContractDeploymentHeightKey(addr)); err != nil {
		return err
	}

	if _, err = state.Put(contract.Address, &felt.Zero); err != nil {
		return err
	}

	if err = contract.Purge(); err != nil {
		return err
	}

	return storageCloser()
}

// todo(rdr): return `StateDiff` by value
func (s *State) GetReverseStateDiff(blockNumber uint64, diff *StateDiff) (*StateDiff, error) {
	reversed := *diff

	reversed.StorageDiffs = make(map[felt.Felt]map[felt.Felt]*felt.Felt, len(diff.StorageDiffs))
	for addr, storageDiffs := range diff.StorageDiffs {
		reversedDiffs := make(map[felt.Felt]*felt.Felt, len(storageDiffs))
		for key := range storageDiffs {
			value := felt.Zero
			if blockNumber > 0 {
				oldValue, err := s.ContractStorageAt(&addr, &key, blockNumber-1)
				if err != nil {
					return nil, err
				}
				value = oldValue
			}
			reversedDiffs[key] = &value
		}
		reversed.StorageDiffs[addr] = reversedDiffs
	}

	reversed.Nonces = make(map[felt.Felt]*felt.Felt, len(diff.Nonces))
	for addr := range diff.Nonces {
		oldNonce := felt.Zero
		if blockNumber > 0 {
			var err error
			oldNonce, err = s.ContractNonceAt(&addr, blockNumber-1)
			if err != nil {
				return nil, err
			}
		}
		reversed.Nonces[addr] = &oldNonce
	}

	reversed.ReplacedClasses = make(map[felt.Felt]*felt.Felt, len(diff.ReplacedClasses))
	for addr := range diff.ReplacedClasses {
		classHash := felt.Zero
		if blockNumber > 0 {
			var err error
			classHash, err = s.ContractClassHashAt(&addr, blockNumber-1)
			if err != nil {
				return nil, err
			}
		}
		reversed.ReplacedClasses[addr] = &classHash
	}

	return &reversed, nil
}

func (s *State) performStateDeletions(blockNumber uint64, diff *StateDiff) error {
	// storage diffs
	for addr, storageDiffs := range diff.StorageDiffs {
		for key := range storageDiffs {
			if err := DeleteContractStorageHistory(s.txn, &addr, &key, blockNumber); err != nil {
				return err
			}
		}
	}

	// nonces
	for addr := range diff.Nonces {
		if err := DeleteContractNonceHistory(s.txn, &addr, blockNumber); err != nil {
			return err
		}
	}

	// replaced classes
	for addr := range diff.ReplacedClasses {
		if err := DeleteContractClassHashHistory(s.txn, &addr, blockNumber); err != nil {
			return err
		}
	}

	return nil
}

<<<<<<< HEAD
var ErrCheckHeadState = errors.New("check head state")

func historyDBKey(key []byte, height uint64) []byte {
	return binary.BigEndian.AppendUint64(key, height)
}

func (s *State) valueAt(key []byte, height uint64) ([]byte, error) {
	it, err := s.txn.NewIterator(nil, false)
	if err != nil {
		return nil, err
	}

	for it.Seek(historyDBKey(key, height)); it.Valid(); it.Next() {
		seekedKey := it.Key()
		// seekedKey size should be `len(key) + sizeof(uint64)` and seekedKey should match key prefix
		if len(seekedKey) != len(key)+8 || !bytes.HasPrefix(seekedKey, key) {
			break
		}

		seekedHeight := binary.BigEndian.Uint64(seekedKey[len(key):])
		if seekedHeight < height {
			// last change happened before the height we are looking for
			// check head state
			break
		} else if seekedHeight == height {
			// a log exists for the height we are looking for, so the old value in this log entry is not useful.
			// advance the iterator and see we can use the next entry. If not, ErrCheckHeadState will be returned
			continue
		}

		val, itErr := it.Value()
		if err = utils.RunAndWrapOnError(it.Close, itErr); err != nil {
			return nil, err
		}
		// seekedHeight > height
		return val, nil
	}

	return nil, utils.RunAndWrapOnError(it.Close, ErrCheckHeadState)
}

// ContractStorageAt returns the value of a storage location of the given contract at the height `height`
func (s *State) ContractStorageAt(
	contractAddress,
	storageLocation *felt.Felt,
	height uint64,
) (felt.Felt, error) {
	key := db.ContractStorageHistoryKey(contractAddress, storageLocation)
	value, err := s.valueAt(key, height)
	if err != nil {
		return felt.Felt{}, err
	}

	return felt.FromBytes[felt.Felt](value), nil
}

func (s *State) ContractNonceAt(contractAddress *felt.Felt, height uint64) (felt.Felt, error) {
	key := db.ContractNonceHistoryKey(contractAddress)
	value, err := s.valueAt(key, height)
	if err != nil {
		return felt.Felt{}, err
	}
	return felt.FromBytes[felt.Felt](value), nil
}

func (s *State) ContractClassHashAt(
	contractAddress *felt.Felt,
	height uint64,
) (felt.Felt, error) {
	key := db.ContractClassHashHistoryKey(contractAddress)
	value, err := s.valueAt(key, height)
	if err != nil {
		return felt.Felt{}, err
	}

	return felt.FromBytes[felt.Felt](value), nil
=======
func (s *State) revertMigratedCasmClasses(
	migratedCasmClasses map[felt.SierraClassHash]felt.CasmClassHash,
) error {
	classesTrie, classesCloser, err := s.classesTrie()
	if err != nil {
		return err
	}

	for classHash := range migratedCasmClasses {
		classHashFelt := (*felt.Felt)(&classHash)
		classDefinition, err := s.Class(classHashFelt)
		if err != nil {
			return err
		}

		stateUpdate, err := GetStateUpdateByBlockNum(s.txn, classDefinition.At)
		if err != nil {
			return err
		}
		deprecatedCasmHash := stateUpdate.StateDiff.DeclaredV1Classes[*classHashFelt]

		if _, err = classesTrie.Put(classHashFelt, deprecatedCasmHash); err != nil {
			return fmt.Errorf("revert class %s in trie: %w", classHashFelt, err)
		}
	}

	return classesCloser()
>>>>>>> 20c8c5a8
}<|MERGE_RESOLUTION|>--- conflicted
+++ resolved
@@ -805,7 +805,6 @@
 	return nil
 }
 
-<<<<<<< HEAD
 var ErrCheckHeadState = errors.New("check head state")
 
 func historyDBKey(key []byte, height uint64) []byte {
@@ -882,7 +881,8 @@
 	}
 
 	return felt.FromBytes[felt.Felt](value), nil
-=======
+}
+
 func (s *State) revertMigratedCasmClasses(
 	migratedCasmClasses map[felt.SierraClassHash]felt.CasmClassHash,
 ) error {
@@ -910,5 +910,4 @@
 	}
 
 	return classesCloser()
->>>>>>> 20c8c5a8
 }