package core

import (
	"bytes"
	"encoding/binary"
	"errors"
	"fmt"
	"maps"
	"runtime"
	"slices"
	"sort"

	"github.com/NethermindEth/juno/core/crypto"
	"github.com/NethermindEth/juno/core/felt"
	"github.com/NethermindEth/juno/core/trie"
	"github.com/NethermindEth/juno/db"
	"github.com/NethermindEth/juno/encoder"
	"github.com/NethermindEth/juno/utils"
	"github.com/sourcegraph/conc/pool"
)

const globalTrieHeight = 251

var (
	stateVersion      = felt.NewFromBytes[felt.Felt]([]byte(`STARKNET_STATE_V0`))
	leafVersion       = felt.NewFromBytes[felt.Felt]([]byte(`CONTRACT_CLASS_LEAF_V0`))
	ErrCheckHeadState = errors.New("check head state")
)

var _ StateHistoryReader = (*StateSnapshotReader)(nil)

//go:generate mockgen -destination=../mocks/mock_state.go -package=mocks github.com/NethermindEth/juno/core StateHistoryReader
type StateHistoryReader interface {
	StateReader

	ContractStorageAt(addr, key *felt.Felt, blockNumber uint64) (felt.Felt, error)
	ContractNonceAt(addr *felt.Felt, blockNumber uint64) (felt.Felt, error)
	ContractClassHashAt(addr *felt.Felt, blockNumber uint64) (felt.Felt, error)
	ContractDeployedAt(addr *felt.Felt, blockNumber uint64) (bool, error)
}

type StateReader interface {
	ContractClassHash(addr *felt.Felt) (felt.Felt, error)
	ContractNonce(addr *felt.Felt) (felt.Felt, error)
	ContractStorage(addr, key *felt.Felt) (felt.Felt, error)
	Class(classHash *felt.Felt) (*DeclaredClassDefinition, error)
	CompiledClassHash(classHash *felt.SierraClassHash) (felt.CasmClassHash, error)
	CompiledClassHashV2(classHash *felt.SierraClassHash) (felt.CasmClassHash, error)
	ClassTrie() (*trie.Trie, error)
	ContractTrie() (*trie.Trie, error)
	ContractStorageTrie(addr *felt.Felt) (*trie.Trie, error)
}

type StateSnapshotReader struct {
	txn db.SnapshotBatch
}

func NewStateSnapshotReader(txn db.SnapshotBatch) *StateSnapshotReader {
	return &StateSnapshotReader{
		txn: txn,
	}
}

// ContractStorageAt returns the value of a storage location
// of the given contract at the height `height`
func (s *StateSnapshotReader) ContractStorageAt(
	contractAddress,
	storageLocation *felt.Felt,
	height uint64,
) (felt.Felt, error) {
	key := db.ContractStorageHistoryKey(contractAddress, storageLocation)
	value, err := s.valueAt(key, height)
	if err != nil {
		return felt.Felt{}, err
	}

	return felt.FromBytes[felt.Felt](value), nil
}

func (s *StateSnapshotReader) ContractNonceAt(
	contractAddress *felt.Felt,
	height uint64,
) (felt.Felt, error) {
	key := db.ContractNonceHistoryKey(contractAddress)
	value, err := s.valueAt(key, height)
	if err != nil {
		return felt.Felt{}, err
	}
	return felt.FromBytes[felt.Felt](value), nil
}

func (s *StateSnapshotReader) ContractClassHashAt(
	contractAddress *felt.Felt,
	height uint64,
) (felt.Felt, error) {
	key := db.ContractClassHashHistoryKey(contractAddress)
	value, err := s.valueAt(key, height)
	if err != nil {
		return felt.Felt{}, err
	}

	return felt.FromBytes[felt.Felt](value), nil
}

// ContractDeployedAt returns if contract at given addr was deployed at blockNumber
func (s *StateSnapshotReader) ContractDeployedAt(
	addr *felt.Felt,
	blockNumber uint64,
) (bool, error) {
	var deployedAt uint64

	err := s.txn.Get(db.ContractDeploymentHeightKey(addr), func(data []byte) error {
		deployedAt = binary.BigEndian.Uint64(data)
		return nil
	})
	if err != nil {
		if errors.Is(err, db.ErrKeyNotFound) {
			return false, nil
		}
		return false, err
	}

	return deployedAt <= blockNumber, nil
}

// Class returns the class object corresponding to the given classHash
func (s *StateSnapshotReader) Class(classHash *felt.Felt) (*DeclaredClassDefinition, error) {
	var class *DeclaredClassDefinition
	err := s.txn.Get(db.ClassKey(classHash), func(data []byte) error {
		return encoder.Unmarshal(data, &class)
	})
	return class, err
}

// ContractClassHash returns class hash of a contract at a given address.
func (s *StateSnapshotReader) ContractClassHash(addr *felt.Felt) (felt.Felt, error) {
	return ContractClassHash(addr, s.txn)
}

// ContractNonce returns nonce of a contract at a given address.
func (s *StateSnapshotReader) ContractNonce(addr *felt.Felt) (felt.Felt, error) {
	return ContractNonce(addr, s.txn)
}

// ContractStorage returns value of a key in the storage of the contract at the given address.
func (s *StateSnapshotReader) ContractStorage(addr, key *felt.Felt) (felt.Felt, error) {
	return ContractStorage(addr, key, s.txn)
}

func (s *StateSnapshotReader) ClassTrie() (*trie.Trie, error) {
	// We don't need to call the closer function here because we are only reading the trie
	tr, _, err := classesTrie(s.txn)
	return tr, err
}

func (s *StateSnapshotReader) ContractTrie() (*trie.Trie, error) {
	tr, _, err := contractTrie(s.txn)
	return tr, err
}

func (s *StateSnapshotReader) ContractStorageTrie(addr *felt.Felt) (*trie.Trie, error) {
	return storage(addr, s.txn)
}

func (s *StateSnapshotReader) valueAt(key []byte, height uint64) ([]byte, error) {
	it, err := s.txn.NewIterator(nil, false)
	if err != nil {
		return nil, err
	}

	seekKey := binary.BigEndian.AppendUint64(key, height)
	for it.Seek(seekKey); it.Valid(); it.Next() {
		seekedKey := it.Key()
		// seekedKey size should be `len(key) + sizeof(uint64)` and seekedKey should match key prefix
		if len(seekedKey) != len(key)+8 || !bytes.HasPrefix(seekedKey, key) {
			break
		}

		seekedHeight := binary.BigEndian.Uint64(seekedKey[len(key):])
		if seekedHeight < height {
			// last change happened before the height we are looking for
			// check head state
			break
		} else if seekedHeight == height {
			// a log exists for the height we are looking for, so the old value in this
			// log entry is not useful. Advance the iterator and see we can use the next entry.
			// If not, ErrCheckHeadState will be returned.
			continue
		}

		val, itErr := it.Value()
		if err = utils.RunAndWrapOnError(it.Close, itErr); err != nil {
			return nil, err
		}
		// seekedHeight > height
		return val, nil
	}

	return nil, utils.RunAndWrapOnError(it.Close, ErrCheckHeadState)
}

// todo(rdr): return `StateDiff` by value
func (s *StateSnapshotReader) GetReverseStateDiff(
	blockNumber uint64,
	diff *StateDiff,
) (*StateDiff, error) {
	reversed := *diff

	reversed.StorageDiffs = make(map[felt.Felt]map[felt.Felt]*felt.Felt, len(diff.StorageDiffs))
	for addr, storageDiffs := range diff.StorageDiffs {
		reversedDiffs := make(map[felt.Felt]*felt.Felt, len(storageDiffs))
		for key := range storageDiffs {
			value := felt.Zero
			if blockNumber > 0 {
				oldValue, err := s.ContractStorageAt(&addr, &key, blockNumber-1)
				if err != nil {
					return nil, err
				}
				value = oldValue
			}
			reversedDiffs[key] = &value
		}
		reversed.StorageDiffs[addr] = reversedDiffs
	}

	reversed.Nonces = make(map[felt.Felt]*felt.Felt, len(diff.Nonces))
	for addr := range diff.Nonces {
		oldNonce := felt.Zero
		if blockNumber > 0 {
			var err error
			oldNonce, err = s.ContractNonceAt(&addr, blockNumber-1)
			if err != nil {
				return nil, err
			}
		}
		reversed.Nonces[addr] = &oldNonce
	}

	reversed.ReplacedClasses = make(map[felt.Felt]*felt.Felt, len(diff.ReplacedClasses))
	for addr := range diff.ReplacedClasses {
		classHash := felt.Zero
		if blockNumber > 0 {
			var err error
			classHash, err = s.ContractClassHashAt(&addr, blockNumber-1)
			if err != nil {
				return nil, err
			}
		}
		reversed.ReplacedClasses[addr] = &classHash
	}

	return &reversed, nil
}

// Root returns the state commitment.
func (s *StateSnapshotReader) Commitment() (felt.Felt, error) {
	var storageRoot, classesRoot felt.Felt

	sStorage, closer, err := contractTrie(s.txn)
	if err != nil {
		return felt.Felt{}, err
	}

	if storageRoot, err = sStorage.Hash(); err != nil {
		return felt.Felt{}, err
	}

	if err = closer(); err != nil {
		return felt.Felt{}, err
	}

	classes, closer, err := classesTrie(s.txn)
	if err != nil {
		return felt.Felt{}, err
	}

	if classesRoot, err = classes.Hash(); err != nil {
		return felt.Felt{}, err
	}

	if err = closer(); err != nil {
		return felt.Felt{}, err
	}

	if classesRoot.IsZero() {
		return storageRoot, nil
	}

	root := crypto.PoseidonArray(stateVersion, &storageRoot, &classesRoot)
	return root, nil
}

func (s *StateSnapshotReader) CompiledClassHash(
	classHash *felt.SierraClassHash,
) (felt.CasmClassHash, error) {
	classTrie, closer, err := classesTrie(s.txn)
	if err != nil {
		return felt.CasmClassHash{}, err
	}
	defer func() {
		if closeErr := closer(); closeErr != nil {
			_ = closeErr
		}
	}()

	casmHash, err := classTrie.Get((*felt.Felt)(classHash))
	if err != nil {
		return felt.CasmClassHash{}, err
	}

	if casmHash.IsZero() {
		return felt.CasmClassHash{}, errors.New("casm hash not found")
	}

	return felt.CasmClassHash(casmHash), nil
}

func (s *StateSnapshotReader) CompiledClassHashV2(
	classHash *felt.SierraClassHash,
) (felt.CasmClassHash, error) {
	return GetCasmClassHashV2(s.txn, classHash)
}

type State struct {
	txn db.SnapshotBatch
	*StateSnapshotReader
}

func NewState(
	txn db.SnapshotBatch,
) *State {
	return &State{
		txn:                 txn,
		StateSnapshotReader: NewStateSnapshotReader(txn),
	}
}

// putNewContract creates a contract storage instance in the state and stores
// the relation between contract address and class hash to be
// queried later with [GetContractClass].
func (s *State) putNewContract(
	contractTrie *trie.Trie,
	addr, classHash *felt.Felt,
	blockNumber uint64,
) error {
	contract, err := DeployContract(addr, classHash, s.txn)
	if err != nil {
		return err
	}

	numBytes := MarshalBlockNumber(blockNumber)
	if err = s.txn.Put(db.ContractDeploymentHeightKey(addr), numBytes); err != nil {
		return err
	}

	return s.updateContractCommitment(contractTrie, contract)
}

func (s *State) verifyStateUpdateRoot(root *felt.Felt) error {
	currentRoot, err := s.Commitment()
	if err != nil {
		return err
	}
	if !root.Equal(&currentRoot) {
		return fmt.Errorf(
			"state's current root: %s does not match the expected root: %s",
			&currentRoot, root,
		)
	}
	return nil
}

// Update applies a StateUpdate to the State object. State is not
// updated if an error is encountered during the operation. If update's
// old or new root does not match the state's old or new roots,
// [ErrMismatchedRoot] is returned.
func (s *State) Update(
	blockNumber uint64,
	update *StateUpdate,
	declaredClasses map[felt.Felt]ClassDefinition,
	skipVerifyNewRoot bool,
) error {
	err := s.verifyStateUpdateRoot(update.OldRoot)
	if err != nil {
		return err
	}

	// register declared classes mentioned in stateDiff.deployedContracts and stateDiff.declaredClasses
	for cHash, class := range declaredClasses {
		if err = s.putClass(&cHash, class, blockNumber); err != nil {
			return err
		}
	}

	err = s.updateDeclaredClassesTrie(
		update.StateDiff.DeclaredV1Classes,
		declaredClasses,
		update.StateDiff.MigratedClasses,
	)
	if err != nil {
		return err
	}

	stateTrie, storageCloser, err := contractTrie(s.txn)
	if err != nil {
		return err
	}

	// register deployed contracts
	for addr, classHash := range update.StateDiff.DeployedContracts {
		if err = s.putNewContract(stateTrie, &addr, classHash, blockNumber); err != nil {
			return err
		}
	}

	if err = s.updateContracts(stateTrie, blockNumber, update.StateDiff, true); err != nil {
		return err
	}

	if err = storageCloser(); err != nil {
		return err
	}

	// The following check isn't relevant for the centralised Juno sequencer
	if skipVerifyNewRoot {
		return nil
	}

	return s.verifyStateUpdateRoot(update.NewRoot)
}

var (
	systemContractsClassHash = new(felt.Felt).SetUint64(0)

	systemContracts = map[felt.Felt]struct{}{
		*new(felt.Felt).SetUint64(1): {},
		*new(felt.Felt).SetUint64(2): {},
	}
)

func (s *State) updateContracts(stateTrie *trie.Trie, blockNumber uint64, diff *StateDiff, logChanges bool) error {
	// replace contract instances
	for addr, classHash := range diff.ReplacedClasses {
		oldClassHash, err := s.replaceContract(stateTrie, &addr, classHash)
		if err != nil {
			return err
		}

		if logChanges {
			if err = WriteContractClassHashHistory(s.txn, &addr, &oldClassHash, blockNumber); err != nil {
				return err
			}
		}
	}

	// update contract nonces
	for addr, nonce := range diff.Nonces {
		oldNonce, err := s.updateContractNonce(stateTrie, &addr, nonce)
		if err != nil {
			return err
		}

		if logChanges {
			if err = WriteContractNonceHistory(s.txn, &addr, &oldNonce, blockNumber); err != nil {
				return err
			}
		}
	}

	// update contract storages
	return s.updateContractStorages(stateTrie, diff.StorageDiffs, blockNumber, logChanges)
}

// replaceContract replaces the class that a contract at a given address instantiates
func (s *State) replaceContract(
	stateTrie *trie.Trie,
	addr,
	classHash *felt.Felt,
) (felt.Felt, error) {
	return s.updateContract(stateTrie, addr, ContractClassHash, func(c *ContractUpdater) error {
		return c.Replace(classHash)
	})
}

func (s *State) putClass(classHash *felt.Felt, class ClassDefinition, declaredAt uint64) error {
	classKey := db.ClassKey(classHash)

	err := s.txn.Get(classKey, func(data []byte) error { return nil })
	if errors.Is(err, db.ErrKeyNotFound) {
		classEncoded, encErr := encoder.Marshal(DeclaredClassDefinition{
			At:    declaredAt,
			Class: class,
		})
		if encErr != nil {
			return encErr
		}

		return s.txn.Put(classKey, classEncoded)
	}
	return err
}

// Class returns the class object corresponding to the given classHash
func (s *State) Class(classHash *felt.Felt) (*DeclaredClassDefinition, error) {
	var class *DeclaredClassDefinition
	err := s.txn.Get(db.ClassKey(classHash), func(data []byte) error {
		return encoder.Unmarshal(data, &class)
	})
	return class, err
}

func (s *State) updateStorageBuffered(contractAddr *felt.Felt, updateDiff map[felt.Felt]*felt.Felt, blockNumber uint64, logChanges bool) (
	*db.BufferBatch, error,
) {
	// to avoid multiple transactions writing to s.txn, create a buffered transaction and use that in the worker goroutine
	bufferedTxn := db.NewBufferBatch(s.txn)
	bufferedState := NewState(bufferedTxn)
	bufferedContract, err := NewContractUpdater(contractAddr, bufferedTxn)
	if err != nil {
		return nil, err
	}

	onValueChanged := func(location, oldValue *felt.Felt) error {
		if logChanges {
			return WriteContractStorageHistory(
				bufferedState.txn,
				contractAddr,
				location,
				oldValue,
				blockNumber,
			)
		}
		return nil
	}

	if err = bufferedContract.UpdateStorage(updateDiff, onValueChanged); err != nil {
		return nil, err
	}

	return bufferedTxn, nil
}

// updateContractStorages applies the diff set to the Trie of the
// contract at the given address in the given Txn context.
func (s *State) updateContractStorages(stateTrie *trie.Trie, diffs map[felt.Felt]map[felt.Felt]*felt.Felt,
	blockNumber uint64, logChanges bool,
) error {
	type bufferedTransactionWithAddress struct {
		txn  *db.BufferBatch
		addr *felt.Felt
	}

	// make sure all systemContracts are deployed
	for addr := range diffs {
		if _, ok := systemContracts[addr]; !ok {
			continue
		}

		_, err := NewContractUpdater(&addr, s.txn)
		if err != nil {
			if !errors.Is(err, ErrContractNotDeployed) {
				return err
			}
			// Deploy systemContract
			err = s.putNewContract(stateTrie, &addr, systemContractsClassHash, blockNumber)
			if err != nil {
				return err
			}
		}
	}

	// sort the contracts in decending diff size order
	// so we start with the heaviest update first
	keys := slices.SortedStableFunc(maps.Keys(diffs), func(a, b felt.Felt) int { return len(diffs[a]) - len(diffs[b]) })

	// update per-contract storage Tries concurrently
	contractUpdaters := pool.NewWithResults[*bufferedTransactionWithAddress]().WithErrors().WithMaxGoroutines(runtime.GOMAXPROCS(0))
	for _, key := range keys {
		contractAddr := key
		contractUpdaters.Go(func() (*bufferedTransactionWithAddress, error) {
			bufferedTxn, err := s.updateStorageBuffered(&contractAddr, diffs[contractAddr], blockNumber, logChanges)
			if err != nil {
				return nil, err
			}
			return &bufferedTransactionWithAddress{txn: bufferedTxn, addr: &contractAddr}, nil
		})
	}

	bufferedTxns, err := contractUpdaters.Wait()
	if err != nil {
		return err
	}

	// we sort bufferedTxns in ascending contract address order to achieve an additional speedup
	sort.Slice(bufferedTxns, func(i, j int) bool {
		return bufferedTxns[i].addr.Cmp(bufferedTxns[j].addr) < 0
	})

	// flush buffered txns
	for _, txnWithAddress := range bufferedTxns {
		if err := txnWithAddress.txn.Flush(); err != nil {
			return err
		}
	}

	for addr := range diffs {
		contract, err := NewContractUpdater(&addr, s.txn)
		if err != nil {
			return err
		}

		if err = s.updateContractCommitment(stateTrie, contract); err != nil {
			return err
		}
	}

	return nil
}

// updateContractNonce updates nonce of the contract at the
// given address in the given Txn context.
func (s *State) updateContractNonce(
	stateTrie *trie.Trie,
	addr,
	nonce *felt.Felt,
) (felt.Felt, error) {
	return s.updateContract(stateTrie, addr, ContractNonce, func(c *ContractUpdater) error {
		return c.UpdateNonce(nonce)
	})
}

func (s *State) updateContract(
	stateTrie *trie.Trie,
	addr *felt.Felt,
	getOldValue func(*felt.Felt, db.KeyValueReader) (felt.Felt, error),
	updateValue func(*ContractUpdater) error,
) (felt.Felt, error) {
	contract, err := NewContractUpdater(addr, s.txn)
	if err != nil {
		return felt.Felt{}, err
	}

	oldVal, err := getOldValue(addr, s.txn)
	if err != nil {
		return felt.Felt{}, err
	}

	if err = updateValue(contract); err != nil {
		return felt.Felt{}, err
	}

	if err = s.updateContractCommitment(stateTrie, contract); err != nil {
		return felt.Felt{}, err
	}

	return oldVal, nil
}

// updateContractCommitment recalculates the contract commitment and updates its value in the global state Trie
func (s *State) updateContractCommitment(stateTrie *trie.Trie, contract *ContractUpdater) error {
	root, err := ContractRoot(contract.Address, s.txn)
	if err != nil {
		return err
	}

	cHash, err := ContractClassHash(contract.Address, s.txn)
	if err != nil {
		return err
	}

	nonce, err := ContractNonce(contract.Address, s.txn)
	if err != nil {
		return err
	}

	commitment := calculateContractCommitment(&root, &cHash, &nonce)

	_, err = stateTrie.Put(contract.Address, &commitment)
	return err
}

func calculateContractCommitment(storageRoot, classHash, nonce *felt.Felt) felt.Felt {
	h1 := crypto.Pedersen(classHash, storageRoot)
	h2 := crypto.Pedersen(&h1, nonce)
	return crypto.Pedersen(&h2, &felt.Zero)
}

func (s *State) updateDeclaredClassesTrie(
	declaredClasses map[felt.Felt]*felt.Felt,
	classDefinitions map[felt.Felt]ClassDefinition,
	migratedCasmClasses map[felt.SierraClassHash]felt.CasmClassHash,
) error {
	classesTrie, classesCloser, err := classesTrie(s.txn)
	if err != nil {
		return err
	}

	for classHash, casmClassHash := range declaredClasses {
		if _, found := classDefinitions[classHash]; !found {
			continue
		}

		leafValue := crypto.Poseidon(leafVersion, casmClassHash)
		if _, err = classesTrie.Put(&classHash, &leafValue); err != nil {
			return err
		}
	}

	for classHash, casmClassHash := range migratedCasmClasses {
		classHashFelt := (*felt.Felt)(&classHash)

		leafValue := crypto.Poseidon(leafVersion, (*felt.Felt)(&casmClassHash))
		if _, err = classesTrie.Put(classHashFelt, &leafValue); err != nil {
			return err
		}
	}

	return classesCloser()
}

func (s *State) Revert(blockNumber uint64, update *StateUpdate) error {
	err := s.verifyStateUpdateRoot(update.NewRoot)
	if err != nil {
		return fmt.Errorf("verify state update root: %v", err)
	}

	err = s.removeDeclaredClasses(
		blockNumber,
		update.StateDiff.DeclaredV0Classes,
		update.StateDiff.DeclaredV1Classes,
	)
	if err != nil {
		return fmt.Errorf("remove declared classes: %v", err)
	}

	err = s.revertMigratedCasmClasses(update.StateDiff.MigratedClasses)
	if err != nil {
		return fmt.Errorf("revert migrated casm classes: %v", err)
	}

	reversedDiff, err := s.GetReverseStateDiff(blockNumber, update.StateDiff)
	if err != nil {
		return fmt.Errorf("error getting reverse state diff: %v", err)
	}

	err = s.performStateDeletions(blockNumber, update.StateDiff)
	if err != nil {
		return fmt.Errorf("error performing state deletions: %v", err)
	}

	stateTrie, storageCloser, err := contractTrie(s.txn)
	if err != nil {
		return err
	}

	if err = s.updateContracts(stateTrie, blockNumber, reversedDiff, false); err != nil {
		return fmt.Errorf("update contracts: %v", err)
	}

	if err = storageCloser(); err != nil {
		return err
	}

	// purge deployed contracts
	for addr := range update.StateDiff.DeployedContracts {
		if err = s.purgeContract(&addr); err != nil {
			return fmt.Errorf("purge contract: %v", err)
		}
	}

	if err = s.purgesystemContracts(); err != nil {
		return err
	}

	return s.verifyStateUpdateRoot(update.OldRoot)
}

func (s *State) purgesystemContracts() error {
	// As systemContracts are not in StateDiff.DeployedContracts we can only purge them if their storage no longer exists.
	// Updating contracts with reverse diff will eventually lead to the deletion of noClassContract's storage key from db. Thus,
	// we can use the lack of key's existence as reason for purging systemContracts.
	for addr := range systemContracts {
		noClassC, err := NewContractUpdater(&addr, s.txn)
		if err != nil {
			if !errors.Is(err, ErrContractNotDeployed) {
				return err
			}
			continue
		}

		r, err := ContractRoot(noClassC.Address, s.txn)
		if err != nil {
			return fmt.Errorf("contract root: %v", err)
		}

		if r.Equal(&felt.Zero) {
			if err = s.purgeContract(&addr); err != nil {
				return fmt.Errorf("purge contract: %v", err)
			}
		}
	}
	return nil
}

func (s *State) removeDeclaredClasses(
	blockNumber uint64,
	deprecatedClasses []*felt.Felt,
	sierraClasses map[felt.Felt]*felt.Felt,
) error {
	totalCapacity := len(deprecatedClasses) + len(sierraClasses)
	classHashes := make([]*felt.Felt, 0, totalCapacity)
	classHashes = append(classHashes, deprecatedClasses...)
	for classHash := range sierraClasses {
		classHashes = append(classHashes, classHash.Clone())
	}

	classesTrie, classesCloser, err := classesTrie(s.txn)
	if err != nil {
		return err
	}
	for _, cHash := range classHashes {
		declaredClass, err := s.Class(cHash)
		if err != nil {
			return fmt.Errorf("get class %s: %v", cHash, err)
		}
		if declaredClass.At != blockNumber {
			continue
		}

		if err = s.txn.Delete(db.ClassKey(cHash)); err != nil {
			return fmt.Errorf("delete class: %v", err)
		}

		if _, ok := declaredClass.Class.(*SierraClass); ok {
			if _, err = classesTrie.Put(cHash, &felt.Zero); err != nil {
				return err
			}

			sierraClassHash := felt.SierraClassHash(*cHash)
			if err = DeleteCasmClassHashV2(s.txn, &sierraClassHash); err != nil {
				return fmt.Errorf("delete CASM class hash V2 for class %s: %v", cHash, err)
			}
		}
	}
	return classesCloser()
}

func (s *State) purgeContract(addr *felt.Felt) error {
	contract, err := NewContractUpdater(addr, s.txn)
	if err != nil {
		return err
	}

	state, storageCloser, err := contractTrie(s.txn)
	if err != nil {
		return err
	}

	if err = s.txn.Delete(db.ContractDeploymentHeightKey(addr)); err != nil {
		return err
	}

	if _, err = state.Put(contract.Address, &felt.Zero); err != nil {
		return err
	}

	if err = contract.Purge(); err != nil {
		return err
	}

	return storageCloser()
}

func (s *State) performStateDeletions(blockNumber uint64, diff *StateDiff) error {
	// storage diffs
	for addr, storageDiffs := range diff.StorageDiffs {
		for key := range storageDiffs {
			if err := DeleteContractStorageHistory(s.txn, &addr, &key, blockNumber); err != nil {
				return err
			}
		}
	}

	// nonces
	for addr := range diff.Nonces {
		if err := DeleteContractNonceHistory(s.txn, &addr, blockNumber); err != nil {
			return err
		}
	}

	// replaced classes
	for addr := range diff.ReplacedClasses {
		if err := DeleteContractClassHashHistory(s.txn, &addr, blockNumber); err != nil {
			return err
		}
	}

	return nil
}

func (s *State) revertMigratedCasmClasses(
	migratedCasmClasses map[felt.SierraClassHash]felt.CasmClassHash,
) error {
	classesTrie, classesCloser, err := classesTrie(s.txn)
	if err != nil {
		return err
	}

	for classHash := range migratedCasmClasses {
		classHashFelt := (*felt.Felt)(&classHash)
		classDefinition, err := s.Class(classHashFelt)
		if err != nil {
			return err
		}

		stateUpdate, err := GetStateUpdateByBlockNum(s.txn, classDefinition.At)
		if err != nil {
			return err
		}
		deprecatedCasmHash := stateUpdate.StateDiff.DeclaredV1Classes[*classHashFelt]

		if _, err = classesTrie.Put(classHashFelt, deprecatedCasmHash); err != nil {
			return fmt.Errorf("revert class %s in trie: %w", classHashFelt, err)
		}
	}

	return classesCloser()
}

// ContractStorageAt returns the value of a storage location
// of the given contract at the height `height`.
func (s *State) ContractStorageAt(
	contractAddress,
	storageLocation *felt.Felt,
	height uint64,
) (felt.Felt, error) {
	key := db.ContractStorageHistoryKey(contractAddress, storageLocation)
	value, err := s.valueAt(key, height)
	if err != nil {
		return felt.Felt{}, err
	}

	return felt.FromBytes[felt.Felt](value), nil
}

// storage returns a [core.Trie] that represents the Starknet global state in the given Txn context.
func contractTrie(txn db.SnapshotBatch) (*trie.Trie, func() error, error) {
	return globalTrie(txn, db.StateTrie, trie.NewTriePedersen)
}

func classesTrie(txn db.SnapshotBatch) (*trie.Trie, func() error, error) {
	return globalTrie(txn, db.ClassesTrie, trie.NewTriePoseidon)
}

<<<<<<< HEAD
func globalTrie(txn db.SnapshotBatch, bucket db.Bucket, newTrie trie.NewTrieFunc) (*trie.Trie, func() error, error) {
=======
func globalTrie(
	txn db.IndexedBatch,
	bucket db.Bucket,
	newTrie trie.NewTrieFunc,
) (*trie.Trie, func() error, error) {
>>>>>>> a06f3309
	dbPrefix := bucket.Key()
	tTxn := trie.NewStorage(txn, dbPrefix)

	// fetch root key
	rootKeyDBKey := dbPrefix
	var val []byte
	err := txn.Get(rootKeyDBKey, func(data []byte) error {
		val = data
		return nil
	})
	// if some error other than "not found"
	if err != nil && !errors.Is(err, db.ErrKeyNotFound) {
		return nil, nil, err
	}

	rootKey := new(trie.BitArray)
	if len(val) > 0 {
		err = rootKey.UnmarshalBinary(val)
		if err != nil {
			return nil, nil, err
		}
	}

	gTrie, err := newTrie(tTxn, globalTrieHeight)
	if err != nil {
		return nil, nil, err
	}

	// prep closer
	closer := func() error {
		if err = gTrie.Commit(); err != nil {
			return err
		}

		resultingRootKey := gTrie.RootKey()
		// no updates on the trie, short circuit and return
		if resultingRootKey.Equal(rootKey) {
			return nil
		}

		if resultingRootKey != nil {
			var rootKeyBytes bytes.Buffer
			_, marshalErr := resultingRootKey.Write(&rootKeyBytes)
			if marshalErr != nil {
				return marshalErr
			}

			return txn.Put(rootKeyDBKey, rootKeyBytes.Bytes())
		}
		return txn.Delete(rootKeyDBKey)
	}

	return gTrie, closer, nil
}<|MERGE_RESOLUTION|>--- conflicted
+++ resolved
@@ -952,15 +952,11 @@
 	return globalTrie(txn, db.ClassesTrie, trie.NewTriePoseidon)
 }
 
-<<<<<<< HEAD
-func globalTrie(txn db.SnapshotBatch, bucket db.Bucket, newTrie trie.NewTrieFunc) (*trie.Trie, func() error, error) {
-=======
 func globalTrie(
-	txn db.IndexedBatch,
+	txn db.SnapshotBatch,
 	bucket db.Bucket,
 	newTrie trie.NewTrieFunc,
 ) (*trie.Trie, func() error, error) {
->>>>>>> a06f3309
 	dbPrefix := bucket.Key()
 	tTxn := trie.NewStorage(txn, dbPrefix)
 
