--- conflicted
+++ resolved
@@ -8,10 +8,7 @@
 	"maps"
 	"runtime"
 	"slices"
-<<<<<<< HEAD
-=======
 	"sort"
->>>>>>> 67430dec
 
 	"github.com/NethermindEth/juno/core/crypto"
 	"github.com/NethermindEth/juno/core/felt"
@@ -401,15 +398,7 @@
 
 	// sort the contracts in decending diff size order
 	// so we start with the heaviest update first
-<<<<<<< HEAD
-	keys := make([]felt.Felt, 0, len(diffs))
-	for key := range diffs {
-		keys = append(keys, key)
-	}
-	slices.SortStableFunc(keys, func(a, b felt.Felt) int { return a.Cmp(&b) })
-=======
 	keys := slices.SortedStableFunc(maps.Keys(diffs), func(a, b felt.Felt) int { return len(diffs[a]) - len(diffs[b]) })
->>>>>>> 67430dec
 
 	// update per-contract storage Tries concurrently
 	contractUpdaters := pool.NewWithResults[*bufferedTransactionWithAddress]().WithErrors().WithMaxGoroutines(runtime.GOMAXPROCS(0))
