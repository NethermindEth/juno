package core

import (
	"bytes"
	"encoding/binary"
	"errors"
	"fmt"
	"maps"
	"runtime"
	"slices"
	"sort"

	"github.com/NethermindEth/juno/core/crypto"
	"github.com/NethermindEth/juno/core/felt"
	"github.com/NethermindEth/juno/core/trie"
	"github.com/NethermindEth/juno/db"
	"github.com/NethermindEth/juno/encoder"
	"github.com/sourcegraph/conc/pool"
)

const globalTrieHeight = 251

var (
	stateVersion = new(felt.Felt).SetBytes([]byte(`STARKNET_STATE_V0`))
	leafVersion  = new(felt.Felt).SetBytes([]byte(`CONTRACT_CLASS_LEAF_V0`))
)

var _ StateHistoryReader = (*State)(nil)

//go:generate mockgen -destination=../mocks/mock_state.go -package=mocks github.com/NethermindEth/juno/core StateHistoryReader
type StateHistoryReader interface {
	StateReader

	ContractStorageAt(addr, key *felt.Felt, blockNumber uint64) (felt.Felt, error)
	ContractNonceAt(addr *felt.Felt, blockNumber uint64) (felt.Felt, error)
	ContractClassHashAt(addr *felt.Felt, blockNumber uint64) (felt.Felt, error)
	ContractIsAlreadyDeployedAt(addr *felt.Felt, blockNumber uint64) (bool, error)
}

type StateReader interface {
	ChainHeight() (uint64, error)
	ContractClassHash(addr *felt.Felt) (felt.Felt, error)
	ContractNonce(addr *felt.Felt) (felt.Felt, error)
	ContractStorage(addr, key *felt.Felt) (felt.Felt, error)
	Class(classHash *felt.Felt) (*DeclaredClass, error)

	ClassTrie() (*trie.Trie, error)
	ContractTrie() (*trie.Trie, error)
	ContractStorageTrie(addr *felt.Felt) (*trie.Trie, error)
}

type State struct {
	*history
	txn db.IndexedBatch
}

func NewState(txn db.IndexedBatch) *State {
	return &State{
		history: &history{txn: txn},
		txn:     txn,
	}
}

func (s *State) ChainHeight() (uint64, error) {
	return GetChainHeight(s.txn)
}

// putNewContract creates a contract storage instance in the state and stores the relation between contract address and class hash to be
// queried later with [GetContractClass].
func (s *State) putNewContract(stateTrie *trie.Trie, addr, classHash *felt.Felt, blockNumber uint64) error {
	contract, err := DeployContract(addr, classHash, s.txn)
	if err != nil {
		return err
	}

	numBytes := MarshalBlockNumber(blockNumber)
	if err = s.txn.Put(db.ContractDeploymentHeightKey(addr), numBytes); err != nil {
		return err
	}

	return s.updateContractCommitment(stateTrie, contract)
}

// ContractClassHash returns class hash of a contract at a given address.
func (s *State) ContractClassHash(addr *felt.Felt) (felt.Felt, error) {
	return ContractClassHash(addr, s.txn)
}

// ContractNonce returns nonce of a contract at a given address.
func (s *State) ContractNonce(addr *felt.Felt) (felt.Felt, error) {
	return ContractNonce(addr, s.txn)
}

// ContractStorage returns value of a key in the storage of the contract at the given address.
func (s *State) ContractStorage(addr, key *felt.Felt) (felt.Felt, error) {
	return ContractStorage(addr, key, s.txn)
}

// Root returns the state commitment.
func (s *State) Root() (felt.Felt, error) {
<<<<<<< HEAD
	var storageRoot, classesRoot felt.Felt
=======
	var storageRoot, classesRoot *felt.Felt
>>>>>>> 44b85019

	sStorage, closer, err := s.storage()
	if err != nil {
		return felt.Felt{}, err
	}

	if storageRoot, err = sStorage.Root(); err != nil {
		return felt.Felt{}, err
	}

	if err = closer(); err != nil {
		return felt.Felt{}, err
	}

	classes, closer, err := s.classesTrie()
	if err != nil {
		return felt.Felt{}, err
	}

	if classesRoot, err = classes.Root(); err != nil {
		return felt.Felt{}, err
	}

	if err = closer(); err != nil {
		return felt.Felt{}, err
	}

	if classesRoot.IsZero() {
		return *storageRoot, nil
	}

<<<<<<< HEAD
	root := crypto.PoseidonArray(stateVersion, &storageRoot, &classesRoot)
=======
	root := crypto.PoseidonArray(stateVersion, storageRoot, classesRoot)
>>>>>>> 44b85019
	return *root, nil
}

func (s *State) ClassTrie() (*trie.Trie, error) {
	// We don't need to call the closer function here because we are only reading the trie
	tr, _, err := s.classesTrie()
	return tr, err
}

func (s *State) ContractTrie() (*trie.Trie, error) {
	tr, _, err := s.storage()
	return tr, err
}

func (s *State) ContractStorageTrie(addr *felt.Felt) (*trie.Trie, error) {
	return storage(addr, s.txn)
}

// storage returns a [core.Trie] that represents the Starknet global state in the given Txn context.
func (s *State) storage() (*trie.Trie, func() error, error) {
	return s.globalTrie(db.StateTrie, trie.NewTriePedersen)
}

func (s *State) classesTrie() (*trie.Trie, func() error, error) {
	return s.globalTrie(db.ClassesTrie, trie.NewTriePoseidon)
}

func (s *State) globalTrie(bucket db.Bucket, newTrie trie.NewTrieFunc) (*trie.Trie, func() error, error) {
	dbPrefix := bucket.Key()
	tTxn := trie.NewStorage(s.txn, dbPrefix)

	// fetch root key
	rootKeyDBKey := dbPrefix
	var val []byte
	err := s.txn.Get(rootKeyDBKey, func(data []byte) error {
		val = data
		return nil
	})
	// if some error other than "not found"
	if err != nil && !errors.Is(err, db.ErrKeyNotFound) {
		return nil, nil, err
	}

	rootKey := new(trie.BitArray)
	if len(val) > 0 {
		err = rootKey.UnmarshalBinary(val)
		if err != nil {
			return nil, nil, err
		}
	}

	gTrie, err := newTrie(tTxn, globalTrieHeight)
	if err != nil {
		return nil, nil, err
	}

	// prep closer
	closer := func() error {
		if err = gTrie.Commit(); err != nil {
			return err
		}

		resultingRootKey := gTrie.RootKey()
		// no updates on the trie, short circuit and return
		if resultingRootKey.Equal(rootKey) {
			return nil
		}

		if resultingRootKey != nil {
			var rootKeyBytes bytes.Buffer
			_, marshalErr := resultingRootKey.Write(&rootKeyBytes)
			if marshalErr != nil {
				return marshalErr
			}

			return s.txn.Put(rootKeyDBKey, rootKeyBytes.Bytes())
		}
		return s.txn.Delete(rootKeyDBKey)
	}

	return gTrie, closer, nil
}

func (s *State) verifyStateUpdateRoot(root *felt.Felt) error {
	currentRoot, err := s.Root()
	if err != nil {
		return err
	}
	if !root.Equal(&currentRoot) {
<<<<<<< HEAD
		return fmt.Errorf("state's current root: %s does not match the expected root: %s", &currentRoot, root)
=======
		return fmt.Errorf(
			"state's current root: %s does not match the expected root: %s",
			&currentRoot, root,
		)
>>>>>>> 44b85019
	}
	return nil
}

// Update applies a StateUpdate to the State object. State is not
// updated if an error is encountered during the operation. If update's
// old or new root does not match the state's old or new roots,
// [ErrMismatchedRoot] is returned.
func (s *State) Update(
	blockNumber uint64,
	update *StateUpdate,
	declaredClasses map[felt.Felt]Class,
	skipVerifyNewRoot bool,
) error {
	err := s.verifyStateUpdateRoot(update.OldRoot)
	if err != nil {
		return err
	}

	// register declared classes mentioned in stateDiff.deployedContracts and stateDiff.declaredClasses
	for cHash, class := range declaredClasses {
		if err = s.putClass(&cHash, class, blockNumber); err != nil {
			return err
		}
	}

	if err = s.updateDeclaredClassesTrie(update.StateDiff.DeclaredV1Classes, declaredClasses); err != nil {
		return err
	}

	stateTrie, storageCloser, err := s.storage()
	if err != nil {
		return err
	}

	// register deployed contracts
	for addr, classHash := range update.StateDiff.DeployedContracts {
		if err = s.putNewContract(stateTrie, &addr, classHash, blockNumber); err != nil {
			return err
		}
	}

	if err = s.updateContracts(stateTrie, blockNumber, update.StateDiff, true); err != nil {
		return err
	}

	if err = storageCloser(); err != nil {
		return err
	}

	// The following check isn't relevant for the centralised Juno sequencer
	if skipVerifyNewRoot {
		return nil
	}

	return s.verifyStateUpdateRoot(update.NewRoot)
}

var (
	systemContractsClassHash = new(felt.Felt).SetUint64(0)

	systemContracts = map[felt.Felt]struct{}{
		*new(felt.Felt).SetUint64(1): {},
		*new(felt.Felt).SetUint64(2): {},
	}
)

func (s *State) updateContracts(stateTrie *trie.Trie, blockNumber uint64, diff *StateDiff, logChanges bool) error {
	// replace contract instances
	for addr, classHash := range diff.ReplacedClasses {
		oldClassHash, err := s.replaceContract(stateTrie, &addr, classHash)
		if err != nil {
			return err
		}

		if logChanges {
			if err = s.LogContractClassHash(&addr, &oldClassHash, blockNumber); err != nil {
				return err
			}
		}
	}

	// update contract nonces
	for addr, nonce := range diff.Nonces {
		oldNonce, err := s.updateContractNonce(stateTrie, &addr, nonce)
		if err != nil {
			return err
		}

		if logChanges {
			if err = s.LogContractNonce(&addr, &oldNonce, blockNumber); err != nil {
				return err
			}
		}
	}

	// update contract storages
	return s.updateContractStorages(stateTrie, diff.StorageDiffs, blockNumber, logChanges)
}

// replaceContract replaces the class that a contract at a given address instantiates
<<<<<<< HEAD
func (s *State) replaceContract(stateTrie *trie.Trie, addr, classHash *felt.Felt) (felt.Felt, error) {
=======
func (s *State) replaceContract(
	stateTrie *trie.Trie,
	addr,
	classHash *felt.Felt,
) (felt.Felt, error) {
>>>>>>> 44b85019
	return s.updateContract(stateTrie, addr, ContractClassHash, func(c *ContractUpdater) error {
		return c.Replace(classHash)
	})
}

func (s *State) putClass(classHash *felt.Felt, class Class, declaredAt uint64) error {
	classKey := db.ClassKey(classHash)

	err := s.txn.Get(classKey, func(data []byte) error { return nil })
	if errors.Is(err, db.ErrKeyNotFound) {
		classEncoded, encErr := encoder.Marshal(DeclaredClass{
			At:    declaredAt,
			Class: class,
		})
		if encErr != nil {
			return encErr
		}

		return s.txn.Put(classKey, classEncoded)
	}
	return err
}

// Class returns the class object corresponding to the given classHash
func (s *State) Class(classHash *felt.Felt) (*DeclaredClass, error) {
	var class *DeclaredClass
	err := s.txn.Get(db.ClassKey(classHash), func(data []byte) error {
		return encoder.Unmarshal(data, &class)
	})
	return class, err
}

func (s *State) updateStorageBuffered(contractAddr *felt.Felt, updateDiff map[felt.Felt]*felt.Felt, blockNumber uint64, logChanges bool) (
	*db.BufferBatch, error,
) {
	// to avoid multiple transactions writing to s.txn, create a buffered transaction and use that in the worker goroutine
	bufferedTxn := db.NewBufferBatch(s.txn)
	bufferedState := NewState(bufferedTxn)
	bufferedContract, err := NewContractUpdater(contractAddr, bufferedTxn)
	if err != nil {
		return nil, err
	}

	onValueChanged := func(location, oldValue *felt.Felt) error {
		if logChanges {
			return bufferedState.LogContractStorage(contractAddr, location, oldValue, blockNumber)
		}
		return nil
	}

	if err = bufferedContract.UpdateStorage(updateDiff, onValueChanged); err != nil {
		return nil, err
	}

	return bufferedTxn, nil
}

// updateContractStorages applies the diff set to the Trie of the
// contract at the given address in the given Txn context.
func (s *State) updateContractStorages(stateTrie *trie.Trie, diffs map[felt.Felt]map[felt.Felt]*felt.Felt,
	blockNumber uint64, logChanges bool,
) error {
	type bufferedTransactionWithAddress struct {
		txn  *db.BufferBatch
		addr *felt.Felt
	}

	// make sure all systemContracts are deployed
	for addr := range diffs {
		if _, ok := systemContracts[addr]; !ok {
			continue
		}

		_, err := NewContractUpdater(&addr, s.txn)
		if err != nil {
			if !errors.Is(err, ErrContractNotDeployed) {
				return err
			}
			// Deploy systemContract
			err = s.putNewContract(stateTrie, &addr, systemContractsClassHash, blockNumber)
			if err != nil {
				return err
			}
		}
	}

	// sort the contracts in decending diff size order
	// so we start with the heaviest update first
	keys := slices.SortedStableFunc(maps.Keys(diffs), func(a, b felt.Felt) int { return len(diffs[a]) - len(diffs[b]) })

	// update per-contract storage Tries concurrently
	contractUpdaters := pool.NewWithResults[*bufferedTransactionWithAddress]().WithErrors().WithMaxGoroutines(runtime.GOMAXPROCS(0))
	for _, key := range keys {
		contractAddr := key
		contractUpdaters.Go(func() (*bufferedTransactionWithAddress, error) {
			bufferedTxn, err := s.updateStorageBuffered(&contractAddr, diffs[contractAddr], blockNumber, logChanges)
			if err != nil {
				return nil, err
			}
			return &bufferedTransactionWithAddress{txn: bufferedTxn, addr: &contractAddr}, nil
		})
	}

	bufferedTxns, err := contractUpdaters.Wait()
	if err != nil {
		return err
	}

	// we sort bufferedTxns in ascending contract address order to achieve an additional speedup
	sort.Slice(bufferedTxns, func(i, j int) bool {
		return bufferedTxns[i].addr.Cmp(bufferedTxns[j].addr) < 0
	})

	// flush buffered txns
	for _, txnWithAddress := range bufferedTxns {
		if err := txnWithAddress.txn.Flush(); err != nil {
			return err
		}
	}

	for addr := range diffs {
		contract, err := NewContractUpdater(&addr, s.txn)
		if err != nil {
			return err
		}

		if err = s.updateContractCommitment(stateTrie, contract); err != nil {
			return err
		}
	}

	return nil
}

// updateContractNonce updates nonce of the contract at the
// given address in the given Txn context.
<<<<<<< HEAD
func (s *State) updateContractNonce(stateTrie *trie.Trie, addr, nonce *felt.Felt) (felt.Felt, error) {
=======
func (s *State) updateContractNonce(
	stateTrie *trie.Trie,
	addr,
	nonce *felt.Felt,
) (felt.Felt, error) {
>>>>>>> 44b85019
	return s.updateContract(stateTrie, addr, ContractNonce, func(c *ContractUpdater) error {
		return c.UpdateNonce(nonce)
	})
}

func (s *State) updateContract(
	stateTrie *trie.Trie,
	addr *felt.Felt,
	getOldValue func(*felt.Felt, db.IndexedBatch) (felt.Felt, error),
	updateValue func(*ContractUpdater) error,
) (felt.Felt, error) {
	contract, err := NewContractUpdater(addr, s.txn)
	if err != nil {
		return felt.Felt{}, err
	}

	oldVal, err := getOldValue(addr, s.txn)
	if err != nil {
		return felt.Felt{}, err
	}

	if err = updateValue(contract); err != nil {
		return felt.Felt{}, err
	}

	if err = s.updateContractCommitment(stateTrie, contract); err != nil {
		return felt.Felt{}, err
	}

	return oldVal, nil
}

// updateContractCommitment recalculates the contract commitment and updates its value in the global state Trie
func (s *State) updateContractCommitment(stateTrie *trie.Trie, contract *ContractUpdater) error {
	root, err := ContractRoot(contract.Address, s.txn)
	if err != nil {
		return err
	}

	cHash, err := ContractClassHash(contract.Address, s.txn)
	if err != nil {
		return err
	}

	nonce, err := ContractNonce(contract.Address, s.txn)
	if err != nil {
		return err
	}

	commitment := calculateContractCommitment(&root, &cHash, &nonce)

	_, err = stateTrie.Put(contract.Address, commitment)
	return err
}

func calculateContractCommitment(storageRoot, classHash, nonce *felt.Felt) *felt.Felt {
	return crypto.Pedersen(crypto.Pedersen(crypto.Pedersen(classHash, storageRoot), nonce), &felt.Zero)
}

func (s *State) updateDeclaredClassesTrie(declaredClasses map[felt.Felt]*felt.Felt, classDefinitions map[felt.Felt]Class) error {
	classesTrie, classesCloser, err := s.classesTrie()
	if err != nil {
		return err
	}

	for classHash, compiledClassHash := range declaredClasses {
		if _, found := classDefinitions[classHash]; !found {
			continue
		}

		leafValue := crypto.Poseidon(leafVersion, compiledClassHash)
		if _, err = classesTrie.Put(&classHash, leafValue); err != nil {
			return err
		}
	}

	return classesCloser()
}

// ContractIsAlreadyDeployedAt returns if contract at given addr was deployed at blockNumber
func (s *State) ContractIsAlreadyDeployedAt(addr *felt.Felt, blockNumber uint64) (bool, error) {
	var deployedAt uint64

	err := s.txn.Get(db.ContractDeploymentHeightKey(addr), func(data []byte) error {
		deployedAt = binary.BigEndian.Uint64(data)
		return nil
	})
	if err != nil {
		if errors.Is(err, db.ErrKeyNotFound) {
			return false, nil
		}
		return false, err
	}

	return deployedAt <= blockNumber, nil
}

func (s *State) Revert(blockNumber uint64, update *StateUpdate) error {
	err := s.verifyStateUpdateRoot(update.NewRoot)
	if err != nil {
		return fmt.Errorf("verify state update root: %v", err)
	}

	if err = s.removeDeclaredClasses(blockNumber, update.StateDiff.DeclaredV0Classes, update.StateDiff.DeclaredV1Classes); err != nil {
		return fmt.Errorf("remove declared classes: %v", err)
	}

	reversedDiff, err := s.GetReverseStateDiff(blockNumber, update.StateDiff)
	if err != nil {
		return fmt.Errorf("error getting reverse state diff: %v", err)
	}

	err = s.performStateDeletions(blockNumber, update.StateDiff)
	if err != nil {
		return fmt.Errorf("error performing state deletions: %v", err)
	}

	stateTrie, storageCloser, err := s.storage()
	if err != nil {
		return err
	}

	if err = s.updateContracts(stateTrie, blockNumber, reversedDiff, false); err != nil {
		return fmt.Errorf("update contracts: %v", err)
	}

	if err = storageCloser(); err != nil {
		return err
	}

	// purge deployed contracts
	for addr := range update.StateDiff.DeployedContracts {
		if err = s.purgeContract(&addr); err != nil {
			return fmt.Errorf("purge contract: %v", err)
		}
	}

	if err = s.purgesystemContracts(); err != nil {
		return err
	}

	return s.verifyStateUpdateRoot(update.OldRoot)
}

func (s *State) purgesystemContracts() error {
	// As systemContracts are not in StateDiff.DeployedContracts we can only purge them if their storage no longer exists.
	// Updating contracts with reverse diff will eventually lead to the deletion of noClassContract's storage key from db. Thus,
	// we can use the lack of key's existence as reason for purging systemContracts.
	for addr := range systemContracts {
		noClassC, err := NewContractUpdater(&addr, s.txn)
		if err != nil {
			if !errors.Is(err, ErrContractNotDeployed) {
				return err
			}
			continue
		}

		r, err := ContractRoot(noClassC.Address, s.txn)
		if err != nil {
			return fmt.Errorf("contract root: %v", err)
		}

		if r.Equal(&felt.Zero) {
			if err = s.purgeContract(&addr); err != nil {
				return fmt.Errorf("purge contract: %v", err)
			}
		}
	}
	return nil
}

func (s *State) removeDeclaredClasses(blockNumber uint64, v0Classes []*felt.Felt, v1Classes map[felt.Felt]*felt.Felt) error {
	totalCapacity := len(v0Classes) + len(v1Classes)
	classHashes := make([]*felt.Felt, 0, totalCapacity)
	classHashes = append(classHashes, v0Classes...)
	for classHash := range v1Classes {
		classHashes = append(classHashes, classHash.Clone())
	}

	classesTrie, classesCloser, err := s.classesTrie()
	if err != nil {
		return err
	}
	for _, cHash := range classHashes {
		declaredClass, err := s.Class(cHash)
		if err != nil {
			return fmt.Errorf("get class %s: %v", cHash, err)
		}
		if declaredClass.At != blockNumber {
			continue
		}

		if err = s.txn.Delete(db.ClassKey(cHash)); err != nil {
			return fmt.Errorf("delete class: %v", err)
		}

		// cairo1 class, update the class commitment trie as well
		if declaredClass.Class.Version() == 1 {
			if _, err = classesTrie.Put(cHash, &felt.Zero); err != nil {
				return err
			}
		}
	}
	return classesCloser()
}

func (s *State) purgeContract(addr *felt.Felt) error {
	contract, err := NewContractUpdater(addr, s.txn)
	if err != nil {
		return err
	}

	state, storageCloser, err := s.storage()
	if err != nil {
		return err
	}

	if err = s.txn.Delete(db.ContractDeploymentHeightKey(addr)); err != nil {
		return err
	}

	if _, err = state.Put(contract.Address, &felt.Zero); err != nil {
		return err
	}

	if err = contract.Purge(); err != nil {
		return err
	}

	return storageCloser()
}

func (s *State) GetReverseStateDiff(blockNumber uint64, diff *StateDiff) (*StateDiff, error) {
	reversed := *diff

	// storage diffs
	reversed.StorageDiffs = make(map[felt.Felt]map[felt.Felt]*felt.Felt, len(diff.StorageDiffs))
	for addr, storageDiffs := range diff.StorageDiffs {
		reversedDiffs := make(map[felt.Felt]*felt.Felt, len(storageDiffs))
		for key := range storageDiffs {
			value := felt.Zero
			if blockNumber > 0 {
				oldValue, err := s.ContractStorageAt(&addr, &key, blockNumber-1)
				if err != nil {
					return nil, err
				}
				value = oldValue
			}
			reversedDiffs[key] = &value
		}
		reversed.StorageDiffs[addr] = reversedDiffs
	}

	// nonces
	reversed.Nonces = make(map[felt.Felt]*felt.Felt, len(diff.Nonces))
	for addr := range diff.Nonces {
		oldNonce := felt.Zero
		if blockNumber > 0 {
			var err error
			oldNonce, err = s.ContractNonceAt(&addr, blockNumber-1)
			if err != nil {
				return nil, err
			}
		}
		reversed.Nonces[addr] = &oldNonce
	}

	// replaced
	reversed.ReplacedClasses = make(map[felt.Felt]*felt.Felt, len(diff.ReplacedClasses))
	for addr := range diff.ReplacedClasses {
		classHash := felt.Zero
		if blockNumber > 0 {
			var err error
			classHash, err = s.ContractClassHashAt(&addr, blockNumber-1)
			if err != nil {
				return nil, err
			}
		}
		reversed.ReplacedClasses[addr] = &classHash
	}

	return &reversed, nil
}

func (s *State) performStateDeletions(blockNumber uint64, diff *StateDiff) error {
	// storage diffs
	for addr, storageDiffs := range diff.StorageDiffs {
		for key := range storageDiffs {
			if err := s.DeleteContractStorageLog(&addr, &key, blockNumber); err != nil {
				return err
			}
		}
	}

	// nonces
	for addr := range diff.Nonces {
		if err := s.DeleteContractNonceLog(&addr, blockNumber); err != nil {
			return err
		}
	}

	// replaced classes
	for addr := range diff.ReplacedClasses {
		if err := s.DeleteContractClassHashLog(&addr, blockNumber); err != nil {
			return err
		}
	}

	return nil
}<|MERGE_RESOLUTION|>--- conflicted
+++ resolved
@@ -98,11 +98,7 @@
 
 // Root returns the state commitment.
 func (s *State) Root() (felt.Felt, error) {
-<<<<<<< HEAD
-	var storageRoot, classesRoot felt.Felt
-=======
 	var storageRoot, classesRoot *felt.Felt
->>>>>>> 44b85019
 
 	sStorage, closer, err := s.storage()
 	if err != nil {
@@ -134,11 +130,7 @@
 		return *storageRoot, nil
 	}
 
-<<<<<<< HEAD
-	root := crypto.PoseidonArray(stateVersion, &storageRoot, &classesRoot)
-=======
 	root := crypto.PoseidonArray(stateVersion, storageRoot, classesRoot)
->>>>>>> 44b85019
 	return *root, nil
 }
 
@@ -228,14 +220,10 @@
 		return err
 	}
 	if !root.Equal(&currentRoot) {
-<<<<<<< HEAD
-		return fmt.Errorf("state's current root: %s does not match the expected root: %s", &currentRoot, root)
-=======
 		return fmt.Errorf(
 			"state's current root: %s does not match the expected root: %s",
 			&currentRoot, root,
 		)
->>>>>>> 44b85019
 	}
 	return nil
 }
@@ -337,15 +325,11 @@
 }
 
 // replaceContract replaces the class that a contract at a given address instantiates
-<<<<<<< HEAD
-func (s *State) replaceContract(stateTrie *trie.Trie, addr, classHash *felt.Felt) (felt.Felt, error) {
-=======
 func (s *State) replaceContract(
 	stateTrie *trie.Trie,
 	addr,
 	classHash *felt.Felt,
 ) (felt.Felt, error) {
->>>>>>> 44b85019
 	return s.updateContract(stateTrie, addr, ContractClassHash, func(c *ContractUpdater) error {
 		return c.Replace(classHash)
 	})
@@ -482,15 +466,11 @@
 
 // updateContractNonce updates nonce of the contract at the
 // given address in the given Txn context.
-<<<<<<< HEAD
-func (s *State) updateContractNonce(stateTrie *trie.Trie, addr, nonce *felt.Felt) (felt.Felt, error) {
-=======
 func (s *State) updateContractNonce(
 	stateTrie *trie.Trie,
 	addr,
 	nonce *felt.Felt,
 ) (felt.Felt, error) {
->>>>>>> 44b85019
 	return s.updateContract(stateTrie, addr, ContractNonce, func(c *ContractUpdater) error {
 		return c.UpdateNonce(nonce)
 	})
