--- conflicted
+++ resolved
@@ -4,30 +4,6 @@
 	"errors"
 	"math/big"
 	"sync"
-<<<<<<< HEAD
-)
-
-// Felt represents a field element stored on 4 words (uint64)
-//
-// Felt are assumed to be in Montgomery form in all methods.
-//
-// Modulus q =
-//
-//	q[base10] = 3618502788666131213697322783095070105623107215331596699973092056135872020481
-//	q[base16] = 0x800000000000011000000000000000000000000000000000000000000000001
-//
-// # Warning
-//
-// This code has not been audited and is provided as-is. In particular, there is no security guarantees such as constant time implementation or side-channel attack resistance.
-type Felt [4]uint64
-
-const (
-	Limbs = 4         // number of 64 bits words needed to represent a Felt
-	Bits  = 252       // number of bits needed to represent a Felt
-	Bytes = Limbs * 8 // number of bytes needed to represent a Felt
-)
-=======
->>>>>>> 14302784
 
 	"github.com/consensys/gnark-crypto/ecc/stark-curve/fp"
 )
@@ -36,21 +12,10 @@
 	val fp.Element
 }
 
-<<<<<<< HEAD
-var _modulus big.Int // q stored as big.Int
-
-// Modulus returns q as a big.Int
-//
-//	q[base10] = 3618502788666131213697322783095070105623107215331596699973092056135872020481
-//	q[base16] = 0x800000000000011000000000000000000000000000000000000000000000001
-func Modulus() *big.Int {
-	return new(big.Int).Set(&_modulus)
-=======
 func NewFelt(element *fp.Element) *Felt {
 	return &Felt{
 		val: *element,
 	}
->>>>>>> 14302784
 }
 
 const (
@@ -65,375 +30,9 @@
 	},
 }
 
-<<<<<<< HEAD
-func init() {
-	_modulus.SetString("800000000000011000000000000000000000000000000000000000000000001", 16)
-}
-
-// NewFelt returns a new Felt from a uint64 value
-//
-// it is equivalent to
-//
-//	var v Felt
-//	v.SetUint64(...)
-func NewFelt(v uint64) Felt {
-	z := Felt{v}
-	z.Mul(&z, &rSquare)
-	return z
-}
-
-// SetUint64 sets z to v and returns z
-func (z *Felt) SetUint64(v uint64) *Felt {
-	//  sets z LSB to v (non-Montgomery form) and convert z to Montgomery form
-	*z = Felt{v}
-	return z.Mul(z, &rSquare) // z.ToMont()
-}
-
-// SetInt64 sets z to v and returns z
-func (z *Felt) SetInt64(v int64) *Felt {
-	// absolute value of v
-	m := v >> 63
-	z.SetUint64(uint64((v ^ m) - m))
-
-	if m != 0 {
-		// v is negative
-		z.Neg(z)
-	}
-
-	return z
-}
-
-// Set z = x and returns z
-func (z *Felt) Set(x *Felt) *Felt {
-	z[0] = x[0]
-	z[1] = x[1]
-	z[2] = x[2]
-	z[3] = x[3]
-	return z
-}
-
-// SetInterface converts provided interface into Felt
-// returns an error if provided type is not supported
-// supported types:
-//
-//	Felt
-//	*Felt
-//	uint64
-//	int
-//	string (see SetString for valid formats)
-//	*big.Int
-//	big.Int
-//	[]byte
-func (z *Felt) SetInterface(i1 interface{}) (*Felt, error) {
-	if i1 == nil {
-		return nil, errors.New("can't set felt.Felt with <nil>")
-	}
-
-	switch c1 := i1.(type) {
-	case Felt:
-		return z.Set(&c1), nil
-	case *Felt:
-		if c1 == nil {
-			return nil, errors.New("can't set felt.Felt with <nil>")
-		}
-		return z.Set(c1), nil
-	case uint8:
-		return z.SetUint64(uint64(c1)), nil
-	case uint16:
-		return z.SetUint64(uint64(c1)), nil
-	case uint32:
-		return z.SetUint64(uint64(c1)), nil
-	case uint:
-		return z.SetUint64(uint64(c1)), nil
-	case uint64:
-		return z.SetUint64(c1), nil
-	case int8:
-		return z.SetInt64(int64(c1)), nil
-	case int16:
-		return z.SetInt64(int64(c1)), nil
-	case int32:
-		return z.SetInt64(int64(c1)), nil
-	case int64:
-		return z.SetInt64(c1), nil
-	case int:
-		return z.SetInt64(int64(c1)), nil
-	case string:
-		return z.SetString(c1)
-	case *big.Int:
-		if c1 == nil {
-			return nil, errors.New("can't set felt.Felt with <nil>")
-		}
-		return z.SetBigInt(c1), nil
-	case big.Int:
-		return z.SetBigInt(&c1), nil
-	case []byte:
-		return z.SetBytes(c1), nil
-	default:
-		return nil, errors.New("can't set felt.Felt from type " + reflect.TypeOf(i1).String())
-	}
-}
-
-// SetZero z = 0
-func (z *Felt) SetZero() *Felt {
-	z[0] = 0
-	z[1] = 0
-	z[2] = 0
-	z[3] = 0
-	return z
-}
-
-// SetOne z = 1 (in Montgomery form)
-func (z *Felt) SetOne() *Felt {
-	z[0] = 18446744073709551585
-	z[1] = 18446744073709551615
-	z[2] = 18446744073709551615
-	z[3] = 576460752303422960
-	return z
-}
-
-// Div z = x*y⁻¹ (mod q)
-func (z *Felt) Div(x, y *Felt) *Felt {
-	var yInv Felt
-	yInv.Inverse(y)
-	z.Mul(x, &yInv)
-	return z
-}
-
-// Bit returns the i'th bit, with lsb == bit 0.
-//
-// It is the responsibility of the caller to convert from Montgomery to Regular form if needed.
-func (z *Felt) Bit(i uint64) uint64 {
-	j := i / 64
-	if j >= 4 {
-		return 0
-	}
-	return uint64(z[j] >> (i % 64) & 1)
-}
-
-// Equal returns z == x; constant-time
-func (z *Felt) Equal(x *Felt) bool {
-	return z.NotEqual(x) == 0
-}
-
-// NotEqual returns 0 if and only if z == x; constant-time
-func (z *Felt) NotEqual(x *Felt) uint64 {
-	return (z[3] ^ x[3]) | (z[2] ^ x[2]) | (z[1] ^ x[1]) | (z[0] ^ x[0])
-}
-
-// IsZero returns z == 0
-func (z *Felt) IsZero() bool {
-	return (z[3] | z[2] | z[1] | z[0]) == 0
-}
-
-// IsOne returns z == 1
-func (z *Felt) IsOne() bool {
-	return (z[3] ^ 576460752303422960 | z[2] ^ 18446744073709551615 | z[1] ^ 18446744073709551615 | z[0] ^ 18446744073709551585) == 0
-}
-
-// IsUint64 reports whether z can be represented as an uint64.
-func (z *Felt) IsUint64() bool {
-	zz := *z
-	zz.FromMont()
-	return zz.FitsOnOneWord()
-}
-
-// Uint64 returns the uint64 representation of x. If x cannot be represented in a uint64, the result is undefined.
-func (z *Felt) Uint64() uint64 {
-	zz := *z
-	zz.FromMont()
-	return zz[0]
-}
-
-// FitsOnOneWord reports whether z words (except the least significant word) are 0
-//
-// It is the responsibility of the caller to convert from Montgomery to Regular form if needed.
-func (z *Felt) FitsOnOneWord() bool {
-	return (z[3] | z[2] | z[1]) == 0
-}
-
-// Cmp compares (lexicographic order) z and x and returns:
-//
-//	-1 if z <  x
-//	 0 if z == x
-//	+1 if z >  x
-func (z *Felt) Cmp(x *Felt) int {
-	_z := *z
-	_x := *x
-	_z.FromMont()
-	_x.FromMont()
-	if _z[3] > _x[3] {
-		return 1
-	} else if _z[3] < _x[3] {
-		return -1
-	}
-	if _z[2] > _x[2] {
-		return 1
-	} else if _z[2] < _x[2] {
-		return -1
-	}
-	if _z[1] > _x[1] {
-		return 1
-	} else if _z[1] < _x[1] {
-		return -1
-	}
-	if _z[0] > _x[0] {
-		return 1
-	} else if _z[0] < _x[0] {
-		return -1
-	}
-	return 0
-}
-
-// LexicographicallyLargest returns true if this element is strictly lexicographically
-// larger than its negation, false otherwise
-func (z *Felt) LexicographicallyLargest() bool {
-	// adapted from github.com/zkcrypto/bls12_381
-	// we check if the element is larger than (q-1) / 2
-	// if z - (((q -1) / 2) + 1) have no underflow, then z > (q-1) / 2
-
-	_z := *z
-	_z.FromMont()
-
-	var b uint64
-	_, b = bits.Sub64(_z[0], 1, 0)
-	_, b = bits.Sub64(_z[1], 0, b)
-	_, b = bits.Sub64(_z[2], 9223372036854775808, b)
-	_, b = bits.Sub64(_z[3], 288230376151711752, b)
-
-	return b == 0
-}
-
-// SetRandom sets z to a uniform random value in [0, q).
-//
-// This might error only if reading from crypto/rand.Reader errors,
-// in which case, value of z is undefined.
-func (z *Felt) SetRandom() (*Felt, error) {
-	// this code is generated for all modulus
-	// and derived from go/src/crypto/rand/util.go
-
-	// l is number of limbs * 8; the number of bytes needed to reconstruct 4 uint64
-	const l = 32
-
-	// bitLen is the maximum bit length needed to encode a value < q.
-	const bitLen = 252
-
-	// k is the maximum byte length needed to encode a value < q.
-	const k = (bitLen + 7) / 8
-
-	// b is the number of bits in the most significant byte of q-1.
-	b := uint(bitLen % 8)
-	if b == 0 {
-		b = 8
-	}
-
-	var bytes [l]byte
-
-	for {
-		// note that bytes[k:l] is always 0
-		if _, err := io.ReadFull(rand.Reader, bytes[:k]); err != nil {
-			return nil, err
-		}
-
-		// Clear unused bits in in the most signicant byte to increase probability
-		// that the candidate is < q.
-		bytes[k-1] &= uint8(int(1<<b) - 1)
-		z[0] = binary.LittleEndian.Uint64(bytes[0:8])
-		z[1] = binary.LittleEndian.Uint64(bytes[8:16])
-		z[2] = binary.LittleEndian.Uint64(bytes[16:24])
-		z[3] = binary.LittleEndian.Uint64(bytes[24:32])
-
-		if !z.smallerThanModulus() {
-			continue // ignore the candidate and re-sample
-		}
-
-		return z, nil
-	}
-}
-
-// smallerThanModulus returns true if z < q
-// This is not constant time
-func (z *Felt) smallerThanModulus() bool {
-	return (z[3] < q3 || (z[3] == q3 && (z[2] < q2 || (z[2] == q2 && (z[1] < q1 || (z[1] == q1 && (z[0] < q0)))))))
-}
-
-// One returns 1
-func One() Felt {
-	var one Felt
-	one.SetOne()
-	return one
-}
-
-// Halve sets z to z / 2 (mod q)
-func (z *Felt) Halve() {
-	var carry uint64
-
-	if z[0]&1 == 1 {
-		// z = z + q
-		z[0], carry = bits.Add64(z[0], q0, 0)
-		z[1], carry = bits.Add64(z[1], q1, carry)
-		z[2], carry = bits.Add64(z[2], q2, carry)
-		z[3], _ = bits.Add64(z[3], q3, carry)
-
-	}
-	// z = z >> 1
-	z[0] = z[0]>>1 | z[1]<<63
-	z[1] = z[1]>>1 | z[2]<<63
-	z[2] = z[2]>>1 | z[3]<<63
-	z[3] >>= 1
-}
-
-// Mul z = x * y (mod q)
-//
-// x and y must be strictly inferior to q
-func (z *Felt) Mul(x, y *Felt) *Felt {
-	// Implements CIOS multiplication -- section 2.3.2 of Tolga Acar's thesis
-	// https://www.microsoft.com/en-us/research/wp-content/uploads/1998/06/97Acar.pdf
-	//
-	// The algorithm:
-	//
-	// for i=0 to N-1
-	// 		C := 0
-	// 		for j=0 to N-1
-	// 			(C,t[j]) := t[j] + x[j]*y[i] + C
-	// 		(t[N+1],t[N]) := t[N] + C
-	//
-	// 		C := 0
-	// 		m := t[0]*q'[0] mod D
-	// 		(C,_) := t[0] + m*q[0]
-	// 		for j=1 to N-1
-	// 			(C,t[j-1]) := t[j] + m*q[j] + C
-	//
-	// 		(C,t[N-1]) := t[N] + C
-	// 		t[N] := t[N+1] + C
-	//
-	// → N is the number of machine words needed to store the modulus q
-	// → D is the word size. For example, on a 64-bit architecture D is 2	64
-	// → x[i], y[i], q[i] is the ith word of the numbers x,y,q
-	// → q'[0] is the lowest word of the number -q⁻¹ mod r. This quantity is pre-computed, as it does not depend on the inputs.
-	// → t is a temporary array of size N+2
-	// → C, S are machine words. A pair (C,S) refers to (hi-bits, lo-bits) of a two-word number
-	//
-	// As described here https://hackmd.io/@gnark/modular_multiplication we can get rid of one carry chain and simplify:
-	//
-	// for i=0 to N-1
-	// 		(A,t[0]) := t[0] + x[0]*y[i]
-	// 		m := t[0]*q'[0] mod W
-	// 		C,_ := t[0] + m*q[0]
-	// 		for j=1 to N-1
-	// 			(A,t[j])  := t[j] + x[j]*y[i] + A
-	// 			(C,t[j-1]) := t[j] + m*q[j] + C
-	//
-	// 		t[N-1] = C + A
-	//
-	// This optimization saves 5N + 2 additions in the algorithm, and can be used whenever the highest bit
-	// of the modulus is zero (and not all of the remaining bits are set).
-	mul(z, x, y)
-	return z
-=======
 // Impl returns the underlying field element type
 func (z *Felt) Impl() *fp.Element {
 	return &z.val
->>>>>>> 14302784
 }
 
 // UnmarshalJSON accepts numbers and strings as input.
@@ -441,535 +40,7 @@
 // If there is an error, we try to explicitly unmarshal from hex before
 // returning an error. This implementation is taken from [gnark-crypto].
 //
-<<<<<<< HEAD
-// x must be strictly inferior to q
-func (z *Felt) Square(x *Felt) *Felt {
-	// see Mul for algorithm documentation
-	mul(z, x, x)
-	return z
-}
-
-// FromMont converts z in place (i.e. mutates) from Montgomery to regular representation
-// sets and returns z = z * 1
-func (z *Felt) FromMont() *Felt {
-	fromMont(z)
-	return z
-}
-
-// Add z = x + y (mod q)
-func (z *Felt) Add(x, y *Felt) *Felt {
-	var carry uint64
-	z[0], carry = bits.Add64(x[0], y[0], 0)
-	z[1], carry = bits.Add64(x[1], y[1], carry)
-	z[2], carry = bits.Add64(x[2], y[2], carry)
-	z[3], _ = bits.Add64(x[3], y[3], carry)
-
-	// if z >= q → z -= q
-	if !z.smallerThanModulus() {
-		var b uint64
-		z[0], b = bits.Sub64(z[0], q0, 0)
-		z[1], b = bits.Sub64(z[1], q1, b)
-		z[2], b = bits.Sub64(z[2], q2, b)
-		z[3], _ = bits.Sub64(z[3], q3, b)
-	}
-	return z
-}
-
-// Double z = x + x (mod q), aka Lsh 1
-func (z *Felt) Double(x *Felt) *Felt {
-	var carry uint64
-	z[0], carry = bits.Add64(x[0], x[0], 0)
-	z[1], carry = bits.Add64(x[1], x[1], carry)
-	z[2], carry = bits.Add64(x[2], x[2], carry)
-	z[3], _ = bits.Add64(x[3], x[3], carry)
-
-	// if z >= q → z -= q
-	if !z.smallerThanModulus() {
-		var b uint64
-		z[0], b = bits.Sub64(z[0], q0, 0)
-		z[1], b = bits.Sub64(z[1], q1, b)
-		z[2], b = bits.Sub64(z[2], q2, b)
-		z[3], _ = bits.Sub64(z[3], q3, b)
-	}
-	return z
-}
-
-// Sub z = x - y (mod q)
-func (z *Felt) Sub(x, y *Felt) *Felt {
-	var b uint64
-	z[0], b = bits.Sub64(x[0], y[0], 0)
-	z[1], b = bits.Sub64(x[1], y[1], b)
-	z[2], b = bits.Sub64(x[2], y[2], b)
-	z[3], b = bits.Sub64(x[3], y[3], b)
-	if b != 0 {
-		var c uint64
-		z[0], c = bits.Add64(z[0], q0, 0)
-		z[1], c = bits.Add64(z[1], q1, c)
-		z[2], c = bits.Add64(z[2], q2, c)
-		z[3], _ = bits.Add64(z[3], q3, c)
-	}
-	return z
-}
-
-// Neg z = q - x
-func (z *Felt) Neg(x *Felt) *Felt {
-	if x.IsZero() {
-		z.SetZero()
-		return z
-	}
-	var borrow uint64
-	z[0], borrow = bits.Sub64(q0, x[0], 0)
-	z[1], borrow = bits.Sub64(q1, x[1], borrow)
-	z[2], borrow = bits.Sub64(q2, x[2], borrow)
-	z[3], _ = bits.Sub64(q3, x[3], borrow)
-	return z
-}
-
-// Select is a constant-time conditional move.
-// If c=0, z = x0. Else z = x1
-func (z *Felt) Select(c int, x0 *Felt, x1 *Felt) *Felt {
-	cC := uint64((int64(c) | -int64(c)) >> 63) // "canonicized" into: 0 if c=0, -1 otherwise
-	z[0] = x0[0] ^ cC&(x0[0]^x1[0])
-	z[1] = x0[1] ^ cC&(x0[1]^x1[1])
-	z[2] = x0[2] ^ cC&(x0[2]^x1[2])
-	z[3] = x0[3] ^ cC&(x0[3]^x1[3])
-	return z
-}
-
-func _mulGeneric(z, x, y *Felt) {
-	// see Mul for algorithm documentation
-
-	var t [4]uint64
-	var c [3]uint64
-	{
-		// round 0
-		v := x[0]
-		c[1], c[0] = bits.Mul64(v, y[0])
-		m := c[0] * qInvNeg
-		c[2] = madd0(m, q0, c[0])
-		c[1], c[0] = madd1(v, y[1], c[1])
-		c[2], t[0] = madd2(m, q1, c[2], c[0])
-		c[1], c[0] = madd1(v, y[2], c[1])
-		c[2], t[1] = madd2(m, q2, c[2], c[0])
-		c[1], c[0] = madd1(v, y[3], c[1])
-		t[3], t[2] = madd3(m, q3, c[0], c[2], c[1])
-	}
-	{
-		// round 1
-		v := x[1]
-		c[1], c[0] = madd1(v, y[0], t[0])
-		m := c[0] * qInvNeg
-		c[2] = madd0(m, q0, c[0])
-		c[1], c[0] = madd2(v, y[1], c[1], t[1])
-		c[2], t[0] = madd2(m, q1, c[2], c[0])
-		c[1], c[0] = madd2(v, y[2], c[1], t[2])
-		c[2], t[1] = madd2(m, q2, c[2], c[0])
-		c[1], c[0] = madd2(v, y[3], c[1], t[3])
-		t[3], t[2] = madd3(m, q3, c[0], c[2], c[1])
-	}
-	{
-		// round 2
-		v := x[2]
-		c[1], c[0] = madd1(v, y[0], t[0])
-		m := c[0] * qInvNeg
-		c[2] = madd0(m, q0, c[0])
-		c[1], c[0] = madd2(v, y[1], c[1], t[1])
-		c[2], t[0] = madd2(m, q1, c[2], c[0])
-		c[1], c[0] = madd2(v, y[2], c[1], t[2])
-		c[2], t[1] = madd2(m, q2, c[2], c[0])
-		c[1], c[0] = madd2(v, y[3], c[1], t[3])
-		t[3], t[2] = madd3(m, q3, c[0], c[2], c[1])
-	}
-	{
-		// round 3
-		v := x[3]
-		c[1], c[0] = madd1(v, y[0], t[0])
-		m := c[0] * qInvNeg
-		c[2] = madd0(m, q0, c[0])
-		c[1], c[0] = madd2(v, y[1], c[1], t[1])
-		c[2], z[0] = madd2(m, q1, c[2], c[0])
-		c[1], c[0] = madd2(v, y[2], c[1], t[2])
-		c[2], z[1] = madd2(m, q2, c[2], c[0])
-		c[1], c[0] = madd2(v, y[3], c[1], t[3])
-		z[3], z[2] = madd3(m, q3, c[0], c[2], c[1])
-	}
-
-	// if z >= q → z -= q
-	if !z.smallerThanModulus() {
-		var b uint64
-		z[0], b = bits.Sub64(z[0], q0, 0)
-		z[1], b = bits.Sub64(z[1], q1, b)
-		z[2], b = bits.Sub64(z[2], q2, b)
-		z[3], _ = bits.Sub64(z[3], q3, b)
-	}
-}
-
-func _fromMontGeneric(z *Felt) {
-	// the following lines implement z = z * 1
-	// with a modified CIOS montgomery multiplication
-	// see Mul for algorithm documentation
-	{
-		// m = z[0]n'[0] mod W
-		m := z[0] * qInvNeg
-		C := madd0(m, q0, z[0])
-		C, z[0] = madd2(m, q1, z[1], C)
-		C, z[1] = madd2(m, q2, z[2], C)
-		C, z[2] = madd2(m, q3, z[3], C)
-		z[3] = C
-	}
-	{
-		// m = z[0]n'[0] mod W
-		m := z[0] * qInvNeg
-		C := madd0(m, q0, z[0])
-		C, z[0] = madd2(m, q1, z[1], C)
-		C, z[1] = madd2(m, q2, z[2], C)
-		C, z[2] = madd2(m, q3, z[3], C)
-		z[3] = C
-	}
-	{
-		// m = z[0]n'[0] mod W
-		m := z[0] * qInvNeg
-		C := madd0(m, q0, z[0])
-		C, z[0] = madd2(m, q1, z[1], C)
-		C, z[1] = madd2(m, q2, z[2], C)
-		C, z[2] = madd2(m, q3, z[3], C)
-		z[3] = C
-	}
-	{
-		// m = z[0]n'[0] mod W
-		m := z[0] * qInvNeg
-		C := madd0(m, q0, z[0])
-		C, z[0] = madd2(m, q1, z[1], C)
-		C, z[1] = madd2(m, q2, z[2], C)
-		C, z[2] = madd2(m, q3, z[3], C)
-		z[3] = C
-	}
-
-	// if z >= q → z -= q
-	if !z.smallerThanModulus() {
-		var b uint64
-		z[0], b = bits.Sub64(z[0], q0, 0)
-		z[1], b = bits.Sub64(z[1], q1, b)
-		z[2], b = bits.Sub64(z[2], q2, b)
-		z[3], _ = bits.Sub64(z[3], q3, b)
-	}
-}
-
-func _reduceGeneric(z *Felt) {
-	// if z >= q → z -= q
-	if !z.smallerThanModulus() {
-		var b uint64
-		z[0], b = bits.Sub64(z[0], q0, 0)
-		z[1], b = bits.Sub64(z[1], q1, b)
-		z[2], b = bits.Sub64(z[2], q2, b)
-		z[3], _ = bits.Sub64(z[3], q3, b)
-	}
-}
-
-// BatchInvert returns a new slice with every element inverted.
-// Uses Montgomery batch inversion trick
-func BatchInvert(a []Felt) []Felt {
-	res := make([]Felt, len(a))
-	if len(a) == 0 {
-		return res
-	}
-
-	zeroes := make([]bool, len(a))
-	accumulator := One()
-
-	for i := 0; i < len(a); i++ {
-		if a[i].IsZero() {
-			zeroes[i] = true
-			continue
-		}
-		res[i] = accumulator
-		accumulator.Mul(&accumulator, &a[i])
-	}
-
-	accumulator.Inverse(&accumulator)
-
-	for i := len(a) - 1; i >= 0; i-- {
-		if zeroes[i] {
-			continue
-		}
-		res[i].Mul(&res[i], &accumulator)
-		accumulator.Mul(&accumulator, &a[i])
-	}
-
-	return res
-}
-
-func _butterflyGeneric(a, b *Felt) {
-	t := *a
-	a.Add(a, b)
-	b.Sub(&t, b)
-}
-
-// BitLen returns the minimum number of bits needed to represent z
-// returns 0 if z == 0
-func (z *Felt) BitLen() int {
-	if z[3] != 0 {
-		return 192 + bits.Len64(z[3])
-	}
-	if z[2] != 0 {
-		return 128 + bits.Len64(z[2])
-	}
-	if z[1] != 0 {
-		return 64 + bits.Len64(z[1])
-	}
-	return bits.Len64(z[0])
-}
-
-// Exp z = xᵏ (mod q)
-func (z *Felt) Exp(x Felt, k *big.Int) *Felt {
-	if k.IsUint64() && k.Uint64() == 0 {
-		return z.SetOne()
-	}
-
-	e := k
-	if k.Sign() == -1 {
-		// negative k, we invert
-		// if k < 0: xᵏ (mod q) == (x⁻¹)ᵏ (mod q)
-		x.Inverse(&x)
-
-		// we negate k in a temp big.Int since
-		// Int.Bit(_) of k and -k is different
-		e = bigIntPool.Get().(*big.Int)
-		defer bigIntPool.Put(e)
-		e.Neg(k)
-	}
-
-	z.Set(&x)
-
-	for i := e.BitLen() - 2; i >= 0; i-- {
-		z.Square(z)
-		if e.Bit(i) == 1 {
-			z.Mul(z, &x)
-		}
-	}
-
-	return z
-}
-
-// rSquare where r is the Montgommery constant
-// see section 2.3.2 of Tolga Acar's thesis
-// https://www.microsoft.com/en-us/research/wp-content/uploads/1998/06/97Acar.pdf
-var rSquare = Felt{
-	18446741271209837569,
-	5151653887,
-	18446744073700081664,
-	576413109808302096,
-}
-
-// ToMont converts z to Montgomery form
-// sets and returns z = z * r²
-func (z *Felt) ToMont() *Felt {
-	return z.Mul(z, &rSquare)
-}
-
-// ToRegular returns z in regular form (doesn't mutate z)
-func (z Felt) ToRegular() Felt {
-	return *z.FromMont()
-}
-
-// String returns the decimal representation of z as generated by
-// z.Text(10).
-func (z *Felt) String() string {
-	return z.Text(10)
-}
-
-// Text returns the string representation of z in the given base.
-// Base must be between 2 and 36, inclusive. The result uses the
-// lower-case letters 'a' to 'z' for digit values 10 to 35.
-// No prefix (such as "0x") is added to the string. If z is a nil
-// pointer it returns "<nil>".
-// If base == 10 and -z fits in a uint16 prefix "-" is added to the string.
-func (z *Felt) Text(base int) string {
-	if base < 2 || base > 36 {
-		panic("invalid base")
-	}
-	if z == nil {
-		return "<nil>"
-	}
-
-	const maxUint16 = 65535
-	if base == 10 {
-		var zzNeg Felt
-		zzNeg.Neg(z)
-		zzNeg.FromMont()
-		if zzNeg.FitsOnOneWord() && zzNeg[0] <= maxUint16 && zzNeg[0] != 0 {
-			return "-" + strconv.FormatUint(zzNeg[0], base)
-		}
-	}
-	zz := *z
-	zz.FromMont()
-	if zz.FitsOnOneWord() {
-		return strconv.FormatUint(zz[0], base)
-	}
-	vv := bigIntPool.Get().(*big.Int)
-	r := zz.ToBigInt(vv).Text(base)
-	bigIntPool.Put(vv)
-	return r
-}
-
-// ToBigInt returns z as a big.Int in Montgomery form
-func (z *Felt) ToBigInt(res *big.Int) *big.Int {
-	var b [Limbs * 8]byte
-	binary.BigEndian.PutUint64(b[24:32], z[0])
-	binary.BigEndian.PutUint64(b[16:24], z[1])
-	binary.BigEndian.PutUint64(b[8:16], z[2])
-	binary.BigEndian.PutUint64(b[0:8], z[3])
-
-	return res.SetBytes(b[:])
-}
-
-// ToBigIntRegular returns z as a big.Int in regular form
-func (z Felt) ToBigIntRegular(res *big.Int) *big.Int {
-	z.FromMont()
-	return z.ToBigInt(res)
-}
-
-// Bytes returns the value of z as a big-endian byte array
-func (z *Felt) Bytes() (res [Limbs * 8]byte) {
-	_z := z.ToRegular()
-	binary.BigEndian.PutUint64(res[24:32], _z[0])
-	binary.BigEndian.PutUint64(res[16:24], _z[1])
-	binary.BigEndian.PutUint64(res[8:16], _z[2])
-	binary.BigEndian.PutUint64(res[0:8], _z[3])
-
-	return
-}
-
-// Marshal returns the value of z as a big-endian byte slice
-func (z *Felt) Marshal() []byte {
-	b := z.Bytes()
-	return b[:]
-}
-
-// SetBytes interprets e as the bytes of a big-endian unsigned integer,
-// sets z to that value, and returns z.
-func (z *Felt) SetBytes(e []byte) *Felt {
-	// get a big int from our pool
-	vv := bigIntPool.Get().(*big.Int)
-	vv.SetBytes(e)
-
-	// set big int
-	z.SetBigInt(vv)
-
-	// put temporary object back in pool
-	bigIntPool.Put(vv)
-
-	return z
-}
-
-// SetBigInt sets z to v and returns z
-func (z *Felt) SetBigInt(v *big.Int) *Felt {
-	z.SetZero()
-
-	var zero big.Int
-
-	// fast path
-	c := v.Cmp(&_modulus)
-	if c == 0 {
-		// v == 0
-		return z
-	} else if c != 1 && v.Cmp(&zero) != -1 {
-		// 0 < v < q
-		return z.setBigInt(v)
-	}
-
-	// get temporary big int from the pool
-	vv := bigIntPool.Get().(*big.Int)
-
-	// copy input + modular reduction
-	vv.Set(v)
-	vv.Mod(v, &_modulus)
-
-	// set big int byte value
-	z.setBigInt(vv)
-
-	// release object into pool
-	bigIntPool.Put(vv)
-	return z
-}
-
-// setBigInt assumes 0 ⩽ v < q
-func (z *Felt) setBigInt(v *big.Int) *Felt {
-	vBits := v.Bits()
-
-	if bits.UintSize == 64 {
-		for i := 0; i < len(vBits); i++ {
-			z[i] = uint64(vBits[i])
-		}
-	} else {
-		for i := 0; i < len(vBits); i++ {
-			if i%2 == 0 {
-				z[i/2] = uint64(vBits[i])
-			} else {
-				z[i/2] |= uint64(vBits[i]) << 32
-			}
-		}
-	}
-
-	return z.ToMont()
-}
-
-// SetString creates a big.Int with number and calls SetBigInt on z
-//
-// The number prefix determines the actual base: A prefix of
-// ”0b” or ”0B” selects base 2, ”0”, ”0o” or ”0O” selects base 8,
-// and ”0x” or ”0X” selects base 16. Otherwise, the selected base is 10
-// and no prefix is accepted.
-//
-// For base 16, lower and upper case letters are considered the same:
-// The letters 'a' to 'f' and 'A' to 'F' represent digit values 10 to 15.
-//
-// An underscore character ”_” may appear between a base
-// prefix and an adjacent digit, and between successive digits; such
-// underscores do not change the value of the number.
-// Incorrect placement of underscores is reported as a panic if there
-// are no other errors.
-//
-// If the number is invalid this method leaves z unchanged and returns nil, error.
-func (z *Felt) SetString(number string) (*Felt, error) {
-	// get temporary big int from the pool
-	vv := bigIntPool.Get().(*big.Int)
-
-	if _, ok := vv.SetString(number, 0); !ok {
-		return nil, errors.New("Felt.SetString failed -> can't parse number into a big.Int " + number)
-	}
-
-	z.SetBigInt(vv)
-
-	// release object into pool
-	bigIntPool.Put(vv)
-
-	return z, nil
-}
-
-// MarshalJSON returns json encoding of z (z.Text(10))
-// If z == nil, returns null
-func (z *Felt) MarshalJSON() ([]byte, error) {
-	if z == nil {
-		return []byte("null"), nil
-	}
-	const maxSafeBound = 15 // we encode it as number if it's small
-	s := z.Text(10)
-	if len(s) <= maxSafeBound {
-		return []byte(s), nil
-	}
-	var sbb strings.Builder
-	sbb.WriteByte('"')
-	sbb.WriteString(s)
-	sbb.WriteByte('"')
-	return []byte(sbb.String()), nil
-}
-
-// UnmarshalJSON accepts numbers and strings as input
-// See Felt.SetString for valid prefixes (0x, 0b, ...)
-=======
 // [gnark-crypto]: https://github.com/ConsenSys/gnark-crypto/blob/9fd0a7de2044f088a29cfac373da73d868230148/ecc/stark-curve/fp/element.go#L1028-L1056
->>>>>>> 14302784
 func (z *Felt) UnmarshalJSON(data []byte) error {
 	s := string(data)
 	if len(s) > fp.Bits*3 {
