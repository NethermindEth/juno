--- conflicted
+++ resolved
@@ -76,9 +76,6 @@
 	return p.head.Class(classHash)
 }
 
-<<<<<<< HEAD
-func (p *PendingState) ClassTrie() (CommonTrie, error) {
-=======
 func (p *PendingState) CompiledClassHash(
 	classHash *felt.SierraClassHash,
 ) (felt.CasmClassHash, error) {
@@ -98,8 +95,7 @@
 	return p.head.CompiledClassHashV2(classHash)
 }
 
-func (p *PendingState) ClassTrie() (commontrie.Trie, error) {
->>>>>>> 80c53a49
+func (p *PendingState) ClassTrie() (CommonTrie, error) {
 	return nil, ErrHistoricalTrieNotSupported
 }
 
