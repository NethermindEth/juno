package core

import (
	"runtime"
	"sync"

	"github.com/NethermindEth/juno/core/crypto"
	"github.com/NethermindEth/juno/core/felt"
	"github.com/NethermindEth/juno/core/trie2"
)

type GasConsumed struct {
	L1Gas     uint64
	L1DataGas uint64
	L2Gas     uint64
}

type TransactionReceipt struct {
	Fee                *felt.Felt
	FeeUnit            FeeUnit
	Events             []*Event
	ExecutionResources *ExecutionResources
	L1ToL2Message      *L1ToL2Message
	L2ToL1Message      []*L2ToL1Message
	TransactionHash    *felt.Felt
	Reverted           bool
	RevertReason       string
}

func (r *TransactionReceipt) hash() *felt.Felt {
	revertReasonHash := &felt.Zero
	if r.Reverted {
		revertReasonHash = crypto.StarknetKeccak([]byte(r.RevertReason))
	}

	var totalGasConsumed GasConsumed
	// pre 0.13.2 TotalGasConsumed property is not set, in this case we rely on zero value above
	if r.ExecutionResources != nil && r.ExecutionResources.TotalGasConsumed != nil {
		totalGasConsumed = *r.ExecutionResources.TotalGasConsumed
	}

	return crypto.PoseidonArray(
		r.TransactionHash,
		r.Fee,
		messagesSentHash(r.L2ToL1Message),
		revertReasonHash,
		&felt.Zero, // L2 gas consumed
		new(felt.Felt).SetUint64(totalGasConsumed.L1Gas),
		new(felt.Felt).SetUint64(totalGasConsumed.L1DataGas),
	)
}

func messagesSentHash(messages []*L2ToL1Message) *felt.Felt {
	chain := []*felt.Felt{
		new(felt.Felt).SetUint64(uint64(len(messages))),
	}
	for _, msg := range messages {
		msgTo := new(felt.Felt).SetBytes(msg.To.Bytes())
		payloadSize := new(felt.Felt).SetUint64(uint64(len(msg.Payload)))
		chain = append(chain, msg.From, msgTo, payloadSize)
		chain = append(chain, msg.Payload...)
	}

	return crypto.PoseidonArray(chain...)
}

func receiptCommitment(receipts []*TransactionReceipt) (*felt.Felt, error) {
	return calculateCommitment(
		receipts,
		trie2.RunOnTempTriePoseidon,
		func(receipt *TransactionReceipt) *felt.Felt {
			return receipt.hash()
		},
	)
}

// TODO(maksymmalick): change this to trie2 after integration done
type (
	onTempTrieFunc     func(uint8, func(*trie2.Trie) error) error
	processFunc[T any] func(T) *felt.Felt
)

// General function for parallel processing of items and calculation of a commitment
func calculateCommitment[T any](items []T, runOnTempTrie onTempTrieFunc, process processFunc[T]) (*felt.Felt, error) {
	var commitment *felt.Felt
	return commitment, runOnTempTrie(commitmentTrieHeight, func(trie *trie2.Trie) error {
		numWorkers := min(runtime.GOMAXPROCS(0), len(items))
		results := make([]*felt.Felt, len(items))
		var wg sync.WaitGroup
		wg.Add(numWorkers)

		jobs := make(chan int, len(items))
		for idx := range items {
			jobs <- idx
		}
		close(jobs)

		for range numWorkers {
			go func() {
				defer wg.Done()
				for i := range jobs {
					results[i] = process(items[i])
				}
			}()
		}

		wg.Wait()

		for i, res := range results {
			key := new(felt.Felt).SetUint64(uint64(i))
			if err := trie.Update(key, res); err != nil {
				return err
			}
		}

<<<<<<< HEAD
		root := trie.Hash()
=======
		root, err := trie.Root()
		if err != nil {
			return err
		}
>>>>>>> c61b8000
		commitment = &root

		return nil
	})
}<|MERGE_RESOLUTION|>--- conflicted
+++ resolved
@@ -113,14 +113,10 @@
 			}
 		}
 
-<<<<<<< HEAD
-		root := trie.Hash()
-=======
-		root, err := trie.Root()
+		root, err := trie.Hash()
 		if err != nil {
 			return err
 		}
->>>>>>> c61b8000
 		commitment = &root
 
 		return nil
